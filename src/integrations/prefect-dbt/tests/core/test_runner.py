--- conflicted
+++ resolved
@@ -297,7 +297,6 @@
 
         assert result == ""
 
-<<<<<<< HEAD
     def test_get_compiled_code_truncates_when_exceeding_max_length(
         self, tmp_path: Path, mock_manifest, mock_manifest_node
     ):
@@ -323,8 +322,6 @@
         assert result == expected_message
         assert len(result) <= MAX_ASSET_DESCRIPTION_LENGTH
 
-=======
->>>>>>> 93c71a63
     def test_get_compiled_code_returns_empty_for_source_definition_when_enabled(
         self, mock_source_definition
     ):
