from __future__ import annotations

import logging
from pathlib import Path
from typing import Optional, TypedDict, cast

import typer

import prefect_gcp.credentials

logger = logging.getLogger("prefect_gcp.experimental.bundles.upload")


class UploadBundleToGcsOutput(TypedDict):
    """
    The output of the `upload_bundle_to_gcs` step.
    """

    bucket: str
    key: str


def upload_bundle_to_gcs(
    local_filepath: Path,
    bucket: str,
    key: str,
    gcp_credentials_block_name: str | None = None,
) -> UploadBundleToGcsOutput:
    """
    Uploads a bundle file to a GCS bucket.

    Args:
        local_filepath: The path to the bundle file to upload.
        bucket: The name of the GCS bucket to upload the bundle to.
        key: The key (path) to upload the bundle to in the GCS bucket.
        gcp_credentials_block_name: The name of the GCP credentials block to use.

    Returns:
        A dictionary containing the bucket and key of the uploaded bundle.
    """
    if not local_filepath.exists():
        raise ValueError(f"Bundle file not found: {local_filepath}")

    key = key or local_filepath.name

    if gcp_credentials_block_name:
        logger.debug(
            "Loading GCP credentials from block %s", gcp_credentials_block_name
        )
        gcp_credentials = cast(
            prefect_gcp.credentials.GcpCredentials,
            prefect_gcp.credentials.GcpCredentials.load(
                gcp_credentials_block_name,
                _sync=True,  # pyright: ignore[reportCallIssue] _sync is needed to prevent incidental async
            ),
        )
    else:
        logger.debug("Loading default GCP credentials")
        gcp_credentials = prefect_gcp.credentials.GcpCredentials()

    gcs_client = gcp_credentials.get_cloud_storage_client()

    try:
        logger.debug(
            "Uploading bundle from path %s to GCS bucket %s with key %s",
            local_filepath,
            bucket,
            key,
        )
<<<<<<< HEAD
        gcs_client.bucket(bucket).blob(key).upload_from_file(
            local_filepath
        )  # pyright: ignore[reportUnknownMemberType] Incomplete type hints
=======
        gcs_client.bucket(bucket).blob(key).upload_from_filename(local_filepath)  # pyright: ignore[reportUnknownMemberType] Incomplete type hints
>>>>>>> 07109391
    except Exception as e:
        raise RuntimeError(f"Failed to upload bundle to GCS: {e}")

    return {"bucket": bucket, "key": key}


def _cli_wrapper(
    local_filepath: Path = typer.Argument(
        ..., help="The path to the bundle file to upload."
    ),
    bucket: str = typer.Option(
        ..., help="The name of the GCS bucket to upload the bundle to."
    ),
    key: str = typer.Option(
        ..., help="The key (path) to upload the bundle to in the GCS bucket."
    ),
    gcp_credentials_block_name: Optional[str] = typer.Option(
        None,
        help="The name of the GCP credentials block to use for authentication. If not provided, the default credentials will be used.",
    ),
) -> UploadBundleToGcsOutput:
    """
    Uploads a bundle file to a GCS bucket.
    """
    return upload_bundle_to_gcs(local_filepath, bucket, key, gcp_credentials_block_name)


if __name__ == "__main__":
    typer.run(_cli_wrapper)<|MERGE_RESOLUTION|>--- conflicted
+++ resolved
@@ -67,13 +67,9 @@
             bucket,
             key,
         )
-<<<<<<< HEAD
-        gcs_client.bucket(bucket).blob(key).upload_from_file(
+        gcs_client.bucket(bucket).blob(key).upload_from_filename(
             local_filepath
         )  # pyright: ignore[reportUnknownMemberType] Incomplete type hints
-=======
-        gcs_client.bucket(bucket).blob(key).upload_from_filename(local_filepath)  # pyright: ignore[reportUnknownMemberType] Incomplete type hints
->>>>>>> 07109391
     except Exception as e:
         raise RuntimeError(f"Failed to upload bundle to GCS: {e}")
 
