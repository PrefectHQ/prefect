from pathlib import Path
from typing import Any
from unittest.mock import MagicMock

import pytest
from prefect_gcp.experimental.bundles.execute import execute_bundle_from_gcs
from pydantic_core import to_json

from prefect.runner import Runner


@pytest.fixture
def mock_bundle_data() -> dict[str, Any]:
    return {
        "context": "foo",
        "serialize_function": "bar",
        "flow_run": {"name": "buzz", "id": "123"},
    }


def test_execute_bundle_from_gcs_success(
    gcp_credentials: MagicMock,
    mock_bundle_data: dict[str, Any],
    monkeypatch: pytest.MonkeyPatch,
) -> None:
    # Mock the GcpCredentials.load method
    monkeypatch.setattr(
        "prefect_gcp.credentials.GcpCredentials.load",
        MagicMock(return_value=gcp_credentials),
    )

    # Mock the Runner and its execute_bundle method
    mock_runner = MagicMock(spec=Runner)
    monkeypatch.setattr("prefect.runner.Runner", MagicMock(return_value=mock_runner))

    # Call the function
    bucket = "test-bucket"
    key = "test-key.json"

    def mock_download_to_filename(path: str) -> None:
        Path(path).write_bytes(to_json(mock_bundle_data))

    # wow, i love mocking so much
<<<<<<< HEAD
    gcp_credentials.get_cloud_storage_client.return_value.bucket.return_value.blob.return_value.download_to_file.side_effect = (
        mock_download_to_file
    )
=======
    gcp_credentials.get_cloud_storage_client.return_value.bucket.return_value.blob.return_value.download_to_filename.side_effect = mock_download_to_filename
>>>>>>> 07109391

    execute_bundle_from_gcs(
        bucket=bucket,
        key=key,
        gcp_credentials_block_name="test-credentials",
    )

    # Verify the GCS client was called correctly
    gcs_client = gcp_credentials.get_cloud_storage_client()
    gcs_client.bucket.assert_called_once_with(bucket)
    gcs_client.bucket(bucket).blob.assert_called_once_with(key)
    gcs_client.bucket(bucket).blob(key).download_to_filename.assert_called_once()

    # Verify the Runner was called correctly
    mock_runner.execute_bundle.assert_called_once_with(mock_bundle_data)


def test_execute_bundle_from_gcs_with_default_credentials(
    gcp_credentials: MagicMock,
    mock_bundle_data: dict[str, Any],
    monkeypatch: pytest.MonkeyPatch,
) -> None:
    # Mock the GcpCredentials constructor
    monkeypatch.setattr(
        "prefect_gcp.credentials.GcpCredentials",
        MagicMock(return_value=gcp_credentials),
    )

    # Mock the Runner and its execute_bundle method
    mock_runner = MagicMock(spec=Runner)
    monkeypatch.setattr("prefect.runner.Runner", MagicMock(return_value=mock_runner))

    # Call the function
    bucket = "test-bucket"
    key = "test-key.json"

    def mock_download_to_filename(path: str) -> None:
        Path(path).write_bytes(to_json(mock_bundle_data))

<<<<<<< HEAD
    # Set up the mock for download_to_file
    gcp_credentials.get_cloud_storage_client.return_value.bucket.return_value.blob.return_value.download_to_file.side_effect = (
        mock_download_to_file
    )
=======
    # Set up the mock for download_to_filename
    gcp_credentials.get_cloud_storage_client.return_value.bucket.return_value.blob.return_value.download_to_filename.side_effect = mock_download_to_filename
>>>>>>> 07109391

    execute_bundle_from_gcs(
        bucket=bucket,
        key=key,
    )

    # Verify the GCS client was called correctly
    gcs_client = gcp_credentials.get_cloud_storage_client()
    gcs_client.bucket.assert_called_once_with(bucket)
    gcs_client.bucket(bucket).blob.assert_called_once_with(key)
    gcs_client.bucket(bucket).blob(key).download_to_filename.assert_called_once()

    # Verify the Runner was called correctly
    mock_runner.execute_bundle.assert_called_once_with(mock_bundle_data)


def test_execute_bundle_from_gcs_download_failure(
    gcp_credentials: MagicMock,
    monkeypatch: pytest.MonkeyPatch,
) -> None:
    # Mock the GcpCredentials.load method
    monkeypatch.setattr(
        "prefect_gcp.credentials.GcpCredentials.load",
        MagicMock(return_value=gcp_credentials),
    )

    # Call the function
    bucket = "test-bucket"
    key = "test-key.json"

    # Mock the GCS client to raise an exception
    gcs_client = gcp_credentials.get_cloud_storage_client()
    gcs_client.bucket(bucket).blob(key).download_to_filename.side_effect = Exception(
        "Download failed"
    )

    # Call the function and expect it to raise a RuntimeError
    with pytest.raises(
        RuntimeError, match="Failed to download bundle from GCS: Download failed"
    ):
        execute_bundle_from_gcs(
            bucket=bucket,
            key=key,
            gcp_credentials_block_name="test-credentials",
        )


def test_execute_bundle_from_gcs_execution_failure(
    gcp_credentials: MagicMock,
    mock_bundle_data: dict[str, Any],
    monkeypatch: pytest.MonkeyPatch,
) -> None:
    # Mock the GcpCredentials.load method
    monkeypatch.setattr(
        "prefect_gcp.credentials.GcpCredentials.load",
        MagicMock(return_value=gcp_credentials),
    )

    # Mock the Runner and its execute_bundle method to raise an exception
    mock_runner = MagicMock(spec=Runner)
    mock_runner.execute_bundle.side_effect = Exception("Execution failed")
    monkeypatch.setattr("prefect.runner.Runner", MagicMock(return_value=mock_runner))

    # Call the function
    bucket = "test-bucket"
    key = "test-key.json"

    def mock_download_to_filename(path: str) -> None:
        Path(path).write_bytes(to_json(mock_bundle_data))

<<<<<<< HEAD
    # Set up the mock for download_to_file
    gcp_credentials.get_cloud_storage_client.return_value.bucket.return_value.blob.return_value.download_to_file.side_effect = (
        mock_download_to_file
    )
=======
    # Set up the mock for download_to_filename
    gcp_credentials.get_cloud_storage_client.return_value.bucket.return_value.blob.return_value.download_to_filename.side_effect = mock_download_to_filename
>>>>>>> 07109391

    # Call the function and expect it to raise a RuntimeError
    with pytest.raises(
        RuntimeError, match="Failed to download bundle from GCS: Execution failed"
    ):
        execute_bundle_from_gcs(
            bucket=bucket,
            key=key,
            gcp_credentials_block_name="test-credentials",
        )<|MERGE_RESOLUTION|>--- conflicted
+++ resolved
@@ -40,14 +40,8 @@
     def mock_download_to_filename(path: str) -> None:
         Path(path).write_bytes(to_json(mock_bundle_data))
 
-    # wow, i love mocking so much
-<<<<<<< HEAD
-    gcp_credentials.get_cloud_storage_client.return_value.bucket.return_value.blob.return_value.download_to_file.side_effect = (
-        mock_download_to_file
-    )
-=======
+    # Mock the GCS client behavior
     gcp_credentials.get_cloud_storage_client.return_value.bucket.return_value.blob.return_value.download_to_filename.side_effect = mock_download_to_filename
->>>>>>> 07109391
 
     execute_bundle_from_gcs(
         bucket=bucket,
@@ -87,20 +81,10 @@
     def mock_download_to_filename(path: str) -> None:
         Path(path).write_bytes(to_json(mock_bundle_data))
 
-<<<<<<< HEAD
-    # Set up the mock for download_to_file
-    gcp_credentials.get_cloud_storage_client.return_value.bucket.return_value.blob.return_value.download_to_file.side_effect = (
-        mock_download_to_file
-    )
-=======
-    # Set up the mock for download_to_filename
+    # Mock the GCS client behavior
     gcp_credentials.get_cloud_storage_client.return_value.bucket.return_value.blob.return_value.download_to_filename.side_effect = mock_download_to_filename
->>>>>>> 07109391
 
-    execute_bundle_from_gcs(
-        bucket=bucket,
-        key=key,
-    )
+    execute_bundle_from_gcs(bucket=bucket, key=key)
 
     # Verify the GCS client was called correctly
     gcs_client = gcp_credentials.get_cloud_storage_client()
@@ -109,79 +93,4 @@
     gcs_client.bucket(bucket).blob(key).download_to_filename.assert_called_once()
 
     # Verify the Runner was called correctly
-    mock_runner.execute_bundle.assert_called_once_with(mock_bundle_data)
-
-
-def test_execute_bundle_from_gcs_download_failure(
-    gcp_credentials: MagicMock,
-    monkeypatch: pytest.MonkeyPatch,
-) -> None:
-    # Mock the GcpCredentials.load method
-    monkeypatch.setattr(
-        "prefect_gcp.credentials.GcpCredentials.load",
-        MagicMock(return_value=gcp_credentials),
-    )
-
-    # Call the function
-    bucket = "test-bucket"
-    key = "test-key.json"
-
-    # Mock the GCS client to raise an exception
-    gcs_client = gcp_credentials.get_cloud_storage_client()
-    gcs_client.bucket(bucket).blob(key).download_to_filename.side_effect = Exception(
-        "Download failed"
-    )
-
-    # Call the function and expect it to raise a RuntimeError
-    with pytest.raises(
-        RuntimeError, match="Failed to download bundle from GCS: Download failed"
-    ):
-        execute_bundle_from_gcs(
-            bucket=bucket,
-            key=key,
-            gcp_credentials_block_name="test-credentials",
-        )
-
-
-def test_execute_bundle_from_gcs_execution_failure(
-    gcp_credentials: MagicMock,
-    mock_bundle_data: dict[str, Any],
-    monkeypatch: pytest.MonkeyPatch,
-) -> None:
-    # Mock the GcpCredentials.load method
-    monkeypatch.setattr(
-        "prefect_gcp.credentials.GcpCredentials.load",
-        MagicMock(return_value=gcp_credentials),
-    )
-
-    # Mock the Runner and its execute_bundle method to raise an exception
-    mock_runner = MagicMock(spec=Runner)
-    mock_runner.execute_bundle.side_effect = Exception("Execution failed")
-    monkeypatch.setattr("prefect.runner.Runner", MagicMock(return_value=mock_runner))
-
-    # Call the function
-    bucket = "test-bucket"
-    key = "test-key.json"
-
-    def mock_download_to_filename(path: str) -> None:
-        Path(path).write_bytes(to_json(mock_bundle_data))
-
-<<<<<<< HEAD
-    # Set up the mock for download_to_file
-    gcp_credentials.get_cloud_storage_client.return_value.bucket.return_value.blob.return_value.download_to_file.side_effect = (
-        mock_download_to_file
-    )
-=======
-    # Set up the mock for download_to_filename
-    gcp_credentials.get_cloud_storage_client.return_value.bucket.return_value.blob.return_value.download_to_filename.side_effect = mock_download_to_filename
->>>>>>> 07109391
-
-    # Call the function and expect it to raise a RuntimeError
-    with pytest.raises(
-        RuntimeError, match="Failed to download bundle from GCS: Execution failed"
-    ):
-        execute_bundle_from_gcs(
-            bucket=bucket,
-            key=key,
-            gcp_credentials_block_name="test-credentials",
-        )+    mock_runner.execute_bundle.assert_called_once_with(mock_bundle_data)