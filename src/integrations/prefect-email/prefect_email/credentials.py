--- conflicted
+++ resolved
@@ -129,7 +129,6 @@
         title="SMTP Port",
     )
 
-<<<<<<< HEAD
     unverified_context: Optional[bool] = Field(
         default=False,
         description=(
@@ -137,12 +136,8 @@
         ),
     )
 
-    @validator("smtp_server", pre=True)
-    def _cast_smtp_server(cls, value):
-=======
     @field_validator("smtp_server", mode="before")
     def _cast_smtp_server(cls, value: str):
->>>>>>> d70b5b71
         """
         Cast the smtp_server to an SMTPServer Enum member, if valid.
         """
