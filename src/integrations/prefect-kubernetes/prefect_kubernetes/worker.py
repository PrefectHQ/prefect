"""

Module containing the Kubernetes worker used for executing flow runs as Kubernetes jobs.

To start a Kubernetes worker, run the following command:

```bash
prefect worker start --pool 'my-work-pool' --type kubernetes
```

Replace `my-work-pool` with the name of the work pool you want the worker
to poll for flow runs.

### Securing your Prefect Cloud API key
If you are using Prefect Cloud and would like to pass your Prefect Cloud API key to
created jobs via a Kubernetes secret, set the
`PREFECT_INTEGRATIONS_KUBERNETES_WORKER_CREATE_SECRET_FOR_API_KEY` environment variable before
starting your worker:

```bash
export PREFECT_INTEGRATIONS_KUBERNETES_WORKER_CREATE_SECRET_FOR_API_KEY="true"
prefect worker start --pool 'my-work-pool' --type kubernetes
```

Note that your work will need permission to create secrets in the same namespace(s)
that Kubernetes jobs are created in to execute flow runs.

### Using a custom Kubernetes job manifest template

The default template used for Kubernetes job manifests looks like this:
```yaml
---
apiVersion: batch/v1
kind: Job
metadata:
labels: "{{ labels }}"
namespace: "{{ namespace }}"
generateName: "{{ name }}-"
spec:
ttlSecondsAfterFinished: "{{ finished_job_ttl }}"
template:
    spec:
    parallelism: 1
    completions: 1
    restartPolicy: Never
    serviceAccountName: "{{ service_account_name }}"
    containers:
    - name: prefect-job
        env: "{{ env }}"
        image: "{{ image }}"
        imagePullPolicy: "{{ image_pull_policy }}"
        args: "{{ command }}"
```

Each values enclosed in `{{ }}` is a placeholder that will be replaced with
a value at runtime. The values that can be used a placeholders are defined
by the `variables` schema defined in the base job template.

The default job manifest and available variables can be customized on a work pool
by work pool basis. These customizations can be made via the Prefect UI when
creating or editing a work pool.

For example, if you wanted to allow custom memory requests for a Kubernetes work
pool you could update the job manifest template to look like this:

```yaml
---
apiVersion: batch/v1
kind: Job
metadata:
labels: "{{ labels }}"
namespace: "{{ namespace }}"
generateName: "{{ name }}-"
spec:
ttlSecondsAfterFinished: "{{ finished_job_ttl }}"
template:
    spec:
    parallelism: 1
    completions: 1
    restartPolicy: Never
    serviceAccountName: "{{ service_account_name }}"
    containers:
    - name: prefect-job
        env: "{{ env }}"
        image: "{{ image }}"
        imagePullPolicy: "{{ image_pull_policy }}"
        args: "{{ command }}"
        resources:
            requests:
                memory: "{{ memory }}Mi"
            limits:
                memory: 128Mi
```

In this new template, the `memory` placeholder allows customization of the memory
allocated to Kubernetes jobs created by workers in this work pool, but the limit
is hard-coded and cannot be changed by deployments.

For more information about work pools and workers,
checkout out the [Prefect docs](https://docs.prefect.io/concepts/work-pools/).
"""

from __future__ import annotations

import asyncio
import base64
import enum
import json
import logging
import shlex
import tempfile
import warnings
from contextlib import asynccontextmanager
from datetime import datetime
from functools import partial
from typing import (
    TYPE_CHECKING,
    Any,
    AsyncGenerator,
    Dict,
    List,
    Optional,
    Tuple,
    TypeVar,
    Union,
)

import anyio
import anyio.abc
import kubernetes_asyncio
from jsonpatch import JsonPatch
from kubernetes_asyncio import config
from kubernetes_asyncio.client import (
    ApiClient,
    BatchV1Api,
    CoreV1Api,
    V1Job,
    V1Pod,
)
from kubernetes_asyncio.client.exceptions import ApiException
from kubernetes_asyncio.client.models import (
    CoreV1Event,
    CoreV1EventList,
    V1ObjectMeta,
    V1Secret,
)
from pydantic import Field, field_validator, model_validator
from tenacity import retry, stop_after_attempt, wait_fixed, wait_random
from typing_extensions import Literal, Self

import prefect
from prefect.client.schemas.objects import Flow as APIFlow
from prefect.exceptions import (
    InfrastructureError,
)
from prefect.futures import PrefectFlowRunFuture
from prefect.states import Pending
from prefect.utilities.collections import get_from_dict
from prefect.utilities.dockerutils import get_prefect_image_name
from prefect.utilities.templating import find_placeholders
from prefect.utilities.timeout import timeout_async
from prefect.workers.base import (
    BaseJobConfiguration,
    BaseVariables,
    BaseWorker,
    BaseWorkerResult,
)
from prefect_kubernetes.credentials import KubernetesClusterConfig
from prefect_kubernetes.events import KubernetesEventsReplicator
from prefect_kubernetes.settings import KubernetesSettings
from prefect_kubernetes.utilities import (
    KeepAliveClientRequest,
    _slugify_label_key,
    _slugify_label_value,
    _slugify_name,
)

if TYPE_CHECKING:
    from prefect.client.schemas.objects import FlowRun, WorkPool
    from prefect.client.schemas.responses import DeploymentResponse
    from prefect.flows import Flow

# Captures flow return type
R = TypeVar("R")


MAX_ATTEMPTS = 3
RETRY_MIN_DELAY_SECONDS = 1
RETRY_MIN_DELAY_JITTER_SECONDS = 0
RETRY_MAX_DELAY_JITTER_SECONDS = 3


def _get_default_job_manifest_template() -> Dict[str, Any]:
    """Returns the default job manifest template used by the Kubernetes worker."""
    return {
        "apiVersion": "batch/v1",
        "kind": "Job",
        "metadata": {
            "labels": "{{ labels }}",
            "namespace": "{{ namespace }}",
            "generateName": "{{ name }}-",
        },
        "spec": {
            "backoffLimit": "{{ backoff_limit }}",
            "ttlSecondsAfterFinished": "{{ finished_job_ttl }}",
            "template": {
                "spec": {
                    "parallelism": 1,
                    "completions": 1,
                    "restartPolicy": "Never",
                    "serviceAccountName": "{{ service_account_name }}",
                    "containers": [
                        {
                            "name": "prefect-job",
                            "env": "{{ env }}",
                            "image": "{{ image }}",
                            "imagePullPolicy": "{{ image_pull_policy }}",
                            "args": "{{ command }}",
                        }
                    ],
                }
            },
        },
    }


def _get_base_job_manifest():
    """Returns a base job manifest to use for manifest validation."""
    return {
        "apiVersion": "batch/v1",
        "kind": "Job",
        "metadata": {"labels": {}},
        "spec": {
            "template": {
                "spec": {
                    "parallelism": 1,
                    "completions": 1,
                    "restartPolicy": "Never",
                    "containers": [
                        {
                            "name": "prefect-job",
                        }
                    ],
                }
            }
        },
    }


class KubernetesImagePullPolicy(enum.Enum):
    """Enum representing the image pull policy options for a Kubernetes job."""

    IF_NOT_PRESENT = "IfNotPresent"
    ALWAYS = "Always"
    NEVER = "Never"


class KubernetesWorkerJobConfiguration(BaseJobConfiguration):
    """
    Configuration class used by the Kubernetes worker.

    An instance of this class is passed to the Kubernetes worker's `run` method
    for each flow run. It contains all of the information necessary to execute
    the flow run as a Kubernetes job.

    Attributes:
        name: The name to give to created Kubernetes job.
        command: The command executed in created Kubernetes jobs to kick off
            flow run execution.
        env: The environment variables to set in created Kubernetes jobs.
        labels: The labels to set on created Kubernetes jobs.
        namespace: The Kubernetes namespace to create Kubernetes jobs in.
        job_manifest: The Kubernetes job manifest to use to create Kubernetes jobs.
        cluster_config: The Kubernetes cluster configuration to use for authentication
            to a Kubernetes cluster.
        job_watch_timeout_seconds: The number of seconds to wait for the job to
            complete before timing out. If `None`, the worker will wait indefinitely.
        pod_watch_timeout_seconds: The number of seconds to wait for the pod to
            complete before timing out.
        stream_output: Whether or not to stream the job's output.
    """

    namespace: str = Field(default="default")
    job_manifest: Dict[str, Any] = Field(
        json_schema_extra=dict(template=_get_default_job_manifest_template())
    )
    cluster_config: Optional[KubernetesClusterConfig] = Field(default=None)
    job_watch_timeout_seconds: Optional[int] = Field(default=None)
    pod_watch_timeout_seconds: int = Field(default=60)
    stream_output: bool = Field(default=True)

    env: Union[Dict[str, Optional[str]], List[Dict[str, Any]]] = Field(
        default_factory=dict
    )

    # internal-use only
    _api_dns_name: Optional[str] = None  # Replaces 'localhost' in API URL

    @model_validator(mode="after")
    def _validate_job_manifest(self) -> Self:
        """
        Validates the job manifest by ensuring the presence of required fields
        and checking for compatible values.
        """
        job_manifest = self.job_manifest
        # Ensure metadata is present
        if "metadata" not in job_manifest:
            job_manifest["metadata"] = {}

        # Ensure labels is present in metadata
        if "labels" not in job_manifest["metadata"]:
            job_manifest["metadata"]["labels"] = {}

        # Ensure namespace is present in metadata
        if "namespace" not in job_manifest["metadata"]:
            job_manifest["metadata"]["namespace"] = self.namespace

        # Check if job includes all required components
        patch = JsonPatch.from_diff(job_manifest, _get_base_job_manifest())
        missing_paths = sorted([op["path"] for op in patch if op["op"] == "add"])
        if missing_paths:
            raise ValueError(
                "Job is missing required attributes at the following paths: "
                f"{', '.join(missing_paths)}"
            )

        # Check if job has compatible values
        incompatible = sorted(
            [
                f"{op['path']} must have value {op['value']!r}"
                for op in patch
                if op["op"] == "replace"
            ]
        )
        if incompatible:
            raise ValueError(
                "Job has incompatible values for the following attributes: "
                f"{', '.join(incompatible)}"
            )

        return self

    @field_validator("env", mode="before")
    @classmethod
    def _coerce_env(cls, v):
        if isinstance(v, list):
            return v
        return {k: str(v) if v is not None else None for k, v in v.items()}

    @staticmethod
    def _base_flow_run_labels(flow_run: "FlowRun") -> Dict[str, str]:
        """
        Generate a dictionary of labels for a flow run job.
        """
        return {
            "prefect.io/flow-run-id": str(flow_run.id),
            "prefect.io/flow-run-name": flow_run.name,
            "prefect.io/version": _slugify_label_value(
                prefect.__version__.split("+")[0]
            ),
        }

    def prepare_for_flow_run(
        self,
        flow_run: "FlowRun",
        deployment: "DeploymentResponse | None" = None,
        flow: "APIFlow | None" = None,
        work_pool: "WorkPool | None" = None,
        worker_name: str | None = None,
    ):
        """
        Prepares the job configuration for a flow run.

        Ensures that necessary values are present in the job manifest and that the
        job manifest is valid.

        Args:
            flow_run: The flow run to prepare the job configuration for
            deployment: The deployment associated with the flow run used for
                preparation.
            flow: The flow associated with the flow run used for preparation.
        """

<<<<<<< HEAD
        super().prepare_for_flow_run(flow_run, deployment, flow, work_pool, worker_name)
=======
        super().prepare_for_flow_run(flow_run, deployment, flow)
        # Configure eviction handling
        self._configure_eviction_handling()
>>>>>>> 826eb1a7
        # Update configuration env and job manifest env
        self._update_prefect_api_url_if_local_server()
        self._populate_env_in_manifest()
        # Update labels in job manifest
        self._slugify_labels()
        # Add defaults to job manifest if necessary
        self._populate_image_if_not_present()
        self._populate_command_if_not_present()
        self._populate_generate_name_if_not_present()

    def _configure_eviction_handling(self):
        """
        Configures eviction handling for the job pod. Needs to run before

        If `backoffLimit` is set to 0, we'll tell the Runner to reschedule
        its flow run when it receives a SIGTERM.

        If `backoffLimit` is set to a positive number, we'll ensure that the
        reschedule SIGTERM handling is not set. Having both a `backoffLimit` and
        reschedule handling set can cause duplicate flow run execution.
        """
        # If backoffLimit is set to 0, we'll tell the Runner to reschedule
        # its flow run when it receives a SIGTERM.
        if self.job_manifest["spec"].get("backoffLimit") == 0:
            if isinstance(self.env, dict):
                self.env["PREFECT_FLOW_RUN_EXECUTE_SIGTERM_BEHAVIOR"] = "reschedule"
            elif not any(
                v.get("name") == "PREFECT_FLOW_RUN_EXECUTE_SIGTERM_BEHAVIOR"
                for v in self.env
            ):
                self.env.append(
                    {
                        "name": "PREFECT_FLOW_RUN_EXECUTE_SIGTERM_BEHAVIOR",
                        "value": "reschedule",
                    }
                )
        # Otherwise, we'll ensure that the reschedule SIGTERM handling is not set.
        else:
            if isinstance(self.env, dict):
                self.env.pop("PREFECT_FLOW_RUN_EXECUTE_SIGTERM_BEHAVIOR", None)
            elif any(
                v.get("name") == "PREFECT_FLOW_RUN_EXECUTE_SIGTERM_BEHAVIOR"
                for v in self.env
            ):
                self.env = [
                    v
                    for v in self.env
                    if v.get("name") != "PREFECT_FLOW_RUN_EXECUTE_SIGTERM_BEHAVIOR"
                ]

    def _populate_env_in_manifest(self):
        """
        Populates environment variables in the job manifest.

        When `env` is templated as a variable in the job manifest it comes in as a
        dictionary. We need to convert it to a list of dictionaries to conform to the
        Kubernetes job manifest schema.

        This function also handles the case where the user has removed the `{{ env }}`
        placeholder and hard coded a value for `env`. In this case, we need to prepend
        our environment variables to the list to ensure Prefect setting propagation.
        An example reason the a user would remove the `{{ env }}` placeholder to
        hardcode Kubernetes secrets in the base job template.
        """
        transformed_env = [{"name": k, "value": v} for k, v in self.env.items()]

        template_env = self.job_manifest["spec"]["template"]["spec"]["containers"][
            0
        ].get("env")

        # If user has removed `{{ env }}` placeholder and hard coded a value for `env`,
        # we need to prepend our environment variables to the list to ensure Prefect
        # setting propagation.
        if isinstance(template_env, list):
            self.job_manifest["spec"]["template"]["spec"]["containers"][0]["env"] = [
                *transformed_env,
                *template_env,
            ]
        # Current templating adds `env` as a dict when the kubernetes manifest requires
        # a list of dicts. Might be able to improve this in the future with a better
        # default `env` value and better typing.
        else:
            self.job_manifest["spec"]["template"]["spec"]["containers"][0]["env"] = (
                transformed_env
            )

    def _update_prefect_api_url_if_local_server(self):
        """If the API URL has been set by the base environment rather than the by the
        user, update the value to ensure connectivity when using a bridge network by
        updating local connections to use the internal host
        """
        if self.env.get("PREFECT_API_URL") and self._api_dns_name:
            self.env["PREFECT_API_URL"] = (
                self.env["PREFECT_API_URL"]
                .replace("localhost", self._api_dns_name)
                .replace("127.0.0.1", self._api_dns_name)
            )

    def _slugify_labels(self):
        """Slugifies the labels in the job manifest."""
        all_labels = {**self.job_manifest["metadata"].get("labels", {}), **self.labels}
        self.job_manifest["metadata"]["labels"] = {
            _slugify_label_key(k): _slugify_label_value(v)
            for k, v in all_labels.items()
        }

    def _populate_image_if_not_present(self):
        """Ensures that the image is present in the job manifest. Populates the image
        with the default Prefect image if it is not present."""
        try:
            if (
                "image"
                not in self.job_manifest["spec"]["template"]["spec"]["containers"][0]
            ):
                self.job_manifest["spec"]["template"]["spec"]["containers"][0][
                    "image"
                ] = get_prefect_image_name()
        except KeyError:
            raise ValueError(
                "Unable to verify image due to invalid job manifest template."
            )

    def _populate_command_if_not_present(self):
        """
        Ensures that the command is present in the job manifest. Populates the command
        with the `prefect -m prefect.engine` if a command is not present.
        """
        try:
            command = self.job_manifest["spec"]["template"]["spec"]["containers"][
                0
            ].get("args")
            if command is None:
                self.job_manifest["spec"]["template"]["spec"]["containers"][0][
                    "args"
                ] = shlex.split(self._base_flow_run_command())
            elif isinstance(command, str):
                self.job_manifest["spec"]["template"]["spec"]["containers"][0][
                    "args"
                ] = shlex.split(command)
            elif not isinstance(command, list):
                raise ValueError(
                    "Invalid job manifest template: 'command' must be a string or list."
                )
        except KeyError:
            raise ValueError(
                "Unable to verify command due to invalid job manifest template."
            )

    def _populate_generate_name_if_not_present(self):
        """Ensures that the generateName is present in the job manifest."""
        manifest_generate_name = self.job_manifest["metadata"].get("generateName", "")
        has_placeholder = len(find_placeholders(manifest_generate_name)) > 0
        # if name wasn't present during template rendering, generateName will be
        # just a hyphen

        manifest_generate_name_templated_with_empty_string = (
            manifest_generate_name == "-"
        )
        if (
            not manifest_generate_name
            or has_placeholder
            or manifest_generate_name_templated_with_empty_string
            or manifest_generate_name == "None-"
        ):
            generate_name = None
            if self.name:
                generate_name = _slugify_name(self.name)
            # _slugify_name will return None if the slugified name in an exception
            if not generate_name:
                generate_name = "prefect-job"
            self.job_manifest["metadata"]["generateName"] = f"{generate_name}-"


class KubernetesWorkerVariables(BaseVariables):
    """
    Default variables for the Kubernetes worker.

    The schema for this class is used to populate the `variables` section of the default
    base job template.
    """

    namespace: str = Field(
        default="default", description="The Kubernetes namespace to create jobs within."
    )
    image: Optional[str] = Field(
        default=None,
        description="The image reference of a container image to use for created jobs. "
        "If not set, the latest Prefect image will be used.",
        examples=["docker.io/prefecthq/prefect:3-latest"],
    )
    service_account_name: Optional[str] = Field(
        default=None,
        description="The Kubernetes service account to use for job creation.",
    )
    image_pull_policy: Literal["IfNotPresent", "Always", "Never"] = Field(
        default=KubernetesImagePullPolicy.IF_NOT_PRESENT,
        description="The Kubernetes image pull policy to use for job containers.",
    )
    backoff_limit: int = Field(
        default=0,
        ge=0,
        title="Backoff Limit",
        description=(
            "The number of times Kubernetes will retry a job after pod eviction. "
            "If set to 0, Prefect will reschedule the flow run when the pod is evicted."
        ),
    )
    finished_job_ttl: Optional[int] = Field(
        default=None,
        title="Finished Job TTL",
        description="The number of seconds to retain jobs after completion. If set, "
        "finished jobs will be cleaned up by Kubernetes after the given delay. If not "
        "set, jobs will be retained indefinitely.",
    )
    job_watch_timeout_seconds: Optional[int] = Field(
        default=None,
        description=(
            "Number of seconds to wait for each event emitted by a job before "
            "timing out. If not set, the worker will wait for each event indefinitely."
        ),
    )
    pod_watch_timeout_seconds: int = Field(
        default=60,
        description="Number of seconds to watch for pod creation before timing out.",
    )
    stream_output: bool = Field(
        default=True,
        description=(
            "If set, output will be streamed from the job to local standard output."
        ),
    )
    cluster_config: Optional[KubernetesClusterConfig] = Field(
        default=None,
        description="The Kubernetes cluster config to use for job creation.",
    )


class KubernetesWorkerResult(BaseWorkerResult):
    """Contains information about the final state of a completed process"""


class KubernetesWorker(
    BaseWorker[
        "KubernetesWorkerJobConfiguration",
        "KubernetesWorkerVariables",
        "KubernetesWorkerResult",
    ]
):
    """Prefect worker that executes flow runs within Kubernetes Jobs."""

    type: str = "kubernetes"
    job_configuration = KubernetesWorkerJobConfiguration
    job_configuration_variables = KubernetesWorkerVariables
    _description = (
        "Execute flow runs within jobs scheduled on a Kubernetes cluster. Requires a "
        "Kubernetes cluster."
    )
    _display_name = "Kubernetes"
    _documentation_url = "https://docs.prefect.io/integrations/prefect-kubernetes"
    _logo_url = "https://cdn.sanity.io/images/3ugk85nk/production/2d0b896006ad463b49c28aaac14f31e00e32cfab-250x250.png"  # noqa

    def __init__(self, *args: Any, **kwargs: Any):
        super().__init__(*args, **kwargs)
        self._created_secrets: dict[
            tuple[str, str], KubernetesWorkerJobConfiguration
        ] = {}

    async def run(
        self,
        flow_run: "FlowRun",
        configuration: KubernetesWorkerJobConfiguration,
        task_status: anyio.abc.TaskStatus[int] | None = None,
    ) -> KubernetesWorkerResult:
        """
        Executes a flow run within a Kubernetes Job and waits for the flow run
        to complete.

        Args:
            flow_run: The flow run to execute
            configuration: The configuration to use when executing the flow run.
            task_status: The task status object for the current flow run. If provided,
                the task will be marked as started.

        Returns:
            KubernetesWorkerResult: A result object containing information about the
                final state of the flow run
        """
        logger = self.get_flow_run_logger(flow_run)
        async with self._get_configured_kubernetes_client(configuration) as client:
            logger.info("Creating Kubernetes job...")

            job = await self._create_job(configuration, client)

            pid = await self._get_infrastructure_pid(job, client)
            # Indicate that the job has started
            if task_status is not None:
                task_status.started(pid)

            # Monitor the job until completion
            events_replicator = KubernetesEventsReplicator(
                client=client,
                job_name=job.metadata.name,
                namespace=configuration.namespace,
                worker_resource=self._event_resource(),
                related_resources=self._event_related_resources(
                    configuration=configuration
                ),
                timeout_seconds=configuration.pod_watch_timeout_seconds,
            )
            async with events_replicator:
                status_code = await self._watch_job(
                    logger, job.metadata.name, configuration, client
                )

            return KubernetesWorkerResult(identifier=pid, status_code=status_code)

    async def submit(
        self,
        flow: "Flow[..., R]",
        parameters: dict[str, Any] | None = None,
        job_variables: dict[str, Any] | None = None,
    ) -> "PrefectFlowRunFuture[R]":
        """
        EXPERIMENTAL: The interface for this method is subject to change.

        Submits a flow to run in a Kubernetes job.

        Args:
            flow: The flow to submit
            parameters: The parameters to pass to the flow

        Returns:
            A flow run object
        """
        warnings.warn(
            "The `submit` method on the Kubernetes worker is experimental. The interface "
            "and behavior of this method are subject to change.",
            category=FutureWarning,
        )
        if self._runs_task_group is None:
            raise RuntimeError("Worker not properly initialized")
        flow_run = await self._runs_task_group.start(
            partial(
                self._submit_adhoc_run,
                flow=flow,
                parameters=parameters,
                job_variables=job_variables,
            ),
        )
        return PrefectFlowRunFuture(flow_run_id=flow_run.id)

    async def _submit_adhoc_run(
        self,
        flow: "Flow[..., R]",
        parameters: dict[str, Any] | None = None,
        job_variables: dict[str, Any] | None = None,
        task_status: anyio.abc.TaskStatus["FlowRun"] | None = None,
    ):
        """
        Submits a flow run to the Kubernetes worker.
        """
        from prefect._experimental.bundles import (
            convert_step_to_command,
            create_bundle_for_flow_run,
        )

        if TYPE_CHECKING:
            assert self._client is not None
            assert self._work_pool is not None
        flow_run = await self._client.create_flow_run(
            flow, parameters=parameters, state=Pending()
        )
        if task_status is not None:
            # Emit the flow run object to .submit to allow it to return a future as soon as possible
            task_status.started(flow_run)
        # Avoid an API call to get the flow
        api_flow = APIFlow(id=flow_run.flow_id, name=flow.name, labels={})
        logger = self.get_flow_run_logger(flow_run)

        # TODO: Migrate steps to their own attributes on work pool when hardening this design
        upload_step = json.loads(
            get_from_dict(
                self._work_pool.base_job_template,
                "variables.properties.env.default.PREFECT__BUNDLE_UPLOAD_STEP",
                "{}",
            )
        )
        execute_step = json.loads(
            get_from_dict(
                self._work_pool.base_job_template,
                "variables.properties.env.default.PREFECT__BUNDLE_EXECUTE_STEP",
                "{}",
            )
        )

        upload_command = convert_step_to_command(upload_step, str(flow_run.id))
        execute_command = convert_step_to_command(execute_step, str(flow_run.id))

        job_variables = (job_variables or {}) | {"command": " ".join(execute_command)}

        configuration = await self.job_configuration.from_template_and_values(
            base_job_template=self._work_pool.base_job_template,
            values=job_variables,
            client=self._client,
        )
        configuration.prepare_for_flow_run(
            flow_run=flow_run,
            flow=api_flow,
            work_pool=self._work_pool,
            worker_name=self.name,
        )

        bundle = create_bundle_for_flow_run(flow=flow, flow_run=flow_run)

        logger.debug("Uploading execution bundle")
        with tempfile.TemporaryDirectory() as temp_dir:
            await (
                anyio.Path(temp_dir)
                .joinpath(str(flow_run.id))
                .write_bytes(json.dumps(bundle).encode("utf-8"))
            )

            try:
                await anyio.run_process(
                    upload_command + [str(flow_run.id)],
                    cwd=temp_dir,
                )
            except Exception as e:
                self._logger.error(
                    "Failed to upload bundle: %s", e.stderr.decode("utf-8")
                )
                raise e

        logger.debug("Successfully uploaded execution bundle")

        try:
            result = await self.run(flow_run, configuration)

            if result.status_code != 0:
                await self._propose_crashed_state(
                    flow_run,
                    (
                        "Flow run infrastructure exited with non-zero status code"
                        f" {result.status_code}."
                    ),
                )
        except Exception as exc:
            # This flow run was being submitted and did not start successfully
            logger.exception(
                f"Failed to submit flow run '{flow_run.id}' to infrastructure."
            )
            message = f"Flow run could not be submitted to infrastructure:\n{exc!r}"
            await self._propose_crashed_state(flow_run, message)

    async def teardown(self, *exc_info: Any):
        await super().teardown(*exc_info)

        await self._clean_up_created_secrets()

    async def _clean_up_created_secrets(self):
        """Deletes any secrets created during the worker's operation."""
        for key, configuration in self._created_secrets.items():
            async with self._get_configured_kubernetes_client(configuration) as client:
                v1 = CoreV1Api(client)
                result = await v1.delete_namespaced_secret(
                    name=key[0],
                    namespace=key[1],
                )

                if isinstance(result, Exception):
                    self._logger.warning(
                        "Failed to delete created secret with exception: %s", result
                    )

    @asynccontextmanager
    async def _get_configured_kubernetes_client(
        self, configuration: KubernetesWorkerJobConfiguration
    ) -> AsyncGenerator["ApiClient", None]:
        """
        Returns a configured Kubernetes client.
        """
        client = None
        settings = KubernetesSettings()

        if configuration.cluster_config:
            config_dict = configuration.cluster_config.config
            context = configuration.cluster_config.context_name
            client = await config.new_client_from_config_dict(
                config_dict=config_dict,
                context=context,
            )
        else:
            # Try to load in-cluster configuration
            try:
                config.load_incluster_config()
                client = ApiClient()
            except config.ConfigException:
                # If in-cluster config fails, load the local kubeconfig
                client = await config.new_client_from_config()

        if settings.worker.add_tcp_keepalive:
            client.rest_client.pool_manager._request_class = KeepAliveClientRequest

        try:
            yield client
        finally:
            await client.close()

    async def _replace_api_key_with_secret(
        self,
        configuration: KubernetesWorkerJobConfiguration,
        client: "ApiClient",
        secret_name: str | None = None,
        secret_key: str | None = None,
    ):
        """Replaces the PREFECT_API_KEY environment variable with a Kubernetes secret"""
        manifest_env = configuration.job_manifest["spec"]["template"]["spec"][
            "containers"
        ][0].get("env")
        manifest_api_key_env = next(
            (
                env_entry
                for env_entry in manifest_env
                if env_entry.get("name") == "PREFECT_API_KEY"
            ),
            {},
        )
        api_key = manifest_api_key_env.get("value")
        if api_key and not secret_name:
            secret_name = f"prefect-{_slugify_name(self.name)}-api-key"
            secret = await self._upsert_secret(
                name=secret_name,
                value=api_key,
                namespace=configuration.namespace,
                client=client,
            )
            # Store configuration so that we can delete the secret when the worker shuts
            # down
            self._created_secrets[(secret.metadata.name, secret.metadata.namespace)] = (
                configuration
            )
        if secret_name:
            if not secret_key:
                secret_key = "value"
            new_api_env_entry = {
                "name": "PREFECT_API_KEY",
                "valueFrom": {"secretKeyRef": {"name": secret_name, "key": secret_key}},
            }
            manifest_env = [
                entry if entry.get("name") != "PREFECT_API_KEY" else new_api_env_entry
                for entry in manifest_env
            ]
            configuration.job_manifest["spec"]["template"]["spec"]["containers"][0][
                "env"
            ] = manifest_env

    @retry(
        stop=stop_after_attempt(MAX_ATTEMPTS),
        wait=wait_fixed(RETRY_MIN_DELAY_SECONDS)
        + wait_random(
            RETRY_MIN_DELAY_JITTER_SECONDS,
            RETRY_MAX_DELAY_JITTER_SECONDS,
        ),
        reraise=True,
    )
    async def _create_job(
        self, configuration: KubernetesWorkerJobConfiguration, client: "ApiClient"
    ) -> "V1Job":
        """
        Creates a Kubernetes job from a job manifest.
        """
        settings = KubernetesSettings()
        if settings.worker.api_key_secret_name:
            await self._replace_api_key_with_secret(
                configuration=configuration,
                client=client,
                secret_name=settings.worker.api_key_secret_name,
                secret_key=settings.worker.api_key_secret_key,
            )
        elif settings.worker.create_secret_for_api_key:
            await self._replace_api_key_with_secret(
                configuration=configuration, client=client
            )

        try:
            batch_client = BatchV1Api(client)
            job = await batch_client.create_namespaced_job(
                configuration.namespace,
                configuration.job_manifest,
            )
        except kubernetes_asyncio.client.exceptions.ApiException as exc:
            # Parse the reason and message from the response if feasible
            message = ""
            if exc.reason:
                message += ": " + exc.reason
            if exc.body and "message" in (body := json.loads(exc.body)):
                message += ": " + body["message"]

            raise InfrastructureError(
                f"Unable to create Kubernetes job{message}"
            ) from exc

        return job

    async def _upsert_secret(
        self, name: str, value: str, namespace: str, client: "ApiClient"
    ):
        encoded_value = base64.b64encode(value.encode("utf-8")).decode("utf-8")
        core_client = CoreV1Api(client)
        try:
            # Get the current version of the Secret and update it with the
            # new value
            current_secret = await core_client.read_namespaced_secret(
                name=name, namespace=namespace
            )
            current_secret.data = {"value": encoded_value}
            secret = await core_client.replace_namespaced_secret(
                name=name, namespace=namespace, body=current_secret
            )
        except ApiException as exc:
            if exc.status != 404:
                raise
            # Create the secret if it doesn't already exist
            metadata = V1ObjectMeta(name=name, namespace=namespace)
            secret = V1Secret(
                api_version="v1",
                kind="Secret",
                metadata=metadata,
                data={"value": encoded_value},
            )
            secret = await core_client.create_namespaced_secret(
                namespace=namespace, body=secret
            )
        return secret

    @asynccontextmanager
    async def _get_batch_client(
        self, client: "ApiClient"
    ) -> AsyncGenerator["BatchV1Api", None]:
        """
        Context manager for retrieving a Kubernetes batch client.
        """
        try:
            yield BatchV1Api(api_client=client)
        finally:
            await client.close()

    async def _get_infrastructure_pid(self, job: "V1Job", client: "ApiClient") -> str:
        """
        Generates a Kubernetes infrastructure PID.

        The PID is in the format: "<cluster uid>:<namespace>:<job name>".
        """
        cluster_uid = await self._get_cluster_uid(client)
        pid = f"{cluster_uid}:{job.metadata.namespace}:{job.metadata.name}"
        return pid

    def _parse_infrastructure_pid(
        self, infrastructure_pid: str
    ) -> Tuple[str, str, str]:
        """
        Parse a Kubernetes infrastructure PID into its component parts.

        Returns a cluster UID, namespace, and job name.
        """
        cluster_uid, namespace, job_name = infrastructure_pid.split(":", 2)
        return cluster_uid, namespace, job_name

    async def _get_cluster_uid(self, client: "ApiClient") -> str:
        """
        Gets a unique id for the current cluster being used.

        There is no real unique identifier for a cluster. However, the `kube-system`
        namespace is immutable and has a persistence UID that we use instead.

        PREFECT_KUBERNETES_CLUSTER_UID can be set in cases where the `kube-system`
        namespace cannot be read e.g. when a cluster role cannot be created. If set,
        this variable will be used and we will not attempt to read the `kube-system`
        namespace.

        See https://github.com/kubernetes/kubernetes/issues/44954
        """
        settings = KubernetesSettings()
        # Default to an environment variable
        env_cluster_uid = settings.cluster_uid
        if env_cluster_uid:
            return env_cluster_uid

        # Read the UID from the cluster namespace
        v1 = CoreV1Api(client)
        namespace = await v1.read_namespace("kube-system")
        cluster_uid = namespace.metadata.uid
        return cluster_uid

    async def _stream_job_logs(
        self,
        logger: logging.Logger,
        pod_name: str,
        job_name: str,
        configuration: KubernetesWorkerJobConfiguration,
        client,
    ):
        core_client = CoreV1Api(client)

        logs = await core_client.read_namespaced_pod_log(
            pod_name,
            configuration.namespace,
            follow=True,
            _preload_content=False,
            container="prefect-job",
        )
        try:
            async for line in logs.content:
                if not line:
                    break
                print(line.decode().rstrip())
        except Exception:
            logger.warning(
                (
                    "Error occurred while streaming logs - "
                    "Job will continue to run but logs will "
                    "no longer be streamed to stdout."
                ),
                exc_info=True,
            )

    async def _job_events(
        self,
        batch_client: BatchV1Api,
        job_name: str,
        namespace: str,
        watch_kwargs: dict,
    ):
        """
        Stream job events.

        Pick up from the current resource version returned by the API
        in the case of a 410.

        See https://kubernetes.io/docs/reference/using-api/api-concepts/#efficient-detection-of-changes  # noqa
        """
        watch = kubernetes_asyncio.watch.Watch()
        resource_version = None
        async with watch:
            while True:
                try:
                    async for event in watch.stream(
                        func=batch_client.list_namespaced_job,
                        namespace=namespace,
                        field_selector=f"metadata.name={job_name}",
                        **watch_kwargs,
                    ):
                        yield event
                except ApiException as e:
                    if e.status == 410:
                        job_list = await batch_client.list_namespaced_job(
                            namespace=namespace,
                            field_selector=f"metadata.name={job_name}",
                        )

                        resource_version = job_list.metadata.resource_version
                        watch_kwargs["resource_version"] = resource_version
                    else:
                        raise

    async def _monitor_job_events(self, batch_client, job_name, logger, configuration):
        job = await batch_client.read_namespaced_job(
            name=job_name, namespace=configuration.namespace
        )
        completed = job.status.completion_time is not None
        watch_kwargs = (
            {"timeout_seconds": configuration.job_watch_timeout_seconds}
            if configuration.job_watch_timeout_seconds
            else {}
        )

        while not completed:
            async for event in self._job_events(
                batch_client,
                job_name,
                configuration.namespace,
                watch_kwargs,
            ):
                if event["type"] == "DELETED":
                    logger.error(f"Job {job_name!r}: Job has been deleted.")
                    completed = True
                elif event["object"].status.completion_time:
                    if not event["object"].status.succeeded:
                        # Job failed, exit while loop and return pod exit code
                        logger.error(f"Job {job_name!r}: Job failed.")
                    completed = True
                # Check if the job has reached its backoff limit
                # and stop watching if it has
                elif (
                    event["object"].spec.backoff_limit is not None
                    and event["object"].status.failed is not None
                    and event["object"].status.failed
                    > event["object"].spec.backoff_limit
                ):
                    logger.error(f"Job {job_name!r}: Job reached backoff limit.")
                    completed = True
                # If the job has no backoff limit, check if it has failed
                # and stop watching if it has
                elif (
                    not event["object"].spec.backoff_limit
                    and event["object"].status.failed
                ):
                    completed = True
                if completed:
                    break

    async def _watch_job(
        self,
        logger: logging.Logger,
        job_name: str,
        configuration: KubernetesWorkerJobConfiguration,
        client: "ApiClient",
    ) -> int:
        """
        Watch a job.

        Return the final status code of the first container.
        """

        logger.debug(f"Job {job_name!r}: Monitoring job...")

        job = await self._get_job(logger, job_name, configuration, client)
        if not job:
            return -1

        pod = await self._get_job_pod(logger, job_name, configuration, client)
        if not pod:
            return -1

        # Create a list of tasks to run concurrently
        async with self._get_batch_client(client) as batch_client:
            tasks = [
                self._monitor_job_events(
                    batch_client,
                    job_name,
                    logger,
                    configuration,
                )
            ]
            try:
                with timeout_async(seconds=configuration.job_watch_timeout_seconds):
                    if configuration.stream_output:
                        tasks.append(
                            self._stream_job_logs(
                                logger,
                                pod.metadata.name,
                                job_name,
                                configuration,
                                client,
                            )
                        )

                    results = await asyncio.gather(*tasks, return_exceptions=True)
                    if any(isinstance(result, Exception) for result in results):
                        for result in results:
                            if isinstance(result, Exception):
                                logger.error(
                                    f"Error during task execution: {result}",
                                    exc_info=True,
                                )
            except TimeoutError:
                logger.error(
                    f"Job {job_name!r}: Job did not complete within "
                    f"timeout of {configuration.job_watch_timeout_seconds}s."
                )
                return -1

            core_client = CoreV1Api(client)
            # Get all pods for the job
            pods = await core_client.list_namespaced_pod(
                namespace=configuration.namespace, label_selector=f"job-name={job_name}"
            )
            # Get the status for only the most recently used pod
            pods.items.sort(
                key=lambda pod: pod.metadata.creation_timestamp, reverse=True
            )
            most_recent_pod = pods.items[0] if pods.items else None
            first_container_status = (
                getattr(most_recent_pod, "status", None)
                and getattr(most_recent_pod.status, "container_statuses", None)
                and most_recent_pod.status.container_statuses[0]
            )

        if not first_container_status:
            logger.error(f"Job {job_name!r}: No pods found for job.")
            return -1

        # In some cases, the pod will still be running at this point.
        # We can assume that the job is still running and return 0 to prevent marking the flow run as crashed
        elif first_container_status.state and (
            first_container_status.state.running is not None
            or first_container_status.state.waiting is not None
        ):
            logger.warning(
                f"The worker's watch for job {job_name!r} has exited early. Check the logs for more information."
                " The job is still running, but the worker will not wait for it to complete."
            )
            # Return 0 to prevent marking the flow run as crashed
            return 0

        # In some cases, such as spot instance evictions, the pod will be forcibly
        # terminated and not report a status correctly.
        elif (
            first_container_status.state is None
            or first_container_status.state.terminated is None
            or first_container_status.state.terminated.exit_code is None
        ):
            logger.error(
                f"Could not determine exit code for {job_name!r}."
                "Exit code will be reported as -1."
                f"First container status info did not report an exit code."
                f"First container info: {first_container_status}."
            )
            return -1

        return first_container_status.state.terminated.exit_code

    async def _get_job(
        self,
        logger: logging.Logger,
        job_id: str,
        configuration: KubernetesWorkerJobConfiguration,
        client: "ApiClient",
    ) -> "V1Job | None":
        """Get a Kubernetes job by id."""

        try:
            batch_client = BatchV1Api(client)
            job = await batch_client.read_namespaced_job(
                name=job_id, namespace=configuration.namespace
            )
        except kubernetes_asyncio.client.exceptions.ApiException:
            logger.error(f"Job {job_id!r} was removed.", exc_info=True)
            return None
        return job

    async def _get_job_pod(
        self,
        logger: logging.Logger,
        job_name: str,
        configuration: KubernetesWorkerJobConfiguration,
        client: "ApiClient",
    ) -> "V1Pod | None":
        """Get the first running pod for a job."""

        watch = kubernetes_asyncio.watch.Watch()
        logger.info(f"Job {job_name!r}: Starting watch for pod start...")
        last_phase = None
        last_pod_name: str | None = None
        core_client = CoreV1Api(client)
        async with watch:
            async for event in watch.stream(
                func=core_client.list_namespaced_pod,
                namespace=configuration.namespace,
                label_selector=f"job-name={job_name}",
                timeout_seconds=configuration.pod_watch_timeout_seconds,
            ):
                pod: V1Pod = event["object"]
                last_pod_name = pod.metadata.name
                phase = pod.status.phase
                if phase != last_phase:
                    logger.info(f"Job {job_name!r}: Pod has status {phase!r}.")

                if phase != "Pending":
                    return pod

                last_phase = phase
            # If we've gotten here, we never found the Pod that was created for the flow run
            # Job, so let's inspect the situation and log what we can find.  It's possible
            # that the Job ran into scheduling constraints it couldn't satisfy, like
            # memory/CPU requests, or a volume that wasn't available, or a node with an
            # available GPU.
            logger.error(f"Job {job_name!r}: Pod never started.")
            await self._log_recent_events(
                logger, job_name, last_pod_name, configuration, client
            )

    async def _log_recent_events(
        self,
        logger: logging.Logger,
        job_name: str,
        pod_name: str | None,
        configuration: KubernetesWorkerJobConfiguration,
        client: "ApiClient",
    ) -> None:
        """Look for reasons why a Job may not have been able to schedule a Pod, or why
        a Pod may not have been able to start and log them to the provided logger."""

        def best_event_time(event: CoreV1Event) -> datetime:
            """Choose the best timestamp from a Kubernetes event"""
            return event.event_time or event.last_timestamp

        def log_event(event: CoreV1Event):
            """Log an event in one of a few formats to the provided logger"""
            if event.count and event.count > 1:
                logger.info(
                    "%s event %r (%s times) at %s: %s",
                    event.involved_object.kind,
                    event.reason,
                    event.count,
                    best_event_time(event),
                    event.message,
                )
            else:
                logger.info(
                    "%s event %r at %s: %s",
                    event.involved_object.kind,
                    event.reason,
                    best_event_time(event),
                    event.message,
                )

        core_client = CoreV1Api(client)

        events: CoreV1EventList = await core_client.list_namespaced_event(
            configuration.namespace
        )

        event: CoreV1Event
        for event in sorted(events.items, key=best_event_time):
            if (
                event.involved_object.api_version == "batch/v1"
                and event.involved_object.kind == "Job"
                and event.involved_object.namespace == configuration.namespace
                and event.involved_object.name == job_name
            ):
                log_event(event)

            if (
                pod_name
                and event.involved_object.api_version == "v1"
                and event.involved_object.kind == "Pod"
                and event.involved_object.namespace == configuration.namespace
                and event.involved_object.name == pod_name
            ):
                log_event(event)<|MERGE_RESOLUTION|>--- conflicted
+++ resolved
@@ -381,13 +381,9 @@
             flow: The flow associated with the flow run used for preparation.
         """
 
-<<<<<<< HEAD
         super().prepare_for_flow_run(flow_run, deployment, flow, work_pool, worker_name)
-=======
-        super().prepare_for_flow_run(flow_run, deployment, flow)
         # Configure eviction handling
         self._configure_eviction_handling()
->>>>>>> 826eb1a7
         # Update configuration env and job manifest env
         self._update_prefect_api_url_if_local_server()
         self._populate_env_in_manifest()
