"""

Module containing the Kubernetes worker used for executing flow runs as Kubernetes jobs.

To start a Kubernetes worker, run the following command:

```bash
prefect worker start --pool 'my-work-pool' --type kubernetes
```

Replace `my-work-pool` with the name of the work pool you want the worker
to poll for flow runs.

### Securing your Prefect Cloud API key
If you are using Prefect Cloud and would like to pass your Prefect Cloud API key to
created jobs via a Kubernetes secret, set the
`PREFECT_KUBERNETES_WORKER_STORE_PREFECT_API_IN_SECRET` environment variable before
starting your worker:

```bash
export PREFECT_KUBERNETES_WORKER_STORE_PREFECT_API_IN_SECRET="true"
prefect worker start --pool 'my-work-pool' --type kubernetes
```

Note that your work will need permission to create secrets in the same namespace(s)
that Kubernetes jobs are created in to execute flow runs.

### Using a custom Kubernetes job manifest template

The default template used for Kubernetes job manifests looks like this:
```yaml
---
apiVersion: batch/v1
kind: Job
metadata:
labels: "{{ labels }}"
namespace: "{{ namespace }}"
generateName: "{{ name }}-"
spec:
ttlSecondsAfterFinished: "{{ finished_job_ttl }}"
template:
    spec:
    parallelism: 1
    completions: 1
    restartPolicy: Never
    serviceAccountName: "{{ service_account_name }}"
    containers:
    - name: prefect-job
        env: "{{ env }}"
        image: "{{ image }}"
        imagePullPolicy: "{{ image_pull_policy }}"
        args: "{{ command }}"
```

Each values enclosed in `{{ }}` is a placeholder that will be replaced with
a value at runtime. The values that can be used a placeholders are defined
by the `variables` schema defined in the base job template.

The default job manifest and available variables can be customized on a work pool
by work pool basis. These customizations can be made via the Prefect UI when
creating or editing a work pool.

For example, if you wanted to allow custom memory requests for a Kubernetes work
pool you could update the job manifest template to look like this:

```yaml
---
apiVersion: batch/v1
kind: Job
metadata:
labels: "{{ labels }}"
namespace: "{{ namespace }}"
generateName: "{{ name }}-"
spec:
ttlSecondsAfterFinished: "{{ finished_job_ttl }}"
template:
    spec:
    parallelism: 1
    completions: 1
    restartPolicy: Never
    serviceAccountName: "{{ service_account_name }}"
    containers:
    - name: prefect-job
        env: "{{ env }}"
        image: "{{ image }}"
        imagePullPolicy: "{{ image_pull_policy }}"
        args: "{{ command }}"
        resources:
            requests:
                memory: "{{ memory }}Mi"
            limits:
                memory: 128Mi
```

In this new template, the `memory` placeholder allows customization of the memory
allocated to Kubernetes jobs created by workers in this work pool, but the limit
is hard-coded and cannot be changed by deployments.

For more information about work pools and workers,
checkout out the [Prefect docs](https://docs.prefect.io/concepts/work-pools/).
"""

import asyncio
import base64
import enum
import json
import logging
import os
import shlex
from contextlib import asynccontextmanager
from datetime import datetime
<<<<<<< HEAD
from typing import (
    Any,
    AsyncGenerator,
    Dict,
    Optional,
    Tuple,
)
=======
from functools import lru_cache
from threading import Lock
from typing import TYPE_CHECKING, Any, Dict, Generator, Optional, Tuple, Union
>>>>>>> faa5350e

import aiohttp
import anyio.abc
import kubernetes_asyncio
from kubernetes_asyncio import config
from kubernetes_asyncio.client import (
    ApiClient,
    BatchV1Api,
    Configuration,
    CoreV1Api,
    V1Job,
    V1Pod,
)
from kubernetes_asyncio.client.exceptions import ApiException
from kubernetes_asyncio.client.models import (
    CoreV1Event,
    CoreV1EventList,
    V1ObjectMeta,
    V1Secret,
)
from pydantic import VERSION as PYDANTIC_VERSION

if PYDANTIC_VERSION.startswith("2."):
    from pydantic.v1 import Field, validator
else:
    from pydantic import Field, validator

from tenacity import retry, stop_after_attempt, wait_fixed, wait_random
from typing_extensions import Literal

import prefect
from prefect.client.schemas import FlowRun
from prefect.exceptions import (
    InfrastructureError,
    InfrastructureNotAvailable,
    InfrastructureNotFound,
)
from prefect.server.schemas.core import Flow
from prefect.server.schemas.responses import DeploymentResponse
from prefect.utilities.dockerutils import get_prefect_image_name
from prefect.utilities.pydantic import JsonPatch
from prefect.utilities.templating import find_placeholders
from prefect.utilities.timeout import timeout_async
from prefect.workers.base import (
    BaseJobConfiguration,
    BaseVariables,
    BaseWorker,
    BaseWorkerResult,
)
<<<<<<< HEAD
from prefect_kubernetes.credentials import KubernetesClusterConfig
=======

if PYDANTIC_VERSION.startswith("2."):
    from pydantic.v1 import BaseModel, Field, validator
else:
    from pydantic import BaseModel, Field, validator

from tenacity import retry, stop_after_attempt, wait_fixed, wait_random
from typing_extensions import Literal

>>>>>>> faa5350e
from prefect_kubernetes.events import KubernetesEventsReplicator
from prefect_kubernetes.utilities import (
    _slugify_label_key,
    _slugify_label_value,
    _slugify_name,
)

<<<<<<< HEAD
=======
if TYPE_CHECKING:
    import kubernetes
    import kubernetes.client
    import kubernetes.client.exceptions
    import kubernetes.config
    import kubernetes.watch
    from kubernetes.client import ApiClient, BatchV1Api, CoreV1Api, V1Job, V1Pod

    from prefect.client.schemas import FlowRun
else:
    kubernetes = lazy_import("kubernetes")

_LOCK = Lock()

>>>>>>> faa5350e
MAX_ATTEMPTS = 3
RETRY_MIN_DELAY_SECONDS = 1
RETRY_MIN_DELAY_JITTER_SECONDS = 0
RETRY_MAX_DELAY_JITTER_SECONDS = 3


class HashableKubernetesClusterConfig(BaseModel, allow_mutation=False):
    """
    A hashable version of the KubernetesClusterConfig class.
    Used for caching.
    """

    config: dict = Field(
        default=..., description="The entire contents of a kubectl config file."
    )
    context_name: str = Field(
        default=..., description="The name of the kubectl context to use."
    )


@lru_cache(maxsize=8, typed=True)
def _get_configured_kubernetes_client_cached(
    cluster_config: Optional[HashableKubernetesClusterConfig] = None,
) -> Any:
    """Returns a configured Kubernetes client."""
    with _LOCK:
        # if a hard-coded cluster config is provided, use it
        if cluster_config:
            client = kubernetes.config.new_client_from_config_dict(
                config_dict=cluster_config.config,
                context=cluster_config.context_name,
            )
        else:
            # If no hard-coded config specified, try to load Kubernetes configuration
            # within a cluster. If that doesn't work, try to load the configuration
            # from the local environment, allowing any further ConfigExceptions to
            # bubble up.
            try:
                kubernetes.config.load_incluster_config()
                config = kubernetes.client.Configuration.get_default_copy()
                client = kubernetes.client.ApiClient(configuration=config)
            except kubernetes.config.ConfigException:
                client = kubernetes.config.new_client_from_config()

        if os.environ.get(
            "PREFECT_KUBERNETES_WORKER_ADD_TCP_KEEPALIVE", "TRUE"
        ).strip().lower() in ("true", "1"):
            enable_socket_keep_alive(client)

        return client


def _get_default_job_manifest_template() -> Dict[str, Any]:
    """Returns the default job manifest template used by the Kubernetes worker."""
    return {
        "apiVersion": "batch/v1",
        "kind": "Job",
        "metadata": {
            "labels": "{{ labels }}",
            "namespace": "{{ namespace }}",
            "generateName": "{{ name }}-",
        },
        "spec": {
            "backoffLimit": 0,
            "ttlSecondsAfterFinished": "{{ finished_job_ttl }}",
            "template": {
                "spec": {
                    "parallelism": 1,
                    "completions": 1,
                    "restartPolicy": "Never",
                    "serviceAccountName": "{{ service_account_name }}",
                    "containers": [
                        {
                            "name": "prefect-job",
                            "env": "{{ env }}",
                            "image": "{{ image }}",
                            "imagePullPolicy": "{{ image_pull_policy }}",
                            "args": "{{ command }}",
                        }
                    ],
                }
            },
        },
    }


def _get_base_job_manifest():
    """Returns a base job manifest to use for manifest validation."""
    return {
        "apiVersion": "batch/v1",
        "kind": "Job",
        "metadata": {"labels": {}},
        "spec": {
            "template": {
                "spec": {
                    "parallelism": 1,
                    "completions": 1,
                    "restartPolicy": "Never",
                    "containers": [
                        {
                            "name": "prefect-job",
                        }
                    ],
                }
            }
        },
    }


class KubernetesImagePullPolicy(enum.Enum):
    """Enum representing the image pull policy options for a Kubernetes job."""

    IF_NOT_PRESENT = "IfNotPresent"
    ALWAYS = "Always"
    NEVER = "Never"


class KubernetesWorkerJobConfiguration(BaseJobConfiguration):
    """
    Configuration class used by the Kubernetes worker.

    An instance of this class is passed to the Kubernetes worker's `run` method
    for each flow run. It contains all of the information necessary to execute
    the flow run as a Kubernetes job.

    Attributes:
        name: The name to give to created Kubernetes job.
        command: The command executed in created Kubernetes jobs to kick off
            flow run execution.
        env: The environment variables to set in created Kubernetes jobs.
        labels: The labels to set on created Kubernetes jobs.
        namespace: The Kubernetes namespace to create Kubernetes jobs in.
        job_manifest: The Kubernetes job manifest to use to create Kubernetes jobs.
        cluster_config: The Kubernetes cluster configuration to use for authentication
            to a Kubernetes cluster.
        job_watch_timeout_seconds: The number of seconds to wait for the job to
            complete before timing out. If `None`, the worker will wait indefinitely.
        pod_watch_timeout_seconds: The number of seconds to wait for the pod to
            complete before timing out.
        stream_output: Whether or not to stream the job's output.
    """

    namespace: str = Field(default="default")
    job_manifest: Dict[str, Any] = Field(template=_get_default_job_manifest_template())
    cluster_config: Optional[KubernetesClusterConfig] = Field(default=None)
    job_watch_timeout_seconds: Optional[int] = Field(default=None)
    pod_watch_timeout_seconds: int = Field(default=60)
    stream_output: bool = Field(default=True)

    # internal-use only
    _api_dns_name: Optional[str] = None  # Replaces 'localhost' in API URL

    @validator("job_manifest")
    def _ensure_metadata_is_present(cls, value: Dict[str, Any]):
        """Ensures that the metadata is present in the job manifest."""
        if "metadata" not in value:
            value["metadata"] = {}
        return value

    @validator("job_manifest")
    def _ensure_labels_is_present(cls, value: Dict[str, Any]):
        """Ensures that the metadata is present in the job manifest."""
        if "labels" not in value["metadata"]:
            value["metadata"]["labels"] = {}
        return value

    @validator("job_manifest")
    def _ensure_namespace_is_present(cls, value: Dict[str, Any], values):
        """Ensures that the namespace is present in the job manifest."""
        if "namespace" not in value["metadata"]:
            value["metadata"]["namespace"] = values["namespace"]
        return value

    @validator("job_manifest")
    def _ensure_job_includes_all_required_components(cls, value: Dict[str, Any]):
        """
        Ensures that the job manifest includes all required components.
        """
        patch = JsonPatch.from_diff(value, _get_base_job_manifest())
        missing_paths = sorted([op["path"] for op in patch if op["op"] == "add"])
        if missing_paths:
            raise ValueError(
                "Job is missing required attributes at the following paths: "
                f"{', '.join(missing_paths)}"
            )
        return value

    @validator("job_manifest")
    def _ensure_job_has_compatible_values(cls, value: Dict[str, Any]):
        patch = JsonPatch.from_diff(value, _get_base_job_manifest())
        incompatible = sorted(
            [
                f"{op['path']} must have value {op['value']!r}"
                for op in patch
                if op["op"] == "replace"
            ]
        )
        if incompatible:
            raise ValueError(
                "Job has incompatible values for the following attributes: "
                f"{', '.join(incompatible)}"
            )
        return value

    @staticmethod
    def _base_flow_run_labels(flow_run: "FlowRun") -> Dict[str, str]:
        """
        Generate a dictionary of labels for a flow run job.
        """
        return {
            "prefect.io/flow-run-id": str(flow_run.id),
            "prefect.io/flow-run-name": flow_run.name,
            "prefect.io/version": _slugify_label_value(
                prefect.__version__.split("+")[0]
            ),
        }

    def prepare_for_flow_run(
        self,
        flow_run: "FlowRun",
        deployment: Optional["DeploymentResponse"] = None,
        flow: Optional["Flow"] = None,
    ):
        """
        Prepares the job configuration for a flow run.

        Ensures that necessary values are present in the job manifest and that the
        job manifest is valid.

        Args:
            flow_run: The flow run to prepare the job configuration for
            deployment: The deployment associated with the flow run used for
                preparation.
            flow: The flow associated with the flow run used for preparation.
        """

        super().prepare_for_flow_run(flow_run, deployment, flow)
        # Update configuration env and job manifest env
        self._update_prefect_api_url_if_local_server()
        self._populate_env_in_manifest()
        # Update labels in job manifest
        self._slugify_labels()
        # Add defaults to job manifest if necessary
        self._populate_image_if_not_present()
        self._populate_command_if_not_present()
        self._populate_generate_name_if_not_present()

    def _populate_env_in_manifest(self):
        """
        Populates environment variables in the job manifest.

        When `env` is templated as a variable in the job manifest it comes in as a
        dictionary. We need to convert it to a list of dictionaries to conform to the
        Kubernetes job manifest schema.

        This function also handles the case where the user has removed the `{{ env }}`
        placeholder and hard coded a value for `env`. In this case, we need to prepend
        our environment variables to the list to ensure Prefect setting propagation.
        An example reason the a user would remove the `{{ env }}` placeholder to
        hardcode Kubernetes secrets in the base job template.
        """
        transformed_env = [{"name": k, "value": v} for k, v in self.env.items()]

        template_env = self.job_manifest["spec"]["template"]["spec"]["containers"][
            0
        ].get("env")

        # If user has removed `{{ env }}` placeholder and hard coded a value for `env`,
        # we need to prepend our environment variables to the list to ensure Prefect
        # setting propagation.
        if isinstance(template_env, list):
            self.job_manifest["spec"]["template"]["spec"]["containers"][0]["env"] = [
                *transformed_env,
                *template_env,
            ]
        # Current templating adds `env` as a dict when the kubernetes manifest requires
        # a list of dicts. Might be able to improve this in the future with a better
        # default `env` value and better typing.
        else:
            self.job_manifest["spec"]["template"]["spec"]["containers"][0][
                "env"
            ] = transformed_env

    def _update_prefect_api_url_if_local_server(self):
        """If the API URL has been set by the base environment rather than the by the
        user, update the value to ensure connectivity when using a bridge network by
        updating local connections to use the internal host
        """
        if self.env.get("PREFECT_API_URL") and self._api_dns_name:
            self.env["PREFECT_API_URL"] = (
                self.env["PREFECT_API_URL"]
                .replace("localhost", self._api_dns_name)
                .replace("127.0.0.1", self._api_dns_name)
            )

    def _slugify_labels(self):
        """Slugifies the labels in the job manifest."""
        all_labels = {**self.job_manifest["metadata"].get("labels", {}), **self.labels}
        self.job_manifest["metadata"]["labels"] = {
            _slugify_label_key(k): _slugify_label_value(v)
            for k, v in all_labels.items()
        }

    def _populate_image_if_not_present(self):
        """Ensures that the image is present in the job manifest. Populates the image
        with the default Prefect image if it is not present."""
        try:
            if (
                "image"
                not in self.job_manifest["spec"]["template"]["spec"]["containers"][0]
            ):
                self.job_manifest["spec"]["template"]["spec"]["containers"][0][
                    "image"
                ] = get_prefect_image_name()
        except KeyError:
            raise ValueError(
                "Unable to verify image due to invalid job manifest template."
            )

    def _populate_command_if_not_present(self):
        """
        Ensures that the command is present in the job manifest. Populates the command
        with the `prefect -m prefect.engine` if a command is not present.
        """
        try:
            command = self.job_manifest["spec"]["template"]["spec"]["containers"][
                0
            ].get("args")
            if command is None:
                self.job_manifest["spec"]["template"]["spec"]["containers"][0][
                    "args"
                ] = shlex.split(self._base_flow_run_command())
            elif isinstance(command, str):
                self.job_manifest["spec"]["template"]["spec"]["containers"][0][
                    "args"
                ] = shlex.split(command)
            elif not isinstance(command, list):
                raise ValueError(
                    "Invalid job manifest template: 'command' must be a string or list."
                )
        except KeyError:
            raise ValueError(
                "Unable to verify command due to invalid job manifest template."
            )

    def _populate_generate_name_if_not_present(self):
        """Ensures that the generateName is present in the job manifest."""
        manifest_generate_name = self.job_manifest["metadata"].get("generateName", "")
        has_placeholder = len(find_placeholders(manifest_generate_name)) > 0
        # if name wasn't present during template rendering, generateName will be
        # just a hyphen

        manifest_generate_name_templated_with_empty_string = (
            manifest_generate_name == "-"
        )
        if (
            not manifest_generate_name
            or has_placeholder
            or manifest_generate_name_templated_with_empty_string
            or manifest_generate_name == "None-"
        ):
            generate_name = None
            if self.name:
                generate_name = _slugify_name(self.name)
            # _slugify_name will return None if the slugified name in an exception
            if not generate_name:
                generate_name = "prefect-job"
            self.job_manifest["metadata"]["generateName"] = f"{generate_name}-"


class KubernetesWorkerVariables(BaseVariables):
    """
    Default variables for the Kubernetes worker.

    The schema for this class is used to populate the `variables` section of the default
    base job template.
    """

    namespace: str = Field(
        default="default", description="The Kubernetes namespace to create jobs within."
    )
    image: Optional[str] = Field(
        default=None,
        description="The image reference of a container image to use for created jobs. "
        "If not set, the latest Prefect image will be used.",
        examples=["docker.io/prefecthq/prefect:3-latest"],
    )
    service_account_name: Optional[str] = Field(
        default=None,
        description="The Kubernetes service account to use for job creation.",
    )
    image_pull_policy: Literal["IfNotPresent", "Always", "Never"] = Field(
        default=KubernetesImagePullPolicy.IF_NOT_PRESENT,
        description="The Kubernetes image pull policy to use for job containers.",
    )
    finished_job_ttl: Optional[int] = Field(
        default=None,
        title="Finished Job TTL",
        description="The number of seconds to retain jobs after completion. If set, "
        "finished jobs will be cleaned up by Kubernetes after the given delay. If not "
        "set, jobs will be retained indefinitely.",
    )
    job_watch_timeout_seconds: Optional[int] = Field(
        default=None,
        description=(
            "Number of seconds to wait for each event emitted by a job before "
            "timing out. If not set, the worker will wait for each event indefinitely."
        ),
    )
    pod_watch_timeout_seconds: int = Field(
        default=60,
        description="Number of seconds to watch for pod creation before timing out.",
    )
    stream_output: bool = Field(
        default=True,
        description=(
            "If set, output will be streamed from the job to local standard output."
        ),
    )
    cluster_config: Optional[KubernetesClusterConfig] = Field(
        default=None,
        description="The Kubernetes cluster config to use for job creation.",
    )


class KubernetesWorkerResult(BaseWorkerResult):
    """Contains information about the final state of a completed process"""


class KubernetesWorker(BaseWorker):
    """Prefect worker that executes flow runs within Kubernetes Jobs."""

    type: str = "kubernetes"
    job_configuration = KubernetesWorkerJobConfiguration
    job_configuration_variables = KubernetesWorkerVariables
    _description = (
        "Execute flow runs within jobs scheduled on a Kubernetes cluster. Requires a "
        "Kubernetes cluster."
    )
    _display_name = "Kubernetes"
    _documentation_url = "https://prefecthq.github.io/prefect-kubernetes/worker/"
    _logo_url = "https://cdn.sanity.io/images/3ugk85nk/production/2d0b896006ad463b49c28aaac14f31e00e32cfab-250x250.png"  # noqa

    def __init__(self, *args, **kwargs):
        super().__init__(*args, **kwargs)
        self._created_secrets = {}

    async def run(
        self,
        flow_run: "FlowRun",
        configuration: KubernetesWorkerJobConfiguration,
        task_status: Optional[anyio.abc.TaskStatus] = None,
    ) -> KubernetesWorkerResult:
        """
        Executes a flow run within a Kubernetes Job and waits for the flow run
        to complete.

        Args:
            flow_run: The flow run to execute
            configuration: The configuration to use when executing the flow run.
            task_status: The task status object for the current flow run. If provided,
                the task will be marked as started.

        Returns:
            KubernetesWorkerResult: A result object containing information about the
                final state of the flow run
        """
        logger = self.get_flow_run_logger(flow_run)
        async with self._get_configured_kubernetes_client(configuration) as client:
            logger.info("Creating Kubernetes job...")

            job = await self._create_job(configuration, client)

            pid = await self._get_infrastructure_pid(job, client)
            # Indicate that the job has started
            if task_status is not None:
                task_status.started(pid)

            # Monitor the job until completion
            events_replicator = KubernetesEventsReplicator(
                client=client,
                job_name=job.metadata.name,
                namespace=configuration.namespace,
                worker_resource=self._event_resource(),
                related_resources=self._event_related_resources(
                    configuration=configuration
                ),
                timeout_seconds=configuration.pod_watch_timeout_seconds,
            )
            async with events_replicator:
                status_code = await self._watch_job(
                    logger, job.metadata.name, configuration, client
                )

            return KubernetesWorkerResult(identifier=pid, status_code=status_code)

    async def kill_infrastructure(
        self,
        infrastructure_pid: str,
        configuration: KubernetesWorkerJobConfiguration,
        grace_seconds: int = 30,
    ):
        """
                Stops a job for a cancelled flow run based on the provided infrastructure PID
                and run configuration.
        att"""
        await self._stop_job(infrastructure_pid, configuration, grace_seconds)

    async def teardown(self, *exc_info):
        await super().teardown(*exc_info)

        await self._clean_up_created_secrets()

    async def _clean_up_created_secrets(self):
        """Deletes any secrets created during the worker's operation."""
        for key, configuration in self._created_secrets.items():
            async with self._get_configured_kubernetes_client(configuration) as client:
                v1 = CoreV1Api(client)
                result = await v1.delete_namespaced_secret(
                    name=key[0],
                    namespace=key[1],
                )

                if isinstance(result, Exception):
                    self._logger.warning(
                        "Failed to delete created secret with exception: %s", result
                    )

    async def _stop_job(
        self,
        infrastructure_pid: str,
        configuration: KubernetesWorkerJobConfiguration,
        grace_seconds: int = 30,
    ):
        """Removes the given Job from the Kubernetes cluster"""
        async with self._get_configured_kubernetes_client(configuration) as client:
            job_cluster_uid, job_namespace, job_name = self._parse_infrastructure_pid(
                infrastructure_pid
            )

            if job_namespace != configuration.namespace:
                raise InfrastructureNotAvailable(
                    f"Unable to kill job {job_name!r}: The job is running in namespace "
                    f"{job_namespace!r} but this worker expected jobs to be running in "
                    f"namespace {configuration.namespace!r} based on the work pool and "
                    "deployment configuration."
                )

            current_cluster_uid = await self._get_cluster_uid(client)
            if job_cluster_uid != current_cluster_uid:
                raise InfrastructureNotAvailable(
                    f"Unable to kill job {job_name!r}: The job is running on another "
                    "cluster than the one specified by the infrastructure PID."
                )

            async with self._get_batch_client(client) as batch_client:
                try:
                    await batch_client.delete_namespaced_job(
                        name=job_name,
                        namespace=job_namespace,
                        grace_period_seconds=grace_seconds,
                        # Foreground propagation deletes dependent objects before deleting # noqa
                        # owner objects. This ensures that the pods are cleaned up before # noqa
                        # the job is marked as deleted.
                        # See: https://kubernetes.io/docs/concepts/architecture/garbage-collection/#foreground-deletion # noqa
                        propagation_policy="Foreground",
                    )
                except kubernetes_asyncio.client.exceptions.ApiException as exc:
                    if exc.status == 404:
                        raise InfrastructureNotFound(
                            f"Unable to kill job {job_name!r}: The job was not found."
                        ) from exc
                    else:
                        raise

<<<<<<< HEAD
    @asynccontextmanager
    async def _get_configured_kubernetes_client(
=======
    def _get_configured_kubernetes_client(
>>>>>>> faa5350e
        self, configuration: KubernetesWorkerJobConfiguration
    ) -> AsyncGenerator["ApiClient", None]:
        """
        Returns a configured Kubernetes client.
        """
<<<<<<< HEAD
        client = None

        if configuration.cluster_config:
            config_dict = configuration.cluster_config.config
            context = configuration.cluster_config.context_name

            # Use Configuration to load configuration from a dictionary
            client_configuration = Configuration()
            await config.load_kube_config(
                config_dict=config_dict,
                context=context,
                client_configuration=client_configuration,
            )
            client = ApiClient(configuration=client_configuration)
        else:
            # Try to load in-cluster configuration
            try:
                await config.load_incluster_config()
                client = ApiClient()
            except config.ConfigException:
                # If in-cluster config fails, load the local kubeconfig
                client = await config.new_client_from_config()
        try:
            yield client
        finally:
            await client.close()
=======

        cluster_config = None

        if configuration.cluster_config:
            cluster_config = HashableKubernetesClusterConfig(
                config=configuration.cluster_config.config,
                context_name=configuration.cluster_config.context_name,
            )
        return _get_configured_kubernetes_client_cached(cluster_config)
>>>>>>> faa5350e

    async def _replace_api_key_with_secret(
        self, configuration: KubernetesWorkerJobConfiguration, client: "ApiClient"
    ):
        """Replaces the PREFECT_API_KEY environment variable with a Kubernetes secret"""
        manifest_env = configuration.job_manifest["spec"]["template"]["spec"][
            "containers"
        ][0].get("env")
        manifest_api_key_env = next(
            (
                env_entry
                for env_entry in manifest_env
                if env_entry.get("name") == "PREFECT_API_KEY"
            ),
            {},
        )
        api_key = manifest_api_key_env.get("value")
        if api_key:
            secret_name = f"prefect-{_slugify_name(self.name)}-api-key"
            secret = await self._upsert_secret(
                name=secret_name,
                value=api_key,
                namespace=configuration.namespace,
                client=client,
            )
            # Store configuration so that we can delete the secret when the worker shuts
            # down
            self._created_secrets[
                (secret.metadata.name, secret.metadata.namespace)
            ] = configuration
            new_api_env_entry = {
                "name": "PREFECT_API_KEY",
                "valueFrom": {"secretKeyRef": {"name": secret_name, "key": "value"}},
            }
            manifest_env = [
                entry if entry.get("name") != "PREFECT_API_KEY" else new_api_env_entry
                for entry in manifest_env
            ]
            configuration.job_manifest["spec"]["template"]["spec"]["containers"][0][
                "env"
            ] = manifest_env

    @retry(
        stop=stop_after_attempt(MAX_ATTEMPTS),
        wait=wait_fixed(RETRY_MIN_DELAY_SECONDS)
        + wait_random(
            RETRY_MIN_DELAY_JITTER_SECONDS,
            RETRY_MAX_DELAY_JITTER_SECONDS,
        ),
        reraise=True,
    )
    async def _create_job(
        self, configuration: KubernetesWorkerJobConfiguration, client: "ApiClient"
    ) -> "V1Job":
        """
        Creates a Kubernetes job from a job manifest.
        """
        if os.environ.get(
            "PREFECT_KUBERNETES_WORKER_STORE_PREFECT_API_IN_SECRET", ""
        ).strip().lower() in ("true", "1"):
            await self._replace_api_key_with_secret(
                configuration=configuration, client=client
            )

        try:
            batch_client = BatchV1Api(client)
            job = await batch_client.create_namespaced_job(
                configuration.namespace,
                configuration.job_manifest,
            )
        except kubernetes_asyncio.client.exceptions.ApiException as exc:
            # Parse the reason and message from the response if feasible
            message = ""
            if exc.reason:
                message += ": " + exc.reason
            if exc.body and "message" in (body := json.loads(exc.body)):
                message += ": " + body["message"]

            raise InfrastructureError(
                f"Unable to create Kubernetes job{message}"
            ) from exc

        return job

    async def _upsert_secret(
        self, name: str, value: str, namespace: str, client: "ApiClient"
    ):
        encoded_value = base64.b64encode(value.encode("utf-8")).decode("utf-8")
        core_client = CoreV1Api(client)
        try:
            # Get the current version of the Secret and update it with the
            # new value
            current_secret = await core_client.read_namespaced_secret(
                name=name, namespace=namespace
            )
            current_secret.data = {"value": encoded_value}
            secret = await core_client.replace_namespaced_secret(
                name=name, namespace=namespace, body=current_secret
            )
        except ApiException as exc:
            if exc.status != 404:
                raise
            # Create the secret if it doesn't already exist
            metadata = V1ObjectMeta(name=name, namespace=namespace)
            secret = V1Secret(
                api_version="v1",
                kind="Secret",
                metadata=metadata,
                data={"value": encoded_value},
            )
            secret = await core_client.create_namespaced_secret(
                namespace=namespace, body=secret
            )
        return secret

    @asynccontextmanager
    async def _get_batch_client(
        self, client: "ApiClient"
    ) -> AsyncGenerator["BatchV1Api", None]:
        """
        Context manager for retrieving a Kubernetes batch client.
        """
<<<<<<< HEAD
        try:
            yield BatchV1Api(api_client=client)
        finally:
            await client.close()
=======
        yield kubernetes.client.BatchV1Api(api_client=client)
>>>>>>> faa5350e

    async def _get_infrastructure_pid(self, job: "V1Job", client: "ApiClient") -> str:
        """
        Generates a Kubernetes infrastructure PID.

        The PID is in the format: "<cluster uid>:<namespace>:<job name>".
        """
        cluster_uid = await self._get_cluster_uid(client)
        pid = f"{cluster_uid}:{job.metadata.namespace}:{job.metadata.name}"
        return pid

    def _parse_infrastructure_pid(
        self, infrastructure_pid: str
    ) -> Tuple[str, str, str]:
        """
        Parse a Kubernetes infrastructure PID into its component parts.

        Returns a cluster UID, namespace, and job name.
        """
        cluster_uid, namespace, job_name = infrastructure_pid.split(":", 2)
        return cluster_uid, namespace, job_name

<<<<<<< HEAD
    async def _get_cluster_uid(self, client: "ApiClient") -> str:
=======
    @contextmanager
    def _get_core_client(
        self, client: "ApiClient"
    ) -> Generator["CoreV1Api", None, None]:
        """
        Context manager for retrieving a Kubernetes core client.
        """
        yield kubernetes.client.CoreV1Api(api_client=client)

    def _get_cluster_uid(self, client: "ApiClient") -> str:
>>>>>>> faa5350e
        """
        Gets a unique id for the current cluster being used.

        There is no real unique identifier for a cluster. However, the `kube-system`
        namespace is immutable and has a persistence UID that we use instead.

        PREFECT_KUBERNETES_CLUSTER_UID can be set in cases where the `kube-system`
        namespace cannot be read e.g. when a cluster role cannot be created. If set,
        this variable will be used and we will not attempt to read the `kube-system`
        namespace.

        See https://github.com/kubernetes/kubernetes/issues/44954
        """
        # Default to an environment variable
        env_cluster_uid = os.environ.get("PREFECT_KUBERNETES_CLUSTER_UID")
        if env_cluster_uid:
            return env_cluster_uid

        # Read the UID from the cluster namespace
        v1 = CoreV1Api(client)
        namespace = await v1.read_namespace("kube-system")
        cluster_uid = namespace.metadata.uid
        return cluster_uid

    async def _stream_job_logs(
        self,
        logger: logging.Logger,
        pod_name: str,
        job_name: str,
        configuration: KubernetesWorkerJobConfiguration,
        client,
    ):
        timeout = aiohttp.ClientTimeout(total=None)
        core_client = CoreV1Api(client)

        logs = await core_client.read_namespaced_pod_log(
            pod_name,
            configuration.namespace,
            follow=True,
            _preload_content=False,
            container="prefect-job",
            _request_timeout=timeout,
        )
        try:
            async for line in logs.content:
                if not line:
                    break
                print(line.decode().rstrip())
        except Exception:
            logger.warning(
                (
                    "Error occurred while streaming logs - "
                    "Job will continue to run but logs will "
                    "no longer be streamed to stdout."
                ),
                exc_info=True,
            )

    async def _job_events(
        self,
        batch_client: BatchV1Api,
        job_name: str,
        namespace: str,
        watch_kwargs: dict,
    ):
        """
        Stream job events.

        Pick up from the current resource version returned by the API
        in the case of a 410.

        See https://kubernetes.io/docs/reference/using-api/api-concepts/#efficient-detection-of-changes  # noqa
        """
        watch = kubernetes_asyncio.watch.Watch()
        resource_version = None
        async with watch:
            while True:
                try:
                    async for event in watch.stream(
                        func=batch_client.list_namespaced_job,
                        namespace=namespace,
                        field_selector=f"metadata.name={job_name}",
                        **watch_kwargs,
                    ):
                        yield event
                except ApiException as e:
                    if e.status == 410:
                        job_list = await batch_client.list_namespaced_job(
                            namespace=namespace,
                            field_selector=f"metadata.name={job_name}",
                        )

                        resource_version = job_list.metadata.resource_version
                        watch_kwargs["resource_version"] = resource_version
                    else:
                        raise

    async def _monitor_job_events(self, batch_client, job_name, logger, configuration):
        job = await batch_client.read_namespaced_job(
            name=job_name, namespace=configuration.namespace
        )
        completed = job.status.completion_time is not None
        watch_kwargs = (
            {"timeout_seconds": configuration.job_watch_timeout_seconds}
            if configuration.job_watch_timeout_seconds
            else {}
        )

        while not completed:
            async for event in self._job_events(
                batch_client,
                job_name,
                configuration.namespace,
                watch_kwargs,
            ):
                if event["type"] == "DELETED":
                    logger.error(f"Job {job_name!r}: Job has been deleted.")
                    completed = True
                elif event["object"].status.completion_time:
                    if not event["object"].status.succeeded:
                        # Job failed, exit while loop and return pod exit code
                        logger.error(f"Job {job_name!r}: Job failed.")
                    completed = True
                # Check if the job has reached its backoff limit
                # and stop watching if it has
                elif (
                    event["object"].spec.backoff_limit is not None
                    and event["object"].status.failed is not None
                    and event["object"].status.failed
                    > event["object"].spec.backoff_limit
                ):
                    logger.error(f"Job {job_name!r}: Job reached backoff limit.")
                    completed = True
                # If the job has no backoff limit, check if it has failed
                # and stop watching if it has
                elif (
                    not event["object"].spec.backoff_limit
                    and event["object"].status.failed
                ):
                    completed = True
                if completed:
                    break

    async def _watch_job(
        self,
        logger: logging.Logger,
        job_name: str,
        configuration: KubernetesWorkerJobConfiguration,
        client: "ApiClient",
    ) -> int:
        """
        Watch a job.

        Return the final status code of the first container.
        """

        logger.debug(f"Job {job_name!r}: Monitoring job...")

        job = await self._get_job(logger, job_name, configuration, client)
        if not job:
            return -1

        pod = await self._get_job_pod(logger, job_name, configuration, client)
        if not pod:
            return -1

        # Create a list of tasks to run concurrently
        async with self._get_batch_client(client) as batch_client:
            tasks = [
                self._monitor_job_events(
                    batch_client,
                    job_name,
                    logger,
                    configuration,
                )
            ]
            try:
                with timeout_async(seconds=configuration.job_watch_timeout_seconds):
                    if configuration.stream_output:
                        tasks.append(
                            self._stream_job_logs(
                                logger,
                                pod.metadata.name,
                                job_name,
                                configuration,
                                client,
                            )
                        )

                    results = await asyncio.gather(*tasks, return_exceptions=True)
                    if any(isinstance(result, Exception) for result in results):
                        for result in results:
                            if isinstance(result, Exception):
                                logger.error(
                                    f"Error during task execution: {result}",
                                    exc_info=True,
                                )
            except TimeoutError:
                logger.error(
                    f"Job {job_name!r}: Job did not complete within "
                    f"timeout of {configuration.job_watch_timeout_seconds}s."
                )
                return -1

            core_client = CoreV1Api(client)
            # Get all pods for the job
            pods = await core_client.list_namespaced_pod(
                namespace=configuration.namespace, label_selector=f"job-name={job_name}"
            )
            # Get the status for only the most recently used pod
            pods.items.sort(
                key=lambda pod: pod.metadata.creation_timestamp, reverse=True
            )
            most_recent_pod = pods.items[0] if pods.items else None
            first_container_status = (
                most_recent_pod.status.container_statuses[0]
                if most_recent_pod
                else None
            )

        if not first_container_status:
            logger.error(f"Job {job_name!r}: No pods found for job.")
            return -1
        # In some cases, such as spot instance evictions, the pod will be forcibly
        # terminated and not report a status correctly.
        elif (
            first_container_status.state is None
            or first_container_status.state.terminated is None
            or first_container_status.state.terminated.exit_code is None
        ):
            logger.error(
                f"Could not determine exit code for {job_name!r}."
                "Exit code will be reported as -1."
                f"First container status info did not report an exit code."
                f"First container info: {first_container_status}."
            )
            return -1

        return first_container_status.state.terminated.exit_code

    async def _get_job(
        self,
        logger: logging.Logger,
        job_id: str,
        configuration: KubernetesWorkerJobConfiguration,
        client: "ApiClient",
    ) -> Optional["V1Job"]:
        """Get a Kubernetes job by id."""

        try:
            batch_client = BatchV1Api(client)
            job = await batch_client.read_namespaced_job(
                name=job_id, namespace=configuration.namespace
            )
        except kubernetes_asyncio.client.exceptions.ApiException:
            logger.error(f"Job {job_id!r} was removed.", exc_info=True)
            return None
        return job

    async def _get_job_pod(
        self,
        logger: logging.Logger,
        job_name: str,
        configuration: KubernetesWorkerJobConfiguration,
        client: "ApiClient",
    ) -> Optional["V1Pod"]:
        """Get the first running pod for a job."""

        watch = kubernetes_asyncio.watch.Watch()
        logger.info(f"Job {job_name!r}: Starting watch for pod start...")
        last_phase = None
        last_pod_name: Optional[str] = None
        core_client = CoreV1Api(client)
        async with watch:
            async for event in watch.stream(
                func=core_client.list_namespaced_pod,
                namespace=configuration.namespace,
                label_selector=f"job-name={job_name}",
                timeout_seconds=configuration.pod_watch_timeout_seconds,
            ):
                pod: V1Pod = event["object"]
                last_pod_name = pod.metadata.name
                logger.info(f"Job {job_name!r}: Pod {last_pod_name!r} has started.")
                phase = pod.status.phase
                if phase != last_phase:
                    logger.info(f"Job {job_name!r}: Pod has status {phase!r}.")

                if phase != "Pending":
                    return pod

                last_phase = phase
            # If we've gotten here, we never found the Pod that was created for the flow run
            # Job, so let's inspect the situation and log what we can find.  It's possible
            # that the Job ran into scheduling constraints it couldn't satisfy, like
            # memory/CPU requests, or a volume that wasn't available, or a node with an
            # available GPU.
            logger.error(f"Job {job_name!r}: Pod never started.")
            await self._log_recent_events(
                logger, job_name, last_pod_name, configuration, client
            )

    async def _log_recent_events(
        self,
        logger: logging.Logger,
        job_name: str,
        pod_name: Optional[str],
        configuration: KubernetesWorkerJobConfiguration,
        client: "ApiClient",
    ) -> None:
        """Look for reasons why a Job may not have been able to schedule a Pod, or why
        a Pod may not have been able to start and log them to the provided logger."""

        def best_event_time(event: CoreV1Event) -> datetime:
            """Choose the best timestamp from a Kubernetes event"""
            return event.event_time or event.last_timestamp

        def log_event(event: CoreV1Event):
            """Log an event in one of a few formats to the provided logger"""
            if event.count and event.count > 1:
                logger.info(
                    "%s event %r (%s times) at %s: %s",
                    event.involved_object.kind,
                    event.reason,
                    event.count,
                    best_event_time(event),
                    event.message,
                )
            else:
                logger.info(
                    "%s event %r at %s: %s",
                    event.involved_object.kind,
                    event.reason,
                    best_event_time(event),
                    event.message,
                )

        core_client = CoreV1Api(client)

        events: CoreV1EventList = await core_client.list_namespaced_event(
            configuration.namespace
        )

        event: CoreV1Event
        for event in sorted(events.items, key=best_event_time):
            if (
                event.involved_object.api_version == "batch/v1"
                and event.involved_object.kind == "Job"
                and event.involved_object.namespace == configuration.namespace
                and event.involved_object.name == job_name
            ):
                log_event(event)

            if (
                pod_name
                and event.involved_object.api_version == "v1"
                and event.involved_object.kind == "Pod"
                and event.involved_object.namespace == configuration.namespace
                and event.involved_object.name == pod_name
            ):
                log_event(event)<|MERGE_RESOLUTION|>--- conflicted
+++ resolved
@@ -109,7 +109,6 @@
 import shlex
 from contextlib import asynccontextmanager
 from datetime import datetime
-<<<<<<< HEAD
 from typing import (
     Any,
     AsyncGenerator,
@@ -117,11 +116,6 @@
     Optional,
     Tuple,
 )
-=======
-from functools import lru_cache
-from threading import Lock
-from typing import TYPE_CHECKING, Any, Dict, Generator, Optional, Tuple, Union
->>>>>>> faa5350e
 
 import aiohttp
 import anyio.abc
@@ -145,9 +139,9 @@
 from pydantic import VERSION as PYDANTIC_VERSION
 
 if PYDANTIC_VERSION.startswith("2."):
-    from pydantic.v1 import Field, validator
+    from pydantic.v1 import BaseModel, Field, validator
 else:
-    from pydantic import Field, validator
+    from pydantic import BaseModel, Field, validator
 
 from tenacity import retry, stop_after_attempt, wait_fixed, wait_random
 from typing_extensions import Literal
@@ -171,19 +165,7 @@
     BaseWorker,
     BaseWorkerResult,
 )
-<<<<<<< HEAD
 from prefect_kubernetes.credentials import KubernetesClusterConfig
-=======
-
-if PYDANTIC_VERSION.startswith("2."):
-    from pydantic.v1 import BaseModel, Field, validator
-else:
-    from pydantic import BaseModel, Field, validator
-
-from tenacity import retry, stop_after_attempt, wait_fixed, wait_random
-from typing_extensions import Literal
-
->>>>>>> faa5350e
 from prefect_kubernetes.events import KubernetesEventsReplicator
 from prefect_kubernetes.utilities import (
     _slugify_label_key,
@@ -191,23 +173,6 @@
     _slugify_name,
 )
 
-<<<<<<< HEAD
-=======
-if TYPE_CHECKING:
-    import kubernetes
-    import kubernetes.client
-    import kubernetes.client.exceptions
-    import kubernetes.config
-    import kubernetes.watch
-    from kubernetes.client import ApiClient, BatchV1Api, CoreV1Api, V1Job, V1Pod
-
-    from prefect.client.schemas import FlowRun
-else:
-    kubernetes = lazy_import("kubernetes")
-
-_LOCK = Lock()
-
->>>>>>> faa5350e
 MAX_ATTEMPTS = 3
 RETRY_MIN_DELAY_SECONDS = 1
 RETRY_MIN_DELAY_JITTER_SECONDS = 0
@@ -226,38 +191,6 @@
     context_name: str = Field(
         default=..., description="The name of the kubectl context to use."
     )
-
-
-@lru_cache(maxsize=8, typed=True)
-def _get_configured_kubernetes_client_cached(
-    cluster_config: Optional[HashableKubernetesClusterConfig] = None,
-) -> Any:
-    """Returns a configured Kubernetes client."""
-    with _LOCK:
-        # if a hard-coded cluster config is provided, use it
-        if cluster_config:
-            client = kubernetes.config.new_client_from_config_dict(
-                config_dict=cluster_config.config,
-                context=cluster_config.context_name,
-            )
-        else:
-            # If no hard-coded config specified, try to load Kubernetes configuration
-            # within a cluster. If that doesn't work, try to load the configuration
-            # from the local environment, allowing any further ConfigExceptions to
-            # bubble up.
-            try:
-                kubernetes.config.load_incluster_config()
-                config = kubernetes.client.Configuration.get_default_copy()
-                client = kubernetes.client.ApiClient(configuration=config)
-            except kubernetes.config.ConfigException:
-                client = kubernetes.config.new_client_from_config()
-
-        if os.environ.get(
-            "PREFECT_KUBERNETES_WORKER_ADD_TCP_KEEPALIVE", "TRUE"
-        ).strip().lower() in ("true", "1"):
-            enable_socket_keep_alive(client)
-
-        return client
 
 
 def _get_default_job_manifest_template() -> Dict[str, Any]:
@@ -783,18 +716,13 @@
                     else:
                         raise
 
-<<<<<<< HEAD
     @asynccontextmanager
     async def _get_configured_kubernetes_client(
-=======
-    def _get_configured_kubernetes_client(
->>>>>>> faa5350e
         self, configuration: KubernetesWorkerJobConfiguration
     ) -> AsyncGenerator["ApiClient", None]:
         """
         Returns a configured Kubernetes client.
         """
-<<<<<<< HEAD
         client = None
 
         if configuration.cluster_config:
@@ -821,17 +749,6 @@
             yield client
         finally:
             await client.close()
-=======
-
-        cluster_config = None
-
-        if configuration.cluster_config:
-            cluster_config = HashableKubernetesClusterConfig(
-                config=configuration.cluster_config.config,
-                context_name=configuration.cluster_config.context_name,
-            )
-        return _get_configured_kubernetes_client_cached(cluster_config)
->>>>>>> faa5350e
 
     async def _replace_api_key_with_secret(
         self, configuration: KubernetesWorkerJobConfiguration, client: "ApiClient"
@@ -954,14 +871,10 @@
         """
         Context manager for retrieving a Kubernetes batch client.
         """
-<<<<<<< HEAD
         try:
             yield BatchV1Api(api_client=client)
         finally:
             await client.close()
-=======
-        yield kubernetes.client.BatchV1Api(api_client=client)
->>>>>>> faa5350e
 
     async def _get_infrastructure_pid(self, job: "V1Job", client: "ApiClient") -> str:
         """
@@ -984,20 +897,7 @@
         cluster_uid, namespace, job_name = infrastructure_pid.split(":", 2)
         return cluster_uid, namespace, job_name
 
-<<<<<<< HEAD
     async def _get_cluster_uid(self, client: "ApiClient") -> str:
-=======
-    @contextmanager
-    def _get_core_client(
-        self, client: "ApiClient"
-    ) -> Generator["CoreV1Api", None, None]:
-        """
-        Context manager for retrieving a Kubernetes core client.
-        """
-        yield kubernetes.client.CoreV1Api(api_client=client)
-
-    def _get_cluster_uid(self, client: "ApiClient") -> str:
->>>>>>> faa5350e
         """
         Gets a unique id for the current cluster being used.
 
