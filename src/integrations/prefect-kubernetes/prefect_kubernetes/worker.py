"""

Module containing the Kubernetes worker used for executing flow runs as Kubernetes jobs.

To start a Kubernetes worker, run the following command:

```bash
prefect worker start --pool 'my-work-pool' --type kubernetes
```

Replace `my-work-pool` with the name of the work pool you want the worker
to poll for flow runs.

### Securing your Prefect Cloud API key
If you are using Prefect Cloud and would like to pass your Prefect Cloud API key to
created jobs via a Kubernetes secret, set the
`PREFECT_KUBERNETES_WORKER_STORE_PREFECT_API_IN_SECRET` environment variable before
starting your worker:

```bash
export PREFECT_KUBERNETES_WORKER_STORE_PREFECT_API_IN_SECRET="true"
prefect worker start --pool 'my-work-pool' --type kubernetes
```

Note that your work will need permission to create secrets in the same namespace(s)
that Kubernetes jobs are created in to execute flow runs.

### Using a custom Kubernetes job manifest template

The default template used for Kubernetes job manifests looks like this:
```yaml
---
apiVersion: batch/v1
kind: Job
metadata:
labels: "{{ labels }}"
namespace: "{{ namespace }}"
generateName: "{{ name }}-"
spec:
ttlSecondsAfterFinished: "{{ finished_job_ttl }}"
template:
    spec:
    parallelism: 1
    completions: 1
    restartPolicy: Never
    serviceAccountName: "{{ service_account_name }}"
    containers:
    - name: prefect-job
        env: "{{ env }}"
        image: "{{ image }}"
        imagePullPolicy: "{{ image_pull_policy }}"
        args: "{{ command }}"
```

Each values enclosed in `{{ }}` is a placeholder that will be replaced with
a value at runtime. The values that can be used a placeholders are defined
by the `variables` schema defined in the base job template.

The default job manifest and available variables can be customized on a work pool
by work pool basis. These customizations can be made via the Prefect UI when
creating or editing a work pool.

For example, if you wanted to allow custom memory requests for a Kubernetes work
pool you could update the job manifest template to look like this:

```yaml
---
apiVersion: batch/v1
kind: Job
metadata:
labels: "{{ labels }}"
namespace: "{{ namespace }}"
generateName: "{{ name }}-"
spec:
ttlSecondsAfterFinished: "{{ finished_job_ttl }}"
template:
    spec:
    parallelism: 1
    completions: 1
    restartPolicy: Never
    serviceAccountName: "{{ service_account_name }}"
    containers:
    - name: prefect-job
        env: "{{ env }}"
        image: "{{ image }}"
        imagePullPolicy: "{{ image_pull_policy }}"
        args: "{{ command }}"
        resources:
            requests:
                memory: "{{ memory }}Mi"
            limits:
                memory: 128Mi
```

In this new template, the `memory` placeholder allows customization of the memory
allocated to Kubernetes jobs created by workers in this work pool, but the limit
is hard-coded and cannot be changed by deployments.

For more information about work pools and workers,
checkout out the [Prefect docs](https://docs.prefect.io/concepts/work-pools/).
"""

import asyncio
import base64
import enum
import json
import logging
import math
import os
import shlex
from contextlib import asynccontextmanager
from datetime import datetime
from typing import (
    TYPE_CHECKING,
    Any,
    AsyncGenerator,
    Dict,
    Optional,
    Self,
    Tuple,
)

import anyio.abc
import kubernetes_asyncio
from kubernetes_asyncio import config
from kubernetes_asyncio.client import (
    ApiClient,
    BatchV1Api,
    Configuration,
    CoreV1Api,
    V1Job,
    V1Pod,
)
from kubernetes_asyncio.client.exceptions import ApiException
from kubernetes_asyncio.client.models import (
    CoreV1Event,
    CoreV1EventList,
    V1ObjectMeta,
    V1Secret,
)
from pydantic import Field, model_validator
from tenacity import retry, stop_after_attempt, wait_fixed, wait_random
from typing_extensions import Literal

import prefect
from prefect.blocks.kubernetes import KubernetesClusterConfig
from prefect.client.schemas import FlowRun
from prefect.exceptions import (
    InfrastructureError,
    InfrastructureNotAvailable,
    InfrastructureNotFound,
)
from prefect.server.schemas.core import Flow
from prefect.server.schemas.responses import DeploymentResponse
from prefect.utilities.dockerutils import get_prefect_image_name
from prefect.utilities.importtools import lazy_import
from prefect.utilities.pydantic import JsonPatch
from prefect.utilities.templating import find_placeholders
from prefect.utilities.timeout import timeout_async
from prefect.workers.base import (
    BaseJobConfiguration,
    BaseVariables,
    BaseWorker,
    BaseWorkerResult,
)
from prefect_kubernetes.events import KubernetesEventsReplicator
from prefect_kubernetes.utilities import (
    _slugify_label_key,
    _slugify_label_value,
    _slugify_name,
)

if TYPE_CHECKING:
    import kubernetes_asyncio
    from kubernetes_asyncio import config
    from kubernetes_asyncio.client import ApiClient, BatchV1Api, CoreV1Api, V1Job, V1Pod
    from kubernetes_asyncio.client.exceptions import ApiException
    from kubernetes_asyncio.client.models import V1ObjectMeta, V1Secret

    from prefect.client.schemas import FlowRun

else:
    kubernetes_asyncio = lazy_import("kubernetes_asyncio")

MAX_ATTEMPTS = 3
RETRY_MIN_DELAY_SECONDS = 1
RETRY_MIN_DELAY_JITTER_SECONDS = 0
RETRY_MAX_DELAY_JITTER_SECONDS = 3


def _get_default_job_manifest_template() -> Dict[str, Any]:
    """Returns the default job manifest template used by the Kubernetes worker."""
    return {
        "apiVersion": "batch/v1",
        "kind": "Job",
        "metadata": {
            "labels": "{{ labels }}",
            "namespace": "{{ namespace }}",
            "generateName": "{{ name }}-",
        },
        "spec": {
            "backoffLimit": 0,
            "ttlSecondsAfterFinished": "{{ finished_job_ttl }}",
            "template": {
                "spec": {
                    "parallelism": 1,
                    "completions": 1,
                    "restartPolicy": "Never",
                    "serviceAccountName": "{{ service_account_name }}",
                    "containers": [
                        {
                            "name": "prefect-job",
                            "env": "{{ env }}",
                            "image": "{{ image }}",
                            "imagePullPolicy": "{{ image_pull_policy }}",
                            "args": "{{ command }}",
                        }
                    ],
                }
            },
        },
    }


def _get_base_job_manifest():
    """Returns a base job manifest to use for manifest validation."""
    return {
        "apiVersion": "batch/v1",
        "kind": "Job",
        "metadata": {"labels": {}},
        "spec": {
            "template": {
                "spec": {
                    "parallelism": 1,
                    "completions": 1,
                    "restartPolicy": "Never",
                    "containers": [
                        {
                            "name": "prefect-job",
                        }
                    ],
                }
            }
        },
    }


class KubernetesImagePullPolicy(enum.Enum):
    """Enum representing the image pull policy options for a Kubernetes job."""

    IF_NOT_PRESENT = "IfNotPresent"
    ALWAYS = "Always"
    NEVER = "Never"


class KubernetesWorkerJobConfiguration(BaseJobConfiguration):
    """
    Configuration class used by the Kubernetes worker.

    An instance of this class is passed to the Kubernetes worker's `run` method
    for each flow run. It contains all of the information necessary to execute
    the flow run as a Kubernetes job.

    Attributes:
        name: The name to give to created Kubernetes job.
        command: The command executed in created Kubernetes jobs to kick off
            flow run execution.
        env: The environment variables to set in created Kubernetes jobs.
        labels: The labels to set on created Kubernetes jobs.
        namespace: The Kubernetes namespace to create Kubernetes jobs in.
        job_manifest: The Kubernetes job manifest to use to create Kubernetes jobs.
        cluster_config: The Kubernetes cluster configuration to use for authentication
            to a Kubernetes cluster.
        job_watch_timeout_seconds: The number of seconds to wait for the job to
            complete before timing out. If `None`, the worker will wait indefinitely.
        pod_watch_timeout_seconds: The number of seconds to wait for the pod to
            complete before timing out.
        stream_output: Whether or not to stream the job's output.
    """

    namespace: str = Field(default="default")
    job_manifest: Dict[str, Any] = Field(
        json_schema_extra=dict(template=_get_default_job_manifest_template())
    )
    cluster_config: Optional[KubernetesClusterConfig] = Field(default=None)
    job_watch_timeout_seconds: Optional[int] = Field(default=None)
    pod_watch_timeout_seconds: int = Field(default=60)
    stream_output: bool = Field(default=True)

    # internal-use only
    _api_dns_name: Optional[str] = None  # Replaces 'localhost' in API URL

    @model_validator(mode="after")
    def _validate_job_manifest(self) -> Self:
        """
        Validates the job manifest by ensuring the presence of required fields
        and checking for compatible values.
        """
        job_manifest = self.job_manifest
        # Ensure metadata is present
        if "metadata" not in job_manifest:
            job_manifest["metadata"] = {}

        # Ensure labels is present in metadata
        if "labels" not in job_manifest["metadata"]:
            job_manifest["metadata"]["labels"] = {}

        # Ensure namespace is present in metadata
        if "namespace" not in job_manifest["metadata"]:
            job_manifest["metadata"]["namespace"] = self.namespace

        # Check if job includes all required components
        patch = JsonPatch.from_diff(job_manifest, _get_base_job_manifest())
        missing_paths = sorted([op["path"] for op in patch if op["op"] == "add"])
        if missing_paths:
            raise ValueError(
                "Job is missing required attributes at the following paths: "
                f"{', '.join(missing_paths)}"
            )

        # Check if job has compatible values
        incompatible = sorted(
            [
                f"{op['path']} must have value {op['value']!r}"
                for op in patch
                if op["op"] == "replace"
            ]
        )
        if incompatible:
            raise ValueError(
                "Job has incompatible values for the following attributes: "
                f"{', '.join(incompatible)}"
            )

        return self

    @staticmethod
    def _base_flow_run_labels(flow_run: "FlowRun") -> Dict[str, str]:
        """
        Generate a dictionary of labels for a flow run job.
        """
        return {
            "prefect.io/flow-run-id": str(flow_run.id),
            "prefect.io/flow-run-name": flow_run.name,
            "prefect.io/version": _slugify_label_value(
                prefect.__version__.split("+")[0]
            ),
        }

    def prepare_for_flow_run(
        self,
        flow_run: "FlowRun",
        deployment: Optional["DeploymentResponse"] = None,
        flow: Optional["Flow"] = None,
    ):
        """
        Prepares the job configuration for a flow run.

        Ensures that necessary values are present in the job manifest and that the
        job manifest is valid.

        Args:
            flow_run: The flow run to prepare the job configuration for
            deployment: The deployment associated with the flow run used for
                preparation.
            flow: The flow associated with the flow run used for preparation.
        """

        super().prepare_for_flow_run(flow_run, deployment, flow)
        # Update configuration env and job manifest env
        self._update_prefect_api_url_if_local_server()
        self._populate_env_in_manifest()
        # Update labels in job manifest
        self._slugify_labels()
        # Add defaults to job manifest if necessary
        self._populate_image_if_not_present()
        self._populate_command_if_not_present()
        self._populate_generate_name_if_not_present()

    def _populate_env_in_manifest(self):
        """
        Populates environment variables in the job manifest.

        When `env` is templated as a variable in the job manifest it comes in as a
        dictionary. We need to convert it to a list of dictionaries to conform to the
        Kubernetes job manifest schema.

        This function also handles the case where the user has removed the `{{ env }}`
        placeholder and hard coded a value for `env`. In this case, we need to prepend
        our environment variables to the list to ensure Prefect setting propagation.
        An example reason the a user would remove the `{{ env }}` placeholder to
        hardcode Kubernetes secrets in the base job template.
        """
        transformed_env = [{"name": k, "value": v} for k, v in self.env.items()]

        template_env = self.job_manifest["spec"]["template"]["spec"]["containers"][
            0
        ].get("env")

        # If user has removed `{{ env }}` placeholder and hard coded a value for `env`,
        # we need to prepend our environment variables to the list to ensure Prefect
        # setting propagation.
        if isinstance(template_env, list):
            self.job_manifest["spec"]["template"]["spec"]["containers"][0]["env"] = [
                *transformed_env,
                *template_env,
            ]
        # Current templating adds `env` as a dict when the kubernetes manifest requires
        # a list of dicts. Might be able to improve this in the future with a better
        # default `env` value and better typing.
        else:
            self.job_manifest["spec"]["template"]["spec"]["containers"][0][
                "env"
            ] = transformed_env

    def _update_prefect_api_url_if_local_server(self):
        """If the API URL has been set by the base environment rather than the by the
        user, update the value to ensure connectivity when using a bridge network by
        updating local connections to use the internal host
        """
        if self.env.get("PREFECT_API_URL") and self._api_dns_name:
            self.env["PREFECT_API_URL"] = (
                self.env["PREFECT_API_URL"]
                .replace("localhost", self._api_dns_name)
                .replace("127.0.0.1", self._api_dns_name)
            )

    def _slugify_labels(self):
        """Slugifies the labels in the job manifest."""
        all_labels = {**self.job_manifest["metadata"].get("labels", {}), **self.labels}
        self.job_manifest["metadata"]["labels"] = {
            _slugify_label_key(k): _slugify_label_value(v)
            for k, v in all_labels.items()
        }

    def _populate_image_if_not_present(self):
        """Ensures that the image is present in the job manifest. Populates the image
        with the default Prefect image if it is not present."""
        try:
            if (
                "image"
                not in self.job_manifest["spec"]["template"]["spec"]["containers"][0]
            ):
                self.job_manifest["spec"]["template"]["spec"]["containers"][0][
                    "image"
                ] = get_prefect_image_name()
        except KeyError:
            raise ValueError(
                "Unable to verify image due to invalid job manifest template."
            )

    def _populate_command_if_not_present(self):
        """
        Ensures that the command is present in the job manifest. Populates the command
        with the `prefect -m prefect.engine` if a command is not present.
        """
        try:
            command = self.job_manifest["spec"]["template"]["spec"]["containers"][
                0
            ].get("args")
            if command is None:
                self.job_manifest["spec"]["template"]["spec"]["containers"][0][
                    "args"
                ] = shlex.split(self._base_flow_run_command())
            elif isinstance(command, str):
                self.job_manifest["spec"]["template"]["spec"]["containers"][0][
                    "args"
                ] = shlex.split(command)
            elif not isinstance(command, list):
                raise ValueError(
                    "Invalid job manifest template: 'command' must be a string or list."
                )
        except KeyError:
            raise ValueError(
                "Unable to verify command due to invalid job manifest template."
            )

    def _populate_generate_name_if_not_present(self):
        """Ensures that the generateName is present in the job manifest."""
        manifest_generate_name = self.job_manifest["metadata"].get("generateName", "")
        has_placeholder = len(find_placeholders(manifest_generate_name)) > 0
        # if name wasn't present during template rendering, generateName will be
        # just a hyphen

        manifest_generate_name_templated_with_empty_string = (
            manifest_generate_name == "-"
        )
        if (
            not manifest_generate_name
            or has_placeholder
            or manifest_generate_name_templated_with_empty_string
            or manifest_generate_name == "None-"
        ):
            generate_name = None
            if self.name:
                generate_name = _slugify_name(self.name)
            # _slugify_name will return None if the slugified name in an exception
            if not generate_name:
                generate_name = "prefect-job"
            self.job_manifest["metadata"]["generateName"] = f"{generate_name}-"


class KubernetesWorkerVariables(BaseVariables):
    """
    Default variables for the Kubernetes worker.

    The schema for this class is used to populate the `variables` section of the default
    base job template.
    """

    namespace: str = Field(
        default="default", description="The Kubernetes namespace to create jobs within."
    )
    image: Optional[str] = Field(
        default=None,
        description="The image reference of a container image to use for created jobs. "
        "If not set, the latest Prefect image will be used.",
        examples=["docker.io/prefecthq/prefect:3-latest"],
    )
    service_account_name: Optional[str] = Field(
        default=None,
        description="The Kubernetes service account to use for job creation.",
    )
    image_pull_policy: Literal["IfNotPresent", "Always", "Never"] = Field(
        default=KubernetesImagePullPolicy.IF_NOT_PRESENT,
        description="The Kubernetes image pull policy to use for job containers.",
    )
    finished_job_ttl: Optional[int] = Field(
        default=None,
        title="Finished Job TTL",
        description="The number of seconds to retain jobs after completion. If set, "
        "finished jobs will be cleaned up by Kubernetes after the given delay. If not "
        "set, jobs will be retained indefinitely.",
    )
    job_watch_timeout_seconds: Optional[int] = Field(
        default=None,
        description=(
            "Number of seconds to wait for each event emitted by a job before "
            "timing out. If not set, the worker will wait for each event indefinitely."
        ),
    )
    pod_watch_timeout_seconds: int = Field(
        default=60,
        description="Number of seconds to watch for pod creation before timing out.",
    )
    stream_output: bool = Field(
        default=True,
        description=(
            "If set, output will be streamed from the job to local standard output."
        ),
    )
    cluster_config: Optional[KubernetesClusterConfig] = Field(
        default=None,
        description="The Kubernetes cluster config to use for job creation.",
    )


class KubernetesWorkerResult(BaseWorkerResult):
    """Contains information about the final state of a completed process"""


class KubernetesWorker(BaseWorker):
    """Prefect worker that executes flow runs within Kubernetes Jobs."""

    type: str = "kubernetes"
    job_configuration = KubernetesWorkerJobConfiguration
    job_configuration_variables = KubernetesWorkerVariables
    _description = (
        "Execute flow runs within jobs scheduled on a Kubernetes cluster. Requires a "
        "Kubernetes cluster."
    )
    _display_name = "Kubernetes"
    _documentation_url = "https://prefecthq.github.io/prefect-kubernetes/worker/"
    _logo_url = "https://cdn.sanity.io/images/3ugk85nk/production/2d0b896006ad463b49c28aaac14f31e00e32cfab-250x250.png"  # noqa

    def __init__(self, *args, **kwargs):
        super().__init__(*args, **kwargs)
        self._created_secrets = {}

    async def run(
        self,
        flow_run: "FlowRun",
        configuration: KubernetesWorkerJobConfiguration,
        task_status: Optional[anyio.abc.TaskStatus] = None,
    ) -> KubernetesWorkerResult:
        """
        Executes a flow run within a Kubernetes Job and waits for the flow run
        to complete.

        Args:
            flow_run: The flow run to execute
            configuration: The configuration to use when executing the flow run.
            task_status: The task status object for the current flow run. If provided,
                the task will be marked as started.

        Returns:
            KubernetesWorkerResult: A result object containing information about the
                final state of the flow run
        """
        logger = self.get_flow_run_logger(flow_run)
        async with self._get_configured_kubernetes_client(configuration) as client:
            logger.info("Creating Kubernetes job...")

            job = await self._create_job(configuration, client)
            pid = await self._get_infrastructure_pid(job, client)
            # Indicate that the job has started
            if task_status is not None:
                task_status.started(pid)

            # Monitor the job until completion
            events_replicator = KubernetesEventsReplicator(
                client=client,
                job_name=job.metadata.name,
                namespace=configuration.namespace,
                worker_resource=self._event_resource(),
                related_resources=self._event_related_resources(
                    configuration=configuration
                ),
                timeout_seconds=configuration.pod_watch_timeout_seconds,
            )

            async with events_replicator:
                status_code = await self._watch_job(
                    logger, job.metadata.name, configuration, client
                )
            return KubernetesWorkerResult(identifier=pid, status_code=status_code)

    async def kill_infrastructure(
        self,
        infrastructure_pid: str,
        configuration: KubernetesWorkerJobConfiguration,
        grace_seconds: int = 30,
    ):
        """
        Stops a job for a cancelled flow run based on the provided infrastructure PID
        and run configuration.
        """
        await self._stop_job(infrastructure_pid, configuration, grace_seconds)

    async def teardown(self, *exc_info):
        await super().teardown(*exc_info)

        await self._clean_up_created_secrets()

    async def _clean_up_created_secrets(self):
        """Deletes any secrets created during the worker's operation."""
        for key, configuration in self._created_secrets.items():
            async with self._get_configured_kubernetes_client(configuration) as client:
                v1 = CoreV1Api(client)
                result = await v1.delete_namespaced_secret(
                    name=key[0],
                    namespace=key[1],
                )

                if isinstance(result, Exception):
                    self._logger.warning(
                        "Failed to delete created secret with exception: %s", result
                    )

    async def _stop_job(
        self,
        infrastructure_pid: str,
        configuration: KubernetesWorkerJobConfiguration,
        grace_seconds: int = 30,
    ):
        """Removes the given Job from the Kubernetes cluster"""
        async with self._get_configured_kubernetes_client(configuration) as client:
            job_cluster_uid, job_namespace, job_name = self._parse_infrastructure_pid(
                infrastructure_pid
            )

            if job_namespace != configuration.namespace:
                raise InfrastructureNotAvailable(
                    f"Unable to kill job {job_name!r}: The job is running in namespace "
                    f"{job_namespace!r} but this worker expected jobs to be running in "
                    f"namespace {configuration.namespace!r} based on the work pool and "
                    "deployment configuration."
                )

            current_cluster_uid = await self._get_cluster_uid(client)
            if job_cluster_uid != current_cluster_uid:
                raise InfrastructureNotAvailable(
                    f"Unable to kill job {job_name!r}: The job is running on another "
                    "cluster than the one specified by the infrastructure PID."
                )

            batch_client = BatchV1Api(client)
            try:
                await batch_client.delete_namespaced_job(
                    name=job_name,
                    namespace=job_namespace,
                    grace_period_seconds=grace_seconds,
                    # Foreground propagation deletes dependent objects before deleting # noqa
                    # owner objects. This ensures that the pods are cleaned up before # noqa
                    # the job is marked as deleted.
                    # See: https://kubernetes.io/docs/concepts/architecture/garbage-collection/#foreground-deletion # noqa
                    propagation_policy="Foreground",
                )
            except kubernetes_asyncio.client.exceptions.ApiException as exc:
                if exc.status == 404:
                    raise InfrastructureNotFound(
                        f"Unable to kill job {job_name!r}: The job was not found."
                    ) from exc
                else:
                    raise

    @asynccontextmanager
    async def _get_configured_kubernetes_client(
        self, configuration: KubernetesWorkerJobConfiguration
    ) -> AsyncGenerator["ApiClient", None]:
        """
        Returns a configured Kubernetes client.
        """
        client = None

        if configuration.cluster_config:
            config_dict = configuration.cluster_config.config
            context = configuration.cluster_config.context_name

            # Use Configuration to load configuration from a dictionary
            client_configuration = Configuration()
            await config.load_kube_config(
                config_dict=config_dict,
                context=context,
                client_configuration=client_configuration,
            )
            client = ApiClient(configuration=client_configuration)
        else:
            # Try to load in-cluster configuration
            try:
                await config.load_incluster_config()
                client = ApiClient()
            except config.ConfigException:
                # If in-cluster config fails, load the local kubeconfig
                client = await config.new_client_from_config()
        try:
            yield client
        finally:
            await client.close()

    async def _replace_api_key_with_secret(
        self, configuration: KubernetesWorkerJobConfiguration, client: "ApiClient"
    ):
        """Replaces the PREFECT_API_KEY environment variable with a Kubernetes secret"""
        manifest_env = configuration.job_manifest["spec"]["template"]["spec"][
            "containers"
        ][0].get("env")
        manifest_api_key_env = next(
            (
                env_entry
                for env_entry in manifest_env
                if env_entry.get("name") == "PREFECT_API_KEY"
            ),
            {},
        )
        api_key = manifest_api_key_env.get("value")
        if api_key:
            secret_name = f"prefect-{_slugify_name(self.name)}-api-key"
            secret = await self._upsert_secret(
                name=secret_name,
                value=api_key,
                namespace=configuration.namespace,
                client=client,
            )
            # Store configuration so that we can delete the secret when the worker shuts
            # down
            self._created_secrets[
                (secret.metadata.name, secret.metadata.namespace)
            ] = configuration
            new_api_env_entry = {
                "name": "PREFECT_API_KEY",
                "valueFrom": {"secretKeyRef": {"name": secret_name, "key": "value"}},
            }
            manifest_env = [
                entry if entry.get("name") != "PREFECT_API_KEY" else new_api_env_entry
                for entry in manifest_env
            ]
            configuration.job_manifest["spec"]["template"]["spec"]["containers"][0][
                "env"
            ] = manifest_env

    @retry(
        stop=stop_after_attempt(MAX_ATTEMPTS),
        wait=wait_fixed(RETRY_MIN_DELAY_SECONDS)
        + wait_random(
            RETRY_MIN_DELAY_JITTER_SECONDS,
            RETRY_MAX_DELAY_JITTER_SECONDS,
        ),
        reraise=True,
    )
    async def _create_job(
        self, configuration: KubernetesWorkerJobConfiguration, client: "ApiClient"
    ) -> "V1Job":
        """
        Creates a Kubernetes job from a job manifest.
        """
        if os.environ.get(
            "PREFECT_KUBERNETES_WORKER_STORE_PREFECT_API_IN_SECRET", ""
        ).strip().lower() in ("true", "1"):
            await self._replace_api_key_with_secret(
                configuration=configuration, client=client
            )
        try:
            with open("job_manifest.json", "w") as f:
                json.dump(configuration.__dict__, f)
            batch_client = BatchV1Api(client)
            job = await batch_client.create_namespaced_job(
                configuration.namespace,
                configuration.job_manifest,
            )
        except kubernetes_asyncio.client.exceptions.ApiException as exc:
            # Parse the reason and message from the response if feasible
            message = ""
            if exc.reason:
                message += ": " + exc.reason
            if exc.body and "message" in (body := json.loads(exc.body)):
                message += ": " + body["message"]

            raise InfrastructureError(
                f"Unable to create Kubernetes job{message}"
            ) from exc
        return job

    async def _upsert_secret(
        self, name: str, value: str, namespace: str, client: "ApiClient"
    ):
        encoded_value = base64.b64encode(value.encode("utf-8")).decode("utf-8")
        core_client = CoreV1Api(client)
        try:
            # Get the current version of the Secret and update it with the
            # new value
            current_secret = await core_client.read_namespaced_secret(
                name=name, namespace=namespace
            )
            current_secret.data = {"value": encoded_value}
            secret = await core_client.replace_namespaced_secret(
                name=name, namespace=namespace, body=current_secret
            )
        except ApiException as exc:
            if exc.status != 404:
                raise
            # Create the secret if it doesn't already exist
            metadata = V1ObjectMeta(name=name, namespace=namespace)
            secret = V1Secret(
                api_version="v1",
                kind="Secret",
                metadata=metadata,
                data={"value": encoded_value},
            )
            secret = await core_client.create_namespaced_secret(
                namespace=namespace, body=secret
            )
        return secret

    @asynccontextmanager
    async def _get_batch_client(
        self, client: "ApiClient"
    ) -> AsyncGenerator["BatchV1Api", None]:
        """
        Context manager for retrieving a Kubernetes batch client.
        """
        try:
            yield BatchV1Api(api_client=client)
        finally:
            await client.close()

    async def _get_infrastructure_pid(self, job: "V1Job", client: "ApiClient") -> str:
        """
        Generates a Kubernetes infrastructure PID.

        The PID is in the format: "<cluster uid>:<namespace>:<job name>".
        """
        cluster_uid = await self._get_cluster_uid(client)
        pid = f"{cluster_uid}:{job.metadata.namespace}:{job.metadata.name}"
        return pid

    def _parse_infrastructure_pid(
        self, infrastructure_pid: str
    ) -> Tuple[str, str, str]:
        """
        Parse a Kubernetes infrastructure PID into its component parts.

        Returns a cluster UID, namespace, and job name.
        """
        cluster_uid, namespace, job_name = infrastructure_pid.split(":", 2)
        return cluster_uid, namespace, job_name

    async def _get_cluster_uid(self, client: "ApiClient") -> str:
        """
        Gets a unique id for the current cluster being used.

        There is no real unique identifier for a cluster. However, the `kube-system`
        namespace is immutable and has a persistence UID that we use instead.

        PREFECT_KUBERNETES_CLUSTER_UID can be set in cases where the `kube-system`
        namespace cannot be read e.g. when a cluster role cannot be created. If set,
        this variable will be used and we will not attempt to read the `kube-system`
        namespace.

        See https://github.com/kubernetes/kubernetes/issues/44954
        """
        # Default to an environment variable
        env_cluster_uid = os.environ.get("PREFECT_KUBERNETES_CLUSTER_UID")
        if env_cluster_uid:
            return env_cluster_uid

        # Read the UID from the cluster namespace
        v1 = CoreV1Api(client)
        namespace = await v1.read_namespace("kube-system")
        cluster_uid = namespace.metadata.uid

        return cluster_uid

    async def _stream_pod_logs(
        self,
        pod_name: str,
        configuration: KubernetesWorkerJobConfiguration,
        core_client: CoreV1Api,
    ):
        logs = await core_client.read_namespaced_pod_log(
            pod_name,
            configuration.namespace,
            follow=True,
            _preload_content=False,
            container="prefect-job",
            timeout_seconds=configuration.pod_watch_timeout_seconds,
        )
        try:
            async for line in logs.content:
                if not line:
                    break
                print(line.decode().rstrip())
        except asyncio.TimeoutError:
            self.logger.warning("Log streaming timed out.")
        except Exception:
            self.logger.warning(
                "Error occurred while streaming logs - "
                "Job will continue to run but logs will "
                "no longer be streamed to stdout.",
                exc_info=True,
            )

    async def _job_events(
        self,
        watch: kubernetes_asyncio.watch.Watch,
        batch_client: BatchV1Api,
        job_name: str,
<<<<<<< HEAD
        namespace: str,
        watch_kwargs: dict,
    ):
=======
        configuration: KubernetesWorkerJobConfiguration,
    ) -> AsyncGenerator[Dict[str, Any], None]:
>>>>>>> bf2b43f1
        """
        Stream job events.

        Pick up from the current resource version returned by the API
        in the case of a 410.

        See https://kubernetes.io/docs/reference/using-api/api-concepts/#efficient-detection-of-changes  # noqa
        """
<<<<<<< HEAD
        resource_version = None
=======
        watch_kwargs = {"timeout_seconds": configuration.job_watch_timeout_seconds}
>>>>>>> bf2b43f1
        while True:
            try:
                async for event in watch.stream(
                    func=batch_client.list_namespaced_job,
                    namespace=configuration.namespace,
                    field_selector=f"metadata.name={job_name}",
                    **watch_kwargs,
                ):
                    yield event
            except ApiException as e:
                print(e.status)
                if e.status == 410:
                    job_list = await batch_client.list_namespaced_job(
                        namespace=configuration.namespace,
                        field_selector=f"metadata.name={job_name}",
                    )

                    resource_version = job_list.metadata.resource_version
                    watch_kwargs["resource_version"] = resource_version
                else:
                    raise
            finally:
                await watch.close()

    async def _watch_job(
        self,
        logger: logging.Logger,
        job_name: str,
        configuration: "KubernetesWorkerJobConfiguration",
        client: "ApiClient",
    ) -> int:
        logger.debug(f"Job {job_name!r}: Monitoring job...")

        job = await self._get_job(logger, job_name, configuration, client)
        if not job:
            return -1

        pod = await self._get_job_pod(logger, job_name, configuration, client)
        if not pod:
            return -1

<<<<<<< HEAD
        # Calculate the deadline before streaming output
        deadline = (
            (time.monotonic() + configuration.job_watch_timeout_seconds)
            if configuration.job_watch_timeout_seconds is not None
            else None
        )
        if configuration.stream_output:
            core_client = CoreV1Api(client)
            logs = await core_client.read_namespaced_pod_log(
                pod.metadata.name,
                configuration.namespace,
                follow=True,
                _preload_content=False,
                container="prefect-job",
            )
            try:
                async for line in logs.content:
                    if not line:
                        break
                    print(line.decode().rstrip())
                    # Check if we have passed the deadline and should stop streaming
                    # logs
                    # while True:
                    #     print("inside while loop")
                    #     line = await logs.content.readline()
                    #     if not line:
                    #         break
                    #     print(line.decode().rstrip())

                    remaining_time = deadline - time.monotonic() if deadline else None
                    if deadline and remaining_time <= 0:
                        break
            except Exception:
                logger.warning(
                    (
                        "Error occurred while streaming logs - "
                        "Job will continue to run but logs will "
                        "no longer be streamed to stdout."
                    ),
                    exc_info=True,
                )

        batch_client = BatchV1Api(client)
        # Check if the job is completed before beginning a watch
        job = await batch_client.read_namespaced_job(
            name=job_name, namespace=configuration.namespace
        )
        completed = job.status.completion_time is not None
        remaining_time = math.ceil(deadline - time.monotonic()) if deadline else None
        while not completed:
            try:
                with timeout_async(seconds=remaining_time):
                    watch = kubernetes_asyncio.watch.Watch()

                    # The kubernetes library will disable retries if the timeout kwarg is
                    # present regardless of the value so we do not pass it unless given
                    # https://github.com/kubernetes-client/python/blob/84f5fea2a3e4b161917aa597bf5e5a1d95e24f5a/kubernetes/base/watch/watch.py#LL160
                    watch_kwargs = (
                        {"timeout_seconds": remaining_time} if deadline else {}
                    )

                    async for event in self._job_events(
                        watch,
                        batch_client,
                        job_name,
                        configuration.namespace,
                        watch_kwargs,
                    ):
                        if event["type"] == "DELETED":
                            logger.error(f"Job {job_name!r}: Job has been deleted.")
                            completed = True
                        elif event["object"].status.completion_time:
                            if not event["object"].status.succeeded:
                                # Job failed, exit while loop and return pod exit code
                                logger.error(f"Job {job_name!r}: Job failed.")
                            completed = True
                        # Check if the job has reached its backoff limit
                        # and stop watching if it has
                        elif (
                            event["object"].spec.backoff_limit is not None
                            and event["object"].status.failed is not None
                            and event["object"].status.failed
                            > event["object"].spec.backoff_limit
                        ):
                            logger.error(
                                f"Job {job_name!r}: Job reached backoff limit."
                            )
                            completed = True
                        # If the job has no backoff limit, check if it has failed
                        # and stop watching if it has
                        elif (
                            not event["object"].spec.backoff_limit
                            and event["object"].status.failed
                        ):
                            completed = True

                        if completed:
                            watch.stop()
                            break
            except TimeoutError:
                logger.error(
                    f"Job {job_name!r}: Job did not complete within "
                    f"timeout of {configuration.job_watch_timeout_seconds}s."
                )
                return -1

        core_client = CoreV1Api(client)
        # Get all pods for the job
        pods = await core_client.list_namespaced_pod(
            namespace=configuration.namespace, label_selector=f"job-name={job_name}"
        )
        # Get the status for only the most recently used pod
        pods.items.sort(key=lambda pod: pod.metadata.creation_timestamp, reverse=True)
        most_recent_pod = pods.items[0] if pods.items else None
        first_container_status = (
            most_recent_pod.status.container_statuses[0] if most_recent_pod else None
        )
=======
        core_client = CoreV1Api(client)
        batch_client = BatchV1Api(client)

        try:
            with timeout_async(configuration.job_watch_timeout_seconds):
                tasks = [
                    self._stream_job_events(job_name, configuration, batch_client),
                ]
                if configuration.stream_output:
                    tasks.append(
                        self._stream_pod_logs(
                            pod.metadata.name, configuration, core_client
                        )
                    )
                results = await asyncio.gather(*tasks, return_exceptions=True)

                if any(isinstance(result, Exception) for result in results):
                    for result in results:
                        if isinstance(result, Exception):
                            logger.error(
                                f"Error during task execution: {result}", exc_info=True
                            )

                first_container_status = await self._get_first_container_status(
                    pod.metadata.name, configuration, client
                )

                if not first_container_status:
                    logger.error(f"Job {job_name!r}: No pods found for job.")
                    return -1
                elif (
                    first_container_status.state is None
                    or first_container_status.state.terminated is None
                    or first_container_status.state.terminated.exit_code is None
                ):
                    logger.error(
                        f"Could not determine exit code for {job_name!r}."
                        "Exit code will be reported as -1."
                        f"First container status info did not report an exit code."
                        f"First container info: {first_container_status}."
                    )
                    return -1
>>>>>>> bf2b43f1

                return first_container_status.state.terminated.exit_code
        except asyncio.TimeoutError:
            logger.error(f"Job {job_name!r}: Job timed out.")
            return -1

    async def _get_job(
        self,
        logger: logging.Logger,
        job_id: str,
        configuration: KubernetesWorkerJobConfiguration,
        client: "ApiClient",
    ) -> Optional["V1Job"]:
        """Get a Kubernetes job by id."""

        batch_client = BatchV1Api(client)
        try:
            job = await batch_client.read_namespaced_job(
                name=job_id, namespace=configuration.namespace
            )
        except kubernetes_asyncio.client.exceptions.ApiException:
            logger.error(f"Job {job_id!r} was removed.", exc_info=True)
            return None
        return job

    async def _get_job_pod(
        self,
        logger: logging.Logger,
        job_name: str,
        configuration: KubernetesWorkerJobConfiguration,
        client: "ApiClient",
    ) -> Optional["V1Pod"]:
        """Get the first running pod for a job."""

        watch = kubernetes_asyncio.watch.Watch()
        logger.debug(f"Job {job_name!r}: Starting watch for pod start...")
        last_phase = None
        last_pod_name: Optional[str] = None
        core_client = CoreV1Api(client)
        async with watch:
            async for event in watch.stream(
                func=core_client.list_namespaced_pod,
                namespace=configuration.namespace,
                label_selector=f"job-name={job_name}",
                timeout_seconds=configuration.pod_watch_timeout_seconds,
            ):
                pod: V1Pod = event["object"]
                last_pod_name = pod.metadata.name

                phase = pod.status.phase
                if phase != last_phase:
                    logger.info(f"Job {job_name!r}: Pod has status {phase!r}.")

                if phase != "Pending":
                    watch.stop()
                    return pod

                last_phase = phase
        # If we've gotten here, we never found the Pod that was created for the flow run
        # Job, so let's inspect the situation and log what we can find.  It's possible
        # that the Job ran into scheduling constraints it couldn't satisfy, like
        # memory/CPU requests, or a volume that wasn't available, or a node with an
        # available GPU.
        logger.error(f"Job {job_name!r}: Pod never started.")
        await self._log_recent_events(
            logger, job_name, last_pod_name, configuration, client
        )

    async def _log_recent_events(
        self,
        logger: logging.Logger,
        job_name: str,
        pod_name: Optional[str],
        configuration: KubernetesWorkerJobConfiguration,
        client: "ApiClient",
    ) -> None:
        """Look for reasons why a Job may not have been able to schedule a Pod, or why
        a Pod may not have been able to start and log them to the provided logger."""

        def best_event_time(event: CoreV1Event) -> datetime:
            """Choose the best timestamp from a Kubernetes event"""
            return event.event_time or event.last_timestamp

        def log_event(event: CoreV1Event):
            """Log an event in one of a few formats to the provided logger"""
            if event.count and event.count > 1:
                logger.info(
                    "%s event %r (%s times) at %s: %s",
                    event.involved_object.kind,
                    event.reason,
                    event.count,
                    best_event_time(event),
                    event.message,
                )
            else:
                logger.info(
                    "%s event %r at %s: %s",
                    event.involved_object.kind,
                    event.reason,
                    best_event_time(event),
                    event.message,
                )

        core_client = CoreV1Api(client)

        events: CoreV1EventList = await core_client.list_namespaced_event(
            configuration.namespace
        )

        event: CoreV1Event
        for event in sorted(events.items, key=best_event_time):
            if (
                event.involved_object.api_version == "batch/v1"
                and event.involved_object.kind == "Job"
                and event.involved_object.namespace == configuration.namespace
                and event.involved_object.name == job_name
            ):
                log_event(event)

            if (
                pod_name
                and event.involved_object.api_version == "v1"
                and event.involved_object.kind == "Pod"
                and event.involved_object.namespace == configuration.namespace
                and event.involved_object.name == pod_name
            ):
                log_event(event)

    async def _stream_job_events(
        self,
        job_name: str,
        configuration: "KubernetesWorkerJobConfiguration",
        batch_client: BatchV1Api,
    ):
        completed = False
        while not completed:
            watch = kubernetes_asyncio.watch.Watch()

            async for event in self._job_events(
                watch,
                batch_client,
                job_name,
                configuration.namespace,
            ):
                if event["type"] == "DELETED":
                    self.logger.error(f"Job {job_name!r}: Job has been deleted.")
                    completed = True
                elif event["object"].status.completion_time:
                    if not event["object"].status.succeeded:
                        self.logger.error(f"Job {job_name!r}: Job failed.")
                    completed = True
                elif (
                    event["object"].spec.backoff_limit is not None
                    and event["object"].status.failed is not None
                    and event["object"].status.failed
                    > event["object"].spec.backoff_limit
                ):
                    self.logger.error(f"Job {job_name!r}: Job reached backoff limit.")
                    completed = True
                elif (
                    not event["object"].spec.backoff_limit
                    and event["object"].status.failed
                ):
                    completed = True

                if completed:
                    watch.stop()
                    break

    async def _get_first_container_status(
        self,
        pod_name: str,
        configuration: "KubernetesWorkerJobConfiguration",
        client: "ApiClient",
    ):
        core_client = CoreV1Api(client)
        pods = await core_client.list_namespaced_pod(
            namespace=configuration.namespace, label_selector=f"job-name={pod_name}"
        )
        pods.items.sort(key=lambda pod: pod.metadata.creation_timestamp, reverse=True)
        most_recent_pod = pods.items[0] if pods.items else None
        first_container_status = (
            most_recent_pod.status.container_statuses[0] if most_recent_pod else None
        )
        return first_container_status<|MERGE_RESOLUTION|>--- conflicted
+++ resolved
@@ -99,13 +99,11 @@
 For more information about work pools and workers,
 checkout out the [Prefect docs](https://docs.prefect.io/concepts/work-pools/).
 """
-
 import asyncio
 import base64
 import enum
 import json
 import logging
-import math
 import os
 import shlex
 from contextlib import asynccontextmanager
@@ -132,12 +130,7 @@
     V1Pod,
 )
 from kubernetes_asyncio.client.exceptions import ApiException
-from kubernetes_asyncio.client.models import (
-    CoreV1Event,
-    CoreV1EventList,
-    V1ObjectMeta,
-    V1Secret,
-)
+from kubernetes_asyncio.client.models import V1ObjectMeta, V1Secret
 from pydantic import Field, model_validator
 from tenacity import retry, stop_after_attempt, wait_fixed, wait_random
 from typing_extensions import Literal
@@ -908,35 +901,37 @@
         v1 = CoreV1Api(client)
         namespace = await v1.read_namespace("kube-system")
         cluster_uid = namespace.metadata.uid
-
         return cluster_uid
 
-    async def _stream_pod_logs(
+    async def _stream_job_logs(
         self,
+        logger: logging.Logger,
         pod_name: str,
+        job_name: str,
         configuration: KubernetesWorkerJobConfiguration,
-        core_client: CoreV1Api,
+        client,
     ):
+        core_client = CoreV1Api(client)
         logs = await core_client.read_namespaced_pod_log(
             pod_name,
             configuration.namespace,
             follow=True,
             _preload_content=False,
             container="prefect-job",
-            timeout_seconds=configuration.pod_watch_timeout_seconds,
         )
         try:
             async for line in logs.content:
                 if not line:
                     break
                 print(line.decode().rstrip())
-        except asyncio.TimeoutError:
-            self.logger.warning("Log streaming timed out.")
+
         except Exception:
-            self.logger.warning(
-                "Error occurred while streaming logs - "
-                "Job will continue to run but logs will "
-                "no longer be streamed to stdout.",
+            logger.warning(
+                (
+                    "Error occurred while streaming logs - "
+                    "Job will continue to run but logs will "
+                    "no longer be streamed to stdout."
+                ),
                 exc_info=True,
             )
 
@@ -945,14 +940,9 @@
         watch: kubernetes_asyncio.watch.Watch,
         batch_client: BatchV1Api,
         job_name: str,
-<<<<<<< HEAD
         namespace: str,
         watch_kwargs: dict,
     ):
-=======
-        configuration: KubernetesWorkerJobConfiguration,
-    ) -> AsyncGenerator[Dict[str, Any], None]:
->>>>>>> bf2b43f1
         """
         Stream job events.
 
@@ -961,26 +951,20 @@
 
         See https://kubernetes.io/docs/reference/using-api/api-concepts/#efficient-detection-of-changes  # noqa
         """
-<<<<<<< HEAD
         resource_version = None
-=======
-        watch_kwargs = {"timeout_seconds": configuration.job_watch_timeout_seconds}
->>>>>>> bf2b43f1
         while True:
             try:
                 async for event in watch.stream(
                     func=batch_client.list_namespaced_job,
-                    namespace=configuration.namespace,
+                    namespace=namespace,
                     field_selector=f"metadata.name={job_name}",
                     **watch_kwargs,
                 ):
                     yield event
             except ApiException as e:
-                print(e.status)
                 if e.status == 410:
                     job_list = await batch_client.list_namespaced_job(
-                        namespace=configuration.namespace,
-                        field_selector=f"metadata.name={job_name}",
+                        namespace=namespace, field_selector=f"metadata.name={job_name}"
                     )
 
                     resource_version = job_list.metadata.resource_version
@@ -990,13 +974,67 @@
             finally:
                 await watch.close()
 
+    async def _monitor_job_events(
+        self, watch, batch_client, job_name, namespace, logger, configuration
+    ):
+        completed = False
+        watch_kwargs = (
+            {"timeout_seconds": configuration.job_watch_timeout_seconds}
+            if configuration.job_watch_timeout_seconds
+            else {}
+        )
+        while not completed:
+            watch = kubernetes_asyncio.watch.Watch()
+            async for event in self._job_events(
+                watch,
+                batch_client,
+                job_name,
+                namespace,
+                watch_kwargs,
+            ):
+                if event["type"] == "DELETED":
+                    logger.error(f"Job {job_name!r}: Job has been deleted.")
+                    completed = True
+                elif event["object"].status.completion_time:
+                    if not event["object"].status.succeeded:
+                        # Job failed, exit while loop and return pod exit code
+                        logger.error(f"Job {job_name!r}: Job failed.")
+                    completed = True
+                # Check if the job has reached its backoff limit
+                # and stop watching if it has
+                elif (
+                    event["object"].spec.backoff_limit is not None
+                    and event["object"].status.failed is not None
+                    and event["object"].status.failed
+                    > event["object"].spec.backoff_limit
+                ):
+                    logger.error(f"Job {job_name!r}: Job reached backoff limit.")
+                    completed = True
+                # If the job has no backoff limit, check if it has failed
+                # and stop watching if it has
+                elif (
+                    not event["object"].spec.backoff_limit
+                    and event["object"].status.failed
+                ):
+                    completed = True
+
+                if completed:
+                    watch.stop()
+                    break
+
     async def _watch_job(
         self,
         logger: logging.Logger,
         job_name: str,
-        configuration: "KubernetesWorkerJobConfiguration",
+        configuration: KubernetesWorkerJobConfiguration,
         client: "ApiClient",
     ) -> int:
+        """
+        Watch a job.
+
+        Return the final status code of the first container.
+        """
+
         logger.debug(f"Job {job_name!r}: Monitoring job...")
 
         job = await self._get_job(logger, job_name, configuration, client)
@@ -1007,112 +1045,47 @@
         if not pod:
             return -1
 
-<<<<<<< HEAD
-        # Calculate the deadline before streaming output
-        deadline = (
-            (time.monotonic() + configuration.job_watch_timeout_seconds)
-            if configuration.job_watch_timeout_seconds is not None
-            else None
-        )
-        if configuration.stream_output:
-            core_client = CoreV1Api(client)
-            logs = await core_client.read_namespaced_pod_log(
-                pod.metadata.name,
-                configuration.namespace,
-                follow=True,
-                _preload_content=False,
-                container="prefect-job",
-            )
-            try:
-                async for line in logs.content:
-                    if not line:
-                        break
-                    print(line.decode().rstrip())
-                    # Check if we have passed the deadline and should stop streaming
-                    # logs
-                    # while True:
-                    #     print("inside while loop")
-                    #     line = await logs.content.readline()
-                    #     if not line:
-                    #         break
-                    #     print(line.decode().rstrip())
-
-                    remaining_time = deadline - time.monotonic() if deadline else None
-                    if deadline and remaining_time <= 0:
-                        break
-            except Exception:
-                logger.warning(
-                    (
-                        "Error occurred while streaming logs - "
-                        "Job will continue to run but logs will "
-                        "no longer be streamed to stdout."
-                    ),
-                    exc_info=True,
-                )
-
-        batch_client = BatchV1Api(client)
-        # Check if the job is completed before beginning a watch
-        job = await batch_client.read_namespaced_job(
-            name=job_name, namespace=configuration.namespace
-        )
-        completed = job.status.completion_time is not None
-        remaining_time = math.ceil(deadline - time.monotonic()) if deadline else None
-        while not completed:
-            try:
-                with timeout_async(seconds=remaining_time):
+        try:
+            with timeout_async(seconds=configuration.job_watch_timeout_seconds):
+                tasks = []
+                if configuration.stream_output:
+                    tasks.append(
+                        self._stream_job_logs(
+                            logger, pod.metadata.name, job_name, configuration, client
+                        )
+                    )
+
                     watch = kubernetes_asyncio.watch.Watch()
-
+                    namespace = configuration.namespace
                     # The kubernetes library will disable retries if the timeout kwarg is
                     # present regardless of the value so we do not pass it unless given
                     # https://github.com/kubernetes-client/python/blob/84f5fea2a3e4b161917aa597bf5e5a1d95e24f5a/kubernetes/base/watch/watch.py#LL160
-                    watch_kwargs = (
-                        {"timeout_seconds": remaining_time} if deadline else {}
-                    )
-
-                    async for event in self._job_events(
-                        watch,
-                        batch_client,
-                        job_name,
-                        configuration.namespace,
-                        watch_kwargs,
-                    ):
-                        if event["type"] == "DELETED":
-                            logger.error(f"Job {job_name!r}: Job has been deleted.")
-                            completed = True
-                        elif event["object"].status.completion_time:
-                            if not event["object"].status.succeeded:
-                                # Job failed, exit while loop and return pod exit code
-                                logger.error(f"Job {job_name!r}: Job failed.")
-                            completed = True
-                        # Check if the job has reached its backoff limit
-                        # and stop watching if it has
-                        elif (
-                            event["object"].spec.backoff_limit is not None
-                            and event["object"].status.failed is not None
-                            and event["object"].status.failed
-                            > event["object"].spec.backoff_limit
-                        ):
-                            logger.error(
-                                f"Job {job_name!r}: Job reached backoff limit."
-                            )
-                            completed = True
-                        # If the job has no backoff limit, check if it has failed
-                        # and stop watching if it has
-                        elif (
-                            not event["object"].spec.backoff_limit
-                            and event["object"].status.failed
-                        ):
-                            completed = True
-
-                        if completed:
-                            watch.stop()
-                            break
-            except TimeoutError:
-                logger.error(
-                    f"Job {job_name!r}: Job did not complete within "
-                    f"timeout of {configuration.job_watch_timeout_seconds}s."
-                )
-                return -1
+
+                    batch_client = BatchV1Api(client)
+                    tasks = tasks + [
+                        self._monitor_job_events(
+                            watch,
+                            batch_client,
+                            job_name,
+                            namespace,
+                            logger,
+                            configuration,
+                        )
+                    ]
+                    results = await asyncio.gather(*tasks, return_exceptions=True)
+                    if any(isinstance(result, Exception) for result in results):
+                        for result in results:
+                            if isinstance(result, Exception):
+                                logger.error(
+                                    f"Error during task execution: {result}",
+                                    exc_info=True,
+                                )
+        except TimeoutError:
+            logger.error(
+                f"Job {job_name!r}: Job did not complete within "
+                f"timeout of {configuration.job_watch_timeout_seconds}s."
+            )
+            return -1
 
         core_client = CoreV1Api(client)
         # Get all pods for the job
@@ -1125,55 +1098,26 @@
         first_container_status = (
             most_recent_pod.status.container_statuses[0] if most_recent_pod else None
         )
-=======
-        core_client = CoreV1Api(client)
-        batch_client = BatchV1Api(client)
-
-        try:
-            with timeout_async(configuration.job_watch_timeout_seconds):
-                tasks = [
-                    self._stream_job_events(job_name, configuration, batch_client),
-                ]
-                if configuration.stream_output:
-                    tasks.append(
-                        self._stream_pod_logs(
-                            pod.metadata.name, configuration, core_client
-                        )
-                    )
-                results = await asyncio.gather(*tasks, return_exceptions=True)
-
-                if any(isinstance(result, Exception) for result in results):
-                    for result in results:
-                        if isinstance(result, Exception):
-                            logger.error(
-                                f"Error during task execution: {result}", exc_info=True
-                            )
-
-                first_container_status = await self._get_first_container_status(
-                    pod.metadata.name, configuration, client
-                )
-
-                if not first_container_status:
-                    logger.error(f"Job {job_name!r}: No pods found for job.")
-                    return -1
-                elif (
-                    first_container_status.state is None
-                    or first_container_status.state.terminated is None
-                    or first_container_status.state.terminated.exit_code is None
-                ):
-                    logger.error(
-                        f"Could not determine exit code for {job_name!r}."
-                        "Exit code will be reported as -1."
-                        f"First container status info did not report an exit code."
-                        f"First container info: {first_container_status}."
-                    )
-                    return -1
->>>>>>> bf2b43f1
-
-                return first_container_status.state.terminated.exit_code
-        except asyncio.TimeoutError:
-            logger.error(f"Job {job_name!r}: Job timed out.")
+
+        if not first_container_status:
+            logger.error(f"Job {job_name!r}: No pods found for job.")
             return -1
+        # In some cases, such as spot instance evictions, the pod will be forcibly
+        # terminated and not report a status correctly.
+        elif (
+            first_container_status.state is None
+            or first_container_status.state.terminated is None
+            or first_container_status.state.terminated.exit_code is None
+        ):
+            logger.error(
+                f"Could not determine exit code for {job_name!r}."
+                "Exit code will be reported as -1."
+                f"First container status info did not report an exit code."
+                f"First container info: {first_container_status}."
+            )
+            return -1
+
+        return first_container_status.state.terminated.exit_code
 
     async def _get_job(
         self,
@@ -1202,12 +1146,14 @@
         client: "ApiClient",
     ) -> Optional["V1Pod"]:
         """Get the first running pod for a job."""
+        from kubernetes_asyncio.client.models import V1Pod
 
         watch = kubernetes_asyncio.watch.Watch()
-        logger.debug(f"Job {job_name!r}: Starting watch for pod start...")
+        logger.info(f"Job {job_name!r}: Starting watch for pod start...")
         last_phase = None
         last_pod_name: Optional[str] = None
         core_client = CoreV1Api(client)
+
         async with watch:
             async for event in watch.stream(
                 func=core_client.list_namespaced_pod,
@@ -1217,7 +1163,7 @@
             ):
                 pod: V1Pod = event["object"]
                 last_pod_name = pod.metadata.name
-
+                logger.info(f"Job {job_name!r}: Pod {last_pod_name!r} has started.")
                 phase = pod.status.phase
                 if phase != last_phase:
                     logger.info(f"Job {job_name!r}: Pod has status {phase!r}.")
@@ -1247,6 +1193,7 @@
     ) -> None:
         """Look for reasons why a Job may not have been able to schedule a Pod, or why
         a Pod may not have been able to start and log them to the provided logger."""
+        from kubernetes_asyncio.client.models import CoreV1Event, CoreV1EventList
 
         def best_event_time(event: CoreV1Event) -> datetime:
             """Choose the best timestamp from a Kubernetes event"""
@@ -1295,62 +1242,4 @@
                 and event.involved_object.namespace == configuration.namespace
                 and event.involved_object.name == pod_name
             ):
-                log_event(event)
-
-    async def _stream_job_events(
-        self,
-        job_name: str,
-        configuration: "KubernetesWorkerJobConfiguration",
-        batch_client: BatchV1Api,
-    ):
-        completed = False
-        while not completed:
-            watch = kubernetes_asyncio.watch.Watch()
-
-            async for event in self._job_events(
-                watch,
-                batch_client,
-                job_name,
-                configuration.namespace,
-            ):
-                if event["type"] == "DELETED":
-                    self.logger.error(f"Job {job_name!r}: Job has been deleted.")
-                    completed = True
-                elif event["object"].status.completion_time:
-                    if not event["object"].status.succeeded:
-                        self.logger.error(f"Job {job_name!r}: Job failed.")
-                    completed = True
-                elif (
-                    event["object"].spec.backoff_limit is not None
-                    and event["object"].status.failed is not None
-                    and event["object"].status.failed
-                    > event["object"].spec.backoff_limit
-                ):
-                    self.logger.error(f"Job {job_name!r}: Job reached backoff limit.")
-                    completed = True
-                elif (
-                    not event["object"].spec.backoff_limit
-                    and event["object"].status.failed
-                ):
-                    completed = True
-
-                if completed:
-                    watch.stop()
-                    break
-
-    async def _get_first_container_status(
-        self,
-        pod_name: str,
-        configuration: "KubernetesWorkerJobConfiguration",
-        client: "ApiClient",
-    ):
-        core_client = CoreV1Api(client)
-        pods = await core_client.list_namespaced_pod(
-            namespace=configuration.namespace, label_selector=f"job-name={pod_name}"
-        )
-        pods.items.sort(key=lambda pod: pod.metadata.creation_timestamp, reverse=True)
-        most_recent_pod = pods.items[0] if pods.items else None
-        first_container_status = (
-            most_recent_pod.status.container_statuses[0] if most_recent_pod else None
-        )
-        return first_container_status+                log_event(event)