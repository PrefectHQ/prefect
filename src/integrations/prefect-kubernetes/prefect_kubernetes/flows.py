--- conflicted
+++ resolved
@@ -1,9 +1,5 @@
 """A module to define flows interacting with Kubernetes resources."""
 
-<<<<<<< HEAD
-import inspect
-=======
->>>>>>> faa5350e
 from typing import Any, Callable, Dict, Optional
 
 from prefect import flow, task
@@ -11,11 +7,7 @@
 
 
 @flow
-<<<<<<< HEAD
-def run_namespaced_job(
-=======
 async def run_namespaced_job(
->>>>>>> faa5350e
     kubernetes_job: KubernetesJob, print_func: Optional[Callable] = None
 ) -> Dict[str, Any]:
     """Flow for running a namespaced Kubernetes job.
@@ -46,63 +38,8 @@
     """
     kubernetes_job_run = task(kubernetes_job.trigger)()
 
-<<<<<<< HEAD
-    task(kubernetes_job_run.wait_for_completion)(print_func)
-=======
     await task(kubernetes_job_run.wait_for_completion.aio)(
         kubernetes_job_run, print_func
     )
->>>>>>> faa5350e
 
-    return task(kubernetes_job_run.fetch_result)()
-
-
-@flow
-async def run_namespaced_job_async(
-    kubernetes_job: KubernetesJob, print_func: Optional[Callable] = None
-) -> Dict[str, Any]:
-    """Flow for running a namespaced Kubernetes job.
-
-    Args:
-        kubernetes_job: The `KubernetesJob` block that specifies the job to run.
-        print_func: A function to print the logs from the job pods.
-
-    Returns:
-        A dict of logs from each pod in the job, e.g. {'pod_name': 'pod_log_str'}.
-
-    Raises:
-        RuntimeError: If the created Kubernetes job attains a failed status.
-
-    Example:
-
-        ```python
-        from prefect_kubernetes import KubernetesJob, run_namespaced_job
-        from prefect_kubernetes.credentials import KubernetesCredentials
-
-        run_namespaced_job(
-            kubernetes_job=KubernetesJob.from_yaml_file(
-                credentials=KubernetesCredentials.load("k8s-creds"),
-                manifest_path="path/to/job.yaml",
-            )
-        )
-        ```
-    """
-    kubernetes_job_run = (
-        await maybe_coro
-        if inspect.iscoroutine((maybe_coro := task(kubernetes_job.trigger)()))
-        else maybe_coro
-    )
-
-    (
-        await maybe_coro
-        if inspect.iscoroutine(
-            maybe_coro := task(kubernetes_job_run.wait_for_completion)(print_func)
-        )
-        else maybe_coro
-    )
-
-    return (
-        await maybe_coro
-        if inspect.iscoroutine(maybe_coro := task(kubernetes_job_run.fetch_result)())
-        else maybe_coro
-    )+    return task(kubernetes_job_run.fetch_result)()