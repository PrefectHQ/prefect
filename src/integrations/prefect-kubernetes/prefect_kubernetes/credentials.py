--- conflicted
+++ resolved
@@ -14,13 +14,8 @@
     CoreV1Api,
     CustomObjectsApi,
 )
-<<<<<<< HEAD
 from kubernetes_asyncio.config.config_exception import ConfigException
-from pydantic.version import VERSION as PYDANTIC_VERSION
-=======
-from kubernetes.config.config_exception import ConfigException
 from pydantic import Field, field_validator
->>>>>>> 8bb3e674
 from typing_extensions import Literal, Self
 
 from prefect.blocks.core import Block
