from pathlib import Path
from unittest.mock import MagicMock

import pytest
<<<<<<< HEAD
from kubernetes_asyncio.client import models as k8s_models
from kubernetes_asyncio.config import ConfigException
=======
from kubernetes.config import ConfigException
>>>>>>> 8bb3e674
from prefect_kubernetes.utilities import (
    enable_socket_keep_alive,
)

FAKE_CLUSTER = "fake-cluster"

<<<<<<< HEAD

base_path = (
    Path.cwd()
    / "src"
    / "integrations"
    / "prefect-kubernetes"
    / "tests"
    / "sample_k8s_resources"
    if Path.cwd().name == "prefect"
    else Path.cwd() / "tests" / "sample_k8s_resources"
)

sample_deployment_manifest = KubernetesJob.job_from_file(
    f"{base_path}/sample_deployment.yaml"
)
sample_job_manifest = KubernetesJob.job_from_file(f"{base_path}/sample_job.yaml")
sample_pod_manifest = KubernetesJob.job_from_file(f"{base_path}/sample_pod.yaml")
sample_service_manifest = KubernetesJob.job_from_file(
    f"{base_path}/sample_service.yaml"
)

expected_deployment_model = k8s_models.V1Deployment(
    **dict(
        api_version="apps/v1",
        kind="Deployment",
        metadata=k8s_models.V1ObjectMeta(
            **dict(
                name="nginx-deployment",
                labels={"app": "nginx"},
            )
        ),
        spec=k8s_models.V1DeploymentSpec(
            **dict(
                replicas=3,
                selector=k8s_models.V1LabelSelector(
                    **dict(
                        match_labels={"app": "nginx"},
                    )
                ),
                template=k8s_models.V1PodTemplateSpec(
                    **dict(
                        metadata=k8s_models.V1ObjectMeta(
                            **dict(
                                labels={"app": "nginx"},
                            )
                        ),
                        spec=k8s_models.V1PodSpec(
                            **dict(
                                containers=[
                                    k8s_models.V1Container(
                                        **dict(
                                            name="nginx",
                                            image="nginx:1.14.2",
                                            ports=[
                                                k8s_models.V1ContainerPort(
                                                    **dict(container_port=80)
                                                )
                                            ],
                                        )
                                    )
                                ]
                            )
                        ),
                    )
                ),
            )
        ),
    )
)

expected_pod_model = k8s_models.V1Pod(
    **dict(
        api_version="v1",
        kind="Pod",
        metadata=k8s_models.V1ObjectMeta(**dict(name="nginx")),
        spec=k8s_models.V1PodSpec(
            **dict(
                containers=[
                    k8s_models.V1Container(
                        **dict(
                            name="nginx",
                            image="nginx:1.14.2",
                            ports=[
                                k8s_models.V1ContainerPort(**dict(container_port=80))
                            ],
                        )
                    )
                ]
            )
        ),
    )
)

expected_job_model = k8s_models.V1Job(
    **dict(
        api_version="batch/v1",
        kind="Job",
        metadata=k8s_models.V1ObjectMeta(
            **dict(
                name="pi",
            )
        ),
        spec=k8s_models.V1JobSpec(
            **dict(
                template=k8s_models.V1PodTemplateSpec(
                    **dict(
                        spec=k8s_models.V1PodSpec(
                            **dict(
                                containers=[
                                    k8s_models.V1Container(
                                        **dict(
                                            name="pi",
                                            image="perl:5.34.0",
                                            command=[
                                                "perl",
                                                "-Mbignum=bpi",
                                                "-wle",
                                                "print bpi(2000)",
                                            ],
                                        )
                                    )
                                ],
                                restart_policy="Never",
                            )
                        ),
                    )
                ),
                backoff_limit=4,
            )
        ),
    )
)

expected_service_model = k8s_models.V1Service(
    **dict(
        api_version="v1",
        kind="Service",
        metadata=k8s_models.V1ObjectMeta(
            **dict(
                name="nginx-service",
            )
        ),
        spec=k8s_models.V1ServiceSpec(
            **dict(
                selector={"app.kubernetes.io/name": "proxy"},
                ports=[
                    k8s_models.V1ServicePort(
                        **dict(
                            name="name-of-service-port",
                            protocol="TCP",
                            port=80,
                            target_port="http-web-svc",
                        )
                    )
                ],
            )
        ),
    )
)

=======
>>>>>>> 8bb3e674

@pytest.fixture
def mock_cluster_config(monkeypatch):
    mock = MagicMock()
    # We cannot mock this or the `except` clause will complain
    mock.config.ConfigException = ConfigException
    mock.list_kube_config_contexts.return_value = (
        [],
        {"context": {"cluster": FAKE_CLUSTER}},
    )
    monkeypatch.setattr("kubernetes_asyncio.config", mock)
    monkeypatch.setattr("kubernetes_asyncio.config.ConfigException", ConfigException)
    return mock


@pytest.fixture
def mock_api_client(mock_cluster_config):
    return MagicMock()


def test_keep_alive_updates_socket_options(mock_api_client):
    enable_socket_keep_alive(mock_api_client)

    assert (
        mock_api_client.rest_client.pool_manager.connection_pool_kw[
            "socket_options"
        ]._mock_set_call
        is not None
    )<|MERGE_RESOLUTION|>--- conflicted
+++ resolved
@@ -2,19 +2,15 @@
 from unittest.mock import MagicMock
 
 import pytest
-<<<<<<< HEAD
 from kubernetes_asyncio.client import models as k8s_models
 from kubernetes_asyncio.config import ConfigException
-=======
-from kubernetes.config import ConfigException
->>>>>>> 8bb3e674
+from prefect_kubernetes.jobs import KubernetesJob
 from prefect_kubernetes.utilities import (
     enable_socket_keep_alive,
 )
 
 FAKE_CLUSTER = "fake-cluster"
 
-<<<<<<< HEAD
 
 base_path = (
     Path.cwd()
@@ -175,8 +171,6 @@
     )
 )
 
-=======
->>>>>>> 8bb3e674
 
 @pytest.fixture
 def mock_cluster_config(monkeypatch):
