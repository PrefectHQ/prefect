import asyncio
import base64
import json
import re
import uuid
from time import monotonic, sleep
from unittest import mock
from unittest.mock import AsyncMock, MagicMock, Mock

import anyio
import anyio.abc
import kubernetes_asyncio
import pendulum
import pytest
from kubernetes_asyncio.client import ApiClient, BatchV1Api, CoreV1Api
from kubernetes_asyncio.client.exceptions import ApiException
from kubernetes_asyncio.client.models import (
    CoreV1Event,
    CoreV1EventList,
    V1ListMeta,
    V1ObjectMeta,
    V1ObjectReference,
    V1Secret,
)
from kubernetes_asyncio.config import ConfigException
from pydantic import VERSION as PYDANTIC_VERSION

import prefect
from prefect.client.schemas import FlowRun
from prefect.exceptions import (
    InfrastructureError,
    InfrastructureNotAvailable,
    InfrastructureNotFound,
)
from prefect.server.schemas.core import Flow
from prefect.server.schemas.responses import DeploymentResponse
from prefect.settings import (
    PREFECT_API_KEY,
    PREFECT_EXPERIMENTAL_ENABLE_WORKERS,
    PREFECT_EXPERIMENTAL_WARN_WORKERS,
    get_current_settings,
    temporary_settings,
)
from prefect.utilities.dockerutils import get_prefect_image_name

if PYDANTIC_VERSION.startswith("2."):
    from pydantic.v1 import ValidationError
else:
    from pydantic import ValidationError

from prefect_kubernetes import KubernetesWorker
from prefect_kubernetes.utilities import _slugify_label_value, _slugify_name
from prefect_kubernetes.worker import KubernetesWorkerJobConfiguration

FAKE_CLUSTER = "fake-cluster"
MOCK_CLUSTER_UID = "1234"


@pytest.fixture(autouse=True)
def enable_workers():
    with temporary_settings(
        {PREFECT_EXPERIMENTAL_ENABLE_WORKERS: 1, PREFECT_EXPERIMENTAL_WARN_WORKERS: 0}
    ):
        yield


@pytest.fixture
def mock_watch(monkeypatch):
    mock = MagicMock(return_value=AsyncMock())
<<<<<<< HEAD

    async def mock_stream(*args, **kwargs):
        async for event in _mock_pods_stream_that_returns_running_pod(*args, **kwargs):
            yield event

    mock.return_value.stream
    # async def mock_stream(*args, **kwargs):
    #         async for event in _mock_pods_stream_that_returns_completed_pod(
    #             *args, **kwargs
    #         ):
    #             yield event
    # mock.return_value.stream = mock_stream

=======
>>>>>>> 800c60be
    monkeypatch.setattr("kubernetes_asyncio.watch.Watch", mock)
    return mock

async def mock_stream(*args, **kwargs):
    async for event in _mock_pods_stream_that_returns_completed_pod(
                *args, **kwargs
    ):
        yield event
    


@pytest.fixture
def mock_cluster_config(monkeypatch):
    mock = AsyncMock()
    # We cannot mock this or the `except` clause will complain
    mock.return_value.ConfigException.return_value = ConfigException
    mock.return_value.list_kube_config_contexts.return_value = (
        [],
        {"context": {"cluster": FAKE_CLUSTER}},
    )
    monkeypatch.setattr("prefect_kubernetes.worker.config", mock)
    monkeypatch.setattr(
        "prefect_kubernetes.worker.config.ConfigException", ConfigException
    )
    return mock


@pytest.fixture
def mock_anyio_sleep_monotonic(monkeypatch, event_loop):
    def mock_monotonic():
        return mock_sleep.current_time

    async def mock_sleep(duration):
        mock_sleep.current_time += duration

    mock_sleep.current_time = monotonic()
    monkeypatch.setattr("time.monotonic", mock_monotonic)
    monkeypatch.setattr("anyio.sleep", mock_sleep)


@pytest.fixture
def mock_job():
    mock = AsyncMock(spec=kubernetes_asyncio.client.V1Job)

    mock.metadata.name = "mock-job"
    mock.metadata.namespace = "mock-namespace"
    return mock


@pytest.fixture
def mock_core_client(monkeypatch, mock_cluster_config):
    mock = MagicMock(spec=CoreV1Api, return_value=AsyncMock())
    mock.return_value.read_namespace.return_value.metadata.uid = MOCK_CLUSTER_UID

    mock.return_value.read_namespaced_pod_log.return_value.content.readline = AsyncMock(
        return_value=None
    )

    monkeypatch.setattr(
        "prefect_kubernetes.worker.KubernetesWorker._get_configured_kubernetes_client",
        MagicMock(spec=ApiClient),
    )
    monkeypatch.setattr("prefect_kubernetes.worker.CoreV1Api", mock)
    monkeypatch.setattr("kubernetes_asyncio.client.CoreV1Api", mock)
    return mock
@pytest.fixture
def mock_core_client_lean(monkeypatch):
    mock = MagicMock(spec=CoreV1Api, return_value=AsyncMock())
    monkeypatch.setattr("prefect_kubernetes.worker.CoreV1Api", mock)
    monkeypatch.setattr("kubernetes_asyncio.client.CoreV1Api", mock)
    return mock


@pytest.fixture
def mock_batch_client(monkeypatch, mock_job):
    mock = MagicMock(spec=BatchV1Api, return_value=AsyncMock())

    mock.return_value.create_namespaced_job.return_value = mock_job
    monkeypatch.setattr("prefect_kubernetes.worker.BatchV1Api", mock)
    return mock


async def _mock_pods_stream_that_returns_running_pod(*args, **kwargs):
    job_pod = MagicMock(spec=kubernetes_asyncio.client.V1Pod)
    job_pod.status.phase = "Running"

    job = MagicMock(spec=kubernetes_asyncio.client.V1Job)
    job.status.completion_time = pendulum.now("utc").timestamp()

    stream = [
        {"object": job_pod, "type": "MODIFIED"},
        {"object": job, "type": "MODIFIED"},
    ]

    for item in stream:
        # Simulate an asynchronous wait, e.g., waiting for API response or similar
        await asyncio.sleep(1)
        yield item


async def _mock_pods_stream_that_returns_completed_pod(*args, **kwargs):
    job_pod = MagicMock(spec=kubernetes_asyncio.client.V1Pod)
    job_pod.status.phase = "Running"
    job = MagicMock(spec=kubernetes_asyncio.client.V1Job)
    # Yield the completed job
    job.status.completion_time = True
    job.status.failed = 0

    job.spec.backoff_limit = 6

    stream = [{"object": job_pod, "type": "MODIFIED"}, {"object": job, "type": "ADDED"}]

    for item in stream:
        # Simulate an asynchronous wait, e.g., waiting for API response or similar

        yield item


@pytest.fixture
def enable_store_api_key_in_secret(monkeypatch):
    monkeypatch.setenv("PREFECT_KUBERNETES_WORKER_STORE_PREFECT_API_IN_SECRET", "true")


from_template_and_values_cases = [
    (
        # default base template with no values
        KubernetesWorker.get_default_base_job_template(),
        {},
        KubernetesWorkerJobConfiguration(
            command=None,
            env={},
            labels={},
            name=None,
            namespace="default",
            job_manifest={
                "apiVersion": "batch/v1",
                "kind": "Job",
                "metadata": {
                    "namespace": "default",
                    "generateName": "-",
                    "labels": {},
                },
                "spec": {
                    "backoffLimit": 0,
                    "template": {
                        "spec": {
                            "parallelism": 1,
                            "completions": 1,
                            "restartPolicy": "Never",
                            "containers": [
                                {
                                    "name": "prefect-job",
                                    "imagePullPolicy": "IfNotPresent",
                                }
                            ],
                        }
                    },
                },
            },
            cluster_config=None,
            job_watch_timeout_seconds=None,
            pod_watch_timeout_seconds=60,
            stream_output=True,
        ),
        lambda flow_run, deployment, flow: KubernetesWorkerJobConfiguration(
            command="prefect flow-run execute",
            env={
                **get_current_settings().to_environment_variables(exclude_unset=True),
                "PREFECT__FLOW_RUN_ID": str(flow_run.id),
            },
            labels={
                "prefect.io/flow-run-id": str(flow_run.id),
                "prefect.io/flow-run-name": flow_run.name,
                "prefect.io/version": _slugify_label_value(prefect.__version__),
                "prefect.io/deployment-id": str(deployment.id),
                "prefect.io/deployment-name": deployment.name,
                "prefect.io/flow-id": str(flow.id),
                "prefect.io/flow-name": flow.name,
            },
            name=flow_run.name,
            namespace="default",
            job_manifest={
                "apiVersion": "batch/v1",
                "kind": "Job",
                "metadata": {
                    "namespace": "default",
                    "generateName": f"{flow_run.name}-",
                    "labels": {
                        "prefect.io/flow-run-id": str(flow_run.id),
                        "prefect.io/flow-run-name": flow_run.name,
                        "prefect.io/version": _slugify_label_value(prefect.__version__),
                        "prefect.io/deployment-id": str(deployment.id),
                        "prefect.io/deployment-name": deployment.name,
                        "prefect.io/flow-id": str(flow.id),
                        "prefect.io/flow-name": flow.name,
                    },
                },
                "spec": {
                    "backoffLimit": 0,
                    "template": {
                        "spec": {
                            "parallelism": 1,
                            "completions": 1,
                            "restartPolicy": "Never",
                            "containers": [
                                {
                                    "name": "prefect-job",
                                    "imagePullPolicy": "IfNotPresent",
                                    "env": [
                                        *[
                                            {"name": k, "value": v}
                                            for k, v in get_current_settings()
                                            .to_environment_variables(
                                                exclude_unset=True
                                            )
                                            .items()
                                        ],
                                        {
                                            "name": "PREFECT__FLOW_RUN_ID",
                                            "value": str(flow_run.id),
                                        },
                                    ],
                                    "image": get_prefect_image_name(),
                                    "args": [
                                        "prefect",
                                        "flow-run",
                                        "execute",
                                    ],
                                }
                            ],
                        }
                    },
                },
            },
            cluster_config=None,
            job_watch_timeout_seconds=None,
            pod_watch_timeout_seconds=60,
            stream_output=True,
        ),
    ),
    (
        # default base template with custom env
        {
            "job_configuration": {
                "command": "{{ command }}",
                "env": "{{ env }}",
                "labels": "{{ labels }}",
                "name": "{{ name }}",
                "namespace": "{{ namespace }}",
                "job_manifest": {
                    "apiVersion": "batch/v1",
                    "kind": "Job",
                    "metadata": {
                        "labels": "{{ labels }}",
                        "namespace": "{{ namespace }}",
                        "generateName": "{{ name }}-",
                    },
                    "spec": {
                        "backoffLimit": 0,
                        "ttlSecondsAfterFinished": "{{ finished_job_ttl }}",
                        "template": {
                            "spec": {
                                "parallelism": 1,
                                "completions": 1,
                                "restartPolicy": "Never",
                                "serviceAccountName": "{{ service_account_name }}",
                                "containers": [
                                    {
                                        "name": "prefect-job",
                                        "env": [
                                            {
                                                "name": "TEST_ENV",
                                                "valueFrom": {
                                                    "secretKeyRef": {
                                                        "name": "test-secret",
                                                        "key": "shhhhh",
                                                    }
                                                },
                                            },
                                        ],
                                        "image": "{{ image }}",
                                        "imagePullPolicy": "{{ image_pull_policy }}",
                                        "args": "{{ command }}",
                                    }
                                ],
                            }
                        },
                    },
                },
                "cluster_config": "{{ cluster_config }}",
                "job_watch_timeout_seconds": "{{ job_watch_timeout_seconds }}",
                "pod_watch_timeout_seconds": "{{ pod_watch_timeout_seconds }}",
                "stream_output": "{{ stream_output }}",
            },
            "variables": {
                "description": "Default variables for the Kubernetes worker.\n\nThe schema for this class is used to populate the `variables` section of the default\nbase job template.",
                "type": "object",
                "properties": {
                    "name": {
                        "title": "Name",
                        "description": "Name given to infrastructure created by a worker.",
                        "type": "string",
                    },
                    "env": {
                        "title": "Environment Variables",
                        "description": "Environment variables to set when starting a flow run.",
                        "type": "object",
                        "additionalProperties": {"type": "string"},
                    },
                    "labels": {
                        "title": "Labels",
                        "description": "Labels applied to infrastructure created by a worker.",
                        "type": "object",
                        "additionalProperties": {"type": "string"},
                    },
                    "command": {
                        "title": "Command",
                        "description": "The command to use when starting a flow run. In most cases, this should be left blank and the command will be automatically generated by the worker.",
                        "type": "string",
                    },
                    "namespace": {
                        "title": "Namespace",
                        "description": "The Kubernetes namespace to create jobs within.",
                        "default": "default",
                        "type": "string",
                    },
                    "image": {
                        "title": "Image",
                        "description": "The image reference of a container image to use for created jobs. If not set, the latest Prefect image will be used.",
                        "example": "docker.io/prefecthq/prefect:3-latest",
                        "type": "string",
                    },
                    "service_account_name": {
                        "title": "Service Account Name",
                        "description": "The Kubernetes service account to use for job creation.",
                        "type": "string",
                    },
                    "image_pull_policy": {
                        "title": "Image Pull Policy",
                        "description": "The Kubernetes image pull policy to use for job containers.",
                        "default": "IfNotPresent",
                        "enum": ["IfNotPresent", "Always", "Never"],
                        "type": "string",
                    },
                    "finished_job_ttl": {
                        "title": "Finished Job TTL",
                        "description": "The number of seconds to retain jobs after completion. If set, finished jobs will be cleaned up by Kubernetes after the given delay. If not set, jobs will be retained indefinitely.",
                        "type": "integer",
                    },
                    "job_watch_timeout_seconds": {
                        "title": "Job Watch Timeout Seconds",
                        "description": "Number of seconds to wait for each event emitted by a job before timing out. If not set, the worker will wait for each event indefinitely.",
                        "type": "integer",
                    },
                    "pod_watch_timeout_seconds": {
                        "title": "Pod Watch Timeout Seconds",
                        "description": "Number of seconds to watch for pod creation before timing out.",
                        "default": 60,
                        "type": "integer",
                    },
                    "stream_output": {
                        "title": "Stream Output",
                        "description": "If set, output will be streamed from the job to local standard output.",
                        "default": True,
                        "type": "boolean",
                    },
                    "cluster_config": {
                        "title": "Cluster Config",
                        "description": "The Kubernetes cluster config to use for job creation.",
                        "allOf": [{"$ref": "#/definitions/KubernetesClusterConfig"}],
                    },
                },
                "definitions": {
                    "KubernetesClusterConfig": {
                        "title": "KubernetesClusterConfig",
                        "description": "Stores configuration for interaction with Kubernetes clusters.\n\nSee `from_file` for creation.",
                        "type": "object",
                        "properties": {
                            "config": {
                                "title": "Config",
                                "description": "The entire contents of a kubectl config file.",
                                "type": "object",
                            },
                            "context_name": {
                                "title": "Context Name",
                                "description": "The name of the kubectl context to use.",
                                "type": "string",
                            },
                        },
                        "required": ["config", "context_name"],
                        "block_type_slug": "kubernetes-cluster-config",
                        "secret_fields": [],
                        "block_schema_references": {},
                    }
                },
            },
        },
        {},
        KubernetesWorkerJobConfiguration(
            command=None,
            env={},
            labels={},
            name=None,
            namespace="default",
            job_manifest={
                "apiVersion": "batch/v1",
                "kind": "Job",
                "metadata": {
                    "namespace": "default",
                    "generateName": "-",
                    "labels": {},
                },
                "spec": {
                    "backoffLimit": 0,
                    "template": {
                        "spec": {
                            "parallelism": 1,
                            "completions": 1,
                            "restartPolicy": "Never",
                            "containers": [
                                {
                                    "name": "prefect-job",
                                    "imagePullPolicy": "IfNotPresent",
                                    "env": [
                                        {
                                            "name": "TEST_ENV",
                                            "valueFrom": {
                                                "secretKeyRef": {
                                                    "name": "test-secret",
                                                    "key": "shhhhh",
                                                }
                                            },
                                        },
                                    ],
                                }
                            ],
                        }
                    },
                },
            },
            cluster_config=None,
            job_watch_timeout_seconds=None,
            pod_watch_timeout_seconds=60,
            stream_output=True,
        ),
        lambda flow_run, deployment, flow: KubernetesWorkerJobConfiguration(
            command="prefect flow-run execute",
            env={
                **get_current_settings().to_environment_variables(exclude_unset=True),
                "PREFECT__FLOW_RUN_ID": str(flow_run.id),
            },
            labels={
                "prefect.io/flow-run-id": str(flow_run.id),
                "prefect.io/flow-run-name": flow_run.name,
                "prefect.io/version": _slugify_label_value(prefect.__version__),
                "prefect.io/deployment-id": str(deployment.id),
                "prefect.io/deployment-name": deployment.name,
                "prefect.io/flow-id": str(flow.id),
                "prefect.io/flow-name": flow.name,
            },
            name=flow_run.name,
            namespace="default",
            job_manifest={
                "apiVersion": "batch/v1",
                "kind": "Job",
                "metadata": {
                    "namespace": "default",
                    "generateName": f"{flow_run.name}-",
                    "labels": {
                        "prefect.io/flow-run-id": str(flow_run.id),
                        "prefect.io/flow-run-name": flow_run.name,
                        "prefect.io/version": _slugify_label_value(prefect.__version__),
                        "prefect.io/deployment-id": str(deployment.id),
                        "prefect.io/deployment-name": deployment.name,
                        "prefect.io/flow-id": str(flow.id),
                        "prefect.io/flow-name": flow.name,
                    },
                },
                "spec": {
                    "backoffLimit": 0,
                    "template": {
                        "spec": {
                            "parallelism": 1,
                            "completions": 1,
                            "restartPolicy": "Never",
                            "containers": [
                                {
                                    "name": "prefect-job",
                                    "imagePullPolicy": "IfNotPresent",
                                    "env": [
                                        *[
                                            {"name": k, "value": v}
                                            for k, v in get_current_settings()
                                            .to_environment_variables(
                                                exclude_unset=True
                                            )
                                            .items()
                                        ],
                                        {
                                            "name": "PREFECT__FLOW_RUN_ID",
                                            "value": str(flow_run.id),
                                        },
                                        {
                                            "name": "TEST_ENV",
                                            "valueFrom": {
                                                "secretKeyRef": {
                                                    "name": "test-secret",
                                                    "key": "shhhhh",
                                                }
                                            },
                                        },
                                    ],
                                    "image": get_prefect_image_name(),
                                    "args": [
                                        "prefect",
                                        "flow-run",
                                        "execute",
                                    ],
                                }
                            ],
                        }
                    },
                },
            },
            cluster_config=None,
            job_watch_timeout_seconds=None,
            pod_watch_timeout_seconds=60,
            stream_output=True,
        ),
    ),
    (
        # default base template with no values
        KubernetesWorker.get_default_base_job_template(),
        {
            "name": "test",
            "job_watch_timeout_seconds": 120,
            "pod_watch_timeout_seconds": 90,
            "stream_output": False,
            "env": {
                "TEST_ENV": "test",
            },
            "labels": {
                "TEST_LABEL": "test label",
            },
            "service_account_name": "test-service-account",
            "image_pull_policy": "Always",
            "command": "echo hello",
            "image": "test-image:latest",
            "finished_job_ttl": 60,
            "namespace": "test-namespace",
        },
        KubernetesWorkerJobConfiguration(
            command="echo hello",
            env={
                "TEST_ENV": "test",
            },
            labels={
                "TEST_LABEL": "test label",
            },
            name="test",
            namespace="test-namespace",
            job_manifest={
                "apiVersion": "batch/v1",
                "kind": "Job",
                "metadata": {
                    "labels": {"TEST_LABEL": "test label"},
                    "namespace": "test-namespace",
                    "generateName": "test-",
                },
                "spec": {
                    "backoffLimit": 0,
                    "ttlSecondsAfterFinished": 60,
                    "template": {
                        "spec": {
                            "parallelism": 1,
                            "completions": 1,
                            "restartPolicy": "Never",
                            "serviceAccountName": "test-service-account",
                            "containers": [
                                {
                                    "name": "prefect-job",
                                    "env": {
                                        "TEST_ENV": "test",
                                    },
                                    "image": "test-image:latest",
                                    "imagePullPolicy": "Always",
                                    "args": "echo hello",
                                }
                            ],
                        }
                    },
                },
            },
            cluster_config=None,
            job_watch_timeout_seconds=120,
            pod_watch_timeout_seconds=90,
            stream_output=False,
        ),
        lambda flow_run, deployment, flow: KubernetesWorkerJobConfiguration(
            command="echo hello",
            env={
                **get_current_settings().to_environment_variables(exclude_unset=True),
                "PREFECT__FLOW_RUN_ID": str(flow_run.id),
                "TEST_ENV": "test",
            },
            labels={
                "prefect.io/flow-run-id": str(flow_run.id),
                "prefect.io/flow-run-name": flow_run.name,
                "prefect.io/version": _slugify_label_value(prefect.__version__),
                "prefect.io/deployment-id": str(deployment.id),
                "prefect.io/deployment-name": deployment.name,
                "prefect.io/flow-id": str(flow.id),
                "prefect.io/flow-name": flow.name,
                "TEST_LABEL": "test label",
            },
            name="test",
            namespace="test-namespace",
            job_manifest={
                "apiVersion": "batch/v1",
                "kind": "Job",
                "metadata": {
                    "namespace": "test-namespace",
                    "generateName": "test-",
                    "labels": {
                        "prefect.io/flow-run-id": str(flow_run.id),
                        "prefect.io/flow-run-name": flow_run.name,
                        "prefect.io/version": _slugify_label_value(prefect.__version__),
                        "prefect.io/deployment-id": str(deployment.id),
                        "prefect.io/deployment-name": deployment.name,
                        "prefect.io/flow-id": str(flow.id),
                        "prefect.io/flow-name": flow.name,
                        "test_label": "test-label",
                    },
                },
                "spec": {
                    "backoffLimit": 0,
                    "ttlSecondsAfterFinished": 60,
                    "template": {
                        "spec": {
                            "parallelism": 1,
                            "completions": 1,
                            "restartPolicy": "Never",
                            "serviceAccountName": "test-service-account",
                            "containers": [
                                {
                                    "name": "prefect-job",
                                    "imagePullPolicy": "Always",
                                    "env": [
                                        *[
                                            {"name": k, "value": v}
                                            for k, v in get_current_settings()
                                            .to_environment_variables(
                                                exclude_unset=True
                                            )
                                            .items()
                                        ],
                                        {
                                            "name": "PREFECT__FLOW_RUN_ID",
                                            "value": str(flow_run.id),
                                        },
                                        {
                                            "name": "TEST_ENV",
                                            "value": "test",
                                        },
                                    ],
                                    "image": "test-image:latest",
                                    "args": ["echo", "hello"],
                                }
                            ],
                        }
                    },
                },
            },
            cluster_config=None,
            job_watch_timeout_seconds=120,
            pod_watch_timeout_seconds=90,
            stream_output=False,
        ),
    ),
    # custom template with values
    (
        {
            "job_configuration": {
                "command": "{{ command }}",
                "env": "{{ env }}",
                "labels": "{{ labels }}",
                "name": "{{ name }}",
                "namespace": "{{ namespace }}",
                "job_manifest": {
                    "apiVersion": "batch/v1",
                    "kind": "Job",
                    "spec": {
                        "template": {
                            "spec": {
                                "parallelism": 1,
                                "completions": 1,
                                "restartPolicy": "Never",
                                "containers": [
                                    {
                                        "name": "prefect-job",
                                        "image": "{{ image }}",
                                        "imagePullPolicy": "{{ image_pull_policy }}",
                                        "args": "{{ command }}",
                                        "resources": {
                                            "requests": {"memory": "{{ memory }}Mi"},
                                            "limits": {"memory": "200Mi"},
                                        },
                                    }
                                ],
                            }
                        }
                    },
                },
                "cluster_config": "{{ cluster_config }}",
                "job_watch_timeout_seconds": "{{ job_watch_timeout_seconds }}",
                "pod_watch_timeout_seconds": "{{ pod_watch_timeout_seconds }}",
                "stream_output": "{{ stream_output }}",
            },
            "variables": {
                "type": "object",
                "properties": {
                    "name": {
                        "title": "Name",
                        "description": "Name given to infrastructure created by a worker.",
                        "type": "string",
                    },
                    "env": {
                        "title": "Environment Variables",
                        "description": "Environment variables to set when starting a flow run.",
                        "type": "object",
                        "additionalProperties": {"type": "string"},
                    },
                    "labels": {
                        "title": "Labels",
                        "description": "Labels applied to infrastructure created by a worker.",
                        "type": "object",
                        "additionalProperties": {"type": "string"},
                    },
                    "command": {
                        "title": "Command",
                        "description": "The command to use when starting a flow run. In most cases, this should be left blank and the command will be automatically generated by the worker.",
                        "type": "string",
                    },
                    "namespace": {
                        "title": "Namespace",
                        "description": "The Kubernetes namespace to create jobs within.",
                        "default": "default",
                        "type": "string",
                    },
                    "image": {
                        "title": "Image",
                        "description": "The image reference of a container image to use for created jobs. If not set, the latest Prefect image will be used.",
                        "example": "docker.io/prefecthq/prefect:3-latest",
                        "type": "string",
                    },
                    "image_pull_policy": {
                        "title": "Image Pull Policy",
                        "description": "The Kubernetes image pull policy to use for job containers.",
                        "default": "IfNotPresent",
                        "enum": ["IfNotPresent", "Always", "Never"],
                        "type": "string",
                    },
                    "job_watch_timeout_seconds": {
                        "title": "Job Watch Timeout Seconds",
                        "description": "Number of seconds to wait for each event emitted by a job before timing out. If not set, the worker will wait for each event indefinitely.",
                        "type": "integer",
                    },
                    "pod_watch_timeout_seconds": {
                        "title": "Pod Watch Timeout Seconds",
                        "description": "Number of seconds to watch for pod creation before timing out.",
                        "default": 60,
                        "type": "integer",
                    },
                    "stream_output": {
                        "title": "Stream Output",
                        "description": "If set, output will be streamed from the job to local standard output.",
                        "default": True,
                        "type": "boolean",
                    },
                    "cluster_config": {
                        "title": "Cluster Config",
                        "description": "The Kubernetes cluster config to use for job creation.",
                        "allOf": [{"$ref": "#/definitions/KubernetesClusterConfig"}],
                    },
                    "memory": {
                        "title": "Memory",
                        "description": "The amount of memory to use for each job in MiB",
                        "default": 100,
                        "type": "number",
                        "min": 0,
                        "max": 200,
                    },
                },
                "definitions": {
                    "KubernetesClusterConfig": {
                        "title": "KubernetesClusterConfig",
                        "description": "Stores configuration for interaction with Kubernetes clusters.\n\nSee `from_file` for creation.",
                        "type": "object",
                        "properties": {
                            "config": {
                                "title": "Config",
                                "description": "The entire contents of a kubectl config file.",
                                "type": "object",
                            },
                            "context_name": {
                                "title": "Context Name",
                                "description": "The name of the kubectl context to use.",
                                "type": "string",
                            },
                        },
                        "required": ["config", "context_name"],
                        "block_type_slug": "kubernetes-cluster-config",
                        "secret_fields": [],
                        "block_schema_references": {},
                    }
                },
            },
        },
        {
            "name": "test",
            "job_watch_timeout_seconds": 120,
            "pod_watch_timeout_seconds": 90,
            "env": {
                "TEST_ENV": "test",
            },
            "labels": {
                "TEST_LABEL": "test label",
            },
            "image_pull_policy": "Always",
            "command": "echo hello",
            "image": "test-image:latest",
        },
        KubernetesWorkerJobConfiguration(
            command="echo hello",
            env={
                "TEST_ENV": "test",
            },
            labels={
                "TEST_LABEL": "test label",
            },
            name="test",
            namespace="default",
            job_manifest={
                "apiVersion": "batch/v1",
                "kind": "Job",
                "spec": {
                    "template": {
                        "spec": {
                            "parallelism": 1,
                            "completions": 1,
                            "restartPolicy": "Never",
                            "containers": [
                                {
                                    "name": "prefect-job",
                                    "image": "test-image:latest",
                                    "imagePullPolicy": "Always",
                                    "args": "echo hello",
                                    "resources": {
                                        "limits": {
                                            "memory": "200Mi",
                                        },
                                        "requests": {
                                            "memory": "100Mi",
                                        },
                                    },
                                },
                            ],
                        }
                    }
                },
            },
            cluster_config=None,
            job_watch_timeout_seconds=120,
            pod_watch_timeout_seconds=90,
            stream_output=True,
        ),
        lambda flow_run, deployment, flow: KubernetesWorkerJobConfiguration(
            command="echo hello",
            env={
                **get_current_settings().to_environment_variables(exclude_unset=True),
                "PREFECT__FLOW_RUN_ID": str(flow_run.id),
                "TEST_ENV": "test",
            },
            labels={
                "prefect.io/flow-run-id": str(flow_run.id),
                "prefect.io/flow-run-name": flow_run.name,
                "prefect.io/version": prefect.__version__,
                "prefect.io/deployment-id": str(deployment.id),
                "prefect.io/deployment-name": deployment.name,
                "prefect.io/flow-id": str(flow.id),
                "prefect.io/flow-name": flow.name,
                "TEST_LABEL": "test label",
            },
            name="test",
            namespace="default",
            job_manifest={
                "apiVersion": "batch/v1",
                "kind": "Job",
                "metadata": {
                    "namespace": "default",
                    "generateName": "test-",
                    "labels": {
                        "prefect.io/flow-run-id": str(flow_run.id),
                        "prefect.io/flow-run-name": flow_run.name,
                        "prefect.io/version": _slugify_label_value(prefect.__version__),
                        "prefect.io/deployment-id": str(deployment.id),
                        "prefect.io/deployment-name": deployment.name,
                        "prefect.io/flow-id": str(flow.id),
                        "prefect.io/flow-name": flow.name,
                        "test_label": "test-label",
                    },
                },
                "spec": {
                    "template": {
                        "spec": {
                            "parallelism": 1,
                            "completions": 1,
                            "restartPolicy": "Never",
                            "containers": [
                                {
                                    "name": "prefect-job",
                                    "imagePullPolicy": "Always",
                                    "env": [
                                        *[
                                            {"name": k, "value": v}
                                            for k, v in get_current_settings()
                                            .to_environment_variables(
                                                exclude_unset=True
                                            )
                                            .items()
                                        ],
                                        {
                                            "name": "PREFECT__FLOW_RUN_ID",
                                            "value": str(flow_run.id),
                                        },
                                        {
                                            "name": "TEST_ENV",
                                            "value": "test",
                                        },
                                    ],
                                    "image": "test-image:latest",
                                    "args": ["echo", "hello"],
                                    "resources": {
                                        "limits": {
                                            "memory": "200Mi",
                                        },
                                        "requests": {
                                            "memory": "100Mi",
                                        },
                                    },
                                }
                            ],
                        }
                    }
                },
            },
            cluster_config=None,
            job_watch_timeout_seconds=120,
            pod_watch_timeout_seconds=90,
            stream_output=True,
        ),
    ),
]


class TestKubernetesWorkerJobConfiguration:
    @pytest.fixture
    def flow_run(self):
        return FlowRun(flow_id=uuid.uuid4(), name="my-flow-run-name")

    @pytest.fixture
    def deployment(self):
        return DeploymentResponse(name="my-deployment-name", flow_id=uuid.uuid4())

    @pytest.fixture
    def flow(self):
        return Flow(name="my-flow-name")

    @pytest.mark.parametrize(
        "template,values,expected_after_template,expected_after_preparation",
        from_template_and_values_cases,
    )
    async def test_job_configuration_preparation(
        self,
        template,
        values,
        expected_after_template,
        expected_after_preparation,
        flow_run,
        deployment,
        flow,
    ):
        """Tests that the job configuration is correctly templated and prepared."""
        result = await KubernetesWorkerJobConfiguration.from_template_and_values(
            base_job_template=template,
            values=values,
        )
        # comparing dictionaries produces cleaner diffs
        assert result.dict() == expected_after_template.dict()

        result.prepare_for_flow_run(flow_run=flow_run, deployment=deployment, flow=flow)

        assert (
            result.dict()
            == expected_after_preparation(flow_run, deployment, flow).dict()
        )

    async def test_validates_against_an_empty_job(self):
        """We should give a human-friendly error when the user provides an empty custom
        Job manifest"""

        template = KubernetesWorker.get_default_base_job_template()
        template["job_configuration"]["job_manifest"] = {}
        with pytest.raises(ValidationError) as excinfo:
            await KubernetesWorkerJobConfiguration.from_template_and_values(
                template, {}
            )

        assert excinfo.value.errors() == [
            {
                "loc": ("job_manifest",),
                "msg": (
                    "Job is missing required attributes at the following paths: "
                    "/apiVersion, /kind, /spec"
                ),
                "type": "value_error",
            }
        ]

    async def test_validates_for_a_job_missing_deeper_attributes(self):
        """We should give a human-friendly error when the user provides an incomplete
        custom Job manifest"""
        template = KubernetesWorker.get_default_base_job_template()
        template["job_configuration"]["job_manifest"] = {
            "apiVersion": "batch/v1",
            "kind": "Job",
            "metadata": {},
            "spec": {"template": {"spec": {}}},
        }

        with pytest.raises(ValidationError) as excinfo:
            await KubernetesWorkerJobConfiguration.from_template_and_values(
                template, {}
            )

        assert excinfo.value.errors() == [
            {
                "loc": ("job_manifest",),
                "msg": (
                    "Job is missing required attributes at the following paths: "
                    "/spec/template/spec/completions, /spec/template/spec/containers, "
                    "/spec/template/spec/parallelism, /spec/template/spec/restartPolicy"
                ),
                "type": "value_error",
            }
        ]

    async def test_validates_for_a_job_with_incompatible_values(self):
        """We should give a human-friendly error when the user provides a custom Job
        manifest that is attempting to change required values."""
        template = KubernetesWorker.get_default_base_job_template()
        template["job_configuration"]["job_manifest"] = {
            "apiVersion": "v1",
            "kind": "JobbledyJunk",
            "metadata": {"labels": {}},
            "spec": {
                "template": {
                    "spec": {
                        "parallelism": 1,
                        "completions": 1,
                        "restartPolicy": "Never",
                        "containers": [
                            {
                                "name": "prefect-job",
                                "env": [],
                            }
                        ],
                    }
                }
            },
        }

        with pytest.raises(ValidationError) as excinfo:
            await KubernetesWorkerJobConfiguration.from_template_and_values(
                template, {}
            )

        assert excinfo.value.errors() == [
            {
                "loc": ("job_manifest",),
                "msg": (
                    "Job has incompatible values for the following attributes: "
                    "/apiVersion must have value 'batch/v1', "
                    "/kind must have value 'Job'"
                ),
                "type": "value_error",
            }
        ]

    async def test_user_supplied_base_job_with_labels(self, flow_run):
        """The user can supply a custom base job with labels and they will be
        included in the final manifest"""
        template = KubernetesWorker.get_default_base_job_template()
        template["job_configuration"]["job_manifest"] = {
            "apiVersion": "batch/v1",
            "kind": "Job",
            "metadata": {"labels": {"my-custom-label": "sweet"}},
            "spec": {
                "template": {
                    "spec": {
                        "parallelism": 1,
                        "completions": 1,
                        "restartPolicy": "Never",
                        "containers": [
                            {
                                "name": "prefect-job",
                                "env": [],
                            }
                        ],
                    }
                }
            },
        }

        configuration = await KubernetesWorkerJobConfiguration.from_template_and_values(
            template, {}
        )
        assert configuration.job_manifest["metadata"]["labels"] == {
            # the labels provided in the user's job base
            "my-custom-label": "sweet",
        }
        configuration.prepare_for_flow_run(flow_run)
        assert (
            configuration.job_manifest["metadata"]["labels"]["my-custom-label"]
            == "sweet"
        )

    async def test_user_can_supply_a_sidecar_container_and_volume(self, flow_run):
        """The user can supply a custom base job that includes more complex
        modifications, like a sidecar container and volumes"""
        template = KubernetesWorker.get_default_base_job_template()
        template["job_configuration"]["job_manifest"] = {
            "apiVersion": "batch/v1",
            "kind": "Job",
            "metadata": {"labels": {}},
            "spec": {
                "template": {
                    "spec": {
                        "parallelism": 1,
                        "completions": 1,
                        "restartPolicy": "Never",
                        "containers": [
                            {
                                "name": "prefect-job",
                                "env": [],
                            },
                            {
                                "name": "my-sidecar",
                                "image": "cool-peeps/cool-code:latest",
                                "volumeMounts": [
                                    {"name": "data-volume", "mountPath": "/data/"}
                                ],
                            },
                        ],
                        "volumes": [
                            {"name": "data-volume", "hostPath": "/all/the/data/"}
                        ],
                    }
                }
            },
        }

        configuration = await KubernetesWorkerJobConfiguration.from_template_and_values(
            template, {}
        )
        configuration.prepare_for_flow_run(flow_run)

        pod = configuration.job_manifest["spec"]["template"]["spec"]

        assert pod["volumes"] == [{"name": "data-volume", "hostPath": "/all/the/data/"}]

        # the prefect-job container is still populated
        assert pod["containers"][0]["name"] == "prefect-job"
        assert pod["containers"][0]["args"] == ["prefect", "flow-run", "execute"]

        assert pod["containers"][1] == {
            "name": "my-sidecar",
            "image": "cool-peeps/cool-code:latest",
            "volumeMounts": [{"name": "data-volume", "mountPath": "/data/"}],
        }


class TestKubernetesWorker:
    @pytest.fixture
    async def default_configuration(self):
        return await KubernetesWorkerJobConfiguration.from_template_and_values(
            KubernetesWorker.get_default_base_job_template(), {}
        )

    @pytest.fixture
    def flow_run(self):
        return FlowRun(flow_id=uuid.uuid4(), name="my-flow-run-name")

    async def test_creates_job_by_building_a_manifest(
        self,
        default_configuration: KubernetesWorkerJobConfiguration,
        flow_run,
        mock_batch_client,
        mock_core_client,
        mock_watch,
    ):
        default_configuration.prepare_for_flow_run(flow_run)
        expected_manifest = default_configuration.job_manifest
        mock_watch.return_value.stream = _mock_pods_stream_that_returns_completed_pod
        async with KubernetesWorker(work_pool_name="test") as k8s_worker:
            await k8s_worker.run(flow_run=flow_run, configuration=default_configuration)
            mock_core_client.return_value.list_namespaced_pod.assert_called_with(
                namespace=default_configuration.namespace,
                label_selector="job-name=mock-job",
            )

            mock_batch_client.return_value.create_namespaced_job.assert_called_with(
                "default",
                expected_manifest,
            )

    async def test_task_status_receives_job_pid(
        self,
        default_configuration: KubernetesWorkerJobConfiguration,
        flow_run,
        mock_batch_client,
        mock_core_client,
        mock_watch,
        monkeypatch,
    ):
        mock_watch.return_value.stream = _mock_pods_stream_that_returns_completed_pod
        async with KubernetesWorker(work_pool_name="test") as k8s_worker:
            fake_status = MagicMock(spec=anyio.abc.TaskStatus)
            await k8s_worker.run(
                flow_run=flow_run,
                configuration=default_configuration,
                task_status=fake_status,
            )
            expected_value = f"{MOCK_CLUSTER_UID}:mock-namespace:mock-job"
            fake_status.started.assert_called_once_with(expected_value)

    async def test_cluster_uid_uses_env_var_if_set(
        self,
        default_configuration: KubernetesWorkerJobConfiguration,
        flow_run,
        mock_batch_client,
        mock_core_client,
        mock_watch,
        monkeypatch,
    ):
        mock_watch.return_value.stream = _mock_pods_stream_that_returns_completed_pod
        async with KubernetesWorker(work_pool_name="test") as k8s_worker:
            monkeypatch.setenv("PREFECT_KUBERNETES_CLUSTER_UID", "test-uid")
            fake_status = MagicMock(spec=anyio.abc.TaskStatus)
            result = await k8s_worker.run(
                flow_run=flow_run,
                configuration=default_configuration,
                task_status=fake_status,
            )

            mock_core_client.read_namespace.assert_not_called()
            expected_value = "test-uid:mock-namespace:mock-job"
            assert result.identifier == expected_value
            fake_status.started.assert_called_once_with(expected_value)

    async def test_task_group_start_returns_job_pid(
        self,
        flow_run,
        default_configuration: KubernetesWorkerJobConfiguration,
        mock_batch_client,
        mock_core_client,
        mock_watch,
        monkeypatch,
    ):
        mock_watch.return_value.stream = _mock_pods_stream_that_returns_completed_pod
        expected_value = f"{MOCK_CLUSTER_UID}:mock-namespace:mock-job"
        async with anyio.create_task_group() as tg:
            async with KubernetesWorker(work_pool_name="test") as k8s_worker:
                result = await tg.start(k8s_worker.run, flow_run, default_configuration)
                assert result == expected_value

    async def test_missing_job_returns_bad_status_code(
        self,
        flow_run,
        default_configuration: KubernetesWorkerJobConfiguration,
        mock_batch_client,
        mock_core_client,
        mock_watch,
        caplog,
    ):
        mock_batch_client.return_value.read_namespaced_job.side_effect = ApiException(
            status=404, reason="Job not found"
        )
        mock_watch.return_value.stream = _mock_pods_stream_that_returns_completed_pod

        async with KubernetesWorker(work_pool_name="test") as k8s_worker:
            result = await k8s_worker.run(
                flow_run=flow_run, configuration=default_configuration
            )

            _, _, job_name = k8s_worker._parse_infrastructure_pid(result.identifier)

            assert result.status_code == -1
            assert f"Job {job_name!r} was removed" in caplog.text

    @pytest.mark.parametrize(
        "job_name,clean_name",
        [
            ("infra-run", "infra-run-"),
            ("infra-run-", "infra-run-"),
            ("_infra_run", "infra-run-"),
            ("...infra_run", "infra-run-"),
            ("._-infra_run", "infra-run-"),
            ("9infra-run", "9infra-run-"),
            ("-infra.run", "infra-run-"),
            ("infra*run", "infra-run-"),
            ("infra9.-foo_bar^x", "infra9-foo-bar-x-"),
        ],
    )
    async def test_job_name_creates_valid_name(
        self,
        default_configuration: KubernetesWorkerJobConfiguration,
        flow_run,
        mock_core_client,
        mock_watch,
        mock_batch_client,
        job_name,
        clean_name,
    ):
        default_configuration.name = job_name
        default_configuration.prepare_for_flow_run(flow_run)
        mock_watch.return_value.stream = _mock_pods_stream_that_returns_completed_pod
        async with KubernetesWorker(work_pool_name="test") as k8s_worker:
            await k8s_worker.run(flow_run=flow_run, configuration=default_configuration)
            mock_batch_client.return_value.create_namespaced_job.assert_called_once()
            call_name = mock_batch_client.return_value.create_namespaced_job.call_args[
                0
            ][1]["metadata"]["generateName"]
            assert call_name == clean_name

    async def test_uses_image_variable(
        self,
        flow_run,
        mock_core_client,
        mock_watch,
        mock_batch_client,
    ):
        mock_watch.return_value.stream = _mock_pods_stream_that_returns_completed_pod
        configuration = await KubernetesWorkerJobConfiguration.from_template_and_values(
            KubernetesWorker.get_default_base_job_template(), {"image": "foo"}
        )
        async with KubernetesWorker(work_pool_name="test") as k8s_worker:
            await k8s_worker.run(flow_run, configuration)
            mock_batch_client.return_value.create_namespaced_job.assert_called_once()
            image = mock_batch_client.return_value.create_namespaced_job.call_args[0][
                1
            ]["spec"]["template"]["spec"]["containers"][0]["image"]
            assert image == "foo"

    async def test_can_store_api_key_in_secret(
        self,
        flow_run,
        mock_core_client,
        mock_watch,
        mock_batch_client,
        enable_store_api_key_in_secret,
    ):
        mock_watch.return_value.stream = _mock_pods_stream_that_returns_completed_pod
        mock_core_client.return_value.read_namespaced_secret.side_effect = ApiException(
            status=404
        )

        configuration = await KubernetesWorkerJobConfiguration.from_template_and_values(
            KubernetesWorker.get_default_base_job_template(), {"image": "foo"}
        )
        with temporary_settings(updates={PREFECT_API_KEY: "fake"}):
            async with KubernetesWorker(work_pool_name="test") as k8s_worker:
                configuration.prepare_for_flow_run(flow_run=flow_run)
                await k8s_worker.run(flow_run, configuration)
                mock_batch_client.return_value.create_namespaced_job.assert_called_once()
                env = mock_batch_client.return_value.create_namespaced_job.call_args[0][
                    1
                ]["spec"]["template"]["spec"]["containers"][0]["env"]
                assert {
                    "name": "PREFECT_API_KEY",
                    "valueFrom": {
                        "secretKeyRef": {
                            "name": f"prefect-{_slugify_name(k8s_worker.name)}-api-key",
                            "key": "value",
                        }
                    },
                } in env
                mock_core_client.return_value.create_namespaced_secret.assert_called_with(
                    namespace=configuration.namespace,
                    body=V1Secret(
                        api_version="v1",
                        kind="Secret",
                        metadata=V1ObjectMeta(
                            name=f"prefect-{_slugify_name(k8s_worker.name)}-api-key",
                            namespace=configuration.namespace,
                        ),
                        data={
                            "value": base64.b64encode("fake".encode("utf-8")).decode(
                                "utf-8"
                            )
                        },
                    ),
                )

        # Make sure secret gets deleted
        assert mock_core_client.return_value.delete_namespaced_secret(
            name=f"prefect-{_slugify_name(k8s_worker.name)}-api-key",
            namespace=configuration.namespace,
        )

    async def test_store_api_key_in_existing_secret(
        self,
        flow_run,
        mock_core_client,
        mock_watch,
        mock_batch_client,
        enable_store_api_key_in_secret,
    ):
        mock_watch.return_value.stream = _mock_pods_stream_that_returns_running_pod

        configuration = await KubernetesWorkerJobConfiguration.from_template_and_values(
            KubernetesWorker.get_default_base_job_template(), {"image": "foo"}
        )
        with temporary_settings(updates={PREFECT_API_KEY: "fake"}):
            async with KubernetesWorker(work_pool_name="test") as k8s_worker:
                mock_core_client.return_value.read_namespaced_secret.return_value = (
                    V1Secret(
                        api_version="v1",
                        kind="Secret",
                        metadata=V1ObjectMeta(
                            name=f"prefect-{_slugify_name(k8s_worker.name)}-api-key",
                            namespace=configuration.namespace,
                        ),
                        data={
                            "value": base64.b64encode("fake".encode("utf-8")).decode(
                                "utf-8"
                            )
                        },
                    )
                )

                configuration.prepare_for_flow_run(flow_run=flow_run)
                await k8s_worker.run(flow_run, configuration)
                mock_batch_client.return_value.create_namespaced_job.assert_called_once()
                env = mock_batch_client.return_value.create_namespaced_job.call_args[0][
                    1
                ]["spec"]["template"]["spec"]["containers"][0]["env"]
                assert {
                    "name": "PREFECT_API_KEY",
                    "valueFrom": {
                        "secretKeyRef": {
                            "name": f"prefect-{_slugify_name(k8s_worker.name)}-api-key",
                            "key": "value",
                        }
                    },
                } in env
                mock_core_client.return_value.replace_namespaced_secret.assert_called_with(
                    name=f"prefect-{_slugify_name(k8s_worker.name)}-api-key",
                    namespace=configuration.namespace,
                    body=V1Secret(
                        api_version="v1",
                        kind="Secret",
                        metadata=V1ObjectMeta(
                            name=f"prefect-{_slugify_name(k8s_worker.name)}-api-key",
                            namespace=configuration.namespace,
                        ),
                        data={
                            "value": base64.b64encode("fake".encode("utf-8")).decode(
                                "utf-8"
                            )
                        },
                    ),
                )

    async def test_create_job_failure(
        self,
        flow_run,
        mock_core_client,
        mock_watch,
        mock_batch_client,
    ):
        response = MagicMock()
        response.data = json.dumps(
            {
                "kind": "Status",
                "apiVersion": "v1",
                "metadata": {},
                "status": "Failure",
                "message": 'jobs.batch is forbidden: User "system:serviceaccount:helm-test:prefect-worker-dev" cannot create resource "jobs" in API group "batch" in the namespace "prefect"',
                "reason": "Forbidden",
                "details": {"group": "batch", "kind": "jobs"},
                "code": 403,
            }
        )
        response.status = 403
        response.reason = "Forbidden"

        mock_batch_client.return_value.create_namespaced_job.side_effect = ApiException(
            http_resp=response
        )

        configuration = await KubernetesWorkerJobConfiguration.from_template_and_values(
            KubernetesWorker.get_default_base_job_template(), {"image": "foo"}
        )
        async with KubernetesWorker(work_pool_name="test") as k8s_worker:
            with pytest.raises(
                InfrastructureError,
                match=re.escape(
                    "Unable to create Kubernetes job: Forbidden: jobs.batch is forbidden: User "
                    '"system:serviceaccount:helm-test:prefect-worker-dev" cannot '
                    'create resource "jobs" in API group "batch" in the namespace '
                    '"prefect"'
                ),
            ):
                await k8s_worker.run(flow_run, configuration)

    async def test_create_job_retries(
        self,
        flow_run,
        mock_core_client,
        mock_watch,
        mock_batch_client,
    ):
        MAX_ATTEMPTS = 3
        response = MagicMock()
        response.data = json.dumps(
            {
                "kind": "Status",
                "apiVersion": "v1",
                "metadata": {},
                "status": "Failure",
                "message": 'jobs.batch is forbidden: User "system:serviceaccount:helm-test:prefect-worker-dev" cannot create resource "jobs" in API group "batch" in the namespace "prefect"',
                "reason": "Forbidden",
                "details": {"group": "batch", "kind": "jobs"},
                "code": 403,
            }
        )
        response.status = 403
        response.reason = "Forbidden"

        mock_batch_client.return_value.create_namespaced_job.side_effect = ApiException(
            http_resp=response
        )

        configuration = await KubernetesWorkerJobConfiguration.from_template_and_values(
            KubernetesWorker.get_default_base_job_template(), {"image": "foo"}
        )
        async with KubernetesWorker(work_pool_name="test") as k8s_worker:
            with pytest.raises(
                InfrastructureError,
                match=re.escape(
                    "Unable to create Kubernetes job: Forbidden: jobs.batch is forbidden: User "
                    '"system:serviceaccount:helm-test:prefect-worker-dev" cannot '
                    'create resource "jobs" in API group "batch" in the namespace '
                    '"prefect"'
                ),
            ):
                await k8s_worker.run(flow_run, configuration)

        assert (
            mock_batch_client.return_value.create_namespaced_job.call_count
            == MAX_ATTEMPTS
        )

    async def test_create_job_failure_no_reason(
        self,
        flow_run,
        mock_core_client,
        mock_watch,
        mock_batch_client,
    ):
        response = MagicMock()
        response.data = json.dumps(
            {
                "kind": "Status",
                "apiVersion": "v1",
                "metadata": {},
                "status": "Failure",
                "message": 'jobs.batch is forbidden: User "system:serviceaccount:helm-test:prefect-worker-dev" cannot create resource "jobs" in API group "batch" in the namespace "prefect"',
                "reason": "Forbidden",
                "details": {"group": "batch", "kind": "jobs"},
                "code": 403,
            }
        )
        response.status = 403
        response.reason = None

        mock_batch_client.return_value.create_namespaced_job.side_effect = ApiException(
            http_resp=response
        )

        configuration = await KubernetesWorkerJobConfiguration.from_template_and_values(
            KubernetesWorker.get_default_base_job_template(), {"image": "foo"}
        )
        async with KubernetesWorker(work_pool_name="test") as k8s_worker:
            with pytest.raises(
                InfrastructureError,
                match=re.escape(
                    "Unable to create Kubernetes job: jobs.batch is forbidden: User "
                    '"system:serviceaccount:helm-test:prefect-worker-dev" cannot '
                    'create resource "jobs" in API group "batch" in the namespace '
                    '"prefect"'
                ),
            ):
                await k8s_worker.run(flow_run, configuration)

    async def test_create_job_failure_no_message(
        self,
        flow_run,
        mock_core_client,
        mock_watch,
        mock_batch_client,
    ):
        response = MagicMock()
        response.data = json.dumps(
            {
                "kind": "Status",
                "apiVersion": "v1",
                "metadata": {},
                "status": "Failure",
                "reason": "Forbidden",
                "details": {"group": "batch", "kind": "jobs"},
                "code": 403,
            }
        )
        response.status = 403
        response.reason = "Test"

        mock_batch_client.return_value.create_namespaced_job.side_effect = ApiException(
            http_resp=response
        )

        configuration = await KubernetesWorkerJobConfiguration.from_template_and_values(
            KubernetesWorker.get_default_base_job_template(), {"image": "foo"}
        )
        async with KubernetesWorker(work_pool_name="test") as k8s_worker:
            with pytest.raises(
                InfrastructureError,
                match=re.escape("Unable to create Kubernetes job: Test"),
            ):
                await k8s_worker.run(flow_run, configuration)

    async def test_create_job_failure_no_response_body(
        self,
        flow_run,
        mock_core_client,
        mock_watch,
        mock_batch_client,
    ):
        response = MagicMock()
        response.data = None
        response.status = 403
        response.reason = "Test"

        mock_batch_client.return_value.create_namespaced_job.side_effect = ApiException(
            http_resp=response
        )

        configuration = await KubernetesWorkerJobConfiguration.from_template_and_values(
            KubernetesWorker.get_default_base_job_template(), {"image": "foo"}
        )
        async with KubernetesWorker(work_pool_name="test") as k8s_worker:
            with pytest.raises(
                InfrastructureError,
                match=re.escape("Unable to create Kubernetes job: Test"),
            ):
                await k8s_worker.run(flow_run, configuration)

    async def test_allows_image_setting_from_manifest(
        self,
        default_configuration: KubernetesWorkerJobConfiguration,
        flow_run,
        mock_core_client,
        mock_watch,
        mock_batch_client,
    ):
        mock_watch.return_value.stream = _mock_pods_stream_that_returns_running_pod

        default_configuration.job_manifest["spec"]["template"]["spec"]["containers"][0][
            "image"
        ] = "test"
        default_configuration.prepare_for_flow_run(flow_run)

        async with KubernetesWorker(work_pool_name="test") as k8s_worker:
            await k8s_worker.run(flow_run, default_configuration)
            mock_batch_client.return_value.create_namespaced_job.assert_called_once()
            image = mock_batch_client.return_value.create_namespaced_job.call_args[0][
                1
            ]["spec"]["template"]["spec"]["containers"][0]["image"]
            assert image == "test"

    async def test_uses_labels_setting(
        self,
        flow_run,
        mock_core_client,
        mock_watch,
        mock_batch_client,
    ):
        mock_watch.return_value.stream = _mock_pods_stream_that_returns_running_pod
        configuration = await KubernetesWorkerJobConfiguration.from_template_and_values(
            KubernetesWorker.get_default_base_job_template(),
            {"labels": {"foo": "foo", "bar": "bar"}},
        )

        async with KubernetesWorker(work_pool_name="test") as k8s_worker:
            await k8s_worker.run(flow_run, configuration)
            mock_batch_client.return_value.create_namespaced_job.assert_called_once()
            labels = mock_batch_client.return_value.create_namespaced_job.call_args[0][
                1
            ]["metadata"]["labels"]
            assert labels["foo"] == "foo"
            assert labels["bar"] == "bar"

    async def test_sets_environment_variables(
        self,
        flow_run,
        mock_core_client,
        mock_watch,
        mock_batch_client,
    ):
        mock_watch.return_value.stream = _mock_pods_stream_that_returns_running_pod
        configuration = await KubernetesWorkerJobConfiguration.from_template_and_values(
            KubernetesWorker.get_default_base_job_template(),
            {"env": {"foo": "FOO", "bar": "BAR"}},
        )
        configuration.prepare_for_flow_run(flow_run)

        async with KubernetesWorker(work_pool_name="test") as k8s_worker:
            await k8s_worker.run(flow_run, configuration)
            mock_batch_client.return_value.create_namespaced_job.assert_called_once()

            manifest = mock_batch_client.return_value.create_namespaced_job.call_args[
                0
            ][1]
            pod = manifest["spec"]["template"]["spec"]
            env = pod["containers"][0]["env"]
            assert env == [
                {"name": key, "value": value}
                for key, value in {
                    **configuration._base_environment(),
                    **configuration._base_flow_run_environment(flow_run),
                    "foo": "FOO",
                    "bar": "BAR",
                }.items()
            ]

    async def test_allows_unsetting_environment_variables(
        self,
        flow_run,
        mock_core_client,
        mock_watch,
        mock_batch_client,
    ):
        mock_watch.return_value.stream = _mock_pods_stream_that_returns_running_pod
        configuration = await KubernetesWorkerJobConfiguration.from_template_and_values(
            KubernetesWorker.get_default_base_job_template(),
            {"env": {"PREFECT_TEST_MODE": None}},
        )
        configuration.prepare_for_flow_run(flow_run)
        async with KubernetesWorker(work_pool_name="test") as k8s_worker:
            await k8s_worker.run(flow_run, configuration)
            mock_batch_client.return_value.create_namespaced_job.assert_called_once()

            manifest = mock_batch_client.return_value.create_namespaced_job.call_args[
                0
            ][1]
            pod = manifest["spec"]["template"]["spec"]
            env = pod["containers"][0]["env"]
            env_names = {variable["name"] for variable in env}
            assert "PREFECT_TEST_MODE" not in env_names

    @pytest.mark.parametrize(
        "given,expected",
        [
            ("a-valid-dns-subdomain1/and-a-name", "a-valid-dns-subdomain1/and-a-name"),
            (
                "a-prefix-with-invalid$@*^$@-characters/and-a-name",
                "a-prefix-with-invalid-characters/and-a-name",
            ),
            (
                "a-name-with-invalid$@*^$@-characters",
                "a-name-with-invalid-characters",
            ),
            ("/a-name-that-starts-with-slash", "a-name-that-starts-with-slash"),
            ("a-prefix/and-a-name/-with-a-slash", "a-prefix/and-a-name-with-a-slash"),
            (
                "_a-name-that-starts-with-underscore",
                "a-name-that-starts-with-underscore",
            ),
            ("-a-name-that-starts-with-dash", "a-name-that-starts-with-dash"),
            (".a-name-that-starts-with-period", "a-name-that-starts-with-period"),
            ("a-name-that-ends-with-underscore_", "a-name-that-ends-with-underscore"),
            ("a-name-that-ends-with-dash-", "a-name-that-ends-with-dash"),
            ("a-name-that-ends-with-period.", "a-name-that-ends-with-period"),
            (
                "._.-a-name-with-trailing-leading-chars-__-.",
                "a-name-with-trailing-leading-chars",
            ),
            ("a-prefix/and-a-name/-with-a-slash", "a-prefix/and-a-name-with-a-slash"),
            # Truncation of the prefix
            ("a" * 300 + "/and-a-name", "a" * 253 + "/and-a-name"),
            # Truncation of the name
            ("a" * 300, "a" * 63),
            # Truncation of the prefix and name together
            ("a" * 300 + "/" + "b" * 100, "a" * 253 + "/" + "b" * 63),
            # All invalid passes through
            ("$@*^$@", "$@*^$@"),
            # All invalid passes through for prefix
            ("$@*^$@/name", "$@*^$@/name"),
        ],
    )
    async def test_sanitizes_user_label_keys(
        self,
        flow_run,
        mock_core_client,
        mock_watch,
        mock_batch_client,
        given,
        expected,
    ):
        mock_watch.return_value.stream = _mock_pods_stream_that_returns_running_pod
        configuration = await KubernetesWorkerJobConfiguration.from_template_and_values(
            KubernetesWorker.get_default_base_job_template(),
            {"labels": {given: "foo"}},
        )
        configuration.prepare_for_flow_run(flow_run)

        async with KubernetesWorker(work_pool_name="test") as k8s_worker:
            await k8s_worker.run(flow_run, configuration)
            mock_batch_client.return_value.create_namespaced_job.assert_called_once()
            labels = mock_batch_client.return_value.create_namespaced_job.call_args[0][
                1
            ]["metadata"]["labels"]
            assert labels[expected] == "foo"

    @pytest.mark.parametrize(
        "given,expected",
        [
            ("valid-label-text", "valid-label-text"),
            (
                "text-with-invalid$@*^$@-characters",
                "text-with-invalid-characters",
            ),
            ("_value-that-starts-with-underscore", "value-that-starts-with-underscore"),
            ("-value-that-starts-with-dash", "value-that-starts-with-dash"),
            (".value-that-starts-with-period", "value-that-starts-with-period"),
            ("value-that-ends-with-underscore_", "value-that-ends-with-underscore"),
            ("value-that-ends-with-dash-", "value-that-ends-with-dash"),
            ("value-that-ends-with-period.", "value-that-ends-with-period"),
            (
                "._.-value-with-trailing-leading-chars-__-.",
                "value-with-trailing-leading-chars",
            ),
            # Truncation
            ("a" * 100, "a" * 63),
            # All invalid passes through
            ("$@*^$@", "$@*^$@"),
        ],
    )
    async def test_sanitizes_user_label_values(
        self,
        flow_run,
        mock_core_client,
        mock_watch,
        mock_batch_client,
        given,
        expected,
    ):
        mock_watch.return_value.stream = _mock_pods_stream_that_returns_running_pod

        configuration = await KubernetesWorkerJobConfiguration.from_template_and_values(
            KubernetesWorker.get_default_base_job_template(),
            {"labels": {"foo": given}},
        )
        configuration.prepare_for_flow_run(flow_run)

        async with KubernetesWorker(work_pool_name="test") as k8s_worker:
            await k8s_worker.run(flow_run, configuration)
            mock_batch_client.return_value.create_namespaced_job.assert_called_once()
            labels = mock_batch_client.return_value.create_namespaced_job.call_args[0][
                1
            ]["metadata"]["labels"]
            assert labels["foo"] == expected

    async def test_uses_namespace_setting(
        self,
        flow_run,
        mock_core_client,
        mock_watch,
        mock_batch_client,
    ):
        mock_watch.return_value.stream = _mock_pods_stream_that_returns_running_pod
        configuration = await KubernetesWorkerJobConfiguration.from_template_and_values(
            KubernetesWorker.get_default_base_job_template(),
            {"namespace": "foo"},
        )

        async with KubernetesWorker(work_pool_name="test") as k8s_worker:
            await k8s_worker.run(flow_run, configuration)
            mock_batch_client.return_value.create_namespaced_job.assert_called_once()
            namespace = mock_batch_client.return_value.create_namespaced_job.call_args[
                0
            ][1]["metadata"]["namespace"]
            assert namespace == "foo"

    async def test_allows_namespace_setting_from_manifest(
        self,
        flow_run,
        default_configuration,
        mock_core_client,
        mock_watch,
        mock_batch_client,
    ):
        mock_watch.return_value.stream = _mock_pods_stream_that_returns_running_pod

        default_configuration.job_manifest["metadata"]["namespace"] = "test"
        default_configuration.prepare_for_flow_run(flow_run)

        async with KubernetesWorker(work_pool_name="test") as k8s_worker:
            await k8s_worker.run(flow_run, default_configuration)
            mock_batch_client.return_value.create_namespaced_job.assert_called_once()
            namespace = mock_batch_client.return_value.create_namespaced_job.call_args[
                0
            ][1]["metadata"]["namespace"]
            assert namespace == "test"

    async def test_uses_service_account_name_setting(
        self,
        flow_run,
        mock_core_client,
        mock_watch,
        mock_batch_client,
    ):
        mock_watch.return_value.stream = _mock_pods_stream_that_returns_running_pod
        configuration = await KubernetesWorkerJobConfiguration.from_template_and_values(
            KubernetesWorker.get_default_base_job_template(),
            {"service_account_name": "foo"},
        )

        async with KubernetesWorker(work_pool_name="test") as k8s_worker:
            await k8s_worker.run(flow_run, configuration)
            mock_batch_client.return_value.create_namespaced_job.assert_called_once()
            service_account_name = (
                mock_batch_client.return_value.create_namespaced_job.call_args[0][1][
                    "spec"
                ]["template"]["spec"]["serviceAccountName"]
            )
            assert service_account_name == "foo"

    async def test_uses_finished_job_ttl_setting(
        self,
        flow_run,
        mock_core_client,
        mock_watch,
        mock_batch_client,
    ):
        mock_watch.return_value.stream = _mock_pods_stream_that_returns_running_pod
        configuration = await KubernetesWorkerJobConfiguration.from_template_and_values(
            KubernetesWorker.get_default_base_job_template(),
            {"finished_job_ttl": 123},
        )

        async with KubernetesWorker(work_pool_name="test") as k8s_worker:
            await k8s_worker.run(flow_run, configuration)
            mock_batch_client.return_value.create_namespaced_job.assert_called_once()
            finished_job_ttl = (
                mock_batch_client.return_value.create_namespaced_job.call_args[0][1][
                    "spec"
                ]["ttlSecondsAfterFinished"]
            )
            assert finished_job_ttl == 123

    async def test_uses_specified_image_pull_policy(
        self,
        flow_run,
        mock_core_client,
        mock_watch,
        mock_batch_client,
    ):
        mock_watch.return_value.stream = _mock_pods_stream_that_returns_running_pod
        configuration = await KubernetesWorkerJobConfiguration.from_template_and_values(
            KubernetesWorker.get_default_base_job_template(),
            {"image_pull_policy": "IfNotPresent"},
        )
        async with KubernetesWorker(work_pool_name="test") as k8s_worker:
            await k8s_worker.run(flow_run, configuration)
            mock_batch_client.return_value.create_namespaced_job.assert_called_once()
            call_image_pull_policy = (
                mock_batch_client.return_value.create_namespaced_job.call_args[0][1][
                    "spec"
                ]["template"]["spec"]["containers"][0].get("imagePullPolicy")
            )
            assert call_image_pull_policy == "IfNotPresent"

    async def test_defaults_to_incluster_config(
        self,
        flow_run,
        default_configuration,
        mock_core_client_lean,
        mock_watch,
        mock_cluster_config,
        mock_batch_client,
        monkeypatch
    ):
        mock_watch.return_value.stream = _mock_pods_stream_that_returns_running_pod

        async with KubernetesWorker(work_pool_name="test") as k8s_worker:
            await k8s_worker.run(flow_run, default_configuration)

            print(mock_cluster_config.mock_calls)
            mock_cluster_config.load_incluster_config.assert_called_once()
            assert not mock_cluster_config.load_kube_config.called

    async def test_uses_cluster_config_if_not_in_cluster(
        self,
        flow_run,
        default_configuration,
        mock_watch,
        mock_cluster_config,
        mock_batch_client,
        mock_core_client_lean,
        monkeypatch
    ):
        mock_watch.return_value.stream = _mock_pods_stream_that_returns_running_pod
    
        mock_cluster_config.load_incluster_config.side_effect = ConfigException()
        async with KubernetesWorker(work_pool_name="test") as k8s_worker:
            await k8s_worker.run(flow_run, default_configuration)
            print(mock_cluster_config.mock_calls)
            mock_cluster_config.new_client_from_config.assert_called_once()

    @pytest.mark.parametrize("job_timeout", [24, 100])
    async def test_allows_configurable_timeouts_for_pod_and_job_watches(
        self,
        mock_core_client,
        mock_watch,
        mock_batch_client,
        job_timeout,
        default_configuration: KubernetesWorkerJobConfiguration,
        flow_run,
    ):
        mock_watch.return_value.stream = mock.Mock(
            side_effect=mock_stream
        )

        # The job should not be completed to start
        mock_batch_client.return_value.read_namespaced_job.return_value.status.completion_time = None

        k8s_job_args = dict(
            command=["echo", "hello"],
            pod_watch_timeout_seconds=42,
        )
        expected_job_call_kwargs = dict(
            func=mock_batch_client.return_value.list_namespaced_job,
            namespace=mock.ANY,
            field_selector=mock.ANY,
        )

        if job_timeout is not None:
            k8s_job_args["job_watch_timeout_seconds"] = job_timeout
            expected_job_call_kwargs["timeout_seconds"] = pytest.approx(
                job_timeout, abs=1
            )

        default_configuration.job_watch_timeout_seconds = job_timeout
        default_configuration.pod_watch_timeout_seconds = 42

        async with KubernetesWorker(work_pool_name="test") as k8s_worker:
            await k8s_worker.run(flow_run, default_configuration)

        mock_watch.return_value.stream.assert_has_calls(
            [
                mock.call(
                    func=mock_core_client.return_value.list_namespaced_pod,
                    namespace=mock.ANY,
                    label_selector=mock.ANY,
                    timeout_seconds=42,
                ),
                mock.call(**expected_job_call_kwargs),
            ]
        )

    @pytest.mark.parametrize("job_timeout", [None])
    async def test_excludes_timeout_from_job_watches_when_null(
        self,
        flow_run,
        default_configuration,
        mock_core_client,
        mock_watch,
        mock_batch_client,
        job_timeout,
    ):
        mock_watch.return_value.stream = mock.Mock(
            side_effect=_mock_pods_stream_that_returns_running_pod
        )
        # The job should not be completed to start
        mock_batch_client.return_value.read_namespaced_job.return_value.status.completion_time = None

        default_configuration.job_watch_timeout_seconds = job_timeout

        async with KubernetesWorker(work_pool_name="test") as k8s_worker:
            await k8s_worker.run(flow_run, default_configuration)

        mock_watch.return_value.stream.assert_has_calls(
            [
                mock.call(
                    func=mock_core_client.return_value.list_namespaced_pod,
                    namespace=mock.ANY,
                    label_selector=mock.ANY,
                    timeout_seconds=mock.ANY,
                ),
                mock.call(
                    func=mock_batch_client.return_value.list_namespaced_job,
                    namespace=mock.ANY,
                    field_selector=mock.ANY,
                    # Note: timeout_seconds is excluded here
                ),
            ]
        )

    async def test_watches_the_right_namespace(
        self,
        flow_run,
        default_configuration,
        mock_core_client,
        mock_watch,
        mock_batch_client,
    ):
        mock_watch.return_value.stream = mock.Mock(
            side_effect=_mock_pods_stream_that_returns_running_pod
        )
        # The job should not be completed to start
        mock_batch_client.return_value.read_namespaced_job.return_value.status.completion_time = None
        default_configuration.namespace = "my-awesome-flows"
        default_configuration.prepare_for_flow_run(flow_run)

        async with KubernetesWorker(work_pool_name="test") as k8s_worker:
            await k8s_worker.run(flow_run, default_configuration)

        mock_watch.return_value.stream.assert_has_calls(
            [
                mock.call(
                    func=mock_core_client.return_value.list_namespaced_pod,
                    namespace="my-awesome-flows",
                    label_selector=mock.ANY,
                    timeout_seconds=60,
                ),
                mock.call(
                    func=mock_batch_client.return_value.list_namespaced_job,
                    namespace="my-awesome-flows",
                    field_selector=mock.ANY,
                ),
            ]
        )

    async def test_streaming_pod_logs_timeout_warns(
        self,
        flow_run,
        default_configuration: KubernetesWorkerJobConfiguration,
        mock_core_client,
        mock_watch,
        mock_batch_client,
        caplog,
    ):
        mock_watch.return_value.stream = _mock_pods_stream_that_returns_running_pod
        # The job should not be completed to start
        mock_batch_client.return_value.read_namespaced_job.return_value.status.completion_time = None

    
        async def mock_log_stream(*args, **kwargs):
            yield RuntimeError("something went wrong")

        mock_core_client.return_value.read_namespaced_pod_log.return_value.stream = (
            mock_log_stream
        )
        async with KubernetesWorker(work_pool_name="test") as k8s_worker:
            with caplog.at_level("WARNING"):
                result = await k8s_worker.run(flow_run, default_configuration)

        assert result.status_code == 1
        assert "Error occurred while streaming logs - " in caplog.text

    async def test_watch_timeout(
        self,
        mock_core_client,
        mock_watch,
        mock_batch_client,
        flow_run,
        default_configuration,
    ):
        # The job should not be completed to start
        mock_batch_client.return_value.read_namespaced_job.return_value.status.completion_time = None
        async def mock_stream(*args, **kwargs):
            if kwargs["func"] == mock_core_client.return_value.list_namespaced_pod:
                job_pod = MagicMock(spec=kubernetes_asyncio.client.V1Pod)
                job_pod.status.phase = "Running"
                yield {"object": job_pod,"type":"ADDED"}

            if kwargs["func"] == mock_batch_client.return_value.list_namespaced_job:
                job = MagicMock(spec=kubernetes_asyncio.client.V1Job)
                job.status.completion_time = None
                yield {"object": job}
                sleep(0.5)
                yield {"object": job}
        default_configuration.pod_watch_timeout_seconds = 42
        default_configuration.job_watch_timeout_seconds = 0
        mock_watch.return_value.stream = mock.Mock(
            side_effect=mock_stream
        )
        async with KubernetesWorker(work_pool_name="test") as k8s_worker:
            result = await k8s_worker.run(flow_run, default_configuration)
        assert result.status_code == -1

    async def test_watch_deadline_is_computed_before_log_streams(
        self,
        flow_run,
        default_configuration,
        mock_core_client,
        mock_watch,
        mock_batch_client,
        mock_anyio_sleep_monotonic,
    ):
        # The job should not be completed to start
        mock_batch_client.return_value.read_namespaced_job.return_value.status.completion_time = None

        async def mock_stream(*args, **kwargs):
            if kwargs["func"] == mock_core_client.return_value.list_namespaced_pod:
                job_pod = MagicMock(spec=kubernetes_asyncio.client.V1Pod)
                job_pod.status.phase = "Running"
                yield {"object": job_pod, "type": "MODIFIED"}

            if kwargs["func"] == mock_batch_client.return_value.list_namespaced_job:
                job = MagicMock(spec=kubernetes_asyncio.client.V1Job)

                # Yield the completed job
                job.status.completion_time = True
                job.status.failed = 0
                job.spec.backoff_limit = 6
                yield {"object": job, "type": "ADDED"}

        async def mock_log_stream(*args, **kwargs):
            await anyio.sleep(50)
            yield MagicMock()

<<<<<<< HEAD
        mock_core_client.return_value.read_namespaced_pod_log = mock_log_stream
        mock_watch.return_value.stream = mock.Mock(side_effect=mock_stream)
=======
        mock_core_client.return_value.read_namespaced_pod_log.return_value.stream = (
            mock_log_stream
        )
        mock_watch.return_value.stream = mock.Mock(
            side_effect=mock_stream
        )
       
>>>>>>> 800c60be

        default_configuration.job_watch_timeout_seconds = 100
        async with KubernetesWorker(work_pool_name="test") as k8s_worker:
            result = await k8s_worker.run(flow_run, default_configuration)

        assert result.status_code == 1

        mock_watch.return_value.stream.assert_has_calls(
            [
                mock.call(
                    func=mock_core_client.return_value.list_namespaced_pod,
                    namespace=mock.ANY,
                    label_selector=mock.ANY,
                    timeout_seconds=mock.ANY,
                ),
                # Starts with the full timeout minus the amount we slept streaming logs
                mock.call(
                    func=mock_batch_client.return_value.list_namespaced_job,
                    field_selector=mock.ANY,
                    namespace=mock.ANY,
                    timeout_seconds=pytest.approx(50, 1),
                ),
            ]
        )

    async def test_timeout_is_checked_during_log_streams(
        self,
        flow_run,
        default_configuration,
        mock_core_client,
        mock_watch,
        mock_batch_client,
        capsys,
    ):
        # The job should not be completed to start
        mock_batch_client.return_value.read_namespaced_job.return_value.status.completion_time = None

        async def mock_stream(*args, **kwargs):
            if kwargs["func"] == mock_core_client.return_value.list_namespaced_pod:
                job_pod = MagicMock(spec=kubernetes_asyncio.client.V1Pod)
                job_pod.status.phase = "Running"
                yield {"object": job_pod, "type": "ADDED"}

            if kwargs["func"] == mock_batch_client.return_value.list_namespaced_job:
                job = MagicMock(spec=kubernetes_asyncio.client.V1Job)

                # Yield the job then return exiting the stream
                # After restarting the watch a few times, we'll report completion
                job.status.completion_time = (
                    None if mock_watch.return_value.stream.call_count < 3 else True
                )
                yield {"object": job}

        async def mock_log_stream(*args, **kwargs):
            for i in range(10):
                sleep(0.25)
                yield f"test {i}".encode()

        mock_core_client.return_value.read_namespaced_pod_log.return_value.stream = (
            mock_log_stream
        )
        mock_watch.return_value.stream = mock.Mock(side_effect=mock_stream)

        default_configuration.job_watch_timeout_seconds = 1

        async with KubernetesWorker(work_pool_name="test") as k8s_worker:
            result = await k8s_worker.run(flow_run, default_configuration)

        # The job should timeout
        assert result.status_code == -1

        mock_watch.return_value.stream.assert_has_calls(
            [
                mock.call(
                    func=mock_core_client.return_value.list_namespaced_pod,
                    namespace=mock.ANY,
                    label_selector=mock.ANY,
                    timeout_seconds=mock.ANY,
                ),
                # No watch call is made because the deadline is exceeded beforehand
            ]
        )

        # Check for logs
        stdout, _ = capsys.readouterr()

        # Before the deadline, logs should be displayed
        for i in range(4):
            assert f"test {i}" in stdout
        for i in range(4, 10):
            assert f"test {i}" not in stdout

    async def test_timeout_during_log_stream_does_not_fail_completed_job(
        self,
        mock_core_client,
        mock_watch,
        mock_batch_client,
        capsys,
        flow_run,
        default_configuration,
    ):
        # Pretend the job is completed immediately
        mock_batch_client.return_value.read_namespaced_job.return_value.status.completion_time = True

        # TODO investigate why it needs type
        async def mock_stream(*args, **kwargs):
            if kwargs["func"] == mock_core_client.return_value.list_namespaced_pod:
                job_pod = MagicMock(spec=kubernetes_asyncio.client.V1Pod)
                job_pod.status.phase = "Running"
                yield {"object": job_pod, "type": "ADDED"}

        async def mock_log_stream(*args, **kwargs):
            for i in range(10):
                sleep(0.25)
                yield f"test {i}".encode()

        mock_core_client.return_value.read_namespaced_pod_log.return_value.stream = (
            mock_log_stream
        )
        mock_watch.return_value.stream = mock.Mock(side_effect=mock_stream)

        default_configuration.job_watch_timeout_seconds = 1
        async with KubernetesWorker(work_pool_name="test") as k8s_worker:
            result = await k8s_worker.run(flow_run, default_configuration)

        # The job should not timeout
        assert result.status_code == 1
        
        mock_watch.return_value.stream.assert_has_calls(
            [
                mock.call(
                    func=mock_core_client.return_value.list_namespaced_pod,
                    namespace=mock.ANY,
                    label_selector=mock.ANY,
                    timeout_seconds=mock.ANY,
                ),
                # No watch call is made because the job is completed already
            ]
        )

        # Check for logs
        stdout, _ = capsys.readouterr()

        # Before the deadline, logs should be displayed
        for i in range(4):
            assert f"test {i}" in stdout
        for i in range(4, 10):
            assert f"test {i}" not in stdout

    @pytest.mark.flaky  # Rarely, the sleep times we check for do not fit within the tolerances
    async def test_watch_timeout_is_restarted_until_job_is_complete(
        self,
        flow_run,
        default_configuration,
        mock_core_client,
        mock_watch,
        mock_batch_client,
        mock_anyio_sleep_monotonic,
    ):
        # The job should not be completed to start
        mock_batch_client.return_value.read_namespaced_job.return_value.status.completion_time = None

        # TODO investigate why it needs type
        async def mock_stream(*args, **kwargs):
            if kwargs["func"] == mock_core_client.return_value.list_namespaced_pod:
                job_pod = MagicMock(spec=kubernetes_asyncio.client.V1Pod)
                job_pod.status.phase = "Running"
                yield {"object": job_pod,"type": "MODIFIED"}

            if kwargs["func"] == mock_batch_client.return_value.list_namespaced_job:
                job = MagicMock(spec=kubernetes_asyncio.client.V1Job)

                # Sleep a little
                await anyio.sleep(10)

                # Yield the job then return exiting the stream
                job.status.completion_time = None
                job.status.failed = 0
                job.spec.backoff_limit = 6
                yield {"object": job, "type": "ADDED"}
 
        # mock_watch.return_value.stream = mock_stream
        mock_watch.return_value.stream = mock.Mock(side_effect=mock_stream)
        default_configuration.job_watch_timeout_seconds = 40
        async with KubernetesWorker(work_pool_name="test") as k8s_worker:
            result = await k8s_worker.run(flow_run, default_configuration)
        
        assert result.status_code == -1
        
        mock_watch.return_value.stream.assert_has_calls(
            [
                mock.call(
                    func=mock_core_client.return_value.list_namespaced_pod,
                    namespace=mock.ANY,
                    label_selector=mock.ANY,
                    timeout_seconds=mock.ANY,
                ),
                # Starts with the full timeout
                mock.call(
                    func=mock_batch_client.return_value.list_namespaced_job,
                    field_selector=mock.ANY,
                    namespace=mock.ANY,
                    timeout_seconds=pytest.approx(40, abs=1),
                ),
                mock.call(
                    func=mock_batch_client.return_value.list_namespaced_job,
                    field_selector=mock.ANY,
                    namespace=mock.ANY,
                    timeout_seconds=pytest.approx(30, abs=1),
                ),
                # Then, elapsed time removed on each call
                mock.call(
                    func=mock_batch_client.return_value.list_namespaced_job,
                    field_selector=mock.ANY,
                    namespace=mock.ANY,
                    timeout_seconds=pytest.approx(20, abs=1),
                ),
                mock.call(
                    func=mock_batch_client.return_value.list_namespaced_job,
                    field_selector=mock.ANY,
                    namespace=mock.ANY,
                    timeout_seconds=pytest.approx(10, abs=1),
                ),
            ]
        )

    async def test_watch_stops_after_backoff_limit_reached(
        self,
        flow_run,
        default_configuration,
        mock_core_client,
        mock_watch,
        mock_batch_client,
    ):
        # The job should not be completed to start
        mock_batch_client.return_value.read_namespaced_job.return_value.status.completion_time = None
        job_pod = MagicMock(spec=kubernetes_asyncio.client.V1Pod)
        job_pod.status.phase = "Running"
        mock_container_status = MagicMock(
            spec=kubernetes_asyncio.client.V1ContainerStatus
        )
        mock_container_status.state.terminated.exit_code = 137
        job_pod.status.container_statuses = [mock_container_status]
        mock_core_client.return_value.list_namespaced_pod.return_value.items = [job_pod]

        # TODO investigate why it needs type
        async def mock_stream(*args, **kwargs):
            if kwargs["func"] == mock_core_client.return_value.list_namespaced_pod:
                yield {"object": job_pod, "type": "ADDED"}

            if kwargs["func"] == mock_batch_client.return_value.list_namespaced_job:
                job = MagicMock(spec=kubernetes_asyncio.client.V1Job)

                # Yield the job then return exiting the stream
                job.status.completion_time = None
                job.spec.backoff_limit = 6
                for i in range(0, 8):
                    job.status.failed = i
                    yield {"object": job, "type": "ADDED"}

        mock_watch.return_value.stream = mock.Mock(side_effect=mock_stream)

        async with KubernetesWorker(work_pool_name="test") as k8s_worker:
            result = await k8s_worker.run(flow_run, default_configuration)

        assert result.status_code == 137

    async def test_watch_handles_no_pod(
        self,
        flow_run,
        default_configuration,
        mock_core_client,
        mock_watch,
        mock_batch_client,
    ):
        # The job should not be completed to start
        mock_batch_client.return_value.read_namespaced_job.return_value.status.completion_time = None
        mock_core_client.return_value.list_namespaced_pod.return_value.items = []

        # TODO investigate why it needs type
        async def mock_stream(*args, **kwargs):
            if kwargs["func"] == mock_core_client.return_value.list_namespaced_pod:
                job_pod = MagicMock(spec=kubernetes_asyncio.client.V1Pod)
                job_pod.status.phase = "Running"
                yield {"object": job_pod, "type": "ADDED"}

            if kwargs["func"] == mock_batch_client.return_value.list_namespaced_job:
                job = MagicMock(spec=kubernetes_asyncio.client.V1Job)

                # Yield the job then return exiting the stream
                job.status.completion_time = None
                job.spec.backoff_limit = 6
                for i in range(0, 8):
                    job.status.failed = i
                    yield {"object": job, "type": "ADDED"}

        mock_watch.return_value.stream = mock.Mock(side_effect=mock_stream)

        async with KubernetesWorker(work_pool_name="test") as k8s_worker:
            result = await k8s_worker.run(flow_run, default_configuration)

        assert result.status_code == -1

    async def test_watch_handles_pod_without_exit_code(
        self,
        flow_run,
        default_configuration,
        mock_core_client,
        mock_watch,
        mock_batch_client,
    ):
        """
        This test case mimics the behavior of a pod that has been forcefully terminated
        (i.e. AWS spot instance termination or another node failure).
        """
        mock_batch_client.return_value.read_namespaced_job.return_value.status.completion_time = None
        job_pod = MagicMock(spec=kubernetes_asyncio.client.V1Pod)
        job_pod.status.phase = "Running"
        mock_container_status = MagicMock(
            spec=kubernetes_asyncio.client.V1ContainerStatus
        )
        # The container may exist but because it has been forcefully terminated
        # it will not have an exit code.
        mock_container_status.state.terminated = None
        job_pod.status.container_statuses = [mock_container_status]
        mock_core_client.return_value.list_namespaced_pod.return_value.items = [job_pod]

        # TODO investigate why it needs type
        async def mock_stream(*args, **kwargs):
            if kwargs["func"] == mock_core_client.return_value.list_namespaced_pod:
                job_pod = MagicMock(spec=kubernetes_asyncio.client.V1Pod)
                job_pod.status.phase = "Running"
                yield {"object": job_pod, "type": "ADDED"}

            if kwargs["func"] == mock_batch_client.return_value.list_namespaced_job:
                job = MagicMock(spec=kubernetes_asyncio.client.V1Job)

                # Yield the job then return exiting the stream
                job.status.completion_time = None
                job.spec.backoff_limit = 6
                for i in range(0, 8):
                    job.status.failed = i
                    yield {"object": job, "type": "ADDED"}

        mock_watch.return_value.stream = mock.Mock(side_effect=mock_stream)

        async with KubernetesWorker(work_pool_name="test") as k8s_worker:
            result = await k8s_worker.run(flow_run, default_configuration)

        assert result.status_code == -1

    async def test_watch_handles_410(
        self,
        default_configuration: KubernetesWorkerJobConfiguration,
        flow_run,
        mock_batch_client,
        mock_core_client,
        mock_watch,
    ):
        stream_return = [
            _mock_pods_stream_that_returns_running_pod(),
            _mock_pods_stream_that_returns_running_pod(),
            ApiException(status=410),
            _mock_pods_stream_that_returns_running_pod(),
        ]
        mock_watch.return_value.stream = mock.Mock(side_effect=stream_return)
        job_list = MagicMock(spec=kubernetes_asyncio.client.V1JobList)
        job_list.metadata.resource_version = "1"

        mock_batch_client.return_value.list_namespaced_job.side_effect = [job_list]

        # The job should not be completed to start
        mock_batch_client.return_value.read_namespaced_job.return_value.status.completion_time = None

        async with KubernetesWorker(work_pool_name="test") as k8s_worker:
            await k8s_worker.run(flow_run=flow_run, configuration=default_configuration)

        mock_watch.return_value.stream.assert_has_calls(
            [
                mock.call(
                    func=mock_batch_client.return_value.list_namespaced_job,
                    namespace=mock.ANY,
                    field_selector="metadata.name=mock-job",
                ),
                mock.call(
                    func=mock_batch_client.return_value.list_namespaced_job,
                    namespace=mock.ANY,
                    field_selector="metadata.name=mock-job",
                    resource_version="1",
                ),
            ]
        )

    class TestKillInfrastructure:
        async def test_kill_infrastructure_calls_delete_namespaced_job(
            self,
            default_configuration,
            mock_batch_client,
            mock_core_client,
            mock_watch,
            monkeypatch,
        ):
            async with KubernetesWorker(work_pool_name="test") as k8s_worker:
                await k8s_worker.kill_infrastructure(
                    infrastructure_pid=f"{MOCK_CLUSTER_UID}:default:mock-k8s-v1-job",
                    grace_seconds=0,
                    configuration=default_configuration,
                )

            assert len(mock_batch_client.mock_calls) == 1
            mock_batch_client.return_value.delete_namespaced_job.assert_called_once_with(
                name="mock-k8s-v1-job",
                namespace="default",
                grace_period_seconds=0,
                propagation_policy="Foreground",
            )

        async def test_kill_infrastructure_uses_correct_grace_seconds(
            self,
            default_configuration,
            mock_batch_client,
            mock_core_client,
            mock_watch,
            monkeypatch,
        ):
            GRACE_SECONDS = 42
            async with KubernetesWorker(work_pool_name="test") as k8s_worker:
                await k8s_worker.kill_infrastructure(
                    infrastructure_pid=f"{MOCK_CLUSTER_UID}:default:mock-k8s-v1-job",
                    grace_seconds=GRACE_SECONDS,
                    configuration=default_configuration,
                )

            assert len(mock_batch_client.mock_calls) == 1
            mock_batch_client.return_value.delete_namespaced_job.assert_called_once_with(
                name="mock-k8s-v1-job",
                namespace="default",
                grace_period_seconds=GRACE_SECONDS,
                propagation_policy="Foreground",
            )

        async def test_kill_infrastructure_raises_infra_not_available_on_mismatched_cluster_namespace(
            self,
            default_configuration,
            mock_batch_client,
            mock_core_client,
            mock_watch,
            monkeypatch,
        ):
            BAD_NAMESPACE = "dog"
            with pytest.raises(
                InfrastructureNotAvailable,
                match=(
                    "Unable to kill job 'mock-k8s-v1-job': The job is running in "
                    f"namespace {BAD_NAMESPACE!r} but this worker expected jobs "
                    "to be running in namespace 'default' based on the work pool and "
                    "deployment configuration."
                ),
            ):
                async with KubernetesWorker(work_pool_name="test") as k8s_worker:
                    await k8s_worker.kill_infrastructure(
                        infrastructure_pid=f"{MOCK_CLUSTER_UID}:{BAD_NAMESPACE}:mock-k8s-v1-job",
                        grace_seconds=0,
                        configuration=default_configuration,
                    )

        async def test_kill_infrastructure_raises_infra_not_available_on_mismatched_cluster_uid(
            self,
            default_configuration,
            mock_batch_client,
            mock_core_client,
            mock_watch,
            monkeypatch,
        ):
            BAD_CLUSTER = "4321"

            with pytest.raises(
                InfrastructureNotAvailable,
                match=(
                    "Unable to kill job 'mock-k8s-v1-job': The job is running on another "
                    "cluster."
                ),
            ):
                async with KubernetesWorker(work_pool_name="test") as k8s_worker:
                    await k8s_worker.kill_infrastructure(
                        infrastructure_pid=f"{BAD_CLUSTER}:default:mock-k8s-v1-job",
                        grace_seconds=0,
                        configuration=default_configuration,
                    )

        async def test_kill_infrastructure_raises_infrastructure_not_found_on_404(
            self,
            default_configuration,
            mock_batch_client,
            mock_core_client,
            mock_watch,
            monkeypatch,
        ):
            mock_batch_client.return_value.delete_namespaced_job.side_effect = [
                ApiException(status=404)
            ]

            with pytest.raises(
                InfrastructureNotFound,
                match="Unable to kill job 'mock-k8s-v1-job': The job was not found.",
            ):
                async with KubernetesWorker(work_pool_name="test") as k8s_worker:
                    await k8s_worker.kill_infrastructure(
                        infrastructure_pid=f"{MOCK_CLUSTER_UID}:default:mock-k8s-v1-job",
                        grace_seconds=0,
                        configuration=default_configuration,
                    )

        async def test_kill_infrastructure_passes_other_k8s_api_errors_through(
            self,
            default_configuration,
            mock_batch_client,
            mock_core_client,
            mock_watch,
            monkeypatch,
        ):
            mock_batch_client.return_value.delete_namespaced_job.side_effect = [
                ApiException(status=400)
            ]
            with pytest.raises(
                ApiException,
            ):
                async with KubernetesWorker(work_pool_name="test") as k8s_worker:
                    await k8s_worker.kill_infrastructure(
                        infrastructure_pid=f"{MOCK_CLUSTER_UID}:default:dog",
                        grace_seconds=0,
                        configuration=default_configuration,
                    )

    @pytest.fixture
    async def mock_events(self, mock_core_client):
        mock_core_client.return_value.list_namespaced_event.return_value = (
            CoreV1EventList(
                metadata=V1ListMeta(resource_version="1"),
                items=[
                    CoreV1Event(
                        metadata=V1ObjectMeta(),
                        involved_object=V1ObjectReference(
                            api_version="batch/v1",
                            kind="Job",
                            namespace="default",
                            name="mock-job",
                        ),
                        reason="StuffBlewUp",
                        count=2,
                        last_timestamp=pendulum.parse("2022-01-02T03:04:05Z"),
                        message="Whew, that was baaaaad",
                    ),
                    CoreV1Event(
                        metadata=V1ObjectMeta(),
                        involved_object=V1ObjectReference(
                            api_version="batch/v1",
                            kind="Job",
                            namespace="default",
                            name="this-aint-me",  # not my flow run ID
                        ),
                        reason="NahChief",
                        count=2,
                        last_timestamp=pendulum.parse("2022-01-02T03:04:05Z"),
                        message="You do not want to know about this one",
                    ),
                    CoreV1Event(
                        metadata=V1ObjectMeta(),
                        involved_object=V1ObjectReference(
                            api_version="v1",
                            kind="Pod",
                            namespace="default",
                            name="my-pod",
                        ),
                        reason="ImageWhatImage",
                        count=1,
                        event_time=pendulum.parse("2022-01-02T03:04:05Z"),
                        message="I don't see no image",
                    ),
                    CoreV1Event(
                        metadata=V1ObjectMeta(),
                        involved_object=V1ObjectReference(
                            api_version="v1",
                            kind="Pod",
                            namespace="default",
                            name="my-pod",
                        ),
                        reason="GoodLuck",
                        count=1,
                        last_timestamp=pendulum.parse("2022-01-02T03:04:05Z"),
                        message="You ain't getting no more RAM",
                    ),
                    CoreV1Event(
                        metadata=V1ObjectMeta(),
                        involved_object=V1ObjectReference(
                            api_version="v1",
                            kind="Pod",
                            namespace="default",
                            name="somebody-else",  # not my pod
                        ),
                        reason="NotMeDude",
                        count=1,
                        last_timestamp=pendulum.parse("2022-01-02T03:04:05Z"),
                        message="You ain't getting no more RAM",
                    ),
                    CoreV1Event(
                        metadata=V1ObjectMeta(),
                        involved_object=V1ObjectReference(
                            api_version="batch/v1",
                            kind="Job",
                            namespace="default",
                            name="mock-job",
                        ),
                        reason="StuffBlewUp",
                        count=2,
                        last_timestamp=pendulum.parse("2022-01-02T03:04:05Z"),
                        message="I mean really really bad",
                    ),
                ],
            )
        )

    async def test_explains_what_might_have_gone_wrong_in_scheduling_the_pod(
        self,
        default_configuration: KubernetesWorkerJobConfiguration,
        flow_run,
        mock_batch_client,
        mock_core_client: mock.Mock,
        mock_watch,
        mock_events,
        caplog: pytest.LogCaptureFixture,
    ):
        """Regression test for #87, where workers were giving only very vague
        information about the reason a pod was never scheduled."""
        mock_watch.return_value.stream = _mock_pods_stream_that_returns_running_pod
        async with KubernetesWorker(work_pool_name="test") as k8s_worker:
            await k8s_worker.run(
                flow_run=flow_run,
                configuration=default_configuration,
                task_status=MagicMock(spec=anyio.abc.TaskStatus),
            )

          
            mock_core_client.return_value.list_namespaced_event.assert_called_once_with(
                default_configuration.namespace
            )

            # The original error log should still be included
            assert "Pod never started" in caplog.text

            # The events for the job should be included
            assert "StuffBlewUp" in caplog.text
            assert "Whew, that was baaaaad" in caplog.text
            assert "I mean really really bad" in caplog.text

            # The event for another job shouldn't be included
            assert "NahChief" not in caplog.text

    async def test_explains_what_might_have_gone_wrong_in_starting_the_pod(
        self,
        default_configuration: KubernetesWorkerJobConfiguration,
        flow_run,
        mock_core_client: mock.Mock,
        mock_events,
        caplog: pytest.LogCaptureFixture,
    ):
        """Regression test for #90, where workers were giving only very vague
        information about the reason a pod never started.  This does not attempt to
        run the flow, but rather just tests the logging method directly."""
        async with KubernetesWorker(work_pool_name="test") as k8s_worker:
            logger = k8s_worker.get_flow_run_logger(flow_run)

            mock_client = mock.Mock()
            k8s_worker._log_recent_events(
                logger, "mock-job", "my-pod", default_configuration, mock_client
            )

            # The events for the pod should be included
            assert "ImageWhatImage" in caplog.text
            assert "You ain't getting no more RAM" in caplog.text

            # The event for another job or pod shouldn't be included
            assert "NahChief" not in caplog.text
            assert "NotMeDude" not in caplog.text<|MERGE_RESOLUTION|>--- conflicted
+++ resolved
@@ -5,7 +5,7 @@
 import uuid
 from time import monotonic, sleep
 from unittest import mock
-from unittest.mock import AsyncMock, MagicMock, Mock
+from unittest.mock import AsyncMock, MagicMock
 
 import anyio
 import anyio.abc
@@ -67,31 +67,13 @@
 @pytest.fixture
 def mock_watch(monkeypatch):
     mock = MagicMock(return_value=AsyncMock())
-<<<<<<< HEAD
-
-    async def mock_stream(*args, **kwargs):
-        async for event in _mock_pods_stream_that_returns_running_pod(*args, **kwargs):
-            yield event
-
-    mock.return_value.stream
-    # async def mock_stream(*args, **kwargs):
-    #         async for event in _mock_pods_stream_that_returns_completed_pod(
-    #             *args, **kwargs
-    #         ):
-    #             yield event
-    # mock.return_value.stream = mock_stream
-
-=======
->>>>>>> 800c60be
     monkeypatch.setattr("kubernetes_asyncio.watch.Watch", mock)
     return mock
 
+
 async def mock_stream(*args, **kwargs):
-    async for event in _mock_pods_stream_that_returns_completed_pod(
-                *args, **kwargs
-    ):
+    async for event in _mock_pods_stream_that_returns_completed_pod(*args, **kwargs):
         yield event
-    
 
 
 @pytest.fixture
@@ -148,6 +130,8 @@
     monkeypatch.setattr("prefect_kubernetes.worker.CoreV1Api", mock)
     monkeypatch.setattr("kubernetes_asyncio.client.CoreV1Api", mock)
     return mock
+
+
 @pytest.fixture
 def mock_core_client_lean(monkeypatch):
     mock = MagicMock(spec=CoreV1Api, return_value=AsyncMock())
@@ -2095,7 +2079,7 @@
         mock_watch,
         mock_cluster_config,
         mock_batch_client,
-        monkeypatch
+        monkeypatch,
     ):
         mock_watch.return_value.stream = _mock_pods_stream_that_returns_running_pod
 
@@ -2114,10 +2098,10 @@
         mock_cluster_config,
         mock_batch_client,
         mock_core_client_lean,
-        monkeypatch
+        monkeypatch,
     ):
         mock_watch.return_value.stream = _mock_pods_stream_that_returns_running_pod
-    
+
         mock_cluster_config.load_incluster_config.side_effect = ConfigException()
         async with KubernetesWorker(work_pool_name="test") as k8s_worker:
             await k8s_worker.run(flow_run, default_configuration)
@@ -2134,9 +2118,7 @@
         default_configuration: KubernetesWorkerJobConfiguration,
         flow_run,
     ):
-        mock_watch.return_value.stream = mock.Mock(
-            side_effect=mock_stream
-        )
+        mock_watch.return_value.stream = mock.Mock(side_effect=mock_stream)
 
         # The job should not be completed to start
         mock_batch_client.return_value.read_namespaced_job.return_value.status.completion_time = None
@@ -2261,7 +2243,6 @@
         # The job should not be completed to start
         mock_batch_client.return_value.read_namespaced_job.return_value.status.completion_time = None
 
-    
         async def mock_log_stream(*args, **kwargs):
             yield RuntimeError("something went wrong")
 
@@ -2285,11 +2266,12 @@
     ):
         # The job should not be completed to start
         mock_batch_client.return_value.read_namespaced_job.return_value.status.completion_time = None
+
         async def mock_stream(*args, **kwargs):
             if kwargs["func"] == mock_core_client.return_value.list_namespaced_pod:
                 job_pod = MagicMock(spec=kubernetes_asyncio.client.V1Pod)
                 job_pod.status.phase = "Running"
-                yield {"object": job_pod,"type":"ADDED"}
+                yield {"object": job_pod, "type": "ADDED"}
 
             if kwargs["func"] == mock_batch_client.return_value.list_namespaced_job:
                 job = MagicMock(spec=kubernetes_asyncio.client.V1Job)
@@ -2297,11 +2279,10 @@
                 yield {"object": job}
                 sleep(0.5)
                 yield {"object": job}
+
         default_configuration.pod_watch_timeout_seconds = 42
         default_configuration.job_watch_timeout_seconds = 0
-        mock_watch.return_value.stream = mock.Mock(
-            side_effect=mock_stream
-        )
+        mock_watch.return_value.stream = mock.Mock(side_effect=mock_stream)
         async with KubernetesWorker(work_pool_name="test") as k8s_worker:
             result = await k8s_worker.run(flow_run, default_configuration)
         assert result.status_code == -1
@@ -2337,18 +2318,10 @@
             await anyio.sleep(50)
             yield MagicMock()
 
-<<<<<<< HEAD
-        mock_core_client.return_value.read_namespaced_pod_log = mock_log_stream
-        mock_watch.return_value.stream = mock.Mock(side_effect=mock_stream)
-=======
         mock_core_client.return_value.read_namespaced_pod_log.return_value.stream = (
             mock_log_stream
         )
-        mock_watch.return_value.stream = mock.Mock(
-            side_effect=mock_stream
-        )
-       
->>>>>>> 800c60be
+        mock_watch.return_value.stream = mock.Mock(side_effect=mock_stream)
 
         default_configuration.job_watch_timeout_seconds = 100
         async with KubernetesWorker(work_pool_name="test") as k8s_worker:
@@ -2476,7 +2449,7 @@
 
         # The job should not timeout
         assert result.status_code == 1
-        
+
         mock_watch.return_value.stream.assert_has_calls(
             [
                 mock.call(
@@ -2516,7 +2489,7 @@
             if kwargs["func"] == mock_core_client.return_value.list_namespaced_pod:
                 job_pod = MagicMock(spec=kubernetes_asyncio.client.V1Pod)
                 job_pod.status.phase = "Running"
-                yield {"object": job_pod,"type": "MODIFIED"}
+                yield {"object": job_pod, "type": "MODIFIED"}
 
             if kwargs["func"] == mock_batch_client.return_value.list_namespaced_job:
                 job = MagicMock(spec=kubernetes_asyncio.client.V1Job)
@@ -2529,15 +2502,15 @@
                 job.status.failed = 0
                 job.spec.backoff_limit = 6
                 yield {"object": job, "type": "ADDED"}
- 
+
         # mock_watch.return_value.stream = mock_stream
         mock_watch.return_value.stream = mock.Mock(side_effect=mock_stream)
         default_configuration.job_watch_timeout_seconds = 40
         async with KubernetesWorker(work_pool_name="test") as k8s_worker:
             result = await k8s_worker.run(flow_run, default_configuration)
-        
+
         assert result.status_code == -1
-        
+
         mock_watch.return_value.stream.assert_has_calls(
             [
                 mock.call(
@@ -2991,7 +2964,6 @@
                 task_status=MagicMock(spec=anyio.abc.TaskStatus),
             )
 
-          
             mock_core_client.return_value.list_namespaced_event.assert_called_once_with(
                 default_configuration.namespace
             )
