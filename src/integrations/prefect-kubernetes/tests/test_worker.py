import asyncio
import base64
import json
import re
import uuid
from time import monotonic, sleep
from unittest import mock
from unittest.mock import AsyncMock, MagicMock

import anyio
import anyio.abc
import kubernetes_asyncio
import pendulum
import pytest
from exceptiongroup import ExceptionGroup, catch
from kubernetes_asyncio.client import ApiClient, BatchV1Api, CoreV1Api
from kubernetes_asyncio.client.exceptions import ApiException
from kubernetes_asyncio.client.models import (
    CoreV1Event,
    CoreV1EventList,
    V1ListMeta,
    V1ObjectMeta,
    V1ObjectReference,
    V1Secret,
)
from kubernetes_asyncio.config import ConfigException
from prefect_kubernetes import KubernetesWorker
from prefect_kubernetes.utilities import _slugify_label_value, _slugify_name
from prefect_kubernetes.worker import KubernetesWorkerJobConfiguration
from pydantic import ValidationError

import prefect
from prefect.client.schemas import FlowRun
from prefect.exceptions import (
    InfrastructureError,
    InfrastructureNotAvailable,
    InfrastructureNotFound,
)
from prefect.server.schemas.core import Flow
from prefect.server.schemas.responses import DeploymentResponse
from prefect.settings import (
    PREFECT_API_KEY,
    PREFECT_EXPERIMENTAL_ENABLE_WORKERS,
    PREFECT_EXPERIMENTAL_WARN_WORKERS,
    get_current_settings,
    temporary_settings,
)
from prefect.utilities.dockerutils import get_prefect_image_name

FAKE_CLUSTER = "fake-cluster"
MOCK_CLUSTER_UID = "1234"


@pytest.fixture(autouse=True)
def enable_workers():
    with temporary_settings(
        {PREFECT_EXPERIMENTAL_ENABLE_WORKERS: 1, PREFECT_EXPERIMENTAL_WARN_WORKERS: 0}
    ):
        yield


@pytest.fixture
def mock_watch(monkeypatch):
    mock = MagicMock(return_value=AsyncMock())
    monkeypatch.setattr("kubernetes_asyncio.watch.Watch", mock)
    return mock


async def mock_stream(*args, **kwargs):
    async for event in _mock_pods_stream_that_returns_completed_pod(*args, **kwargs):
        yield event


@pytest.fixture
def mock_cluster_config(monkeypatch):
    mock = AsyncMock()
    # We cannot mock this or the `except` clause will complain
    mock.return_value.ConfigException.return_value = ConfigException
    mock.return_value.list_kube_config_contexts.return_value = (
        [],
        {"context": {"cluster": FAKE_CLUSTER}},
    )
    monkeypatch.setattr("prefect_kubernetes.worker.config", mock)
    monkeypatch.setattr(
        "prefect_kubernetes.worker.config.ConfigException", ConfigException
    )
    return mock


@pytest.fixture
def mock_anyio_sleep_monotonic(monkeypatch, event_loop):
    def mock_monotonic():
        return mock_sleep.current_time

    async def mock_sleep(duration):
        mock_sleep.current_time += duration

    mock_sleep.current_time = monotonic()
    monkeypatch.setattr("time.monotonic", mock_monotonic)
    monkeypatch.setattr("anyio.sleep", mock_sleep)


@pytest.fixture
def mock_job():
    mock = AsyncMock(spec=kubernetes_asyncio.client.V1Job)

    mock.metadata.name = "mock-job"
    mock.metadata.namespace = "mock-namespace"
    return mock


@pytest.fixture
def mock_core_client(monkeypatch, mock_cluster_config):
    mock = MagicMock(spec=CoreV1Api, return_value=AsyncMock())
    mock.return_value.read_namespace.return_value.metadata.uid = MOCK_CLUSTER_UID

    mock.return_value.read_namespaced_pod_log.return_value.content.readline = AsyncMock(
        return_value=None
    )

    monkeypatch.setattr(
        "prefect_kubernetes.worker.KubernetesWorker._get_configured_kubernetes_client",
        MagicMock(spec=ApiClient),
    )
    monkeypatch.setattr("prefect_kubernetes.worker.CoreV1Api", mock)
    monkeypatch.setattr("kubernetes_asyncio.client.CoreV1Api", mock)
    return mock


@pytest.fixture
def mock_core_client_lean(monkeypatch):
    mock = MagicMock(spec=CoreV1Api, return_value=AsyncMock())
    monkeypatch.setattr("prefect_kubernetes.worker.CoreV1Api", mock)
    monkeypatch.setattr("kubernetes_asyncio.client.CoreV1Api", mock)
    return mock


@pytest.fixture
def mock_batch_client(monkeypatch, mock_job):
    mock = MagicMock(spec=BatchV1Api, return_value=AsyncMock())

    mock.return_value.create_namespaced_job.return_value = mock_job
    monkeypatch.setattr("prefect_kubernetes.worker.BatchV1Api", mock)
    return mock


async def _mock_pods_stream_that_returns_running_pod(*args, **kwargs):
    job_pod = MagicMock(spec=kubernetes_asyncio.client.V1Pod)
    job_pod.status.phase = "Running"

    job = MagicMock(spec=kubernetes_asyncio.client.V1Job)
    job.status.completion_time = pendulum.now("utc").timestamp()

    stream = [
        {"object": job_pod, "type": "MODIFIED"},
        {"object": job, "type": "MODIFIED"},
    ]

    for item in stream:
        # Simulate an asynchronous wait, e.g., waiting for API response or similar
        await asyncio.sleep(1)
        yield item


async def _mock_pods_stream_that_returns_completed_pod(*args, **kwargs):
    job_pod = MagicMock(spec=kubernetes_asyncio.client.V1Pod)
    job_pod.status.phase = "Running"
    job = MagicMock(spec=kubernetes_asyncio.client.V1Job)
    # Yield the completed job
    job.status.completion_time = True
    job.status.failed = 0

    job.spec.backoff_limit = 6

    stream = [{"object": job_pod, "type": "MODIFIED"}, {"object": job, "type": "ADDED"}]

    for item in stream:
        # Simulate an asynchronous wait, e.g., waiting for API response or similar

        yield item


@pytest.fixture
def enable_store_api_key_in_secret(monkeypatch):
    monkeypatch.setenv("PREFECT_KUBERNETES_WORKER_STORE_PREFECT_API_IN_SECRET", "true")


from_template_and_values_cases = [
    (
        # default base template with no values
        KubernetesWorker.get_default_base_job_template(),
        {},
        KubernetesWorkerJobConfiguration(
            command=None,
            env={},
            labels={},
            name=None,
            namespace="default",
            job_manifest={
                "apiVersion": "batch/v1",
                "kind": "Job",
                "metadata": {
                    "namespace": "default",
                    "generateName": "-",
                    "labels": {},
                },
                "spec": {
                    "backoffLimit": 0,
                    "template": {
                        "spec": {
                            "parallelism": 1,
                            "completions": 1,
                            "restartPolicy": "Never",
                            "containers": [
                                {
                                    "name": "prefect-job",
                                    "imagePullPolicy": "IfNotPresent",
                                }
                            ],
                        }
                    },
                },
            },
            cluster_config=None,
            job_watch_timeout_seconds=None,
            pod_watch_timeout_seconds=60,
            stream_output=True,
        ),
        lambda flow_run, deployment, flow: KubernetesWorkerJobConfiguration(
            command="prefect flow-run execute",
            env={
                **get_current_settings().to_environment_variables(exclude_unset=True),
                "PREFECT__FLOW_RUN_ID": str(flow_run.id),
            },
            labels={
                "prefect.io/flow-run-id": str(flow_run.id),
                "prefect.io/flow-run-name": flow_run.name,
                "prefect.io/version": _slugify_label_value(
                    prefect.__version__.split("+")[0]
                ),
                "prefect.io/deployment-id": str(deployment.id),
                "prefect.io/deployment-name": deployment.name,
                "prefect.io/flow-id": str(flow.id),
                "prefect.io/flow-name": flow.name,
            },
            name=flow_run.name,
            namespace="default",
            job_manifest={
                "apiVersion": "batch/v1",
                "kind": "Job",
                "metadata": {
                    "namespace": "default",
                    "generateName": f"{flow_run.name}-",
                    "labels": {
                        "prefect.io/flow-run-id": str(flow_run.id),
                        "prefect.io/flow-run-name": flow_run.name,
                        "prefect.io/version": _slugify_label_value(
                            prefect.__version__.split("+")[0]
                        ),
                        "prefect.io/deployment-id": str(deployment.id),
                        "prefect.io/deployment-name": deployment.name,
                        "prefect.io/flow-id": str(flow.id),
                        "prefect.io/flow-name": flow.name,
                    },
                },
                "spec": {
                    "backoffLimit": 0,
                    "template": {
                        "spec": {
                            "parallelism": 1,
                            "completions": 1,
                            "restartPolicy": "Never",
                            "containers": [
                                {
                                    "name": "prefect-job",
                                    "imagePullPolicy": "IfNotPresent",
                                    "env": [
                                        *[
                                            {"name": k, "value": v}
                                            for k, v in get_current_settings()
                                            .to_environment_variables(
                                                exclude_unset=True
                                            )
                                            .items()
                                        ],
                                        {
                                            "name": "PREFECT__FLOW_RUN_ID",
                                            "value": str(flow_run.id),
                                        },
                                    ],
                                    "image": get_prefect_image_name(),
                                    "args": [
                                        "prefect",
                                        "flow-run",
                                        "execute",
                                    ],
                                }
                            ],
                        }
                    },
                },
            },
            cluster_config=None,
            job_watch_timeout_seconds=None,
            pod_watch_timeout_seconds=60,
            stream_output=True,
        ),
    ),
    (
        # default base template with custom env
        {
            "job_configuration": {
                "command": "{{ command }}",
                "env": "{{ env }}",
                "labels": "{{ labels }}",
                "name": "{{ name }}",
                "namespace": "{{ namespace }}",
                "job_manifest": {
                    "apiVersion": "batch/v1",
                    "kind": "Job",
                    "metadata": {
                        "labels": "{{ labels }}",
                        "namespace": "{{ namespace }}",
                        "generateName": "{{ name }}-",
                    },
                    "spec": {
                        "backoffLimit": 0,
                        "ttlSecondsAfterFinished": "{{ finished_job_ttl }}",
                        "template": {
                            "spec": {
                                "parallelism": 1,
                                "completions": 1,
                                "restartPolicy": "Never",
                                "serviceAccountName": "{{ service_account_name }}",
                                "containers": [
                                    {
                                        "name": "prefect-job",
                                        "env": [
                                            {
                                                "name": "TEST_ENV",
                                                "valueFrom": {
                                                    "secretKeyRef": {
                                                        "name": "test-secret",
                                                        "key": "shhhhh",
                                                    }
                                                },
                                            },
                                        ],
                                        "image": "{{ image }}",
                                        "imagePullPolicy": "{{ image_pull_policy }}",
                                        "args": "{{ command }}",
                                    }
                                ],
                            }
                        },
                    },
                },
                "cluster_config": "{{ cluster_config }}",
                "job_watch_timeout_seconds": "{{ job_watch_timeout_seconds }}",
                "pod_watch_timeout_seconds": "{{ pod_watch_timeout_seconds }}",
                "stream_output": "{{ stream_output }}",
            },
            "variables": {
                "description": "Default variables for the Kubernetes worker.\n\nThe schema for this class is used to populate the `variables` section of the default\nbase job template.",
                "type": "object",
                "properties": {
                    "name": {
                        "title": "Name",
                        "description": "Name given to infrastructure created by a worker.",
                        "type": "string",
                    },
                    "env": {
                        "title": "Environment Variables",
                        "description": "Environment variables to set when starting a flow run.",
                        "type": "object",
                        "additionalProperties": {"type": "string"},
                    },
                    "labels": {
                        "title": "Labels",
                        "description": "Labels applied to infrastructure created by a worker.",
                        "type": "object",
                        "additionalProperties": {"type": "string"},
                    },
                    "command": {
                        "title": "Command",
                        "description": "The command to use when starting a flow run. In most cases, this should be left blank and the command will be automatically generated by the worker.",
                        "type": "string",
                    },
                    "namespace": {
                        "title": "Namespace",
                        "description": "The Kubernetes namespace to create jobs within.",
                        "default": "default",
                        "type": "string",
                    },
                    "image": {
                        "title": "Image",
                        "description": "The image reference of a container image to use for created jobs. If not set, the latest Prefect image will be used.",
                        "example": "docker.io/prefecthq/prefect:3-latest",
                        "type": "string",
                    },
                    "service_account_name": {
                        "title": "Service Account Name",
                        "description": "The Kubernetes service account to use for job creation.",
                        "type": "string",
                    },
                    "image_pull_policy": {
                        "title": "Image Pull Policy",
                        "description": "The Kubernetes image pull policy to use for job containers.",
                        "default": "IfNotPresent",
                        "enum": ["IfNotPresent", "Always", "Never"],
                        "type": "string",
                    },
                    "finished_job_ttl": {
                        "title": "Finished Job TTL",
                        "description": "The number of seconds to retain jobs after completion. If set, finished jobs will be cleaned up by Kubernetes after the given delay. If not set, jobs will be retained indefinitely.",
                        "type": "integer",
                    },
                    "job_watch_timeout_seconds": {
                        "title": "Job Watch Timeout Seconds",
                        "description": "Number of seconds to wait for each event emitted by a job before timing out. If not set, the worker will wait for each event indefinitely.",
                        "type": "integer",
                    },
                    "pod_watch_timeout_seconds": {
                        "title": "Pod Watch Timeout Seconds",
                        "description": "Number of seconds to watch for pod creation before timing out.",
                        "default": 60,
                        "type": "integer",
                    },
                    "stream_output": {
                        "title": "Stream Output",
                        "description": "If set, output will be streamed from the job to local standard output.",
                        "default": True,
                        "type": "boolean",
                    },
                    "cluster_config": {
                        "title": "Cluster Config",
                        "description": "The Kubernetes cluster config to use for job creation.",
                        "allOf": [{"$ref": "#/definitions/KubernetesClusterConfig"}],
                    },
                },
                "definitions": {
                    "KubernetesClusterConfig": {
                        "title": "KubernetesClusterConfig",
                        "description": "Stores configuration for interaction with Kubernetes clusters.\n\nSee `from_file` for creation.",
                        "type": "object",
                        "properties": {
                            "config": {
                                "title": "Config",
                                "description": "The entire contents of a kubectl config file.",
                                "type": "object",
                            },
                            "context_name": {
                                "title": "Context Name",
                                "description": "The name of the kubectl context to use.",
                                "type": "string",
                            },
                        },
                        "required": ["config", "context_name"],
                        "block_type_slug": "kubernetes-cluster-config",
                        "secret_fields": [],
                        "block_schema_references": {},
                    }
                },
            },
        },
        {},
        KubernetesWorkerJobConfiguration(
            command=None,
            env={},
            labels={},
            name=None,
            namespace="default",
            job_manifest={
                "apiVersion": "batch/v1",
                "kind": "Job",
                "metadata": {
                    "namespace": "default",
                    "generateName": "-",
                    "labels": {},
                },
                "spec": {
                    "backoffLimit": 0,
                    "template": {
                        "spec": {
                            "parallelism": 1,
                            "completions": 1,
                            "restartPolicy": "Never",
                            "containers": [
                                {
                                    "name": "prefect-job",
                                    "imagePullPolicy": "IfNotPresent",
                                    "env": [
                                        {
                                            "name": "TEST_ENV",
                                            "valueFrom": {
                                                "secretKeyRef": {
                                                    "name": "test-secret",
                                                    "key": "shhhhh",
                                                }
                                            },
                                        },
                                    ],
                                }
                            ],
                        }
                    },
                },
            },
            cluster_config=None,
            job_watch_timeout_seconds=None,
            pod_watch_timeout_seconds=60,
            stream_output=True,
        ),
        lambda flow_run, deployment, flow: KubernetesWorkerJobConfiguration(
            command="prefect flow-run execute",
            env={
                **get_current_settings().to_environment_variables(exclude_unset=True),
                "PREFECT__FLOW_RUN_ID": str(flow_run.id),
            },
            labels={
                "prefect.io/flow-run-id": str(flow_run.id),
                "prefect.io/flow-run-name": flow_run.name,
                "prefect.io/version": _slugify_label_value(
                    prefect.__version__.split("+")[0]
                ),
                "prefect.io/deployment-id": str(deployment.id),
                "prefect.io/deployment-name": deployment.name,
                "prefect.io/flow-id": str(flow.id),
                "prefect.io/flow-name": flow.name,
            },
            name=flow_run.name,
            namespace="default",
            job_manifest={
                "apiVersion": "batch/v1",
                "kind": "Job",
                "metadata": {
                    "namespace": "default",
                    "generateName": f"{flow_run.name}-",
                    "labels": {
                        "prefect.io/flow-run-id": str(flow_run.id),
                        "prefect.io/flow-run-name": flow_run.name,
                        "prefect.io/version": _slugify_label_value(
                            prefect.__version__.split("+")[0]
                        ),
                        "prefect.io/deployment-id": str(deployment.id),
                        "prefect.io/deployment-name": deployment.name,
                        "prefect.io/flow-id": str(flow.id),
                        "prefect.io/flow-name": flow.name,
                    },
                },
                "spec": {
                    "backoffLimit": 0,
                    "template": {
                        "spec": {
                            "parallelism": 1,
                            "completions": 1,
                            "restartPolicy": "Never",
                            "containers": [
                                {
                                    "name": "prefect-job",
                                    "imagePullPolicy": "IfNotPresent",
                                    "env": [
                                        *[
                                            {"name": k, "value": v}
                                            for k, v in get_current_settings()
                                            .to_environment_variables(
                                                exclude_unset=True
                                            )
                                            .items()
                                        ],
                                        {
                                            "name": "PREFECT__FLOW_RUN_ID",
                                            "value": str(flow_run.id),
                                        },
                                        {
                                            "name": "TEST_ENV",
                                            "valueFrom": {
                                                "secretKeyRef": {
                                                    "name": "test-secret",
                                                    "key": "shhhhh",
                                                }
                                            },
                                        },
                                    ],
                                    "image": get_prefect_image_name(),
                                    "args": [
                                        "prefect",
                                        "flow-run",
                                        "execute",
                                    ],
                                }
                            ],
                        }
                    },
                },
            },
            cluster_config=None,
            job_watch_timeout_seconds=None,
            pod_watch_timeout_seconds=60,
            stream_output=True,
        ),
    ),
    (
        # default base template with no values
        KubernetesWorker.get_default_base_job_template(),
        {
            "name": "test",
            "job_watch_timeout_seconds": 120,
            "pod_watch_timeout_seconds": 90,
            "stream_output": False,
            "env": {
                "TEST_ENV": "test",
            },
            "labels": {
                "TEST_LABEL": "test label",
            },
            "service_account_name": "test-service-account",
            "image_pull_policy": "Always",
            "command": "echo hello",
            "image": "test-image:latest",
            "finished_job_ttl": 60,
            "namespace": "test-namespace",
        },
        KubernetesWorkerJobConfiguration(
            command="echo hello",
            env={
                "TEST_ENV": "test",
            },
            labels={
                "TEST_LABEL": "test label",
            },
            name="test",
            namespace="test-namespace",
            job_manifest={
                "apiVersion": "batch/v1",
                "kind": "Job",
                "metadata": {
                    "labels": {"TEST_LABEL": "test label"},
                    "namespace": "test-namespace",
                    "generateName": "test-",
                },
                "spec": {
                    "backoffLimit": 0,
                    "ttlSecondsAfterFinished": 60,
                    "template": {
                        "spec": {
                            "parallelism": 1,
                            "completions": 1,
                            "restartPolicy": "Never",
                            "serviceAccountName": "test-service-account",
                            "containers": [
                                {
                                    "name": "prefect-job",
                                    "env": {
                                        "TEST_ENV": "test",
                                    },
                                    "image": "test-image:latest",
                                    "imagePullPolicy": "Always",
                                    "args": "echo hello",
                                }
                            ],
                        }
                    },
                },
            },
            cluster_config=None,
            job_watch_timeout_seconds=120,
            pod_watch_timeout_seconds=90,
            stream_output=False,
        ),
        lambda flow_run, deployment, flow: KubernetesWorkerJobConfiguration(
            command="echo hello",
            env={
                **get_current_settings().to_environment_variables(exclude_unset=True),
                "PREFECT__FLOW_RUN_ID": str(flow_run.id),
                "TEST_ENV": "test",
            },
            labels={
                "prefect.io/flow-run-id": str(flow_run.id),
                "prefect.io/flow-run-name": flow_run.name,
                "prefect.io/version": _slugify_label_value(
                    prefect.__version__.split("+")[0]
                ),
                "prefect.io/deployment-id": str(deployment.id),
                "prefect.io/deployment-name": deployment.name,
                "prefect.io/flow-id": str(flow.id),
                "prefect.io/flow-name": flow.name,
                "TEST_LABEL": "test label",
            },
            name="test",
            namespace="test-namespace",
            job_manifest={
                "apiVersion": "batch/v1",
                "kind": "Job",
                "metadata": {
                    "namespace": "test-namespace",
                    "generateName": "test-",
                    "labels": {
                        "prefect.io/flow-run-id": str(flow_run.id),
                        "prefect.io/flow-run-name": flow_run.name,
                        "prefect.io/version": _slugify_label_value(
                            prefect.__version__.split("+")[0]
                        ),
                        "prefect.io/deployment-id": str(deployment.id),
                        "prefect.io/deployment-name": deployment.name,
                        "prefect.io/flow-id": str(flow.id),
                        "prefect.io/flow-name": flow.name,
                        "test_label": "test-label",
                    },
                },
                "spec": {
                    "backoffLimit": 0,
                    "ttlSecondsAfterFinished": 60,
                    "template": {
                        "spec": {
                            "parallelism": 1,
                            "completions": 1,
                            "restartPolicy": "Never",
                            "serviceAccountName": "test-service-account",
                            "containers": [
                                {
                                    "name": "prefect-job",
                                    "imagePullPolicy": "Always",
                                    "env": [
                                        *[
                                            {"name": k, "value": v}
                                            for k, v in get_current_settings()
                                            .to_environment_variables(
                                                exclude_unset=True
                                            )
                                            .items()
                                        ],
                                        {
                                            "name": "PREFECT__FLOW_RUN_ID",
                                            "value": str(flow_run.id),
                                        },
                                        {
                                            "name": "TEST_ENV",
                                            "value": "test",
                                        },
                                    ],
                                    "image": "test-image:latest",
                                    "args": ["echo", "hello"],
                                }
                            ],
                        }
                    },
                },
            },
            cluster_config=None,
            job_watch_timeout_seconds=120,
            pod_watch_timeout_seconds=90,
            stream_output=False,
        ),
    ),
    # custom template with values
    (
        {
            "job_configuration": {
                "command": "{{ command }}",
                "env": "{{ env }}",
                "labels": "{{ labels }}",
                "name": "{{ name }}",
                "namespace": "{{ namespace }}",
                "job_manifest": {
                    "apiVersion": "batch/v1",
                    "kind": "Job",
                    "spec": {
                        "template": {
                            "spec": {
                                "parallelism": 1,
                                "completions": 1,
                                "restartPolicy": "Never",
                                "containers": [
                                    {
                                        "name": "prefect-job",
                                        "image": "{{ image }}",
                                        "imagePullPolicy": "{{ image_pull_policy }}",
                                        "args": "{{ command }}",
                                        "resources": {
                                            "requests": {"memory": "{{ memory }}Mi"},
                                            "limits": {"memory": "200Mi"},
                                        },
                                    }
                                ],
                            }
                        }
                    },
                },
                "cluster_config": "{{ cluster_config }}",
                "job_watch_timeout_seconds": "{{ job_watch_timeout_seconds }}",
                "pod_watch_timeout_seconds": "{{ pod_watch_timeout_seconds }}",
                "stream_output": "{{ stream_output }}",
            },
            "variables": {
                "type": "object",
                "properties": {
                    "name": {
                        "title": "Name",
                        "description": "Name given to infrastructure created by a worker.",
                        "type": "string",
                    },
                    "env": {
                        "title": "Environment Variables",
                        "description": "Environment variables to set when starting a flow run.",
                        "type": "object",
                        "additionalProperties": {"type": "string"},
                    },
                    "labels": {
                        "title": "Labels",
                        "description": "Labels applied to infrastructure created by a worker.",
                        "type": "object",
                        "additionalProperties": {"type": "string"},
                    },
                    "command": {
                        "title": "Command",
                        "description": "The command to use when starting a flow run. In most cases, this should be left blank and the command will be automatically generated by the worker.",
                        "type": "string",
                    },
                    "namespace": {
                        "title": "Namespace",
                        "description": "The Kubernetes namespace to create jobs within.",
                        "default": "default",
                        "type": "string",
                    },
                    "image": {
                        "title": "Image",
                        "description": "The image reference of a container image to use for created jobs. If not set, the latest Prefect image will be used.",
                        "example": "docker.io/prefecthq/prefect:3-latest",
                        "type": "string",
                    },
                    "image_pull_policy": {
                        "title": "Image Pull Policy",
                        "description": "The Kubernetes image pull policy to use for job containers.",
                        "default": "IfNotPresent",
                        "enum": ["IfNotPresent", "Always", "Never"],
                        "type": "string",
                    },
                    "job_watch_timeout_seconds": {
                        "title": "Job Watch Timeout Seconds",
                        "description": "Number of seconds to wait for each event emitted by a job before timing out. If not set, the worker will wait for each event indefinitely.",
                        "type": "integer",
                    },
                    "pod_watch_timeout_seconds": {
                        "title": "Pod Watch Timeout Seconds",
                        "description": "Number of seconds to watch for pod creation before timing out.",
                        "default": 60,
                        "type": "integer",
                    },
                    "stream_output": {
                        "title": "Stream Output",
                        "description": "If set, output will be streamed from the job to local standard output.",
                        "default": True,
                        "type": "boolean",
                    },
                    "cluster_config": {
                        "title": "Cluster Config",
                        "description": "The Kubernetes cluster config to use for job creation.",
                        "allOf": [{"$ref": "#/definitions/KubernetesClusterConfig"}],
                    },
                    "memory": {
                        "title": "Memory",
                        "description": "The amount of memory to use for each job in MiB",
                        "default": 100,
                        "type": "number",
                        "min": 0,
                        "max": 200,
                    },
                },
                "definitions": {
                    "KubernetesClusterConfig": {
                        "title": "KubernetesClusterConfig",
                        "description": "Stores configuration for interaction with Kubernetes clusters.\n\nSee `from_file` for creation.",
                        "type": "object",
                        "properties": {
                            "config": {
                                "title": "Config",
                                "description": "The entire contents of a kubectl config file.",
                                "type": "object",
                            },
                            "context_name": {
                                "title": "Context Name",
                                "description": "The name of the kubectl context to use.",
                                "type": "string",
                            },
                        },
                        "required": ["config", "context_name"],
                        "block_type_slug": "kubernetes-cluster-config",
                        "secret_fields": [],
                        "block_schema_references": {},
                    }
                },
            },
        },
        {
            "name": "test",
            "job_watch_timeout_seconds": 120,
            "pod_watch_timeout_seconds": 90,
            "env": {
                "TEST_ENV": "test",
            },
            "labels": {
                "TEST_LABEL": "test label",
            },
            "image_pull_policy": "Always",
            "command": "echo hello",
            "image": "test-image:latest",
        },
        KubernetesWorkerJobConfiguration(
            command="echo hello",
            env={
                "TEST_ENV": "test",
            },
            labels={
                "TEST_LABEL": "test label",
            },
            name="test",
            namespace="default",
            job_manifest={
                "apiVersion": "batch/v1",
                "kind": "Job",
                "spec": {
                    "template": {
                        "spec": {
                            "parallelism": 1,
                            "completions": 1,
                            "restartPolicy": "Never",
                            "containers": [
                                {
                                    "name": "prefect-job",
                                    "image": "test-image:latest",
                                    "imagePullPolicy": "Always",
                                    "args": "echo hello",
                                    "resources": {
                                        "limits": {
                                            "memory": "200Mi",
                                        },
                                        "requests": {
                                            "memory": "100Mi",
                                        },
                                    },
                                },
                            ],
                        }
                    }
                },
            },
            cluster_config=None,
            job_watch_timeout_seconds=120,
            pod_watch_timeout_seconds=90,
            stream_output=True,
        ),
        lambda flow_run, deployment, flow: KubernetesWorkerJobConfiguration(
            command="echo hello",
            env={
                **get_current_settings().to_environment_variables(exclude_unset=True),
                "PREFECT__FLOW_RUN_ID": str(flow_run.id),
                "TEST_ENV": "test",
            },
            labels={
                "prefect.io/flow-run-id": str(flow_run.id),
                "prefect.io/flow-run-name": flow_run.name,
                "prefect.io/version": prefect.__version__.split("+")[0],
                "prefect.io/deployment-id": str(deployment.id),
                "prefect.io/deployment-name": deployment.name,
                "prefect.io/flow-id": str(flow.id),
                "prefect.io/flow-name": flow.name,
                "TEST_LABEL": "test label",
            },
            name="test",
            namespace="default",
            job_manifest={
                "apiVersion": "batch/v1",
                "kind": "Job",
                "metadata": {
                    "namespace": "default",
                    "generateName": "test-",
                    "labels": {
                        "prefect.io/flow-run-id": str(flow_run.id),
                        "prefect.io/flow-run-name": flow_run.name,
                        "prefect.io/version": _slugify_label_value(
                            prefect.__version__.split("+")[0]
                        ),
                        "prefect.io/deployment-id": str(deployment.id),
                        "prefect.io/deployment-name": deployment.name,
                        "prefect.io/flow-id": str(flow.id),
                        "prefect.io/flow-name": flow.name,
                        "test_label": "test-label",
                    },
                },
                "spec": {
                    "template": {
                        "spec": {
                            "parallelism": 1,
                            "completions": 1,
                            "restartPolicy": "Never",
                            "containers": [
                                {
                                    "name": "prefect-job",
                                    "imagePullPolicy": "Always",
                                    "env": [
                                        *[
                                            {"name": k, "value": v}
                                            for k, v in get_current_settings()
                                            .to_environment_variables(
                                                exclude_unset=True
                                            )
                                            .items()
                                        ],
                                        {
                                            "name": "PREFECT__FLOW_RUN_ID",
                                            "value": str(flow_run.id),
                                        },
                                        {
                                            "name": "TEST_ENV",
                                            "value": "test",
                                        },
                                    ],
                                    "image": "test-image:latest",
                                    "args": ["echo", "hello"],
                                    "resources": {
                                        "limits": {
                                            "memory": "200Mi",
                                        },
                                        "requests": {
                                            "memory": "100Mi",
                                        },
                                    },
                                }
                            ],
                        }
                    }
                },
            },
            cluster_config=None,
            job_watch_timeout_seconds=120,
            pod_watch_timeout_seconds=90,
            stream_output=True,
        ),
    ),
]


class TestKubernetesWorkerJobConfiguration:
    @pytest.fixture
    def flow_run(self):
        return FlowRun(flow_id=uuid.uuid4(), name="my-flow-run-name")

    @pytest.fixture
    def deployment(self):
        return DeploymentResponse(name="my-deployment-name", flow_id=uuid.uuid4())

    @pytest.fixture
    def flow(self):
        return Flow(name="my-flow-name")

    @pytest.mark.parametrize(
        "template,values,expected_after_template,expected_after_preparation",
        from_template_and_values_cases,
        ids=[
            "default base template with no values",
            "default base template with custom env",
            "default base template with no values",
            "custom template with values",
        ],
    )
    async def test_job_configuration_preparation(
        self,
        template,
        values,
        expected_after_template,
        expected_after_preparation,
        flow_run,
        deployment,
        flow,
    ):
        """Tests that the job configuration is correctly templated and prepared."""
        result = await KubernetesWorkerJobConfiguration.from_template_and_values(
            base_job_template=template,
            values=values,
        )
        # comparing dictionaries produces cleaner diffs
        assert result.model_dump() == expected_after_template.model_dump()

        result.prepare_for_flow_run(flow_run=flow_run, deployment=deployment, flow=flow)

        assert (
            result.model_dump()
            == expected_after_preparation(flow_run, deployment, flow).model_dump()
        )

    async def test_validates_against_an_empty_job(self):
        """We should give a human-friendly error when the user provides an empty custom
        Job manifest"""

        template = KubernetesWorker.get_default_base_job_template()
        template["job_configuration"]["job_manifest"] = {}
        with pytest.raises(ValidationError) as excinfo:
            await KubernetesWorkerJobConfiguration.from_template_and_values(
                template, {}
            )

        assert len(errs := excinfo.value.errors()) == 1
        assert "Job is missing required attributes" in errs[0]["msg"]
        assert "/apiVersion" in errs[0]["msg"]
        assert "/kind" in errs[0]["msg"]
        assert "/spec" in errs[0]["msg"]

    async def test_validates_for_a_job_missing_deeper_attributes(self):
        """We should give a human-friendly error when the user provides an incomplete
        custom Job manifest"""
        template = KubernetesWorker.get_default_base_job_template()
        template["job_configuration"]["job_manifest"] = {
            "apiVersion": "batch/v1",
            "kind": "Job",
            "metadata": {},
            "spec": {"template": {"spec": {}}},
        }

        with pytest.raises(ValidationError) as excinfo:
            await KubernetesWorkerJobConfiguration.from_template_and_values(
                template, {}
            )

        assert len(errs := excinfo.value.errors()) == 1
        assert "Job is missing required attributes" in errs[0]["msg"]
        assert "/spec/template/spec/completions" in errs[0]["msg"]
        assert "/spec/template/spec/containers" in errs[0]["msg"]
        assert "/spec/template/spec/parallelism" in errs[0]["msg"]
        assert "/spec/template/spec/restartPolicy" in errs[0]["msg"]

    async def test_validates_for_a_job_with_incompatible_values(self):
        """We should give a human-friendly error when the user provides a custom Job
        manifest that is attempting to change required values."""
        template = KubernetesWorker.get_default_base_job_template()
        template["job_configuration"]["job_manifest"] = {
            "apiVersion": "v1",
            "kind": "JobbledyJunk",
            "metadata": {"labels": {}},
            "spec": {
                "template": {
                    "spec": {
                        "parallelism": 1,
                        "completions": 1,
                        "restartPolicy": "Never",
                        "containers": [
                            {
                                "name": "prefect-job",
                                "env": [],
                            }
                        ],
                    }
                }
            },
        }

        with pytest.raises(ValidationError) as excinfo:
            await KubernetesWorkerJobConfiguration.from_template_and_values(
                template, {}
            )

        assert len(errs := excinfo.value.errors()) == 1
        assert "Job has incompatible values" in errs[0]["msg"]
        assert "/apiVersion must have value 'batch/v1'" in errs[0]["msg"]
        assert "/kind must have value 'Job'" in errs[0]["msg"]

    async def test_user_supplied_base_job_with_labels(self, flow_run):
        """The user can supply a custom base job with labels and they will be
        included in the final manifest"""
        template = KubernetesWorker.get_default_base_job_template()
        template["job_configuration"]["job_manifest"] = {
            "apiVersion": "batch/v1",
            "kind": "Job",
            "metadata": {"labels": {"my-custom-label": "sweet"}},
            "spec": {
                "template": {
                    "spec": {
                        "parallelism": 1,
                        "completions": 1,
                        "restartPolicy": "Never",
                        "containers": [
                            {
                                "name": "prefect-job",
                                "env": [],
                            }
                        ],
                    }
                }
            },
        }

        configuration = await KubernetesWorkerJobConfiguration.from_template_and_values(
            template, {}
        )
        assert configuration.job_manifest["metadata"]["labels"] == {
            # the labels provided in the user's job base
            "my-custom-label": "sweet",
        }
        configuration.prepare_for_flow_run(flow_run)
        assert (
            configuration.job_manifest["metadata"]["labels"]["my-custom-label"]
            == "sweet"
        )

    async def test_user_can_supply_a_sidecar_container_and_volume(self, flow_run):
        """The user can supply a custom base job that includes more complex
        modifications, like a sidecar container and volumes"""
        template = KubernetesWorker.get_default_base_job_template()
        template["job_configuration"]["job_manifest"] = {
            "apiVersion": "batch/v1",
            "kind": "Job",
            "metadata": {"labels": {}},
            "spec": {
                "template": {
                    "spec": {
                        "parallelism": 1,
                        "completions": 1,
                        "restartPolicy": "Never",
                        "containers": [
                            {
                                "name": "prefect-job",
                                "env": [],
                            },
                            {
                                "name": "my-sidecar",
                                "image": "cool-peeps/cool-code:latest",
                                "volumeMounts": [
                                    {"name": "data-volume", "mountPath": "/data/"}
                                ],
                            },
                        ],
                        "volumes": [
                            {"name": "data-volume", "hostPath": "/all/the/data/"}
                        ],
                    }
                }
            },
        }

        configuration = await KubernetesWorkerJobConfiguration.from_template_and_values(
            template, {}
        )
        configuration.prepare_for_flow_run(flow_run)

        pod = configuration.job_manifest["spec"]["template"]["spec"]

        assert pod["volumes"] == [{"name": "data-volume", "hostPath": "/all/the/data/"}]

        # the prefect-job container is still populated
        assert pod["containers"][0]["name"] == "prefect-job"
        assert pod["containers"][0]["args"] == ["prefect", "flow-run", "execute"]

        assert pod["containers"][1] == {
            "name": "my-sidecar",
            "image": "cool-peeps/cool-code:latest",
            "volumeMounts": [{"name": "data-volume", "mountPath": "/data/"}],
        }


class TestKubernetesWorker:
    @pytest.fixture
    async def default_configuration(self):
        return await KubernetesWorkerJobConfiguration.from_template_and_values(
            KubernetesWorker.get_default_base_job_template(), {}
        )

    @pytest.fixture
    def flow_run(self):
        return FlowRun(flow_id=uuid.uuid4(), name="my-flow-run-name")

    async def test_creates_job_by_building_a_manifest(
        self,
        default_configuration: KubernetesWorkerJobConfiguration,
        flow_run,
        mock_batch_client,
        mock_core_client,
        mock_watch,
    ):
        default_configuration.prepare_for_flow_run(flow_run)
        expected_manifest = default_configuration.job_manifest
        mock_watch.return_value.stream = _mock_pods_stream_that_returns_completed_pod
        async with KubernetesWorker(work_pool_name="test") as k8s_worker:
            await k8s_worker.run(flow_run=flow_run, configuration=default_configuration)
            mock_core_client.return_value.list_namespaced_pod.assert_called_with(
                namespace=default_configuration.namespace,
                label_selector="job-name=mock-job",
            )

            mock_batch_client.return_value.create_namespaced_job.assert_called_with(
                "default",
                expected_manifest,
            )

    async def test_task_status_receives_job_pid(
        self,
        default_configuration: KubernetesWorkerJobConfiguration,
        flow_run,
        mock_batch_client,
        mock_core_client,
        mock_watch,
        monkeypatch,
    ):
        mock_watch.return_value.stream = _mock_pods_stream_that_returns_completed_pod
        async with KubernetesWorker(work_pool_name="test") as k8s_worker:
            fake_status = MagicMock(spec=anyio.abc.TaskStatus)
            await k8s_worker.run(
                flow_run=flow_run,
                configuration=default_configuration,
                task_status=fake_status,
            )
            expected_value = f"{MOCK_CLUSTER_UID}:mock-namespace:mock-job"
            fake_status.started.assert_called_once_with(expected_value)

    async def test_cluster_uid_uses_env_var_if_set(
        self,
        default_configuration: KubernetesWorkerJobConfiguration,
        flow_run,
        mock_batch_client,
        mock_core_client,
        mock_watch,
        monkeypatch,
    ):
        mock_watch.return_value.stream = _mock_pods_stream_that_returns_completed_pod
        async with KubernetesWorker(work_pool_name="test") as k8s_worker:
            monkeypatch.setenv("PREFECT_KUBERNETES_CLUSTER_UID", "test-uid")
            fake_status = MagicMock(spec=anyio.abc.TaskStatus)
            result = await k8s_worker.run(
                flow_run=flow_run,
                configuration=default_configuration,
                task_status=fake_status,
            )

            mock_core_client.read_namespace.assert_not_called()
            expected_value = "test-uid:mock-namespace:mock-job"
            assert result.identifier == expected_value
            fake_status.started.assert_called_once_with(expected_value)

    async def test_task_group_start_returns_job_pid(
        self,
        flow_run,
        default_configuration: KubernetesWorkerJobConfiguration,
        mock_batch_client,
        mock_core_client,
        mock_watch,
        monkeypatch,
    ):
        mock_watch.return_value.stream = _mock_pods_stream_that_returns_completed_pod
        expected_value = f"{MOCK_CLUSTER_UID}:mock-namespace:mock-job"
        async with anyio.create_task_group() as tg:
            async with KubernetesWorker(work_pool_name="test") as k8s_worker:
                result = await tg.start(k8s_worker.run, flow_run, default_configuration)
                assert result == expected_value

    async def test_missing_job_returns_bad_status_code(
        self,
        flow_run,
        default_configuration: KubernetesWorkerJobConfiguration,
        mock_batch_client,
        mock_core_client,
        mock_watch,
        caplog,
    ):
        mock_batch_client.return_value.read_namespaced_job.side_effect = ApiException(
            status=404, reason="Job not found"
        )
        mock_watch.return_value.stream = _mock_pods_stream_that_returns_completed_pod

        async with KubernetesWorker(work_pool_name="test") as k8s_worker:
            result = await k8s_worker.run(
                flow_run=flow_run, configuration=default_configuration
            )

            _, _, job_name = k8s_worker._parse_infrastructure_pid(result.identifier)

            assert result.status_code == -1
            assert f"Job {job_name!r} was removed" in caplog.text

    @pytest.mark.parametrize(
        "job_name,clean_name",
        [
            ("infra-run", "infra-run-"),
            ("infra-run-", "infra-run-"),
            ("_infra_run", "infra-run-"),
            ("...infra_run", "infra-run-"),
            ("._-infra_run", "infra-run-"),
            ("9infra-run", "9infra-run-"),
            ("-infra.run", "infra-run-"),
            ("infra*run", "infra-run-"),
            ("infra9.-foo_bar^x", "infra9-foo-bar-x-"),
        ],
    )
    async def test_job_name_creates_valid_name(
        self,
        default_configuration: KubernetesWorkerJobConfiguration,
        flow_run,
        mock_core_client,
        mock_watch,
        mock_batch_client,
        job_name,
        clean_name,
    ):
        default_configuration.name = job_name
        default_configuration.prepare_for_flow_run(flow_run)
        mock_watch.return_value.stream = _mock_pods_stream_that_returns_completed_pod
        async with KubernetesWorker(work_pool_name="test") as k8s_worker:
            await k8s_worker.run(flow_run=flow_run, configuration=default_configuration)
            mock_batch_client.return_value.create_namespaced_job.assert_called_once()
            call_name = mock_batch_client.return_value.create_namespaced_job.call_args[
                0
            ][1]["metadata"]["generateName"]
            assert call_name == clean_name

    async def test_uses_image_variable(
        self,
        flow_run,
        mock_core_client,
        mock_watch,
        mock_batch_client,
    ):
        mock_watch.return_value.stream = _mock_pods_stream_that_returns_completed_pod
        configuration = await KubernetesWorkerJobConfiguration.from_template_and_values(
            KubernetesWorker.get_default_base_job_template(), {"image": "foo"}
        )
        async with KubernetesWorker(work_pool_name="test") as k8s_worker:
            await k8s_worker.run(flow_run, configuration)
            mock_batch_client.return_value.create_namespaced_job.assert_called_once()
            image = mock_batch_client.return_value.create_namespaced_job.call_args[0][
                1
            ]["spec"]["template"]["spec"]["containers"][0]["image"]
            assert image == "foo"

    async def test_can_store_api_key_in_secret(
        self,
        flow_run,
        mock_core_client,
        mock_watch,
        mock_batch_client,
        enable_store_api_key_in_secret,
    ):
        mock_watch.return_value.stream = _mock_pods_stream_that_returns_completed_pod
        mock_core_client.return_value.read_namespaced_secret.side_effect = ApiException(
            status=404
        )

        configuration = await KubernetesWorkerJobConfiguration.from_template_and_values(
            KubernetesWorker.get_default_base_job_template(), {"image": "foo"}
        )
        with temporary_settings(updates={PREFECT_API_KEY: "fake"}):
            async with KubernetesWorker(work_pool_name="test") as k8s_worker:
                configuration.prepare_for_flow_run(flow_run=flow_run)
                await k8s_worker.run(flow_run, configuration)
                mock_batch_client.return_value.create_namespaced_job.assert_called_once()
                env = mock_batch_client.return_value.create_namespaced_job.call_args[0][
                    1
                ]["spec"]["template"]["spec"]["containers"][0]["env"]
                assert {
                    "name": "PREFECT_API_KEY",
                    "valueFrom": {
                        "secretKeyRef": {
                            "name": f"prefect-{_slugify_name(k8s_worker.name)}-api-key",
                            "key": "value",
                        }
                    },
                } in env
                mock_core_client.return_value.create_namespaced_secret.assert_called_with(
                    namespace=configuration.namespace,
                    body=V1Secret(
                        api_version="v1",
                        kind="Secret",
                        metadata=V1ObjectMeta(
                            name=f"prefect-{_slugify_name(k8s_worker.name)}-api-key",
                            namespace=configuration.namespace,
                        ),
                        data={
                            "value": base64.b64encode("fake".encode("utf-8")).decode(
                                "utf-8"
                            )
                        },
                    ),
                )

        # Make sure secret gets deleted
        assert mock_core_client.return_value.delete_namespaced_secret(
            name=f"prefect-{_slugify_name(k8s_worker.name)}-api-key",
            namespace=configuration.namespace,
        )

    async def test_store_api_key_in_existing_secret(
        self,
        flow_run,
        mock_core_client,
        mock_watch,
        mock_batch_client,
        enable_store_api_key_in_secret,
    ):
        mock_watch.return_value.stream = _mock_pods_stream_that_returns_running_pod

        configuration = await KubernetesWorkerJobConfiguration.from_template_and_values(
            KubernetesWorker.get_default_base_job_template(), {"image": "foo"}
        )
        with temporary_settings(updates={PREFECT_API_KEY: "fake"}):
            async with KubernetesWorker(work_pool_name="test") as k8s_worker:
                mock_core_client.return_value.read_namespaced_secret.return_value = (
                    V1Secret(
                        api_version="v1",
                        kind="Secret",
                        metadata=V1ObjectMeta(
                            name=f"prefect-{_slugify_name(k8s_worker.name)}-api-key",
                            namespace=configuration.namespace,
                        ),
                        data={
                            "value": base64.b64encode("fake".encode("utf-8")).decode(
                                "utf-8"
                            )
                        },
                    )
                )

                configuration.prepare_for_flow_run(flow_run=flow_run)
                await k8s_worker.run(flow_run, configuration)
                mock_batch_client.return_value.create_namespaced_job.assert_called_once()
                env = mock_batch_client.return_value.create_namespaced_job.call_args[0][
                    1
                ]["spec"]["template"]["spec"]["containers"][0]["env"]
                assert {
                    "name": "PREFECT_API_KEY",
                    "valueFrom": {
                        "secretKeyRef": {
                            "name": f"prefect-{_slugify_name(k8s_worker.name)}-api-key",
                            "key": "value",
                        }
                    },
                } in env
                mock_core_client.return_value.replace_namespaced_secret.assert_called_with(
                    name=f"prefect-{_slugify_name(k8s_worker.name)}-api-key",
                    namespace=configuration.namespace,
                    body=V1Secret(
                        api_version="v1",
                        kind="Secret",
                        metadata=V1ObjectMeta(
                            name=f"prefect-{_slugify_name(k8s_worker.name)}-api-key",
                            namespace=configuration.namespace,
                        ),
                        data={
                            "value": base64.b64encode("fake".encode("utf-8")).decode(
                                "utf-8"
                            )
                        },
                    ),
                )

    async def test_create_job_failure(
        self,
        flow_run,
        mock_core_client,
        mock_watch,
        mock_batch_client,
    ):
        response = MagicMock()
        response.data = json.dumps(
            {
                "kind": "Status",
                "apiVersion": "v1",
                "metadata": {},
                "status": "Failure",
                "message": 'jobs.batch is forbidden: User "system:serviceaccount:helm-test:prefect-worker-dev" cannot create resource "jobs" in API group "batch" in the namespace "prefect"',
                "reason": "Forbidden",
                "details": {"group": "batch", "kind": "jobs"},
                "code": 403,
            }
        )
        response.status = 403
        response.reason = "Forbidden"

        mock_batch_client.return_value.create_namespaced_job.side_effect = ApiException(
            http_resp=response
        )

        configuration = await KubernetesWorkerJobConfiguration.from_template_and_values(
            KubernetesWorker.get_default_base_job_template(), {"image": "foo"}
        )
        async with KubernetesWorker(work_pool_name="test") as k8s_worker:
            with pytest.raises(
                InfrastructureError,
                match=re.escape(
                    "Unable to create Kubernetes job: Forbidden: jobs.batch is forbidden: User "
                    '"system:serviceaccount:helm-test:prefect-worker-dev" cannot '
                    'create resource "jobs" in API group "batch" in the namespace '
                    '"prefect"'
                ),
            ):
                await k8s_worker.run(flow_run, configuration)

    async def test_create_job_retries(
        self,
        flow_run,
        mock_core_client,
        mock_watch,
        mock_batch_client,
    ):
        MAX_ATTEMPTS = 3
        response = MagicMock()
        response.data = json.dumps(
            {
                "kind": "Status",
                "apiVersion": "v1",
                "metadata": {},
                "status": "Failure",
                "message": 'jobs.batch is forbidden: User "system:serviceaccount:helm-test:prefect-worker-dev" cannot create resource "jobs" in API group "batch" in the namespace "prefect"',
                "reason": "Forbidden",
                "details": {"group": "batch", "kind": "jobs"},
                "code": 403,
            }
        )
        response.status = 403
        response.reason = "Forbidden"

        mock_batch_client.return_value.create_namespaced_job.side_effect = ApiException(
            http_resp=response
        )

        configuration = await KubernetesWorkerJobConfiguration.from_template_and_values(
            KubernetesWorker.get_default_base_job_template(), {"image": "foo"}
        )
        async with KubernetesWorker(work_pool_name="test") as k8s_worker:
            with pytest.raises(
                InfrastructureError,
                match=re.escape(
                    "Unable to create Kubernetes job: Forbidden: jobs.batch is forbidden: User "
                    '"system:serviceaccount:helm-test:prefect-worker-dev" cannot '
                    'create resource "jobs" in API group "batch" in the namespace '
                    '"prefect"'
                ),
            ):
                await k8s_worker.run(flow_run, configuration)

        assert (
            mock_batch_client.return_value.create_namespaced_job.call_count
            == MAX_ATTEMPTS
        )

    async def test_create_job_failure_no_reason(
        self,
        flow_run,
        mock_core_client,
        mock_watch,
        mock_batch_client,
    ):
        response = MagicMock()
        response.data = json.dumps(
            {
                "kind": "Status",
                "apiVersion": "v1",
                "metadata": {},
                "status": "Failure",
                "message": 'jobs.batch is forbidden: User "system:serviceaccount:helm-test:prefect-worker-dev" cannot create resource "jobs" in API group "batch" in the namespace "prefect"',
                "reason": "Forbidden",
                "details": {"group": "batch", "kind": "jobs"},
                "code": 403,
            }
        )
        response.status = 403
        response.reason = None

        mock_batch_client.return_value.create_namespaced_job.side_effect = ApiException(
            http_resp=response
        )

        configuration = await KubernetesWorkerJobConfiguration.from_template_and_values(
            KubernetesWorker.get_default_base_job_template(), {"image": "foo"}
        )
        async with KubernetesWorker(work_pool_name="test") as k8s_worker:
            with pytest.raises(
                InfrastructureError,
                match=re.escape(
                    "Unable to create Kubernetes job: jobs.batch is forbidden: User "
                    '"system:serviceaccount:helm-test:prefect-worker-dev" cannot '
                    'create resource "jobs" in API group "batch" in the namespace '
                    '"prefect"'
                ),
            ):
                await k8s_worker.run(flow_run, configuration)

    async def test_create_job_failure_no_message(
        self,
        flow_run,
        mock_core_client,
        mock_watch,
        mock_batch_client,
    ):
        response = MagicMock()
        response.data = json.dumps(
            {
                "kind": "Status",
                "apiVersion": "v1",
                "metadata": {},
                "status": "Failure",
                "reason": "Forbidden",
                "details": {"group": "batch", "kind": "jobs"},
                "code": 403,
            }
        )
        response.status = 403
        response.reason = "Test"

        mock_batch_client.return_value.create_namespaced_job.side_effect = ApiException(
            http_resp=response
        )

        configuration = await KubernetesWorkerJobConfiguration.from_template_and_values(
            KubernetesWorker.get_default_base_job_template(), {"image": "foo"}
        )
        async with KubernetesWorker(work_pool_name="test") as k8s_worker:
            with pytest.raises(
                InfrastructureError,
                match=re.escape("Unable to create Kubernetes job: Test"),
            ):
                await k8s_worker.run(flow_run, configuration)

    async def test_create_job_failure_no_response_body(
        self,
        flow_run,
        mock_core_client,
        mock_watch,
        mock_batch_client,
    ):
        response = MagicMock()
        response.data = None
        response.status = 403
        response.reason = "Test"

        mock_batch_client.return_value.create_namespaced_job.side_effect = ApiException(
            http_resp=response
        )

        configuration = await KubernetesWorkerJobConfiguration.from_template_and_values(
            KubernetesWorker.get_default_base_job_template(), {"image": "foo"}
        )
        async with KubernetesWorker(work_pool_name="test") as k8s_worker:
            with pytest.raises(
                InfrastructureError,
                match=re.escape("Unable to create Kubernetes job: Test"),
            ):
                await k8s_worker.run(flow_run, configuration)

    async def test_allows_image_setting_from_manifest(
        self,
        default_configuration: KubernetesWorkerJobConfiguration,
        flow_run,
        mock_core_client,
        mock_watch,
        mock_batch_client,
    ):
        mock_watch.return_value.stream = _mock_pods_stream_that_returns_running_pod

        default_configuration.job_manifest["spec"]["template"]["spec"]["containers"][0][
            "image"
        ] = "test"
        default_configuration.prepare_for_flow_run(flow_run)

        async with KubernetesWorker(work_pool_name="test") as k8s_worker:
            await k8s_worker.run(flow_run, default_configuration)
            mock_batch_client.return_value.create_namespaced_job.assert_called_once()
            image = mock_batch_client.return_value.create_namespaced_job.call_args[0][
                1
            ]["spec"]["template"]["spec"]["containers"][0]["image"]
            assert image == "test"

    async def test_uses_labels_setting(
        self,
        flow_run,
        mock_core_client,
        mock_watch,
        mock_batch_client,
    ):
        mock_watch.return_value.stream = _mock_pods_stream_that_returns_running_pod
        configuration = await KubernetesWorkerJobConfiguration.from_template_and_values(
            KubernetesWorker.get_default_base_job_template(),
            {"labels": {"foo": "foo", "bar": "bar"}},
        )

        async with KubernetesWorker(work_pool_name="test") as k8s_worker:
            await k8s_worker.run(flow_run, configuration)
            mock_batch_client.return_value.create_namespaced_job.assert_called_once()
            labels = mock_batch_client.return_value.create_namespaced_job.call_args[0][
                1
            ]["metadata"]["labels"]
            assert labels["foo"] == "foo"
            assert labels["bar"] == "bar"

    async def test_sets_environment_variables(
        self,
        flow_run,
        mock_core_client,
        mock_watch,
        mock_batch_client,
    ):
        mock_watch.return_value.stream = _mock_pods_stream_that_returns_running_pod
        configuration = await KubernetesWorkerJobConfiguration.from_template_and_values(
            KubernetesWorker.get_default_base_job_template(),
            {"env": {"foo": "FOO", "bar": "BAR"}},
        )
        configuration.prepare_for_flow_run(flow_run)

        async with KubernetesWorker(work_pool_name="test") as k8s_worker:
            await k8s_worker.run(flow_run, configuration)
            mock_batch_client.return_value.create_namespaced_job.assert_called_once()

            manifest = mock_batch_client.return_value.create_namespaced_job.call_args[
                0
            ][1]
            pod = manifest["spec"]["template"]["spec"]
            env = pod["containers"][0]["env"]
            assert env == [
                {"name": key, "value": value}
                for key, value in {
                    **configuration._base_environment(),
                    **configuration._base_flow_run_environment(flow_run),
                    "foo": "FOO",
                    "bar": "BAR",
                }.items()
            ]

    async def test_allows_unsetting_environment_variables(
        self,
        flow_run,
        mock_core_client,
        mock_watch,
        mock_batch_client,
    ):
        mock_watch.return_value.stream = _mock_pods_stream_that_returns_running_pod
        configuration = await KubernetesWorkerJobConfiguration.from_template_and_values(
            KubernetesWorker.get_default_base_job_template(),
            {"env": {"PREFECT_TEST_MODE": None}},
        )
        configuration.prepare_for_flow_run(flow_run)
        async with KubernetesWorker(work_pool_name="test") as k8s_worker:
            await k8s_worker.run(flow_run, configuration)
            mock_batch_client.return_value.create_namespaced_job.assert_called_once()

            manifest = mock_batch_client.return_value.create_namespaced_job.call_args[
                0
            ][1]
            pod = manifest["spec"]["template"]["spec"]
            env = pod["containers"][0]["env"]
            env_names = {variable["name"] for variable in env}
            assert "PREFECT_TEST_MODE" not in env_names

    @pytest.mark.parametrize(
        "given,expected",
        [
            ("a-valid-dns-subdomain1/and-a-name", "a-valid-dns-subdomain1/and-a-name"),
            (
                "a-prefix-with-invalid$@*^$@-characters/and-a-name",
                "a-prefix-with-invalid-characters/and-a-name",
            ),
            (
                "a-name-with-invalid$@*^$@-characters",
                "a-name-with-invalid-characters",
            ),
            ("/a-name-that-starts-with-slash", "a-name-that-starts-with-slash"),
            ("a-prefix/and-a-name/-with-a-slash", "a-prefix/and-a-name-with-a-slash"),
            (
                "_a-name-that-starts-with-underscore",
                "a-name-that-starts-with-underscore",
            ),
            ("-a-name-that-starts-with-dash", "a-name-that-starts-with-dash"),
            (".a-name-that-starts-with-period", "a-name-that-starts-with-period"),
            ("a-name-that-ends-with-underscore_", "a-name-that-ends-with-underscore"),
            ("a-name-that-ends-with-dash-", "a-name-that-ends-with-dash"),
            ("a-name-that-ends-with-period.", "a-name-that-ends-with-period"),
            (
                "._.-a-name-with-trailing-leading-chars-__-.",
                "a-name-with-trailing-leading-chars",
            ),
            ("a-prefix/and-a-name/-with-a-slash", "a-prefix/and-a-name-with-a-slash"),
            # Truncation of the prefix
            ("a" * 300 + "/and-a-name", "a" * 253 + "/and-a-name"),
            # Truncation of the name
            ("a" * 300, "a" * 63),
            # Truncation of the prefix and name together
            ("a" * 300 + "/" + "b" * 100, "a" * 253 + "/" + "b" * 63),
            # All invalid passes through
            ("$@*^$@", "$@*^$@"),
            # All invalid passes through for prefix
            ("$@*^$@/name", "$@*^$@/name"),
        ],
    )
    async def test_sanitizes_user_label_keys(
        self,
        flow_run,
        mock_core_client,
        mock_watch,
        mock_batch_client,
        given,
        expected,
    ):
        mock_watch.return_value.stream = _mock_pods_stream_that_returns_running_pod
        configuration = await KubernetesWorkerJobConfiguration.from_template_and_values(
            KubernetesWorker.get_default_base_job_template(),
            {"labels": {given: "foo"}},
        )
        configuration.prepare_for_flow_run(flow_run)

        async with KubernetesWorker(work_pool_name="test") as k8s_worker:
            await k8s_worker.run(flow_run, configuration)
            mock_batch_client.return_value.create_namespaced_job.assert_called_once()
            labels = mock_batch_client.return_value.create_namespaced_job.call_args[0][
                1
            ]["metadata"]["labels"]
            assert labels[expected] == "foo"

    @pytest.mark.parametrize(
        "given,expected",
        [
            ("valid-label-text", "valid-label-text"),
            (
                "text-with-invalid$@*^$@-characters",
                "text-with-invalid-characters",
            ),
            ("_value-that-starts-with-underscore", "value-that-starts-with-underscore"),
            ("-value-that-starts-with-dash", "value-that-starts-with-dash"),
            (".value-that-starts-with-period", "value-that-starts-with-period"),
            ("value-that-ends-with-underscore_", "value-that-ends-with-underscore"),
            ("value-that-ends-with-dash-", "value-that-ends-with-dash"),
            ("value-that-ends-with-period.", "value-that-ends-with-period"),
            (
                "._.-value-with-trailing-leading-chars-__-.",
                "value-with-trailing-leading-chars",
            ),
            # Truncation
            ("a" * 100, "a" * 63),
            # All invalid passes through
            ("$@*^$@", "$@*^$@"),
        ],
    )
    async def test_sanitizes_user_label_values(
        self,
        flow_run,
        mock_core_client,
        mock_watch,
        mock_batch_client,
        given,
        expected,
    ):
        mock_watch.return_value.stream = _mock_pods_stream_that_returns_running_pod

        configuration = await KubernetesWorkerJobConfiguration.from_template_and_values(
            KubernetesWorker.get_default_base_job_template(),
            {"labels": {"foo": given}},
        )
        configuration.prepare_for_flow_run(flow_run)

        async with KubernetesWorker(work_pool_name="test") as k8s_worker:
            await k8s_worker.run(flow_run, configuration)
            mock_batch_client.return_value.create_namespaced_job.assert_called_once()
            labels = mock_batch_client.return_value.create_namespaced_job.call_args[0][
                1
            ]["metadata"]["labels"]
            assert labels["foo"] == expected

    async def test_uses_namespace_setting(
        self,
        flow_run,
        mock_core_client,
        mock_watch,
        mock_batch_client,
    ):
        mock_watch.return_value.stream = _mock_pods_stream_that_returns_running_pod
        configuration = await KubernetesWorkerJobConfiguration.from_template_and_values(
            KubernetesWorker.get_default_base_job_template(),
            {"namespace": "foo"},
        )

        async with KubernetesWorker(work_pool_name="test") as k8s_worker:
            await k8s_worker.run(flow_run, configuration)
            mock_batch_client.return_value.create_namespaced_job.assert_called_once()
            namespace = mock_batch_client.return_value.create_namespaced_job.call_args[
                0
            ][1]["metadata"]["namespace"]
            assert namespace == "foo"

    async def test_allows_namespace_setting_from_manifest(
        self,
        flow_run,
        default_configuration,
        mock_core_client,
        mock_watch,
        mock_batch_client,
    ):
        mock_watch.return_value.stream = _mock_pods_stream_that_returns_running_pod

        default_configuration.job_manifest["metadata"]["namespace"] = "test"
        default_configuration.prepare_for_flow_run(flow_run)

        async with KubernetesWorker(work_pool_name="test") as k8s_worker:
            await k8s_worker.run(flow_run, default_configuration)
            mock_batch_client.return_value.create_namespaced_job.assert_called_once()
            namespace = mock_batch_client.return_value.create_namespaced_job.call_args[
                0
            ][1]["metadata"]["namespace"]
            assert namespace == "test"

    async def test_uses_service_account_name_setting(
        self,
        flow_run,
        mock_core_client,
        mock_watch,
        mock_batch_client,
    ):
        mock_watch.return_value.stream = _mock_pods_stream_that_returns_running_pod
        configuration = await KubernetesWorkerJobConfiguration.from_template_and_values(
            KubernetesWorker.get_default_base_job_template(),
            {"service_account_name": "foo"},
        )

        async with KubernetesWorker(work_pool_name="test") as k8s_worker:
            await k8s_worker.run(flow_run, configuration)
            mock_batch_client.return_value.create_namespaced_job.assert_called_once()
            service_account_name = (
                mock_batch_client.return_value.create_namespaced_job.call_args[0][1][
                    "spec"
                ]["template"]["spec"]["serviceAccountName"]
            )
            assert service_account_name == "foo"

    async def test_uses_finished_job_ttl_setting(
        self,
        flow_run,
        mock_core_client,
        mock_watch,
        mock_batch_client,
    ):
        mock_watch.return_value.stream = _mock_pods_stream_that_returns_running_pod
        configuration = await KubernetesWorkerJobConfiguration.from_template_and_values(
            KubernetesWorker.get_default_base_job_template(),
            {"finished_job_ttl": 123},
        )

        async with KubernetesWorker(work_pool_name="test") as k8s_worker:
            await k8s_worker.run(flow_run, configuration)
            mock_batch_client.return_value.create_namespaced_job.assert_called_once()
            finished_job_ttl = (
                mock_batch_client.return_value.create_namespaced_job.call_args[0][1][
                    "spec"
                ]["ttlSecondsAfterFinished"]
            )
            assert finished_job_ttl == 123

    async def test_uses_specified_image_pull_policy(
        self,
        flow_run,
        mock_core_client,
        mock_watch,
        mock_batch_client,
    ):
        mock_watch.return_value.stream = _mock_pods_stream_that_returns_running_pod
        configuration = await KubernetesWorkerJobConfiguration.from_template_and_values(
            KubernetesWorker.get_default_base_job_template(),
            {"image_pull_policy": "IfNotPresent"},
        )
        async with KubernetesWorker(work_pool_name="test") as k8s_worker:
            await k8s_worker.run(flow_run, configuration)
            mock_batch_client.return_value.create_namespaced_job.assert_called_once()
            call_image_pull_policy = (
                mock_batch_client.return_value.create_namespaced_job.call_args[0][1][
                    "spec"
                ]["template"]["spec"]["containers"][0].get("imagePullPolicy")
            )
            assert call_image_pull_policy == "IfNotPresent"

    async def test_defaults_to_incluster_config(
        self,
        flow_run,
        default_configuration,
        mock_core_client_lean,
        mock_watch,
        mock_cluster_config,
        mock_batch_client,
        monkeypatch,
    ):
        mock_watch.return_value.stream = _mock_pods_stream_that_returns_running_pod

        async with KubernetesWorker(work_pool_name="test") as k8s_worker:
            await k8s_worker.run(flow_run, default_configuration)

            mock_cluster_config.load_incluster_config.assert_called_once()
            assert not mock_cluster_config.load_kube_config.called

    async def test_uses_cluster_config_if_not_in_cluster(
        self,
        flow_run,
        default_configuration,
        mock_watch,
        mock_cluster_config,
        mock_batch_client,
        mock_core_client_lean,
        monkeypatch,
    ):
        mock_watch.return_value.stream = _mock_pods_stream_that_returns_running_pod

        mock_cluster_config.load_incluster_config.side_effect = ConfigException()
        async with KubernetesWorker(work_pool_name="test") as k8s_worker:
            await k8s_worker.run(flow_run, default_configuration)
            mock_cluster_config.new_client_from_config.assert_called_once()

    class TestPodWatch:
        @pytest.mark.parametrize("job_timeout", [24, 100])
        async def test_allows_configurable_timeouts_for_pod_and_job_watches(
            self,
            mock_core_client,
            mock_watch,
            mock_batch_client,
            job_timeout,
            default_configuration: KubernetesWorkerJobConfiguration,
            flow_run,
        ):
            mock_watch.return_value.stream = mock.Mock(side_effect=mock_stream)

            # The job should not be completed to start
            mock_batch_client.return_value.read_namespaced_job.return_value.status.completion_time = None

            k8s_job_args = dict(
                command=["echo", "hello"],
                pod_watch_timeout_seconds=42,
            )
            expected_job_call_kwargs = dict(
                func=mock_batch_client.return_value.list_namespaced_job,
                namespace=mock.ANY,
                field_selector=mock.ANY,
            )

            if job_timeout is not None:
                k8s_job_args["job_watch_timeout_seconds"] = job_timeout
                expected_job_call_kwargs["timeout_seconds"] = pytest.approx(
                    job_timeout, abs=1
                )

            default_configuration.job_watch_timeout_seconds = job_timeout
            default_configuration.pod_watch_timeout_seconds = 42

            async with KubernetesWorker(work_pool_name="test") as k8s_worker:
                await k8s_worker.run(flow_run, default_configuration)

            mock_watch.return_value.stream.assert_has_calls(
                [
                    mock.call(
                        func=mock_core_client.return_value.list_namespaced_pod,
                        namespace=mock.ANY,
                        label_selector=mock.ANY,
                        timeout_seconds=42,
                    ),
                    mock.call(**expected_job_call_kwargs),
                ]
            )

        @pytest.mark.parametrize("job_timeout", [None])
        async def test_excludes_timeout_from_job_watches_when_null(
            self,
            flow_run,
            default_configuration,
            mock_core_client,
            mock_watch,
            mock_batch_client,
            job_timeout,
        ):
            mock_watch.return_value.stream = mock.Mock(
                side_effect=_mock_pods_stream_that_returns_running_pod
            )
            # The job should not be completed to start
            mock_batch_client.return_value.read_namespaced_job.return_value.status.completion_time = None

            default_configuration.job_watch_timeout_seconds = job_timeout

            async with KubernetesWorker(work_pool_name="test") as k8s_worker:
                await k8s_worker.run(flow_run, default_configuration)

            mock_watch.return_value.stream.assert_has_calls(
                [
                    mock.call(
                        func=mock_core_client.return_value.list_namespaced_pod,
                        namespace=mock.ANY,
                        label_selector=mock.ANY,
                        timeout_seconds=mock.ANY,
                    ),
                    mock.call(
                        func=mock_batch_client.return_value.list_namespaced_job,
                        namespace=mock.ANY,
                        field_selector=mock.ANY,
                        # Note: timeout_seconds is excluded here
                    ),
                ]
            )

        async def test_watches_the_right_namespace(
            self,
            flow_run,
            default_configuration,
            mock_core_client,
            mock_watch,
            mock_batch_client,
        ):
            mock_watch.return_value.stream = mock.Mock(
                side_effect=_mock_pods_stream_that_returns_running_pod
            )
            # The job should not be completed to start
            mock_batch_client.return_value.read_namespaced_job.return_value.status.completion_time = None
            default_configuration.namespace = "my-awesome-flows"
            default_configuration.prepare_for_flow_run(flow_run)

            async with KubernetesWorker(work_pool_name="test") as k8s_worker:
                await k8s_worker.run(flow_run, default_configuration)

            mock_watch.return_value.stream.assert_has_calls(
                [
                    mock.call(
                        func=mock_core_client.return_value.list_namespaced_pod,
                        namespace="my-awesome-flows",
                        label_selector=mock.ANY,
                        timeout_seconds=60,
                    ),
                    mock.call(
                        func=mock_batch_client.return_value.list_namespaced_job,
                        namespace="my-awesome-flows",
                        field_selector=mock.ANY,
                    ),
                ]
            )

        async def test_streaming_pod_logs_timeout_warns(
            self,
            flow_run,
            default_configuration: KubernetesWorkerJobConfiguration,
            mock_core_client,
            mock_watch,
            mock_batch_client,
            caplog,
        ):
            mock_watch.return_value.stream = _mock_pods_stream_that_returns_running_pod
            # The job should not be completed to start
            mock_batch_client.return_value.read_namespaced_job.return_value.status.completion_time = None

            async def mock_log_stream(*args, **kwargs):
                yield RuntimeError("something went wrong")

            mock_core_client.return_value.read_namespaced_pod_log.return_value.content = mock_log_stream
            async with KubernetesWorker(work_pool_name="test") as k8s_worker:
                with caplog.at_level("WARNING"):
                    result = await k8s_worker.run(flow_run, default_configuration)

<<<<<<< HEAD
            assert result.status_code == 1
            assert "Error occurred while streaming logs - " in caplog.text

        async def test_watch_timeout(
            self,
            mock_core_client,
            mock_watch,
            mock_batch_client,
            flow_run,
            default_configuration,
        ):
            # The job should not be completed to start
            mock_batch_client.return_value.read_namespaced_job.return_value.status.completion_time = None

            async def mock_stream(*args, **kwargs):
                if kwargs["func"] == mock_core_client.return_value.list_namespaced_pod:
                    job_pod = MagicMock(spec=kubernetes_asyncio.client.V1Pod)
                    job_pod.status.phase = "Running"
                    yield {"object": job_pod, "type": "ADDED"}

                if kwargs["func"] == mock_batch_client.return_value.list_namespaced_job:
                    job = MagicMock(spec=kubernetes_asyncio.client.V1Job)
                    job.status.completion_time = None
                    yield {"object": job, "type": "ADDED"}
                    sleep(0.5)
                    yield {"object": job, "type": "ADDED"}

            default_configuration.pod_watch_timeout_seconds = 42
            default_configuration.job_watch_timeout_seconds = 0
            mock_watch.return_value.stream = mock.Mock(side_effect=mock_stream)

            async with KubernetesWorker(work_pool_name="test") as k8s_worker:
                result = await k8s_worker.run(flow_run, default_configuration)
                assert result.status_code == -1

        async def test_watch_deadline_is_computed_before_log_streams(
            self,
            flow_run,
            default_configuration,
            mock_core_client,
            mock_watch,
            mock_batch_client,
            mock_anyio_sleep_monotonic,
        ):
            # The job should not be completed to start
            mock_batch_client.return_value.read_namespaced_job.return_value.status.completion_time = None

            async def mock_stream(*args, **kwargs):
                if kwargs["func"] == mock_core_client.return_value.list_namespaced_pod:
                    job_pod = MagicMock(spec=kubernetes_asyncio.client.V1Pod)
                    job_pod.status.phase = "Running"
                    yield {"object": job_pod, "type": "MODIFIED"}

                if kwargs["func"] == mock_batch_client.return_value.list_namespaced_job:
                    job = MagicMock(spec=kubernetes_asyncio.client.V1Job)

                    # Yield the completed job
                    job.status.completion_time = True
                    job.status.failed = 0
                    job.spec.backoff_limit = 6
                    yield {"object": job, "type": "ADDED"}

            async def mock_log_stream(*args, **kwargs):
                await anyio.sleep(50)
                yield MagicMock()

            mock_core_client.return_value.read_namespaced_pod_log.return_value.stream = mock_log_stream
            mock_watch.return_value.stream = mock.Mock(side_effect=mock_stream)

            default_configuration.job_watch_timeout_seconds = 100
            async with KubernetesWorker(work_pool_name="test") as k8s_worker:
                result = await k8s_worker.run(flow_run, default_configuration)

            assert result.status_code == 1

            mock_watch.return_value.stream.assert_has_calls(
                [
                    mock.call(
                        func=mock_core_client.return_value.list_namespaced_pod,
                        namespace=mock.ANY,
                        label_selector=mock.ANY,
                        timeout_seconds=mock.ANY,
                    ),
                    # Starts with the full timeout minus the amount we slept streaming logs
                    mock.call(
                        func=mock_batch_client.return_value.list_namespaced_job,
                        field_selector=mock.ANY,
                        namespace=mock.ANY,
                        timeout_seconds=pytest.approx(50, 1),
                    ),
                ]
            )

        async def test_timeout_is_checked_during_log_streams(
            self,
            flow_run,
            default_configuration,
            mock_core_client,
            mock_watch,
            mock_batch_client,
            capsys,
        ):
            # The job should not be completed to start
            mock_batch_client.return_value.read_namespaced_job.return_value.status.completion_time = None

            async def mock_stream(*args, **kwargs):
                if kwargs["func"] == mock_core_client.return_value.list_namespaced_pod:
                    job_pod = MagicMock(spec=kubernetes_asyncio.client.V1Pod)
                    job_pod.status.phase = "Running"
                    yield {"object": job_pod, "type": "ADDED"}

                if kwargs["func"] == mock_batch_client.return_value.list_namespaced_job:
                    job = MagicMock(spec=kubernetes_asyncio.client.V1Job)

                    # Yield the job then return exiting the stream
                    # After restarting the watch a few times, we'll report completion
                    job.status.completion_time = (
                        None if mock_watch.return_value.stream.call_count < 3 else True
                    )
                    yield {"object": job}

            async def mock_log_stream(*args, **kwargs):
                for i in range(10):
                    sleep(0.25)
                    yield f"test {i}".encode()

            mock_core_client.return_value.read_namespaced_pod_log.return_value.content = mock_log_stream()

            mock_watch.return_value.stream = mock.Mock(side_effect=mock_stream)

            default_configuration.job_watch_timeout_seconds = 1

            async with KubernetesWorker(work_pool_name="test") as k8s_worker:
                result = await k8s_worker.run(flow_run, default_configuration)

            # The job should timeout
            assert result.status_code == -1

            mock_watch.return_value.stream.assert_has_calls(
                [
                    mock.call(
                        func=mock_core_client.return_value.list_namespaced_pod,
                        namespace=mock.ANY,
                        label_selector=mock.ANY,
                        timeout_seconds=mock.ANY,
                    ),
                    # No watch call is made because the deadline is exceeded beforehand
                ]
            )

            # Check for logs
            stdout, _ = capsys.readouterr()

            # Before the deadline, logs should be displayed
            for i in range(4):
                assert f"test {i}" in stdout
            for i in range(4, 10):
                assert f"test {i}" not in stdout

        async def test_timeout_during_log_stream_does_not_fail_completed_job(
            self,
            mock_core_client,
            mock_watch,
            mock_batch_client,
            capsys,
            flow_run,
            default_configuration,
        ):
            # Pretend the job is completed immediately
            mock_batch_client.return_value.read_namespaced_job.return_value.status.completion_time = True
=======
    async def test_timeout_during_log_stream_does_not_fail_completed_job(
        self,
        mock_core_client,
        mock_watch,
        mock_batch_client,
        capsys,
        flow_run,
        default_configuration,
    ):
        # Pretend the job is completed immediately
        mock_batch_client.return_value.read_namespaced_job.return_value.status.completion_time = True
>>>>>>> bf2b43f1

            # TODO investigate why it needs type
            async def mock_stream(*args, **kwargs):
                if kwargs["func"] == mock_core_client.return_value.list_namespaced_pod:
                    job_pod = MagicMock(spec=kubernetes_asyncio.client.V1Pod)
                    job_pod.status.phase = "Running"
                    yield {"object": job_pod, "type": "ADDED"}

            async def mock_log_stream(*args, **kwargs):
                for i in range(10):
                    sleep(0.25)
                    yield f"test {i}".encode()

            mock_core_client.return_value.read_namespaced_pod_log.return_value.content = mock_log_stream()
            mock_watch.return_value.stream = mock.Mock(side_effect=mock_stream)

            default_configuration.job_watch_timeout_seconds = 1
            async with KubernetesWorker(work_pool_name="test") as k8s_worker:
                result = await k8s_worker.run(flow_run, default_configuration)

<<<<<<< HEAD
            # The job should not timeout
            assert result.status_code == 1
=======
    @pytest.mark.flaky  # Rarely, the sleep times we check for do not fit within the tolerances
    async def test_watch_timeout_is_restarted_until_job_is_complete(
        self,
        flow_run,
        default_configuration,
        mock_core_client,
        mock_watch,
        mock_batch_client,
    ):
        # The job should not be completed to start
        mock_batch_client.return_value.read_namespaced_job.return_value.status.completion_time = None
>>>>>>> bf2b43f1

            mock_watch.return_value.stream.assert_has_calls(
                [
                    mock.call(
                        func=mock_core_client.return_value.list_namespaced_pod,
                        namespace=mock.ANY,
                        label_selector=mock.ANY,
                        timeout_seconds=mock.ANY,
                    ),
                    # No watch call is made because the job is completed already
                ]
            )

            # Check for logs
            stdout, _ = capsys.readouterr()

            # Before the deadline, logs should be displayed
            for i in range(4):
                assert f"test {i}" in stdout
            for i in range(4, 10):
                assert f"test {i}" not in stdout

        @pytest.mark.flaky  # Rarely, the sleep times we check for do not fit within the tolerances
        async def test_watch_timeout_is_restarted_until_job_is_complete(
            self,
            flow_run,
            default_configuration,
            mock_core_client,
            mock_watch,
            mock_batch_client,
            # mock_anyio_sleep_monotonic,
        ):
            # The job should not be completed to start
            mock_batch_client.return_value.read_namespaced_job.return_value.status.completion_time = None

            # TODO investigate why it needs type
            async def mock_stream(*args, **kwargs):
                if kwargs["func"] == mock_core_client.return_value.list_namespaced_pod:
                    job_pod = MagicMock(spec=kubernetes_asyncio.client.V1Pod)
                    job_pod.status.phase = "Running"
                    yield {"object": job_pod, "type": "MODIFIED"}

                if kwargs["func"] == mock_batch_client.return_value.list_namespaced_job:
                    job = MagicMock(spec=kubernetes_asyncio.client.V1Job)

                    # Sleep a little
                    await anyio.sleep(1)

                    # Yield the job then return exiting the stream
                    job.status.completion_time = None
                    job.status.failed = 0
                    job.spec.backoff_limit = 6
                    yield {"object": job, "type": "ADDED"}

            # mock_watch.return_value.stream = mock_stream
            mock_watch.return_value.stream = mock.Mock(side_effect=mock_stream)
            default_configuration.job_watch_timeout_seconds = 4
            async with KubernetesWorker(work_pool_name="test") as k8s_worker:
                result = await k8s_worker.run(flow_run, default_configuration)

            assert result.status_code == -1

<<<<<<< HEAD
        async def test_watch_stops_after_backoff_limit_reached(
            self,
            flow_run,
            default_configuration,
            mock_core_client,
            mock_watch,
            mock_batch_client,
        ):
            # The job should not be completed to start
            mock_batch_client.return_value.read_namespaced_job.return_value.status.completion_time = None
            job_pod = MagicMock(spec=kubernetes_asyncio.client.V1Pod)
            job_pod.status.phase = "Running"
            mock_container_status = MagicMock(
                spec=kubernetes_asyncio.client.V1ContainerStatus
            )
            mock_container_status.state.terminated.exit_code = 137
            job_pod.status.container_statuses = [mock_container_status]
            mock_core_client.return_value.list_namespaced_pod.return_value.items = [
                job_pod
            ]

            # TODO investigate why it needs type
            async def mock_stream(*args, **kwargs):
                if kwargs["func"] == mock_core_client.return_value.list_namespaced_pod:
                    yield {"object": job_pod, "type": "ADDED"}
=======
    async def test_watch_stops_after_backoff_limit_reached(
        self,
        flow_run,
        default_configuration,
        mock_core_client,
        mock_watch,
        mock_batch_client,
    ):
        # The job should not be completed to start
        mock_batch_client.return_value.read_namespaced_job.return_value.status.completion_time = None
        job_pod = MagicMock(spec=kubernetes_asyncio.client.V1Pod)
        job_pod.status.phase = "Running"
        mock_container_status = MagicMock(
            spec=kubernetes_asyncio.client.V1ContainerStatus
        )
        mock_container_status.state.terminated.exit_code = 137
        job_pod.status.container_statuses = [mock_container_status]
        mock_core_client.return_value.list_namespaced_pod.return_value.items = [job_pod]
>>>>>>> bf2b43f1

                if kwargs["func"] == mock_batch_client.return_value.list_namespaced_job:
                    job = MagicMock(spec=kubernetes_asyncio.client.V1Job)

                    # Yield the job then return exiting the stream
                    job.status.completion_time = None
                    job.spec.backoff_limit = 6
                    for i in range(0, 8):
                        job.status.failed = i
                        yield {"object": job, "type": "ADDED"}

            mock_watch.return_value.stream = mock.Mock(side_effect=mock_stream)

            async with KubernetesWorker(work_pool_name="test") as k8s_worker:
                result = await k8s_worker.run(flow_run, default_configuration)

            assert result.status_code == 137

        async def test_watch_handles_no_pod(
            self,
            flow_run,
            default_configuration,
            mock_core_client,
            mock_watch,
            mock_batch_client,
        ):
            # The job should not be completed to start
            mock_batch_client.return_value.read_namespaced_job.return_value.status.completion_time = None
            mock_core_client.return_value.list_namespaced_pod.return_value.items = []

            # TODO investigate why it needs type
            async def mock_stream(*args, **kwargs):
                if kwargs["func"] == mock_core_client.return_value.list_namespaced_pod:
                    job_pod = MagicMock(spec=kubernetes_asyncio.client.V1Pod)
                    job_pod.status.phase = "Running"
                    yield {"object": job_pod, "type": "ADDED"}

                if kwargs["func"] == mock_batch_client.return_value.list_namespaced_job:
                    job = MagicMock(spec=kubernetes_asyncio.client.V1Job)

                    # Yield the job then return exiting the stream
                    job.status.completion_time = None
                    job.spec.backoff_limit = 6
                    for i in range(0, 8):
                        job.status.failed = i
                        yield {"object": job, "type": "ADDED"}

            mock_watch.return_value.stream = mock.Mock(side_effect=mock_stream)

            async with KubernetesWorker(work_pool_name="test") as k8s_worker:
                result = await k8s_worker.run(flow_run, default_configuration)

            assert result.status_code == -1

        async def test_watch_handles_pod_without_exit_code(
            self,
            flow_run,
            default_configuration,
            mock_core_client,
            mock_watch,
            mock_batch_client,
        ):
            """
            This test case mimics the behavior of a pod that has been forcefully terminated
            (i.e. AWS spot instance termination or another node failure).
            """
            mock_batch_client.return_value.read_namespaced_job.return_value.status.completion_time = None
            job_pod = MagicMock(spec=kubernetes_asyncio.client.V1Pod)
            job_pod.status.phase = "Running"
            mock_container_status = MagicMock(
                spec=kubernetes_asyncio.client.V1ContainerStatus
            )
            # The container may exist but because it has been forcefully terminated
            # it will not have an exit code.
            mock_container_status.state.terminated = None
            job_pod.status.container_statuses = [mock_container_status]
            mock_core_client.return_value.list_namespaced_pod.return_value.items = [
                job_pod
            ]

            # TODO investigate why it needs type
            async def mock_stream(*args, **kwargs):
                if kwargs["func"] == mock_core_client.return_value.list_namespaced_pod:
                    job_pod = MagicMock(spec=kubernetes_asyncio.client.V1Pod)
                    job_pod.status.phase = "Running"
                    yield {"object": job_pod, "type": "ADDED"}

                if kwargs["func"] == mock_batch_client.return_value.list_namespaced_job:
                    job = MagicMock(spec=kubernetes_asyncio.client.V1Job)

                    # Yield the job then return exiting the stream
                    job.status.completion_time = None
                    job.spec.backoff_limit = 6
                    for i in range(0, 8):
                        job.status.failed = i
                        yield {"object": job, "type": "ADDED"}

            mock_watch.return_value.stream = mock.Mock(side_effect=mock_stream)

            async with KubernetesWorker(work_pool_name="test") as k8s_worker:
                result = await k8s_worker.run(flow_run, default_configuration)

            assert result.status_code == -1

        async def test_watch_handles_410(
            self,
            default_configuration: KubernetesWorkerJobConfiguration,
            flow_run,
            mock_batch_client,
            mock_core_client,
            mock_watch,
        ):
            stream_return = [
                _mock_pods_stream_that_returns_running_pod(),
                _mock_pods_stream_that_returns_running_pod(),
                ApiException(status=410),
                _mock_pods_stream_that_returns_running_pod(),
            ]
            mock_watch.return_value.stream = mock.Mock(side_effect=stream_return)
            job_list = MagicMock(spec=kubernetes_asyncio.client.V1JobList)
            job_list.metadata.resource_version = "1"

            mock_batch_client.return_value.list_namespaced_job.side_effect = [job_list]

            # The job should not be completed to start
            mock_batch_client.return_value.read_namespaced_job.return_value.status.completion_time = None

            async with KubernetesWorker(work_pool_name="test") as k8s_worker:
                await k8s_worker.run(
                    flow_run=flow_run, configuration=default_configuration
                )

            mock_watch.return_value.stream.assert_has_calls(
                [
                    mock.call(
                        func=mock_batch_client.return_value.list_namespaced_job,
                        namespace=mock.ANY,
                        field_selector="metadata.name=mock-job",
                    ),
                    mock.call(
                        func=mock_batch_client.return_value.list_namespaced_job,
                        namespace=mock.ANY,
                        field_selector="metadata.name=mock-job",
                        resource_version="1",
                    ),
                ]
            )

    class TestKillInfrastructure:
        async def test_kill_infrastructure_calls_delete_namespaced_job(
            self,
            default_configuration,
            mock_batch_client,
            mock_core_client,
            mock_watch,
            monkeypatch,
        ):
            async with KubernetesWorker(work_pool_name="test") as k8s_worker:
                await k8s_worker.kill_infrastructure(
                    infrastructure_pid=f"{MOCK_CLUSTER_UID}:default:mock-k8s-v1-job",
                    grace_seconds=0,
                    configuration=default_configuration,
                )

            assert len(mock_batch_client.mock_calls) == 1
            mock_batch_client.return_value.delete_namespaced_job.assert_called_once_with(
                name="mock-k8s-v1-job",
                namespace="default",
                grace_period_seconds=0,
                propagation_policy="Foreground",
            )

        async def test_kill_infrastructure_uses_correct_grace_seconds(
            self,
            default_configuration,
            mock_batch_client,
            mock_core_client,
            mock_watch,
            monkeypatch,
        ):
            GRACE_SECONDS = 42
            async with KubernetesWorker(work_pool_name="test") as k8s_worker:
                await k8s_worker.kill_infrastructure(
                    infrastructure_pid=f"{MOCK_CLUSTER_UID}:default:mock-k8s-v1-job",
                    grace_seconds=GRACE_SECONDS,
                    configuration=default_configuration,
                )

            assert len(mock_batch_client.mock_calls) == 1
            mock_batch_client.return_value.delete_namespaced_job.assert_called_once_with(
                name="mock-k8s-v1-job",
                namespace="default",
                grace_period_seconds=GRACE_SECONDS,
                propagation_policy="Foreground",
            )

        async def test_kill_infrastructure_raises_infra_not_available_on_mismatched_cluster_namespace(
            self,
            default_configuration,
            mock_batch_client,
            mock_core_client,
            mock_watch,
            monkeypatch,
        ):
            BAD_NAMESPACE = "dog"

            def handle_infra_not_available(exc: ExceptionGroup):
                assert len(exc.exceptions) == 1
                assert isinstance(exc.exceptions[0], InfrastructureNotAvailable)
                assert (
                    "The job is running in namespace 'dog' but this worker expected"
                    in str(exc.exceptions[0])
                )

            with catch({InfrastructureNotAvailable: handle_infra_not_available}):
                async with KubernetesWorker(work_pool_name="test") as k8s_worker:
                    await k8s_worker.kill_infrastructure(
                        infrastructure_pid=f"{MOCK_CLUSTER_UID}:{BAD_NAMESPACE}:mock-k8s-v1-job",
                        grace_seconds=0,
                        configuration=default_configuration,
                    )

        async def test_kill_infrastructure_raises_infra_not_available_on_mismatched_cluster_uid(
            self,
            default_configuration,
            mock_batch_client,
            mock_core_client,
            mock_watch,
            monkeypatch,
        ):
            BAD_CLUSTER = "4321"

            def handle_infra_not_available(exc: ExceptionGroup):
                assert len(exc.exceptions) == 1
                assert isinstance(exc.exceptions[0], InfrastructureNotAvailable)
                assert "The job is running on another cluster" in str(exc.exceptions[0])

            with catch({InfrastructureNotAvailable: handle_infra_not_available}):
                async with KubernetesWorker(work_pool_name="test") as k8s_worker:
                    await k8s_worker.kill_infrastructure(
                        infrastructure_pid=f"{BAD_CLUSTER}:default:mock-k8s-v1-job",
                        grace_seconds=0,
                        configuration=default_configuration,
                    )

        async def test_kill_infrastructure_raises_infrastructure_not_found_on_404(
            self,
            default_configuration,
            mock_batch_client,
            mock_core_client,
            mock_watch,
            monkeypatch,
        ):
            mock_batch_client.return_value.delete_namespaced_job.side_effect = [
                ApiException(status=404)
            ]

            def handle_infra_not_found(exc: ExceptionGroup):
                assert len(exc.exceptions) == 1
                assert isinstance(exc.exceptions[0], InfrastructureNotFound)
                assert (
                    "Unable to kill job 'mock-k8s-v1-job': The job was not found."
                    in str(exc.exceptions[0])
                )

            with catch({InfrastructureNotFound: handle_infra_not_found}):
                async with KubernetesWorker(work_pool_name="test") as k8s_worker:
                    await k8s_worker.kill_infrastructure(
                        infrastructure_pid=f"{MOCK_CLUSTER_UID}:default:mock-k8s-v1-job",
                        grace_seconds=0,
                        configuration=default_configuration,
                    )

        async def test_kill_infrastructure_passes_other_k8s_api_errors_through(
            self,
            default_configuration,
            mock_batch_client,
            mock_core_client,
            mock_watch,
            monkeypatch,
        ):
            mock_batch_client.return_value.delete_namespaced_job.side_effect = [
                ApiException(status=400)
            ]

            def handle_api_error(exc: ExceptionGroup):
                assert len(exc.exceptions) == 1
                assert isinstance(exc.exceptions[0], ApiException)

            with catch({ApiException: handle_api_error}):
                async with KubernetesWorker(work_pool_name="test") as k8s_worker:
                    await k8s_worker.kill_infrastructure(
                        infrastructure_pid=f"{MOCK_CLUSTER_UID}:default:dog",
                        grace_seconds=0,
                        configuration=default_configuration,
                    )

    @pytest.fixture
    async def mock_events(self, mock_core_client):
        mock_core_client.return_value.list_namespaced_event.return_value = (
            CoreV1EventList(
                metadata=V1ListMeta(resource_version="1"),
                items=[
                    CoreV1Event(
                        metadata=V1ObjectMeta(),
                        involved_object=V1ObjectReference(
                            api_version="batch/v1",
                            kind="Job",
                            namespace="default",
                            name="mock-job",
                        ),
                        reason="StuffBlewUp",
                        count=2,
                        last_timestamp=pendulum.parse("2022-01-02T03:04:05Z"),
                        message="Whew, that was baaaaad",
                    ),
                    CoreV1Event(
                        metadata=V1ObjectMeta(),
                        involved_object=V1ObjectReference(
                            api_version="batch/v1",
                            kind="Job",
                            namespace="default",
                            name="this-aint-me",  # not my flow run ID
                        ),
                        reason="NahChief",
                        count=2,
                        last_timestamp=pendulum.parse("2022-01-02T03:04:05Z"),
                        message="You do not want to know about this one",
                    ),
                    CoreV1Event(
                        metadata=V1ObjectMeta(),
                        involved_object=V1ObjectReference(
                            api_version="v1",
                            kind="Pod",
                            namespace="default",
                            name="my-pod",
                        ),
                        reason="ImageWhatImage",
                        count=1,
                        event_time=pendulum.parse("2022-01-02T03:04:05Z"),
                        message="I don't see no image",
                    ),
                    CoreV1Event(
                        metadata=V1ObjectMeta(),
                        involved_object=V1ObjectReference(
                            api_version="v1",
                            kind="Pod",
                            namespace="default",
                            name="my-pod",
                        ),
                        reason="GoodLuck",
                        count=1,
                        last_timestamp=pendulum.parse("2022-01-02T03:04:05Z"),
                        message="You ain't getting no more RAM",
                    ),
                    CoreV1Event(
                        metadata=V1ObjectMeta(),
                        involved_object=V1ObjectReference(
                            api_version="v1",
                            kind="Pod",
                            namespace="default",
                            name="somebody-else",  # not my pod
                        ),
                        reason="NotMeDude",
                        count=1,
                        last_timestamp=pendulum.parse("2022-01-02T03:04:05Z"),
                        message="You ain't getting no more RAM",
                    ),
                    CoreV1Event(
                        metadata=V1ObjectMeta(),
                        involved_object=V1ObjectReference(
                            api_version="batch/v1",
                            kind="Job",
                            namespace="default",
                            name="mock-job",
                        ),
                        reason="StuffBlewUp",
                        count=2,
                        last_timestamp=pendulum.parse("2022-01-02T03:04:05Z"),
                        message="I mean really really bad",
                    ),
                ],
            )
        )

    async def test_explains_what_might_have_gone_wrong_in_scheduling_the_pod(
        self,
        default_configuration: KubernetesWorkerJobConfiguration,
        flow_run,
        mock_batch_client,
        mock_core_client: mock.Mock,
        mock_watch,
        mock_events,
        caplog: pytest.LogCaptureFixture,
    ):
        """Regression test for #87, where workers were giving only very vague
        information about the reason a pod was never scheduled."""

        async def mock_stream(*args, **kwargs):
            if kwargs["func"] == mock_batch_client.return_value.list_namespaced_job:
                job = MagicMock(spec=kubernetes_asyncio.client.V1Job)
                yield {"object": job, "type": "ADDED"}

        mock_watch.return_value.stream = mock.Mock(side_effect=mock_stream)
        async with KubernetesWorker(work_pool_name="test") as k8s_worker:
            await k8s_worker.run(
                flow_run=flow_run,
                configuration=default_configuration,
                task_status=MagicMock(spec=anyio.abc.TaskStatus),
            )

            mock_core_client.return_value.list_namespaced_event.assert_called_once_with(
                default_configuration.namespace
            )

            # The original error log should still be included
            assert "Pod never started" in caplog.text

            # The events for the job should be included
            assert "StuffBlewUp" in caplog.text
            assert "Whew, that was baaaaad" in caplog.text
            assert "I mean really really bad" in caplog.text

            # The event for another job shouldn't be included
            assert "NahChief" not in caplog.text

    async def test_explains_what_might_have_gone_wrong_in_starting_the_pod(
        self,
        default_configuration: KubernetesWorkerJobConfiguration,
        flow_run,
        mock_core_client: mock.Mock,
        mock_events,
        caplog: pytest.LogCaptureFixture,
    ):
        """Regression test for #90, where workers were giving only very vague
        information about the reason a pod never started.  This does not attempt to
        run the flow, but rather just tests the logging method directly."""
        async with KubernetesWorker(work_pool_name="test") as k8s_worker:
            logger = k8s_worker.get_flow_run_logger(flow_run)

            mock_client = mock.Mock()
            await k8s_worker._log_recent_events(
                logger, "mock-job", "my-pod", default_configuration, mock_client
            )

            # The events for the pod should be included
            assert "ImageWhatImage" in caplog.text
            assert "You ain't getting no more RAM" in caplog.text

            # The event for another job or pod shouldn't be included
            assert "NahChief" not in caplog.text
            assert "NotMeDude" not in caplog.text<|MERGE_RESOLUTION|>--- conflicted
+++ resolved
@@ -2248,7 +2248,6 @@
                 with caplog.at_level("WARNING"):
                     result = await k8s_worker.run(flow_run, default_configuration)
 
-<<<<<<< HEAD
             assert result.status_code == 1
             assert "Error occurred while streaming logs - " in caplog.text
 
@@ -2342,84 +2341,6 @@
                 ]
             )
 
-        async def test_timeout_is_checked_during_log_streams(
-            self,
-            flow_run,
-            default_configuration,
-            mock_core_client,
-            mock_watch,
-            mock_batch_client,
-            capsys,
-        ):
-            # The job should not be completed to start
-            mock_batch_client.return_value.read_namespaced_job.return_value.status.completion_time = None
-
-            async def mock_stream(*args, **kwargs):
-                if kwargs["func"] == mock_core_client.return_value.list_namespaced_pod:
-                    job_pod = MagicMock(spec=kubernetes_asyncio.client.V1Pod)
-                    job_pod.status.phase = "Running"
-                    yield {"object": job_pod, "type": "ADDED"}
-
-                if kwargs["func"] == mock_batch_client.return_value.list_namespaced_job:
-                    job = MagicMock(spec=kubernetes_asyncio.client.V1Job)
-
-                    # Yield the job then return exiting the stream
-                    # After restarting the watch a few times, we'll report completion
-                    job.status.completion_time = (
-                        None if mock_watch.return_value.stream.call_count < 3 else True
-                    )
-                    yield {"object": job}
-
-            async def mock_log_stream(*args, **kwargs):
-                for i in range(10):
-                    sleep(0.25)
-                    yield f"test {i}".encode()
-
-            mock_core_client.return_value.read_namespaced_pod_log.return_value.content = mock_log_stream()
-
-            mock_watch.return_value.stream = mock.Mock(side_effect=mock_stream)
-
-            default_configuration.job_watch_timeout_seconds = 1
-
-            async with KubernetesWorker(work_pool_name="test") as k8s_worker:
-                result = await k8s_worker.run(flow_run, default_configuration)
-
-            # The job should timeout
-            assert result.status_code == -1
-
-            mock_watch.return_value.stream.assert_has_calls(
-                [
-                    mock.call(
-                        func=mock_core_client.return_value.list_namespaced_pod,
-                        namespace=mock.ANY,
-                        label_selector=mock.ANY,
-                        timeout_seconds=mock.ANY,
-                    ),
-                    # No watch call is made because the deadline is exceeded beforehand
-                ]
-            )
-
-            # Check for logs
-            stdout, _ = capsys.readouterr()
-
-            # Before the deadline, logs should be displayed
-            for i in range(4):
-                assert f"test {i}" in stdout
-            for i in range(4, 10):
-                assert f"test {i}" not in stdout
-
-        async def test_timeout_during_log_stream_does_not_fail_completed_job(
-            self,
-            mock_core_client,
-            mock_watch,
-            mock_batch_client,
-            capsys,
-            flow_run,
-            default_configuration,
-        ):
-            # Pretend the job is completed immediately
-            mock_batch_client.return_value.read_namespaced_job.return_value.status.completion_time = True
-=======
     async def test_timeout_during_log_stream_does_not_fail_completed_job(
         self,
         mock_core_client,
@@ -2431,31 +2352,52 @@
     ):
         # Pretend the job is completed immediately
         mock_batch_client.return_value.read_namespaced_job.return_value.status.completion_time = True
->>>>>>> bf2b43f1
-
-            # TODO investigate why it needs type
-            async def mock_stream(*args, **kwargs):
-                if kwargs["func"] == mock_core_client.return_value.list_namespaced_pod:
-                    job_pod = MagicMock(spec=kubernetes_asyncio.client.V1Pod)
-                    job_pod.status.phase = "Running"
-                    yield {"object": job_pod, "type": "ADDED"}
-
-            async def mock_log_stream(*args, **kwargs):
-                for i in range(10):
-                    sleep(0.25)
-                    yield f"test {i}".encode()
-
-            mock_core_client.return_value.read_namespaced_pod_log.return_value.content = mock_log_stream()
-            mock_watch.return_value.stream = mock.Mock(side_effect=mock_stream)
-
-            default_configuration.job_watch_timeout_seconds = 1
-            async with KubernetesWorker(work_pool_name="test") as k8s_worker:
-                result = await k8s_worker.run(flow_run, default_configuration)
-
-<<<<<<< HEAD
-            # The job should not timeout
-            assert result.status_code == 1
-=======
+
+        # TODO investigate why it needs type
+        async def mock_stream(*args, **kwargs):
+            if kwargs["func"] == mock_core_client.return_value.list_namespaced_pod:
+                job_pod = MagicMock(spec=kubernetes_asyncio.client.V1Pod)
+                job_pod.status.phase = "Running"
+                yield {"object": job_pod, "type": "ADDED"}
+
+        async def mock_log_stream(*args, **kwargs):
+            for i in range(10):
+                sleep(0.25)
+                yield f"test {i}".encode()
+
+        mock_core_client.return_value.read_namespaced_pod_log.return_value.content = (
+            mock_log_stream()
+        )
+        mock_watch.return_value.stream = mock.Mock(side_effect=mock_stream)
+
+        default_configuration.job_watch_timeout_seconds = 1
+        async with KubernetesWorker(work_pool_name="test") as k8s_worker:
+            result = await k8s_worker.run(flow_run, default_configuration)
+
+        # The job should not timeout
+        assert result.status_code == 1
+
+        mock_watch.return_value.stream.assert_has_calls(
+            [
+                mock.call(
+                    func=mock_core_client.return_value.list_namespaced_pod,
+                    namespace=mock.ANY,
+                    label_selector=mock.ANY,
+                    timeout_seconds=mock.ANY,
+                ),
+                # No watch call is made because the job is completed already
+            ]
+        )
+
+        # Check for logs
+        stdout, _ = capsys.readouterr()
+
+        # Before the deadline, logs should be displayed
+        for i in range(4):
+            assert f"test {i}" in stdout
+        for i in range(4, 10):
+            assert f"test {i}" not in stdout
+
     @pytest.mark.flaky  # Rarely, the sleep times we check for do not fit within the tolerances
     async def test_watch_timeout_is_restarted_until_job_is_complete(
         self,
@@ -2467,96 +2409,34 @@
     ):
         # The job should not be completed to start
         mock_batch_client.return_value.read_namespaced_job.return_value.status.completion_time = None
->>>>>>> bf2b43f1
-
-            mock_watch.return_value.stream.assert_has_calls(
-                [
-                    mock.call(
-                        func=mock_core_client.return_value.list_namespaced_pod,
-                        namespace=mock.ANY,
-                        label_selector=mock.ANY,
-                        timeout_seconds=mock.ANY,
-                    ),
-                    # No watch call is made because the job is completed already
-                ]
-            )
-
-            # Check for logs
-            stdout, _ = capsys.readouterr()
-
-            # Before the deadline, logs should be displayed
-            for i in range(4):
-                assert f"test {i}" in stdout
-            for i in range(4, 10):
-                assert f"test {i}" not in stdout
-
-        @pytest.mark.flaky  # Rarely, the sleep times we check for do not fit within the tolerances
-        async def test_watch_timeout_is_restarted_until_job_is_complete(
-            self,
-            flow_run,
-            default_configuration,
-            mock_core_client,
-            mock_watch,
-            mock_batch_client,
-            # mock_anyio_sleep_monotonic,
-        ):
-            # The job should not be completed to start
-            mock_batch_client.return_value.read_namespaced_job.return_value.status.completion_time = None
-
-            # TODO investigate why it needs type
-            async def mock_stream(*args, **kwargs):
-                if kwargs["func"] == mock_core_client.return_value.list_namespaced_pod:
-                    job_pod = MagicMock(spec=kubernetes_asyncio.client.V1Pod)
-                    job_pod.status.phase = "Running"
-                    yield {"object": job_pod, "type": "MODIFIED"}
-
-                if kwargs["func"] == mock_batch_client.return_value.list_namespaced_job:
-                    job = MagicMock(spec=kubernetes_asyncio.client.V1Job)
-
-                    # Sleep a little
-                    await anyio.sleep(1)
-
-                    # Yield the job then return exiting the stream
-                    job.status.completion_time = None
-                    job.status.failed = 0
-                    job.spec.backoff_limit = 6
-                    yield {"object": job, "type": "ADDED"}
-
-            # mock_watch.return_value.stream = mock_stream
-            mock_watch.return_value.stream = mock.Mock(side_effect=mock_stream)
-            default_configuration.job_watch_timeout_seconds = 4
-            async with KubernetesWorker(work_pool_name="test") as k8s_worker:
-                result = await k8s_worker.run(flow_run, default_configuration)
-
-            assert result.status_code == -1
-
-<<<<<<< HEAD
-        async def test_watch_stops_after_backoff_limit_reached(
-            self,
-            flow_run,
-            default_configuration,
-            mock_core_client,
-            mock_watch,
-            mock_batch_client,
-        ):
-            # The job should not be completed to start
-            mock_batch_client.return_value.read_namespaced_job.return_value.status.completion_time = None
-            job_pod = MagicMock(spec=kubernetes_asyncio.client.V1Pod)
-            job_pod.status.phase = "Running"
-            mock_container_status = MagicMock(
-                spec=kubernetes_asyncio.client.V1ContainerStatus
-            )
-            mock_container_status.state.terminated.exit_code = 137
-            job_pod.status.container_statuses = [mock_container_status]
-            mock_core_client.return_value.list_namespaced_pod.return_value.items = [
-                job_pod
-            ]
-
-            # TODO investigate why it needs type
-            async def mock_stream(*args, **kwargs):
-                if kwargs["func"] == mock_core_client.return_value.list_namespaced_pod:
-                    yield {"object": job_pod, "type": "ADDED"}
-=======
+
+        # TODO investigate why it needs type
+        async def mock_stream(*args, **kwargs):
+            if kwargs["func"] == mock_core_client.return_value.list_namespaced_pod:
+                job_pod = MagicMock(spec=kubernetes_asyncio.client.V1Pod)
+                job_pod.status.phase = "Running"
+                yield {"object": job_pod, "type": "MODIFIED"}
+
+            if kwargs["func"] == mock_batch_client.return_value.list_namespaced_job:
+                job = MagicMock(spec=kubernetes_asyncio.client.V1Job)
+
+                # Sleep a little
+                await anyio.sleep(10)
+
+                # Yield the job then return exiting the stream
+                job.status.completion_time = None
+                job.status.failed = 0
+                job.spec.backoff_limit = 6
+                yield {"object": job, "type": "ADDED"}
+
+        # mock_watch.return_value.stream = mock_stream
+        mock_watch.return_value.stream = mock.Mock(side_effect=mock_stream)
+        default_configuration.job_watch_timeout_seconds = 1
+        async with KubernetesWorker(work_pool_name="test") as k8s_worker:
+            result = await k8s_worker.run(flow_run, default_configuration)
+
+        assert result.status_code == -1
+
     async def test_watch_stops_after_backoff_limit_reached(
         self,
         flow_run,
@@ -2575,154 +2455,154 @@
         mock_container_status.state.terminated.exit_code = 137
         job_pod.status.container_statuses = [mock_container_status]
         mock_core_client.return_value.list_namespaced_pod.return_value.items = [job_pod]
->>>>>>> bf2b43f1
-
-                if kwargs["func"] == mock_batch_client.return_value.list_namespaced_job:
-                    job = MagicMock(spec=kubernetes_asyncio.client.V1Job)
-
-                    # Yield the job then return exiting the stream
-                    job.status.completion_time = None
-                    job.spec.backoff_limit = 6
-                    for i in range(0, 8):
-                        job.status.failed = i
-                        yield {"object": job, "type": "ADDED"}
-
-            mock_watch.return_value.stream = mock.Mock(side_effect=mock_stream)
-
-            async with KubernetesWorker(work_pool_name="test") as k8s_worker:
-                result = await k8s_worker.run(flow_run, default_configuration)
-
-            assert result.status_code == 137
-
-        async def test_watch_handles_no_pod(
-            self,
-            flow_run,
-            default_configuration,
-            mock_core_client,
-            mock_watch,
-            mock_batch_client,
-        ):
-            # The job should not be completed to start
-            mock_batch_client.return_value.read_namespaced_job.return_value.status.completion_time = None
-            mock_core_client.return_value.list_namespaced_pod.return_value.items = []
-
-            # TODO investigate why it needs type
-            async def mock_stream(*args, **kwargs):
-                if kwargs["func"] == mock_core_client.return_value.list_namespaced_pod:
-                    job_pod = MagicMock(spec=kubernetes_asyncio.client.V1Pod)
-                    job_pod.status.phase = "Running"
-                    yield {"object": job_pod, "type": "ADDED"}
-
-                if kwargs["func"] == mock_batch_client.return_value.list_namespaced_job:
-                    job = MagicMock(spec=kubernetes_asyncio.client.V1Job)
-
-                    # Yield the job then return exiting the stream
-                    job.status.completion_time = None
-                    job.spec.backoff_limit = 6
-                    for i in range(0, 8):
-                        job.status.failed = i
-                        yield {"object": job, "type": "ADDED"}
-
-            mock_watch.return_value.stream = mock.Mock(side_effect=mock_stream)
-
-            async with KubernetesWorker(work_pool_name="test") as k8s_worker:
-                result = await k8s_worker.run(flow_run, default_configuration)
-
-            assert result.status_code == -1
-
-        async def test_watch_handles_pod_without_exit_code(
-            self,
-            flow_run,
-            default_configuration,
-            mock_core_client,
-            mock_watch,
-            mock_batch_client,
-        ):
-            """
-            This test case mimics the behavior of a pod that has been forcefully terminated
-            (i.e. AWS spot instance termination or another node failure).
-            """
-            mock_batch_client.return_value.read_namespaced_job.return_value.status.completion_time = None
-            job_pod = MagicMock(spec=kubernetes_asyncio.client.V1Pod)
-            job_pod.status.phase = "Running"
-            mock_container_status = MagicMock(
-                spec=kubernetes_asyncio.client.V1ContainerStatus
-            )
-            # The container may exist but because it has been forcefully terminated
-            # it will not have an exit code.
-            mock_container_status.state.terminated = None
-            job_pod.status.container_statuses = [mock_container_status]
-            mock_core_client.return_value.list_namespaced_pod.return_value.items = [
-                job_pod
+
+        # TODO investigate why it needs type
+        async def mock_stream(*args, **kwargs):
+            if kwargs["func"] == mock_core_client.return_value.list_namespaced_pod:
+                yield {"object": job_pod, "type": "ADDED"}
+
+            if kwargs["func"] == mock_batch_client.return_value.list_namespaced_job:
+                job = MagicMock(spec=kubernetes_asyncio.client.V1Job)
+
+                # Yield the job then return exiting the stream
+                job.status.completion_time = None
+                job.spec.backoff_limit = 6
+                for i in range(0, 8):
+                    job.status.failed = i
+                    yield {"object": job, "type": "ADDED"}
+
+        mock_watch.return_value.stream = mock.Mock(side_effect=mock_stream)
+
+        async with KubernetesWorker(work_pool_name="test") as k8s_worker:
+            result = await k8s_worker.run(flow_run, default_configuration)
+
+        assert result.status_code == 137
+
+    async def test_watch_handles_no_pod(
+        self,
+        flow_run,
+        default_configuration,
+        mock_core_client,
+        mock_watch,
+        mock_batch_client,
+    ):
+        # The job should not be completed to start
+        mock_batch_client.return_value.read_namespaced_job.return_value.status.completion_time = None
+        mock_core_client.return_value.list_namespaced_pod.return_value.items = []
+
+        # TODO investigate why it needs type
+        async def mock_stream(*args, **kwargs):
+            if kwargs["func"] == mock_core_client.return_value.list_namespaced_pod:
+                job_pod = MagicMock(spec=kubernetes_asyncio.client.V1Pod)
+                job_pod.status.phase = "Running"
+                yield {"object": job_pod, "type": "ADDED"}
+
+            if kwargs["func"] == mock_batch_client.return_value.list_namespaced_job:
+                job = MagicMock(spec=kubernetes_asyncio.client.V1Job)
+
+                # Yield the job then return exiting the stream
+                job.status.completion_time = None
+                job.spec.backoff_limit = 6
+                for i in range(0, 8):
+                    job.status.failed = i
+                    yield {"object": job, "type": "ADDED"}
+
+        mock_watch.return_value.stream = mock.Mock(side_effect=mock_stream)
+
+        async with KubernetesWorker(work_pool_name="test") as k8s_worker:
+            result = await k8s_worker.run(flow_run, default_configuration)
+
+        assert result.status_code == -1
+
+    async def test_watch_handles_pod_without_exit_code(
+        self,
+        flow_run,
+        default_configuration,
+        mock_core_client,
+        mock_watch,
+        mock_batch_client,
+    ):
+        """
+        This test case mimics the behavior of a pod that has been forcefully terminated
+        (i.e. AWS spot instance termination or another node failure).
+        """
+        mock_batch_client.return_value.read_namespaced_job.return_value.status.completion_time = None
+        job_pod = MagicMock(spec=kubernetes_asyncio.client.V1Pod)
+        job_pod.status.phase = "Running"
+        mock_container_status = MagicMock(
+            spec=kubernetes_asyncio.client.V1ContainerStatus
+        )
+        # The container may exist but because it has been forcefully terminated
+        # it will not have an exit code.
+        mock_container_status.state.terminated = None
+        job_pod.status.container_statuses = [mock_container_status]
+        mock_core_client.return_value.list_namespaced_pod.return_value.items = [job_pod]
+
+        # TODO investigate why it needs type
+        async def mock_stream(*args, **kwargs):
+            if kwargs["func"] == mock_core_client.return_value.list_namespaced_pod:
+                job_pod = MagicMock(spec=kubernetes_asyncio.client.V1Pod)
+                job_pod.status.phase = "Running"
+                yield {"object": job_pod, "type": "ADDED"}
+
+            if kwargs["func"] == mock_batch_client.return_value.list_namespaced_job:
+                job = MagicMock(spec=kubernetes_asyncio.client.V1Job)
+
+                # Yield the job then return exiting the stream
+                job.status.completion_time = None
+                job.spec.backoff_limit = 6
+                for i in range(0, 8):
+                    job.status.failed = i
+                    yield {"object": job, "type": "ADDED"}
+
+        mock_watch.return_value.stream = mock.Mock(side_effect=mock_stream)
+
+        async with KubernetesWorker(work_pool_name="test") as k8s_worker:
+            result = await k8s_worker.run(flow_run, default_configuration)
+
+        assert result.status_code == -1
+
+    async def test_watch_handles_410(
+        self,
+        default_configuration: KubernetesWorkerJobConfiguration,
+        flow_run,
+        mock_batch_client,
+        mock_core_client,
+        mock_watch,
+    ):
+        stream_return = [
+            _mock_pods_stream_that_returns_running_pod(),
+            _mock_pods_stream_that_returns_running_pod(),
+            ApiException(status=410),
+            _mock_pods_stream_that_returns_running_pod(),
+        ]
+        mock_watch.return_value.stream = mock.Mock(side_effect=stream_return)
+        job_list = MagicMock(spec=kubernetes_asyncio.client.V1JobList)
+        job_list.metadata.resource_version = "1"
+
+        mock_batch_client.return_value.list_namespaced_job.side_effect = [job_list]
+
+        # The job should not be completed to start
+        mock_batch_client.return_value.read_namespaced_job.return_value.status.completion_time = None
+
+        async with KubernetesWorker(work_pool_name="test") as k8s_worker:
+            await k8s_worker.run(flow_run=flow_run, configuration=default_configuration)
+
+        mock_watch.return_value.stream.assert_has_calls(
+            [
+                mock.call(
+                    func=mock_batch_client.return_value.list_namespaced_job,
+                    namespace=mock.ANY,
+                    field_selector="metadata.name=mock-job",
+                ),
+                mock.call(
+                    func=mock_batch_client.return_value.list_namespaced_job,
+                    namespace=mock.ANY,
+                    field_selector="metadata.name=mock-job",
+                    resource_version="1",
+                ),
             ]
-
-            # TODO investigate why it needs type
-            async def mock_stream(*args, **kwargs):
-                if kwargs["func"] == mock_core_client.return_value.list_namespaced_pod:
-                    job_pod = MagicMock(spec=kubernetes_asyncio.client.V1Pod)
-                    job_pod.status.phase = "Running"
-                    yield {"object": job_pod, "type": "ADDED"}
-
-                if kwargs["func"] == mock_batch_client.return_value.list_namespaced_job:
-                    job = MagicMock(spec=kubernetes_asyncio.client.V1Job)
-
-                    # Yield the job then return exiting the stream
-                    job.status.completion_time = None
-                    job.spec.backoff_limit = 6
-                    for i in range(0, 8):
-                        job.status.failed = i
-                        yield {"object": job, "type": "ADDED"}
-
-            mock_watch.return_value.stream = mock.Mock(side_effect=mock_stream)
-
-            async with KubernetesWorker(work_pool_name="test") as k8s_worker:
-                result = await k8s_worker.run(flow_run, default_configuration)
-
-            assert result.status_code == -1
-
-        async def test_watch_handles_410(
-            self,
-            default_configuration: KubernetesWorkerJobConfiguration,
-            flow_run,
-            mock_batch_client,
-            mock_core_client,
-            mock_watch,
-        ):
-            stream_return = [
-                _mock_pods_stream_that_returns_running_pod(),
-                _mock_pods_stream_that_returns_running_pod(),
-                ApiException(status=410),
-                _mock_pods_stream_that_returns_running_pod(),
-            ]
-            mock_watch.return_value.stream = mock.Mock(side_effect=stream_return)
-            job_list = MagicMock(spec=kubernetes_asyncio.client.V1JobList)
-            job_list.metadata.resource_version = "1"
-
-            mock_batch_client.return_value.list_namespaced_job.side_effect = [job_list]
-
-            # The job should not be completed to start
-            mock_batch_client.return_value.read_namespaced_job.return_value.status.completion_time = None
-
-            async with KubernetesWorker(work_pool_name="test") as k8s_worker:
-                await k8s_worker.run(
-                    flow_run=flow_run, configuration=default_configuration
-                )
-
-            mock_watch.return_value.stream.assert_has_calls(
-                [
-                    mock.call(
-                        func=mock_batch_client.return_value.list_namespaced_job,
-                        namespace=mock.ANY,
-                        field_selector="metadata.name=mock-job",
-                    ),
-                    mock.call(
-                        func=mock_batch_client.return_value.list_namespaced_job,
-                        namespace=mock.ANY,
-                        field_selector="metadata.name=mock-job",
-                        resource_version="1",
-                    ),
-                ]
-            )
+        )
 
     class TestKillInfrastructure:
         async def test_kill_infrastructure_calls_delete_namespaced_job(
