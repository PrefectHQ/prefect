--- conflicted
+++ resolved
@@ -529,12 +529,7 @@
     elif interval:
         schedule = IntervalSchedule(interval=timedelta(seconds=interval))
     elif rrule:
-<<<<<<< HEAD
-        rrule_parsed = json.loads(rrule)
-        schedule = RRuleSchedule(**rrule_parsed)
-=======
         schedule = RRuleSchedule(**json.loads(rrule))
->>>>>>> b8dc8aea
 
     # parse storage_block
     if storage_block:
