--- conflicted
+++ resolved
@@ -61,23 +61,9 @@
     """
 
     try:
-<<<<<<< HEAD
         Subscriber = get_event_subscriber_type_for_context(account)
         app.console.print("Subscribing to event stream...")
         async with Subscriber() as subscriber:
-=======
-        if account:
-            SubscriberType = PrefectCloudAccountEventSubscriber
-        else:
-            if PREFECT_EXPERIMENTAL_EVENTS.value() and (
-                (api_url := PREFECT_API_URL.value()) is None
-                or not api_url.startswith("https://api.prefect.cloud")
-            ):
-                SubscriberType = PrefectEventSubscriber
-            else:
-                SubscriberType = PrefectCloudEventSubscriber
-        async with SubscriberType() as subscriber:
->>>>>>> ba6b9b32
             async for event in subscriber:
                 await handle_event(event, format, output_file)
                 if run_once:
@@ -92,13 +78,9 @@
     elif format == StreamFormat.text:
         event_data = f"{event.occurred.isoformat()} {event.event} {event.resource.id}"
     else:
-<<<<<<< HEAD
         raise ValueError(f"Unknown format: {format}")
-=======
-        raise ValueError(f"Invalid format: {format}")
->>>>>>> ba6b9b32
     if output_file:
-        async with open_file(output_file, "a") as f:
+        async with open_file(output_file, "a") as f:  # type: ignore
             await f.write(event_data + "\n")
     else:
         print(event_data)
