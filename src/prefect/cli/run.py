--- conflicted
+++ resolved
@@ -8,11 +8,7 @@
 from contextlib import contextmanager
 from functools import partial
 from types import ModuleType
-<<<<<<< HEAD
 from typing import Callable, Dict, List, Union, Any
-=======
-from typing import Callable, Dict, List, Union
->>>>>>> 3d8c4c94
 
 import click
 from click import ClickException
@@ -92,31 +88,18 @@
             echo(" Done", fg="green")
 
 
-<<<<<<< HEAD
 def echo_with_log_color(log_level: int, message: str, prefix: str = "", **kwargs: Any):
-=======
-def echo_with_log_color(log_level: int, message: str, prefix: str = ""):
-    extra = {}
->>>>>>> 3d8c4c94
     if log_level >= logging.ERROR:
         color = "red"
     elif log_level >= logging.WARNING:
         color = "yellow"
     elif log_level <= logging.DEBUG:
         color = "white"
-<<<<<<< HEAD
         kwargs.setdefault("dim", True)
     else:
         color = "white"
 
     click.secho(prefix + message, fg=color, **kwargs)
-=======
-        extra["dim"] = True
-    else:
-        color = "white"
-
-    click.secho(prefix + message, fg=color, **extra)
->>>>>>> 3d8c4c94
 
 
 def load_flows_from_script(path: str) -> "List[prefect.Flow]":
@@ -326,11 +309,7 @@
 
 \b    $ prefect run -i "9a1cd70c-37d7-4cd4-ab91-d41c2700300d"
 
-<<<<<<< HEAD
-\b  Run registered flow with the backend and pipe flow run id to another program
-=======
 \b  Run registered flow and pipe flow run id to another program
->>>>>>> 3d8c4c94
 
 \b    $ prefect run -n "hello-world" --quiet | post_run.sh
 """
@@ -351,7 +330,6 @@
 @click.group(invoke_without_command=True, epilog=RUN_EPILOG)
 @click.pass_context
 # Flow lookup settings -----------------------------------------------------------------
-<<<<<<< HEAD
 @click.option(
     "--id",
     "-i",
@@ -376,32 +354,6 @@
     help="The python module name containing the flow to run.",
 )
 @click.option(
-=======
-@click.option(
-    "--id",
-    "-i",
-    "flow_or_group_id",
-    help=(
-        "The UUID of a flow or flow group to run. If a flow group id is given, "
-        "the latest flow id will be used for the run."
-    ),
-)
-@click.option(
-    "--project",
-    help="The name of the Prefect project containing the flow to run.",
-)
-@click.option(
-    "--path",
-    "-p",
-    help="The path to a file containing the flow to run.",
-)
-@click.option(
-    "--module",
-    "-m",
-    help="The python module name containing the flow to run.",
-)
-@click.option(
->>>>>>> 3d8c4c94
     "--name",
     "-n",
     help=(
@@ -443,14 +395,9 @@
 @click.option(
     "--log-level",
     help=(
-<<<<<<< HEAD
-        "The log level to set for the flow run. "
-        "If not set, the default level will be used."
-=======
         "The log level to set for the flow run. If passed, the level must be a valid "
         "Python logging level name. If this option is not passed, the default level "
         "for the flow will be used."
->>>>>>> 3d8c4c94
     ),
     type=click.Choice(
         ["DEBUG", "INFO", "WARNING", "ERROR", "CRITICAL"], case_sensitive=False
@@ -519,17 +466,11 @@
         return
 
     # Define a simple function so we don't have to have a lot of `if not quiet` logic
-<<<<<<< HEAD
-    def quiet_echo(*args, **kwargs):
-        if not quiet:
-            click.secho(*args, **kwargs)
-=======
     quiet_echo = (
         (lambda *_, **__: None)
         if quiet
         else lambda *args, **kwargs: click.secho(*args, **kwargs)
     )
->>>>>>> 3d8c4c94
 
     # Cast labels to a list instead of a tuple so we can extend it
     labels = list(labels)
@@ -623,11 +564,7 @@
                 try:
                     result_state = flow.run(parameters=params_dict)
                 except Exception as exc:
-<<<<<<< HEAD
-                    quiet_echo()
-=======
                     quiet_echo("Flow runner encountered an exception!")
->>>>>>> 3d8c4c94
                     log_exception(exc, indent=2)
                     raise TerminalError("Flow run failed!")
 
@@ -659,51 +596,6 @@
     else:
         run_config = None
 
-<<<<<<< HEAD
-    # Create a flow run in the backend
-    with try_error_done(
-        f"Creating run for flow {flow_view.name!r}...",
-        quiet_echo,
-        traceback=True,
-        skip_done=True,  # Display 'Done' after querying for data to display
-    ):
-        flow_run_id = client.create_flow_run(
-            flow_id=flow_view.flow_id,
-            parameters=params_dict,
-            context=context_dict,
-            # If labels is an empty list pass `None` to get defaults
-            # https://github.com/PrefectHQ/server/blob/77c301ce0c8deda4f8771f7e9991b25e7911224a/src/prefect_server/api/runs.py#L136
-            labels=labels or None,
-            run_name=run_name,
-            # We only use the run config for setting logging levels right now
-            run_config=run_config,
-        )
-
-    if quiet:
-        # Just display the flow run id in quiet mode
-        click.echo(flow_run_id)
-        flow_run = None
-    else:
-        # Grab information about the flow run (if quiet we can skip this query)
-        flow_run = FlowRunView.from_flow_run_id(flow_run_id)
-        run_url = client.get_cloud_url("flow-run", flow_run_id)
-
-        # Display "Done" for creating flow run after pulling the info so there
-        # isn't a weird lag
-        quiet_echo(" Done", fg="green")
-        quiet_echo(
-            textwrap.dedent(
-                f"""
-                └── Name: {flow_run.name}
-                └── UUID: {flow_run.flow_run_id}
-                └── Labels: {flow_run.labels}
-                └── Parameters: {flow_run.parameters}
-                └── Context: {flow_run.context}
-                └── URL: {run_url}
-                """
-            ).strip()
-        )
-=======
     try:  # Handle keyboard interrupts during creation
         flow_run_id = None
 
@@ -763,7 +655,6 @@
             # The flow run was not created so we can just exit
             quiet_echo("Aborted.")
         return
->>>>>>> 3d8c4c94
 
     # Exit now if we're not waiting for execution to finish
     if not watch:
