--- conflicted
+++ resolved
@@ -16,11 +16,7 @@
 
 import prefect
 from prefect.backend.flow import FlowView
-<<<<<<< HEAD
 from prefect.backend.flow_run import FlowRunView, watch_flow_run, FlowRunLog
-=======
-from prefect.backend.flow_run import FlowRunView, watch_flow_run
->>>>>>> 3d8c4c94
 from prefect.cli.build_register import (
     TerminalError,
     handle_terminal_error,
@@ -92,7 +88,6 @@
             echo(" Done", fg="green")
 
 
-<<<<<<< HEAD
 def echo_with_log_color(log: FlowRunLog, prefix: str = ""):
     extra = {}
     if log.level >= logging.ERROR:
@@ -100,21 +95,11 @@
     elif log.level >= logging.WARNING:
         color = "yellow"
     elif log.level <= logging.DEBUG:
-=======
-def echo_with_log_color(log_level: int, message: str, prefix: str = ""):
-    extra = {}
-    if log_level >= logging.ERROR:
-        color = "red"
-    elif log_level >= logging.WARNING:
-        color = "yellow"
-    elif log_level <= logging.DEBUG:
->>>>>>> 3d8c4c94
         color = "white"
         extra["dim"] = True
     else:
         color = "white"
 
-<<<<<<< HEAD
     level_name = logging.getLevelName(log.level)
     click.secho(
         (
@@ -172,57 +157,6 @@
         else:
             raise
 
-=======
-    click.secho(prefix + message, fg=color, **extra)
-
-
-def load_flows_from_script(path: str) -> "List[prefect.Flow]":
-    """Given a file path, load all flows found in the file"""
-    # TODO: This is copied and slightly modified from `prefect.cli.build_register`
-    #       we should probably abstract this in the future
-    # Temporarily add the flow's local directory to `sys.path` so that local
-    # imports work. This ensures that `sys.path` is the same as it would be if
-    # the flow script was run directly (i.e. `python path/to/flow.py`).
-    orig_sys_path = sys.path.copy()
-    sys.path.insert(0, os.path.dirname(os.path.abspath(path)))
-    try:
-        with prefect.context({"loading_flow": True, "local_script_path": path}):
-            namespace = runpy.run_path(path, run_name="<flow>")
-    except FileNotFoundError as exc:
-        if path in str(exc):  # Only capture it if it's about our file
-            raise TerminalError(f"File does not exist: {os.path.abspath(path)!r}")
-        raise
-    finally:
-        sys.path[:] = orig_sys_path
-
-    flows = [f for f in namespace.values() if isinstance(f, prefect.Flow)]
-    return flows
-
-
-def load_flows_from_module(name: str) -> "List[prefect.Flow]":
-    """
-    Given a module name (or full import path to a flow), load all flows found in the
-    module
-    """
-    # TODO: This is copied and slightly modified from `prefect.cli.build_register`
-    #       we should probably abstract this in the future
-    try:
-        with prefect.context({"loading_flow": True}):
-            mod_or_obj = import_object(name)
-    except Exception as exc:
-        # If the requested module isn't found, log without a traceback
-        # otherwise log a general message with the traceback.
-        if isinstance(exc, ModuleNotFoundError) and (
-            name == exc.name
-            or (name.startswith(exc.name) and name[len(exc.name)] == ".")
-        ):
-            raise TerminalError(str(exc).capitalize())
-        elif isinstance(exc, AttributeError):
-            raise TerminalError(str(exc).capitalize())
-        else:
-            raise
-
->>>>>>> 3d8c4c94
     if isinstance(mod_or_obj, ModuleType):
         flows = [f for f in vars(mod_or_obj).values() if isinstance(f, prefect.Flow)]
     elif isinstance(mod_or_obj, prefect.Flow):
@@ -310,7 +244,6 @@
 def load_json_key_values(
     cli_input: List[str], display_name: str
 ) -> Dict[str, Union[dict, str, int]]:
-<<<<<<< HEAD
     """
     Parse a list of strings formatted as "key=value" where the value is loaded as JSON.
 
@@ -377,74 +310,6 @@
 
 \b    $ prefect run -n "hello-world" --watch
 
-=======
-    """
-    Parse a list of strings formatted as "key=value" where the value is loaded as JSON.
-
-    We do the best here to display a helpful JSON parsing message, e.g.
-    ```
-    Error: Failed to parse JSON for parameter 'name' with value
-
-        foo
-
-    JSON Error: Expecting value: line 1 column 1 (char 0)
-    Did you forget to include quotes? You may need to escape so your shell does not remove them, e.g. \"
-    ```
-
-    Args:
-        cli_input: A list of "key=value" strings to parse
-        display_name: A name to display in exceptions
-
-    Returns:
-        A mapping of keys -> parsed values
-    """
-    parsed = {}
-    for spec in cli_input:
-        try:
-            key, value = spec.split("=")
-        except ValueError:
-            raise TerminalError(
-                f"Invalid {display_name} option {spec!r}. Expected format 'key=value'."
-            )
-        try:
-            parsed[key] = json.loads(value)
-        except ValueError as exc:
-            indented_value = textwrap.indent(value, prefix="\t")
-            extra_help = ""
-            if "Expecting value" in str(exc) and '"' not in value:
-                extra_help += (
-                    "\nDid you forget to include quotes? You may need to escape so your"
-                    ' shell does not remove them, e.g. \\"'
-                )
-            raise TerminalError(
-                f"Failed to parse JSON for {display_name} {key!r} with value"
-                f"\n\n{indented_value}\n\n"
-                f"JSON Error: {exc}{extra_help}"
-            )
-
-    return parsed
-
-
-RUN_EPILOG = """
-\bExamples:
-
-\b  Run flow in a script locally
-
-\b    $ prefect run -p hello-world.py
-
-\b  Run flow in a module locally
-
-\b    $ prefect run -m prefect.hello_world
-
-\b  Run flow with a non-default parameter locally
-
-\b    $ prefect run -m prefect.hello_world --param name='"Marvin"'
-
-\b  Run registered flow with the backend by flow name and watch execution
-
-\b    $ prefect run -n "hello-world" --watch
-
->>>>>>> 3d8c4c94
 \b  Run registered flow with the backend with custom labels
 
 \b    $ prefect run -n "hello-world" --label example --label hello
@@ -474,7 +339,6 @@
 @click.group(invoke_without_command=True, epilog=RUN_EPILOG)
 @click.pass_context
 # Flow lookup settings -----------------------------------------------------------------
-<<<<<<< HEAD
 @click.option(
     "--id",
     "-i",
@@ -499,32 +363,6 @@
     help="The python module name containing the flow to run.",
 )
 @click.option(
-=======
-@click.option(
-    "--id",
-    "-i",
-    "flow_or_group_id",
-    help=(
-        "The UUID of a flow or flow group to run. If a flow group id is given, "
-        "the latest flow id will be used for the run."
-    ),
-)
-@click.option(
-    "--project",
-    help="The name of the Prefect project containing the flow to run.",
-)
-@click.option(
-    "--path",
-    "-p",
-    help="The path to a file containing the flow to run.",
-)
-@click.option(
-    "--module",
-    "-m",
-    help="The python module name containing the flow to run.",
-)
-@click.option(
->>>>>>> 3d8c4c94
     "--name",
     "-n",
     help=(
@@ -767,51 +605,6 @@
     else:
         run_config = None
 
-<<<<<<< HEAD
-    # Create a flow run in the backend
-    with try_error_done(
-        f"Creating run for flow {flow_view.name!r}...",
-        quiet_echo,
-        traceback=True,
-        skip_done=True,  # Display 'Done' after querying for data to display
-    ):
-        flow_run_id = client.create_flow_run(
-            flow_id=flow_view.flow_id,
-            parameters=params_dict,
-            context=context_dict,
-            # If labels is an empty list pass `None` to get defaults
-            # https://github.com/PrefectHQ/server/blob/77c301ce0c8deda4f8771f7e9991b25e7911224a/src/prefect_server/api/runs.py#L136
-            labels=labels or None,
-            run_name=run_name,
-            # We only use the run config for setting logging levels right now
-            run_config=run_config,
-        )
-
-    if quiet:
-        # Just display the flow run id in quiet mode
-        click.echo(flow_run_id)
-        flow_run = None
-    else:
-        # Grab information about the flow run (if quiet we can skip this query)
-        flow_run = FlowRunView.from_flow_run_id(flow_run_id)
-        run_url = client.get_cloud_url("flow-run", flow_run_id)
-
-        # Display "Done" for creating flow run after pulling the info so there
-        # isn't a weird lag
-        quiet_echo(" Done", fg="green")
-        quiet_echo(
-            textwrap.dedent(
-                f"""
-                └── Name: {flow_run.name}
-                └── UUID: {flow_run.flow_run_id}
-                └── Labels: {flow_run.labels}
-                └── Parameters: {flow_run.parameters}
-                └── Context: {flow_run.context}
-                └── URL: {run_url}
-                """
-            ).strip()
-        )
-=======
     try:  # Handle keyboard interrupts during creation
         flow_run_id = None
 
@@ -871,7 +664,6 @@
             # The flow run was not created so we can just exit
             quiet_echo("Aborted.")
         return
->>>>>>> 3d8c4c94
 
     # Exit now if we're not waiting for execution to finish
     if not watch:
