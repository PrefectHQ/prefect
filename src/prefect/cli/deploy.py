--- conflicted
+++ resolved
@@ -54,11 +54,7 @@
     RRuleSchedule,
 )
 from prefect.client.utilities import inject_client
-<<<<<<< HEAD
-from prefect.deployments import initialize_project, register_flow
-=======
 from prefect.deployments import initialize_project
->>>>>>> 1aa58a1c
 from prefect.deployments.base import (
     _format_deployment_for_saving_to_prefect_file,
     _get_git_branch,
@@ -470,11 +466,7 @@
     deploy_config = apply_values(deploy_config, os.environ, remove_notset=False)
 
     if not deploy_config.get("entrypoint"):
-<<<<<<< HEAD
         if not is_interactive():
-=======
-        if not is_interactive() and not ci:
->>>>>>> 1aa58a1c
             raise ValueError(
                 "An entrypoint must be provided:\n\n"
                 " \t[yellow]prefect deploy path/to/file.py:flow_function\n\n"
@@ -488,32 +480,10 @@
         )
 
     # entrypoint logic
-<<<<<<< HEAD
-    flow = None
-    if deploy_config.get("entrypoint"):
-        try:
-            flow = await register_flow(deploy_config["entrypoint"])
-        except ModuleNotFoundError:
-            raise ValueError(
-                f"Could not find a flow at {deploy_config['entrypoint']}.\n\nPlease"
-                " ensure your entrypoint is in the format path/to/file.py:flow_fn_name"
-                " and the file name and flow function name are correct."
-            )
-        except FileNotFoundError:
-            if PREFECT_DEBUG_MODE:
-                app.console.print(
-                    "Could not find .prefect directory. Flow entrypoint will not be"
-                    " registered."
-                )
-            flow = await run_sync_in_worker_thread(
-                load_flow_from_entrypoint, deploy_config["entrypoint"]
-            )
-=======
     if deploy_config.get("entrypoint"):
         flow = await run_sync_in_worker_thread(
             load_flow_from_entrypoint, deploy_config["entrypoint"]
         )
->>>>>>> 1aa58a1c
         deploy_config["flow_name"] = flow.name
 
     deployment_name = deploy_config.get("name")
@@ -1209,12 +1179,6 @@
     """
     Load deploy configs and actions from a deployment configuration YAML file.
 
-<<<<<<< HEAD
-=======
-    Args:
-        ci: Disables interactive mode if True
-
->>>>>>> 1aa58a1c
     Returns:
         Tuple[List[Dict], Dict]: a tuple of deployment configurations and actions
     """
