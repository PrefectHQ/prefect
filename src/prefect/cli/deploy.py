--- conflicted
+++ resolved
@@ -296,33 +296,19 @@
     if number_of_schedules_provided > 1:
         raise ValueError("Only one schedule type can be provided.")
 
-<<<<<<< HEAD
-    if not flow_name and not entrypoint:
+    if not deploy_config.get("flow_name") and not deploy_config.get("entrypoint"):
         if not is_interactive() and not ci:
-            raise ValueError(
-                "An entrypoint or flow name must be provided.\n\nDeploy a flow by"
-                " entrypoint:\n\n\t[yellow]prefect deploy"
-                " path/to/file.py:flow_function[/]\n\nDeploy a flow by"
-                " name:\n\n\t[yellow]prefect project register-flow"
-                " path/to/file.py:flow_function\n\tprefect deploy --flow"
-                " registered-flow-name[/]\n\nYou can also provide an entrypoint or flow"
-                " name in this project's prefect.yaml file."
-            )
+          raise ValueError(
+              "An entrypoint or flow name must be provided.\n\nDeploy a flow by"
+              " entrypoint:\n\n\t[yellow]prefect deploy"
+              " path/to/file.py:flow_function[/]\n\nDeploy a flow by"
+              " name:\n\n\t[yellow]prefect project register-flow"
+              " path/to/file.py:flow_function\n\tprefect deploy --flow"
+              " registered-flow-name[/]\n\nYou can also provide an entrypoint or flow"
+              " name in this project's prefect.yaml file."
+          )
         entrypoint = await prompt_entrypoint(app.console)
-    if flow_name and entrypoint:
-=======
-    if not deploy_config.get("flow_name") and not deploy_config.get("entrypoint"):
-        raise ValueError(
-            "An entrypoint or flow name must be provided.\n\nDeploy a flow by"
-            " entrypoint:\n\n\t[yellow]prefect deploy"
-            " path/to/file.py:flow_function[/]\n\nDeploy a flow by"
-            " name:\n\n\t[yellow]prefect project register-flow"
-            " path/to/file.py:flow_function\n\tprefect deploy --flow"
-            " registered-flow-name[/]\n\nYou can also provide an entrypoint or flow"
-            " name in this project's prefect.yaml file."
-        )
     if deploy_config.get("flow_name") and deploy_config.get("entrypoint"):
->>>>>>> 75d7420f
         raise ValueError(
             "Received an entrypoint and a flow name for this deployment. Please provide"
             " either an entrypoint or a flow name."
