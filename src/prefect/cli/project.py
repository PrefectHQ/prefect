"""
Command line interface for working with projects.
"""
from pathlib import Path
from typing import List

import typer
import yaml
from rich.table import Table

import prefect
from prefect.cli._types import PrefectTyper
from prefect.cli._utilities import exit_with_error
from prefect.cli.root import app
from prefect.client.orchestration import get_client
from prefect.exceptions import ObjectNotFound
from prefect.projects import find_prefect_directory, initialize_project
from prefect.projects import register_flow as register

from prefect.projects.steps.core import run_steps

project_app = PrefectTyper(
    name="project", help="Commands for interacting with your Prefect project."
)
app.add_typer(project_app, aliases=["projects"])

recipe_app = PrefectTyper(
    name="recipe", help="Commands for interacting with project recipes."
)
project_app.add_typer(recipe_app, aliases=["recipes"])


@recipe_app.command()
async def ls():
    """
    List available recipes.
    """

    recipe_paths = prefect.__module_path__ / "projects" / "recipes"
    recipes = {}

    for recipe in recipe_paths.iterdir():
        if recipe.is_dir() and (recipe / "prefect.yaml").exists():
            with open(recipe / "prefect.yaml") as f:
                recipes[recipe.name] = yaml.safe_load(f).get(
                    "description", "(no description available)"
                )

    table = Table(
        title="Available project recipes",
        caption=(
            "Run `prefect project init --recipe <recipe>` to initialize a project with"
            " a recipe."
        ),
        caption_style="red",
    )
    table.add_column("Name", style="green", no_wrap=True)
    table.add_column("Description", justify="left", style="white", no_wrap=False)
    for name, description in sorted(recipes.items(), key=lambda x: x[0]):
        table.add_row(name, description)

    app.console.print(table)


@project_app.command()
async def init(
    name: str = None,
    recipe: str = None,
    fields: List[str] = typer.Option(
        None,
        "-f",
        "--field",
        help=(
            "One or more fields to pass to the recipe (e.g., image_name) in the format"
            " of key=value."
        ),
    ),
):
    """
    Initialize a new project.
    """
    inputs = {}
    fields = fields or []
    recipe_paths = prefect.__module_path__ / "projects" / "recipes"

    for field in fields:
        key, value = field.split("=")
        inputs[key] = value

    if recipe and (recipe_paths / recipe / "prefect.yaml").exists():
        with open(recipe_paths / recipe / "prefect.yaml") as f:
            recipe_inputs = yaml.safe_load(f).get("required_inputs") or {}

        if recipe_inputs:
            if set(recipe_inputs.keys()) < set(inputs.keys()):
                # message to user about extra fields
                app.console.print(
                    (
                        f"Warning: extra fields provided for {recipe!r} recipe:"
                        f" '{', '.join(set(inputs.keys()) - set(recipe_inputs.keys()))}'"
                    ),
                    style="red",
                )
            elif set(recipe_inputs.keys()) > set(inputs.keys()):
                table = Table(
                    title=f"[red]Required inputs for {recipe!r} recipe[/red]",
                )
                table.add_column("Field Name", style="green", no_wrap=True)
                table.add_column(
                    "Description", justify="left", style="white", no_wrap=False
                )
                for field, description in recipe_inputs.items():
                    if field not in inputs:
                        table.add_row(field, description)

                app.console.print(table)

                for key, description in recipe_inputs.items():
                    if key not in inputs:
                        inputs[key] = typer.prompt(key)

            app.console.print("-" * 15)

    try:
        files = [
            f"[green]{fname}[/green]"
            for fname in initialize_project(name=name, recipe=recipe, inputs=inputs)
        ]
    except ValueError as exc:
        if "Unknown recipe" in str(exc):
            exit_with_error(
                f"Unknown recipe {recipe!r} provided - run [yellow]`prefect project"
                " recipe ls`[/yellow] to see all available recipes."
            )
        else:
            raise

    files = "\n".join(files)
    empty_msg = (
        f"Created project in [green]{Path('.').resolve()}[/green]; no new files"
        " created."
    )
    file_msg = (
        f"Created project in [green]{Path('.').resolve()}[/green] with the following"
        f" new files:\n{files}"
    )
    app.console.print(file_msg if files else empty_msg)


@project_app.command()
async def clone(
    deployment_name: str = typer.Option(
        None,
        "--deployment",
        "-d",
        help="The name of the deployment to clone a project for.",
    ),
    deployment_id: str = typer.Option(
        None,
        "--id",
        "-i",
        help="The id of the deployment to clone a project for.",
    ),
):
    """
    Clone an existing project for a given deployment.
    """
    if deployment_name and deployment_id:
        exit_with_error(
            "Can only pass one of deployment name or deployment ID options."
        )

    if not deployment_name and not deployment_id:
        exit_with_error("Must pass either a deployment name or deployment ID.")

    if deployment_name:
        async with get_client() as client:
            try:
                deployment = await client.read_deployment_by_name(deployment_name)
            except ObjectNotFound:
                exit_with_error(f"Deployment {deployment_name!r} not found!")
    else:
        async with get_client() as client:
            try:
                deployment = await client.read_deployment(deployment_id)
            except ObjectNotFound:
                exit_with_error(f"Deployment {deployment_id!r} not found!")

    if deployment.pull_steps:
        output = await run_steps(deployment.pull_steps)
        app.console.out(output["directory"])
    else:
        exit_with_error("No pull steps found, exiting early.")

<<<<<<< HEAD
    output = await run_steps(
        steps=deployment.pull_steps, print_function=app.console.print
    )

    app.console.out(output["directory"])

=======
>>>>>>> a78dee2f

@project_app.command()
async def register_flow(
    entrypoint: str = typer.Argument(
        ...,
        help=(
            "The path to a flow entrypoint, in the form of"
            " `./path/to/file.py:flow_func_name`"
        ),
    ),
    force: bool = typer.Option(
        False,
        "--force",
        "-f",
        help=(
            "An optional flag to force register this flow and overwrite any existing"
            " entry"
        ),
    ),
):
    """
    Register a flow with this project.
    """
    try:
        flow = await register(entrypoint, force=force)
    except Exception as exc:
        exit_with_error(exc)

    app.console.print(
        (
            f"Registered flow {flow.name!r} in"
            f" {(find_prefect_directory()/'flows.json').resolve()!s}"
        ),
        style="green",
    )<|MERGE_RESOLUTION|>--- conflicted
+++ resolved
@@ -190,17 +190,8 @@
         output = await run_steps(deployment.pull_steps)
         app.console.out(output["directory"])
     else:
-        exit_with_error("No pull steps found, exiting early.")
-
-<<<<<<< HEAD
-    output = await run_steps(
-        steps=deployment.pull_steps, print_function=app.console.print
-    )
-
-    app.console.out(output["directory"])
-
-=======
->>>>>>> a78dee2f
+        exit_with_error("No pull steps found, exiting early."
+
 
 @project_app.command()
 async def register_flow(
