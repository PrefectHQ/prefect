--- conflicted
+++ resolved
@@ -218,11 +218,7 @@
                 if with_healthcheck:
                     # we'll start the ASGI server in a separate thread so that
                     # uvicorn does not block the main thread
-<<<<<<< HEAD
-                    server_thread = threading.Thread(
-=======
                     webserver_thread = threading.Thread(
->>>>>>> fe144d32
                         name="healthcheck-server-thread",
                         target=partial(
                             start_healthcheck_server,
@@ -231,25 +227,12 @@
                         ),
                         daemon=True,
                     )
-<<<<<<< HEAD
-                    server_thread.start()
-
-        app.console.print(f"Worker {worker.name!r} stopped!")
-    except asyncio.CancelledError:
-        app.console.print(
-            f"Worker {worker.name!r} stopped!",
-            style="red",
-        )
-    finally:
-        await worker._emit_worker_stopped_event(started_event)
-=======
                     webserver_thread.start()
 
         await worker._emit_worker_stopped_event(started_event)
         app.console.print(f"Worker {worker.name!r} stopped!")
     except asyncio.CancelledError:
         app.console.print(f"Worker {worker.name!r} stopped!", style="yellow")
->>>>>>> fe144d32
 
 
 async def _check_work_pool_paused(work_pool_name: str) -> bool:
