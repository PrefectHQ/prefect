--- conflicted
+++ resolved
@@ -25,9 +25,5 @@
     import prefect.experimental.cli.worker
 
 # Only load artifacts CLI if enabled via a setting
-<<<<<<< HEAD
-if prefect.settings.PREFECT_EXPERIMENTAL_ENABLE_ARTIFACTS.value():
-=======
 if experiment_enabled("artifacts"):
->>>>>>> 04166963
     import prefect.experimental.cli.artifact