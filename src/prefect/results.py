import abc
import uuid
from functools import partial
from typing import (
    TYPE_CHECKING,
    Any,
    Awaitable,
    Callable,
    Dict,
    Generic,
    Optional,
    Tuple,
    Type,
    TypeVar,
    Union,
)
from uuid import UUID

from pydantic import BaseModel, ConfigDict, Field, PrivateAttr, ValidationError
from pydantic_core import PydanticUndefinedType
from typing_extensions import ParamSpec, Self

import prefect
from prefect.blocks.core import Block
from prefect.client.utilities import inject_client
from prefect.exceptions import MissingResult, ObjectAlreadyExists
from prefect.filesystems import (
    LocalFileSystem,
    ReadableFileSystem,
    WritableFileSystem,
)
from prefect.logging import get_logger
from prefect.serializers import Serializer
from prefect.settings import (
    PREFECT_DEFAULT_RESULT_STORAGE_BLOCK,
    PREFECT_LOCAL_STORAGE_PATH,
    PREFECT_RESULTS_DEFAULT_SERIALIZER,
    PREFECT_RESULTS_PERSIST_BY_DEFAULT,
    PREFECT_TASK_SCHEDULING_DEFAULT_STORAGE_BLOCK,
)
from prefect.utilities.annotations import NotSet
from prefect.utilities.asyncutils import sync_compatible
from prefect.utilities.pydantic import get_dispatch_key, lookup_type, register_base_type

if TYPE_CHECKING:
    from prefect import Flow, Task
    from prefect.client.orchestration import PrefectClient


ResultStorage = Union[WritableFileSystem, str]
ResultSerializer = Union[Serializer, str]
LITERAL_TYPES = {type(None), bool, UUID}


def DEFAULT_STORAGE_KEY_FN():
    return uuid.uuid4().hex


logger = get_logger("results")
P = ParamSpec("P")
R = TypeVar("R")


@sync_compatible
async def get_default_result_storage() -> ResultStorage:
    """
    Generate a default file system for result storage.
    """
    return (
        await Block.load(PREFECT_DEFAULT_RESULT_STORAGE_BLOCK.value())
        if PREFECT_DEFAULT_RESULT_STORAGE_BLOCK.value() is not None
        else LocalFileSystem(basepath=PREFECT_LOCAL_STORAGE_PATH.value())
    )


_default_task_scheduling_storages: Dict[Tuple[str, str], WritableFileSystem] = {}


async def get_or_create_default_task_scheduling_storage() -> ResultStorage:
    """
    Generate a default file system for autonomous task parameter/result storage.
    """
    default_storage_name, storage_path = cache_key = (
        PREFECT_TASK_SCHEDULING_DEFAULT_STORAGE_BLOCK.value(),
        PREFECT_LOCAL_STORAGE_PATH.value(),
    )

    async def get_storage() -> WritableFileSystem:
        try:
            return await Block.load(default_storage_name)
        except ValueError as e:
            if "Unable to find" not in str(e):
                raise e

        block_type_slug, name = default_storage_name.split("/")
        if block_type_slug == "local-file-system":
            block = LocalFileSystem(basepath=storage_path)
        else:
            raise Exception(
                "The default task storage block does not exist, but it is of type "
                f"'{block_type_slug}' which cannot be created implicitly.  Please create "
                "the block manually."
            )

        try:
            block = await block.save(name, overwrite=False)
        except ValueError as e:
            if "already in use" not in str(e):
                raise e
        except ObjectAlreadyExists:
            # Another client created the block before we reached this line
<<<<<<< HEAD
            pass
        else:
=======
>>>>>>> 278c3b39
            block = await Block.load(default_storage_name)

        return block

    try:
        return _default_task_scheduling_storages[cache_key]
    except KeyError:
        storage = await get_storage()
        _default_task_scheduling_storages[cache_key] = storage
        return storage


def get_default_result_serializer() -> ResultSerializer:
    """
    Generate a default file system for result storage.
    """
    return PREFECT_RESULTS_DEFAULT_SERIALIZER.value()


def get_default_persist_setting() -> bool:
    """
    Return the default option for result persistence (False).
    """
    return PREFECT_RESULTS_PERSIST_BY_DEFAULT.value()


def flow_features_require_result_persistence(flow: "Flow") -> bool:
    """
    Returns `True` if the given flow uses features that require its result to be
    persisted.
    """
    if not flow.cache_result_in_memory:
        return True
    return False


def flow_features_require_child_result_persistence(flow: "Flow") -> bool:
    """
    Returns `True` if the given flow uses features that require child flow and task
    runs to persist their results.
    """
    if flow and flow.retries:
        return True
    return False


def task_features_require_result_persistence(task: "Task") -> bool:
    """
    Returns `True` if the given task uses features that require its result to be
    persisted.
    """
    if task.cache_key_fn:
        return True
    if not task.cache_result_in_memory:
        return True
    return False


def _format_user_supplied_storage_key(key: str) -> str:
    # Note here we are pinning to task runs since flow runs do not support storage keys
    # yet; we'll need to split logic in the future or have two separate functions
    runtime_vars = {key: getattr(prefect.runtime, key) for key in dir(prefect.runtime)}
    return key.format(**runtime_vars, parameters=prefect.runtime.task_run.parameters)


class ResultFactory(BaseModel):
    """
    A utility to generate `Result` types.
    """

    persist_result: bool
    cache_result_in_memory: bool
    serializer: Serializer
    storage_block_id: Optional[uuid.UUID] = None
    storage_block: WritableFileSystem
    storage_key_fn: Callable[[], str]

    @classmethod
    @inject_client
    async def default_factory(cls, client: "PrefectClient" = None, **kwargs):
        """
        Create a new result factory with default options.

        Keyword arguments may be provided to override defaults. Null keys will be
        ignored.
        """
        # Remove any null keys so `setdefault` can do its magic
        for key, value in tuple(kwargs.items()):
            if value is None:
                kwargs.pop(key)

        # Apply defaults
        kwargs.setdefault("result_storage", await get_default_result_storage())
        kwargs.setdefault("result_serializer", get_default_result_serializer())
        kwargs.setdefault("persist_result", get_default_persist_setting())
        kwargs.setdefault("cache_result_in_memory", True)
        kwargs.setdefault("storage_key_fn", DEFAULT_STORAGE_KEY_FN)

        return await cls.from_settings(**kwargs, client=client)

    @classmethod
    @inject_client
    async def from_flow(
        cls: Type[Self], flow: "Flow", client: "PrefectClient" = None
    ) -> Self:
        """
        Create a new result factory for a flow.
        """
        from prefect.context import FlowRunContext

        ctx = FlowRunContext.get()
        if ctx:
            # This is a child flow run
            return await cls.from_settings(
                result_storage=flow.result_storage or ctx.result_factory.storage_block,
                result_serializer=flow.result_serializer
                or ctx.result_factory.serializer,
                persist_result=(
                    flow.persist_result
                    if flow.persist_result is not None
                    # !! Child flows persist their result by default if the it or the
                    #    parent flow uses a feature that requires it
                    else (
                        flow_features_require_result_persistence(flow)
                        or flow_features_require_child_result_persistence(ctx.flow)
                        or get_default_persist_setting()
                    )
                ),
                cache_result_in_memory=flow.cache_result_in_memory,
                storage_key_fn=DEFAULT_STORAGE_KEY_FN,
                client=client,
            )
        else:
            # This is a root flow run
            # Pass the flow settings up to the default which will replace nulls with
            # our default options
            return await cls.default_factory(
                client=client,
                result_storage=flow.result_storage,
                result_serializer=flow.result_serializer,
                persist_result=(
                    flow.persist_result
                    if flow.persist_result is not None
                    # !! Flows persist their result by default if uses a feature that
                    #    requires it
                    else (
                        flow_features_require_result_persistence(flow)
                        or get_default_persist_setting()
                    )
                ),
                cache_result_in_memory=flow.cache_result_in_memory,
                storage_key_fn=DEFAULT_STORAGE_KEY_FN,
            )

    @classmethod
    @inject_client
    async def from_task(
        cls: Type[Self], task: "Task", client: "PrefectClient" = None
    ) -> Self:
        """
        Create a new result factory for a task.
        """
        from prefect.context import FlowRunContext

        ctx = FlowRunContext.get()

        if ctx and ctx.autonomous_task_run:
            return await cls.from_autonomous_task(task, client=client)

        return await cls._from_task(task, get_default_result_storage, client=client)

    @classmethod
    @inject_client
    async def from_autonomous_task(
        cls: Type[Self], task: "Task[P, R]", client: "PrefectClient" = None
    ) -> Self:
        """
        Create a new result factory for an autonomous task.
        """
        return await cls._from_task(
            task, get_or_create_default_task_scheduling_storage, client=client
        )

    @classmethod
    @inject_client
    async def _from_task(
        cls: Type[Self],
        task: "Task",
        default_storage_getter: Callable[[], Awaitable[ResultStorage]],
        client: "PrefectClient" = None,
    ) -> Self:
        from prefect.context import FlowRunContext

        ctx = FlowRunContext.get()

        result_storage = task.result_storage or (
            ctx.result_factory.storage_block
            if ctx and ctx.result_factory
            else await default_storage_getter()
        )
        result_serializer = task.result_serializer or (
            ctx.result_factory.serializer
            if ctx and ctx.result_factory
            else get_default_result_serializer()
        )
        persist_result = (
            task.persist_result
            if task.persist_result is not None
            # !! Tasks persist their result by default if their parent flow uses a
            #    feature that requires it or the task uses a feature that requires it
            else (
                (
                    flow_features_require_child_result_persistence(ctx.flow)
                    if ctx
                    else False
                )
                or task_features_require_result_persistence(task)
                or get_default_persist_setting()
            )
        )

        cache_result_in_memory = task.cache_result_in_memory

        return await cls.from_settings(
            result_storage=result_storage,
            result_serializer=result_serializer,
            persist_result=persist_result,
            cache_result_in_memory=cache_result_in_memory,
            client=client,
            storage_key_fn=(
                partial(_format_user_supplied_storage_key, task.result_storage_key)
                if task.result_storage_key is not None
                else DEFAULT_STORAGE_KEY_FN
            ),
        )

    @classmethod
    @inject_client
    async def from_settings(
        cls: Type[Self],
        result_storage: ResultStorage,
        result_serializer: ResultSerializer,
        persist_result: bool,
        cache_result_in_memory: bool,
        storage_key_fn: Callable[[], str],
        client: "PrefectClient",
    ) -> Self:
        storage_block_id, storage_block = await cls.resolve_storage_block(
            result_storage, client=client, persist_result=persist_result
        )
        serializer = cls.resolve_serializer(result_serializer)

        return cls(
            storage_block=storage_block,
            storage_block_id=storage_block_id,
            serializer=serializer,
            persist_result=persist_result,
            cache_result_in_memory=cache_result_in_memory,
            storage_key_fn=storage_key_fn,
        )

    @staticmethod
    async def resolve_storage_block(
        result_storage: ResultStorage,
        client: "PrefectClient",
        persist_result: bool = True,
    ) -> Tuple[Optional[uuid.UUID], WritableFileSystem]:
        """
        Resolve one of the valid `ResultStorage` input types into a saved block
        document id and an instance of the block.
        """
        if isinstance(result_storage, Block):
            storage_block = result_storage

            if storage_block._block_document_id is not None:
                # Avoid saving the block if it already has an identifier assigned
                storage_block_id = storage_block._block_document_id
            else:
                if persist_result:
                    # TODO: Overwrite is true to avoid issues where the save collides with
                    # a previously saved document with a matching hash
                    storage_block_id = await storage_block._save(
                        is_anonymous=True, overwrite=True, client=client
                    )
                else:
                    # a None-type UUID on unpersisted storage should not matter
                    # since the ID is generated on the server
                    storage_block_id = None
        elif isinstance(result_storage, str):
            storage_block = await Block.load(result_storage, client=client)
            storage_block_id = storage_block._block_document_id
            assert storage_block_id is not None, "Loaded storage blocks must have ids"
        else:
            raise TypeError(
                "Result storage must be one of the following types: 'UUID', 'Block', "
                f"'str'. Got unsupported type {type(result_storage).__name__!r}."
            )

        return storage_block_id, storage_block

    @staticmethod
    def resolve_serializer(serializer: ResultSerializer) -> Serializer:
        """
        Resolve one of the valid `ResultSerializer` input types into a serializer
        instance.
        """
        if isinstance(serializer, Serializer):
            return serializer
        elif isinstance(serializer, str):
            return Serializer(type=serializer)
        else:
            raise TypeError(
                "Result serializer must be one of the following types: 'Serializer', "
                f"'str'. Got unsupported type {type(serializer).__name__!r}."
            )

    @sync_compatible
    async def create_result(self, obj: R, key: str = None) -> Union[R, "BaseResult[R]"]:
        """
        Create a result type for the given object.

        If persistence is disabled, the object is wrapped in an `UnpersistedResult` and
        returned.

        If persistence is enabled:
        - Bool and null types are converted into `LiteralResult`.
        - Other types are serialized, persisted to storage, and a reference is returned.
        """
        # Null objects are "cached" in memory at no cost
        should_cache_object = self.cache_result_in_memory or obj is None

        if not self.persist_result:
            return await UnpersistedResult.create(obj, cache_object=should_cache_object)

        if type(obj) in LITERAL_TYPES:
            return await LiteralResult.create(obj)

        if key:

            def key_fn():
                return key

            storage_key_fn = key_fn
        else:
            storage_key_fn = self.storage_key_fn

        return await PersistedResult.create(
            obj,
            storage_block=self.storage_block,
            storage_block_id=self.storage_block_id,
            storage_key_fn=storage_key_fn,
            serializer=self.serializer,
            cache_object=should_cache_object,
        )

    @sync_compatible
    async def store_parameters(self, identifier: UUID, parameters: Dict[str, Any]):
        assert (
            self.storage_block_id is not None
        ), "Unexpected storage block ID. Was it persisted?"
        data = self.serializer.dumps(parameters)
        blob = PersistedResultBlob(serializer=self.serializer, data=data)
        await self.storage_block.write_path(
            f"parameters/{identifier}", content=blob.to_bytes()
        )

    @sync_compatible
    async def read_parameters(self, identifier: UUID) -> Dict[str, Any]:
        assert (
            self.storage_block_id is not None
        ), "Unexpected storage block ID. Was it persisted?"
        blob = PersistedResultBlob.model_validate_json(
            await self.storage_block.read_path(f"parameters/{identifier}")
        )
        return self.serializer.loads(blob.data)


@register_base_type
class BaseResult(BaseModel, abc.ABC, Generic[R]):
    model_config = ConfigDict(extra="forbid")

    type: str
    artifact_type: Optional[str] = None
    artifact_description: Optional[str] = None

    def __init__(self, **data: Any) -> None:
        type_string = get_dispatch_key(self) if type(self) != BaseResult else "__base__"
        data.setdefault("type", type_string)
        super().__init__(**data)

    def __new__(cls: Type[Self], **kwargs) -> Self:
        if "type" in kwargs:
            try:
                subcls = lookup_type(cls, dispatch_key=kwargs["type"])
            except KeyError as exc:
                raise ValidationError(errors=[exc], model=cls)
            return super().__new__(subcls)
        else:
            return super().__new__(cls)

    _cache: Any = PrivateAttr(NotSet)

    def _cache_object(self, obj: Any) -> None:
        self._cache = obj

    def has_cached_object(self) -> bool:
        return self._cache is not NotSet

    @abc.abstractmethod
    @sync_compatible
    async def get(self) -> R:
        ...

    @abc.abstractclassmethod
    @sync_compatible
    async def create(
        cls: "Type[BaseResult[R]]",
        obj: R,
        **kwargs: Any,
    ) -> "BaseResult[R]":
        ...

    @classmethod
    def __dispatch_key__(cls, **kwargs):
        default = cls.model_fields.get("type").get_default()
        return cls.__name__ if isinstance(default, PydanticUndefinedType) else default


class UnpersistedResult(BaseResult):
    """
    Result type for results that are not persisted outside of local memory.
    """

    type: str = "unpersisted"

    @sync_compatible
    async def get(self) -> R:
        if self.has_cached_object():
            return self._cache

        raise MissingResult("The result was not persisted and is no longer available.")

    @classmethod
    @sync_compatible
    async def create(
        cls: "Type[UnpersistedResult]",
        obj: R,
        cache_object: bool = True,
    ) -> "UnpersistedResult[R]":
        description = f"Unpersisted result of type `{type(obj).__name__}`"
        result = cls(
            artifact_type="result",
            artifact_description=description,
        )
        # Only store the object in local memory, it will not be sent to the API
        if cache_object:
            result._cache_object(obj)
        return result


class LiteralResult(BaseResult):
    """
    Result type for literal values like `None`, `True`, `False`.

    These values are stored inline and JSON serialized when sent to the Prefect API.
    They are not persisted to external result storage.
    """

    type: str = "literal"
    value: Any = None

    def has_cached_object(self) -> bool:
        # This result type always has the object cached in memory
        return True

    @sync_compatible
    async def get(self) -> R:
        return self.value

    @classmethod
    @sync_compatible
    async def create(
        cls: "Type[LiteralResult]",
        obj: R,
    ) -> "LiteralResult[R]":
        if type(obj) not in LITERAL_TYPES:
            raise TypeError(
                f"Unsupported type {type(obj).__name__!r} for result literal. Expected"
                f" one of: {', '.join(type_.__name__ for type_ in LITERAL_TYPES)}"
            )

        description = f"Result with value `{obj}` persisted to Prefect."
        return cls(value=obj, artifact_type="result", artifact_description=description)


class PersistedResult(BaseResult):
    """
    Result type which stores a reference to a persisted result.

    When created, the user's object is serialized and stored. The format for the content
    is defined by `PersistedResultBlob`. This reference contains metadata necessary for retrieval
    of the object, such as a reference to the storage block and the key where the
    content was written.
    """

    type: str = "reference"

    serializer_type: str
    storage_block_id: uuid.UUID
    storage_key: str

    _should_cache_object: bool = PrivateAttr(default=True)

    @sync_compatible
    @inject_client
    async def get(self, client: "PrefectClient") -> R:
        """
        Retrieve the data and deserialize it into the original object.
        """

        if self.has_cached_object():
            return self._cache

        blob = await self._read_blob(client=client)
        obj = blob.serializer.loads(blob.data)

        if self._should_cache_object:
            self._cache_object(obj)

        return obj

    @inject_client
    async def _read_blob(self, client: "PrefectClient") -> "PersistedResultBlob":
        assert (
            self.storage_block_id is not None
        ), "Unexpected storage block ID. Was it persisted?"
        block_document = await client.read_block_document(self.storage_block_id)
        storage_block: ReadableFileSystem = Block._from_block_document(block_document)
        content = await storage_block.read_path(self.storage_key)
        blob = PersistedResultBlob.model_validate_json(content)
        return blob

    @staticmethod
    def _infer_path(storage_block, key) -> str:
        """
        Attempts to infer a path associated with a storage block key, this method will
        defer to the block in the future
        """

        if hasattr(storage_block, "_resolve_path"):
            return storage_block._resolve_path(key)
        if hasattr(storage_block, "_remote_file_system"):
            return storage_block._remote_file_system._resolve_path(key)

    @classmethod
    @sync_compatible
    async def create(
        cls: "Type[PersistedResult]",
        obj: R,
        storage_block: WritableFileSystem,
        storage_block_id: uuid.UUID,
        storage_key_fn: Callable[[], str],
        serializer: Serializer,
        cache_object: bool = True,
    ) -> "PersistedResult[R]":
        """
        Create a new result reference from a user's object.

        The object will be serialized and written to the storage block under a unique
        key. It will then be cached on the returned result.
        """
        assert (
            storage_block_id is not None
        ), "Unexpected storage block ID. Was it persisted?"
        data = serializer.dumps(obj)
        blob = PersistedResultBlob(serializer=serializer, data=data)

        key = storage_key_fn()
        if not isinstance(key, str):
            raise TypeError(
                f"Expected type 'str' for result storage key; got value {key!r}"
            )
        await storage_block.write_path(key, content=blob.to_bytes())

        description = f"Result of type `{type(obj).__name__}`"
        uri = cls._infer_path(storage_block, key)
        if uri:
            if isinstance(storage_block, LocalFileSystem):
                description += f" persisted to: `{uri}`"
            else:
                description += f" persisted to [{uri}]({uri})."
        else:
            description += f" persisted with storage block `{storage_block_id}`."

        result = cls(
            serializer_type=serializer.type,
            storage_block_id=storage_block_id,
            storage_key=key,
            artifact_type="result",
            artifact_description=description,
        )

        if cache_object:
            # Attach the object to the result so it's available without deserialization
            result._cache_object(obj)

        object.__setattr__(result, "_should_cache_object", cache_object)

        return result


class PersistedResultBlob(BaseModel):
    """
    The format of the content stored by a persisted result.

    Typically, this is written to a file as bytes.
    """

    serializer: Serializer
    data: bytes
    prefect_version: str = Field(default=prefect.__version__)

    def to_bytes(self) -> bytes:
        return self.model_dump_json(serialize_as_any=True).encode()


class UnknownResult(BaseResult):
    """
    Result type for unknown results. Typically used to represent the result
    of tasks that were forced from a failure state into a completed state.

    The value for this result is always None and is not persisted to external
    result storage, but orchestration treats the result the same as persisted
    results when determining orchestration rules, such as whether to rerun a
    completed task.
    """

    type: str = "unknown"
    value: None

    def has_cached_object(self) -> bool:
        # This result type always has the object cached in memory
        return True

    @sync_compatible
    async def get(self) -> R:
        return self.value

    @classmethod
    @sync_compatible
    async def create(
        cls: "Type[UnknownResult]",
        obj: R = None,
    ) -> "UnknownResult[R]":
        if obj is not None:
            raise TypeError(
                f"Unsupported type {type(obj).__name__!r} for unknown result. "
                "Only None is supported."
            )

        description = "Unknown result persisted to Prefect."
        return cls(value=obj, artifact_type="result", artifact_description=description)<|MERGE_RESOLUTION|>--- conflicted
+++ resolved
@@ -109,11 +109,6 @@
                 raise e
         except ObjectAlreadyExists:
             # Another client created the block before we reached this line
-<<<<<<< HEAD
-            pass
-        else:
-=======
->>>>>>> 278c3b39
             block = await Block.load(default_storage_name)
 
         return block
