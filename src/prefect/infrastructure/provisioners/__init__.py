--- conflicted
+++ resolved
@@ -2,20 +2,14 @@
 
 from prefect.client.orchestration import PrefectClient
 from .cloud_run import CloudRunPushProvisioner
-<<<<<<< HEAD
 from .container_instance import ContainerInstancePushProvisioner
-=======
 from .ecs import ElasticContainerServicePushProvisioner
->>>>>>> 7569706a
 import rich.console
 
 _provisioners = {
     "cloud-run:push": CloudRunPushProvisioner,
-<<<<<<< HEAD
     "azure-container-instance:push": ContainerInstancePushProvisioner,
-=======
     "ecs:push": ElasticContainerServicePushProvisioner,
->>>>>>> 7569706a
 }
 
 
