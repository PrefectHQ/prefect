"""
This module defines the ContainerInstancePushProvisioner class, which is responsible for provisioning
infrastructure using Azure Container Instances for Prefect work pools.

The ContainerInstancePushProvisioner class provides methods for provisioning infrastructure and
interacting with Azure Container Instances.

Classes:
    AzureCLI: A class to handle Azure CLI commands.
    ContainerInstancePushProvisioner: A class for provisioning infrastructure using Azure Container Instances.

"""
import json
import random
import shlex
import string
import subprocess
import time
from copy import deepcopy
from textwrap import dedent
from typing import Any, Dict, Optional
from uuid import UUID

from anyio import run_process
from rich.console import Console
from rich.panel import Panel
from rich.progress import Progress, SpinnerColumn, TextColumn
from rich.prompt import Confirm
from rich.syntax import Syntax

from prefect.cli._prompts import prompt, prompt_select_from_table
from prefect.client.orchestration import PrefectClient
from prefect.client.schemas.actions import BlockDocumentCreate
from prefect.client.utilities import inject_client
from prefect.exceptions import ObjectAlreadyExists, ObjectNotFound
from prefect.settings import (
    PREFECT_DEFAULT_DOCKER_BUILD_NAMESPACE,
    update_current_profile,
)


class AzureCLI:
    """
    A class for executing Azure CLI commands and handling their output.

    Args:
        console (Console): A Rich console object for displaying messages.

    Methods:
        run_command(command, success_message=None, failure_message=None, ignore_if_exists=False, return_json=False)
            Execute an Azure CLI command.
    """

    def __init__(self, console: Console):
        self._console = console

    async def run_command(
        self,
        command: str,
        success_message: Optional[str] = None,
        failure_message: Optional[str] = None,
        ignore_if_exists: bool = False,
        return_json: bool = False,
    ):
        """
        Runs an Azure CLI command and processes the output.

        Args:
            command (str): The Azure CLI command to execute.
            success_message (str, optional): Message to print on success.
            failure_message (str, optional): Message to print on failure.
            ignore_if_exists (bool): Whether to ignore errors if a resource already exists.
            return_json (bool): Whether to return the output as JSON.

        Returns:
            tuple: A tuple with two elements:
                - str: Status, either 'created', 'exists', or 'error'.
                - str or dict or None: The command output or None if an error occurs (depends on return_json).

        Raises:
            subprocess.CalledProcessError: If the command execution fails.
            json.JSONDecodeError: If output cannot be decoded as JSON when return_json is True.
        """
        try:
            result = await run_process(shlex.split(command), check=False)
            output = result.stdout.decode("utf-8").strip()

            if result.returncode != 0:
                error_message = result.stderr.decode("utf-8")
                if ignore_if_exists and "already exists" in error_message:
                    if success_message:
                        self._console.print(
                            f"{success_message} (already exists)", style="yellow"
                        )
                    return ("exists", None)
                else:
                    if failure_message:
                        self._console.print(
                            f"{failure_message}: {result.stderr.decode('utf-8')}",
                            style="red",
                        )
                    raise subprocess.CalledProcessError(
                        result.returncode,
                        command,
                        output=result.stdout,
                        stderr=result.stderr,
                    )
            if success_message:
                self._console.print(success_message, style="green")

            if return_json:
                try:
                    return json.loads(output)
                except json.JSONDecodeError as e:
                    self._console.print(f"Failed to decode JSON: {e}", style="red")
                    raise e

            return output

        except subprocess.CalledProcessError as e:
            self._console.print(f"Command execution failed: {e}", style="red")
            return


class ContainerInstancePushProvisioner:
    """
    A class responsible for provisioning Azure resources and setting up a push work pool.

    Attributes:
        _console (Console): A Rich console object for displaying messages and progress.
        _subscription_id (str): Azure subscription ID.
        _subscription_name (str): Azure subscription name.
        _resource_group (str): Azure resource group name.
        _location (str): Azure resource location.
        _container_image (str): Docker image for the container instance.
        azure_cli (AzureCLI): An instance of AzureCLI for running Azure commands.

    Methods:
        set_location: Sets the location for Azure resource deployment.
        _verify_az_ready: Verifies if Azure CLI is ready and available.
        _select_subscription: Selects an Azure subscription interactively or automatically.
        _create_resource_group: Creates a resource group in Azure.
        _create_app_registration: Creates an app registration in Azure AD.
        _generate_secret_for_app: Generates a secret for the app registration.
        _get_service_principal_object_id: Retrieves the object ID of the service principal associated with the app registration.
        _assign_contributor_role: Assigns the Contributor role to the service account.
        _create_container_instance: Creates an Azure Container Instance.
        _create_aci_credentials_block: Creates an Azure Container Instance credentials block.
        provision: Orchestrates the provisioning of Azure resources and setup for the push work pool.
    """

    DEFAULT_LOCATION = "eastus"
    RESOURCE_GROUP_NAME = "prefect-aci-push-pool-rg"
    CONTAINER_IMAGE = "docker.io/prefecthq/prefect:2-latest"
    APP_REGISTRATION_NAME = "prefect-aci-push-pool-app"
    REGISTRY_NAME_PREFIX = "prefect"

    def __init__(self):
        self._console = Console()
        self._subscription_id = None
        self._subscription_name = None
        self._location = None
        self._identity_name = "prefect-acr-identity"
        self.azure_cli = AzureCLI(self.console)
        self._credentials_block_name = None

    @property
    def console(self) -> Console:
        return self._console

    @console.setter
    def console(self, value: Console) -> None:
        self._console = value

    async def set_location(self):
        """
        Set the Azure resource deployment location to the default or 'eastus' on failure.

        Raises:
            RuntimeError: If unable to execute the Azure CLI command.
        """
        try:
            command = (
                'az account list-locations --query "[?isDefault].name" --output tsv'
            )
            output = await self.azure_cli.run_command(command)
            self._location = output if output else self.DEFAULT_LOCATION
        except subprocess.CalledProcessError as e:
            raise RuntimeError("Failed to get default location.") from e

    async def _verify_az_ready(self) -> None:
        """
        Verifies if Azure CLI is installed and ready to use.

        Raises:
            RuntimeError: If Azure CLI is not installed.
            subprocess.CalledProcessError: If the Azure CLI command execution fails.
        """
        try:
            await self.azure_cli.run_command("az --version", ignore_if_exists=True)

        except subprocess.CalledProcessError as e:
            raise RuntimeError(
                "Azure CLI is not installed. Please see"
                " https://docs.microsoft.com/en-us/cli/azure/install-azure-cli"
            ) from e

        accounts = await self.azure_cli.run_command(
            "az account list --output json",
            return_json=True,
        )
        if not accounts:
            raise RuntimeError(
                "No Azure accounts found. Please run `az login` to log in to Azure."
            )

    async def _select_subscription(self) -> str:
        """
        Selects an Azure subscription for use. If running in interactive mode,
        the user will be prompted to select a subscription. Otherwise, the current subscription is used.

        Returns:
            str: The ID of the selected Azure subscription.

        Raises:
            RuntimeError: If no Azure subscriptions are found or the Azure CLI command execution fails.
        """
        if self._console.is_interactive:
            with Progress(
                SpinnerColumn(),
                TextColumn("Fetching Azure subscriptions..."),
                transient=True,
                console=self._console,
            ) as progress:
                list_projects_task = progress.add_task(
                    "Fetching subscriptions...", total=1
                )
            subscriptions_list = await self.azure_cli.run_command(
                "az account list --output json",
                failure_message=(
                    "No Azure subscriptions found. Please create an Azure subscription"
                    " and try again."
                ),
                ignore_if_exists=True,
                return_json=True,
            )
            progress.update(list_projects_task, completed=1)
            if subscriptions_list:
                selected_subscription = prompt_select_from_table(
                    self._console,
                    "Please select which Azure subscription to use:",
                    [
                        {"header": "Name", "key": "name"},
                        {"header": "Subscription ID", "key": "id"},
                    ],
                    subscriptions_list,
                )
                self._subscription_id = selected_subscription["id"]
                self._subscription_name = selected_subscription["name"]

        else:
            subscriptions_list = await self.azure_cli.run_command(
                "az account list --output json",
                failure_message=(
                    "No Azure subscriptions found. Please create an Azure subscription"
                    " and try again."
                ),
                ignore_if_exists=True,
                return_json=True,
            )
            if subscriptions_list:
                self._subscription_id = subscriptions_list[0]["id"]
                self._subscription_name = subscriptions_list[0]["name"]
            else:
                raise RuntimeError(
                    "No Azure subscriptions found. Please create an Azure subscription"
                    " and try again."
                )

    async def _create_resource_group(self):
        """
        Creates a resource group in Azure using predefined names and locations.

        Raises:
            subprocess.CalledProcessError: If the Azure CLI command execution fails.
        """
        check_exists_command = (
            f"az group exists --name {self.RESOURCE_GROUP_NAME} --subscription"
            f" {self._subscription_id}"
        )
        exists_result = await self.azure_cli.run_command(
            check_exists_command, return_json=True
        )
        if exists_result is True:
            self._console.print(
                (
                    f"Resource group '{self.RESOURCE_GROUP_NAME}' already exists in"
                    f" subscription {self._subscription_name}."
                ),
                style="yellow",
            )
            return

        resource_group_command = (
            f"az group create --name '{self.RESOURCE_GROUP_NAME}' --location"
            f" '{self._location}' --subscription '{self._subscription_id}'"
        )
        await self.azure_cli.run_command(
            resource_group_command,
            success_message=(
                f"Resource group '{self.RESOURCE_GROUP_NAME}' created successfully"
            ),
            failure_message=(
                f"Failed to create resource group '{self.RESOURCE_GROUP_NAME}' in"
                f" subscription '{self._subscription_name}'"
            ),
            ignore_if_exists=True,
        )

    async def _create_app_registration(self) -> str:
        """
        Creates an app registration in Azure Active Directory.

        Returns:
            str: The client ID of the newly created app registration.

        Raises:
            subprocess.CalledProcessError: If the Azure CLI command execution fails.
        """
        # Check if the app registration already exists
        check_exists_command = (
            f"az ad app list --display-name {self.APP_REGISTRATION_NAME} --output json"
        )
        app_registrations = await self.azure_cli.run_command(
            check_exists_command,
        )
        if app_registrations:
            if isinstance(app_registrations, str):
                app_registrations = json.loads(app_registrations)

            existing_app_registration = next(
                (
                    app
                    for app in app_registrations
                    if app["displayName"] == self.APP_REGISTRATION_NAME
                ),
                None,
            )
            if existing_app_registration:
                self._console.print(
                    f"App registration '{self.APP_REGISTRATION_NAME}' already exists.",
                    style="yellow",
                )
                return existing_app_registration["appId"]

        app_registration_command = (
            f"az ad app create --display-name {self.APP_REGISTRATION_NAME} "
            "--output json"
        )
        app_registration = await self.azure_cli.run_command(
            app_registration_command,
            success_message=(
                f"App registration '{self.APP_REGISTRATION_NAME}' created successfully"
            ),
            failure_message=(
                "Failed to create app registration with name"
                f" '{self.APP_REGISTRATION_NAME}'"
            ),
            ignore_if_exists=True,
        )
        if app_registration:
            if isinstance(app_registration, str):
                app_registration = json.loads(app_registration)
            return app_registration["appId"]

        else:
            raise RuntimeError("Failed to create app registration.")

    async def _generate_secret_for_app(self, app_id: str) -> tuple:
        """
        Generates a secret for the app registration.

        Args:
            app_id (str): The client ID of the app registration for which to generate the secret.

        Returns:
            tuple: A tuple containing the tenant ID and the generated secret.

        Raises:
            subprocess.CalledProcessError: If the Azure CLI command execution fails.
        """
        secret_command = (
            f"az ad app credential reset --id {app_id} --append --output json"
        )
        app_secret = await self.azure_cli.run_command(
            secret_command,
            success_message=(
                f"Secret generated for app registration with client ID '{app_id}'"
            ),
            failure_message=(
                "Failed to generate secret for app registration with client ID"
                f" '{app_id}'. If you have already generated 2 secrets for this app"
                " registration, please delete one from the"
                f" `{self.APP_REGISTRATION_NAME}` resource and try again."
            ),
            ignore_if_exists=True,
            return_json=True,
        )

        try:
            return app_secret["tenant"], app_secret["password"]
        except Exception as e:
            raise RuntimeError(
                "Failed to generate a new secret for the app registration."
            ) from e

    async def _get_or_create_service_principal_object_id(self, app_id: str):
        """
        Retrieves or creates a service principal for the given app registration client ID.

        Args:
            app_id (str): The client ID of the app registration.

        Returns:
            str: The object ID of the service principal.
        """
        # Try to retrieve the existing service principal
        command_get_sp = (
            f"az ad sp list --all --query \"[?appId=='{app_id}']\" --output json"
        )
        service_principal = await self.azure_cli.run_command(
            command_get_sp,
            return_json=True,
        )

        if service_principal:
            return service_principal[0]

        # Service principal does not exist, create it
        command_create_sp = f"az ad sp create --id {app_id}"
        await self.azure_cli.run_command(
            command_create_sp,
            success_message=f"Service principal created for app ID '{app_id}'",
            failure_message=f"Failed to create service principal for app ID '{app_id}'",
        )

        # Retrieve the object ID of the newly created service principal
        new_service_principal = await self.azure_cli.run_command(
            command_get_sp,
            failure_message=(
                f"Failed to retrieve new service principal for app ID {app_id}"
            ),
            return_json=True,
        )

        if new_service_principal:
            return new_service_principal[0]
        else:
            raise Exception(
                f"Failed to retrieve new service principal for app ID {app_id}"
            )

    async def _get_or_create_identity(self, identity_name: str):
        """
        Retrieves or creates a managed identity for the given resource group.

        Returns:
            dict: Object representing the identity.
        """
        # Try to retrieve the existing identity
        command_get_identity = (
            f"az identity list --query \"[?name=='{identity_name}']\" --resource-group"
            f" {self.RESOURCE_GROUP_NAME} --output json"
        )
        identity = await self.azure_cli.run_command(
            command_get_identity,
            return_json=True,
        )

        if identity:
            self._console.print(
                (
                    f"Identity '{self._identity_name}' already exists in"
                    f" subscription '{self._subscription_name}'."
                ),
                style="yellow",
            )
            return identity[0]

        # Identity does not exist, create it
        command_create_identity = (
            f"az identity create --name {identity_name} --resource-group"
            f" {self.RESOURCE_GROUP_NAME}"
        )
        response = await self.azure_cli.run_command(
            command_create_identity,
            success_message=f"Identity {identity_name!r} created",
            failure_message=f"Failed to create identity {identity_name!r}",
            return_json=True,
        )

        if response:
            return response
        else:
            raise Exception(
                f"Failed to retrieve new identity for app ID {self._identity_name}"
            )

    @staticmethod
    def _generate_acr_name(base_name: str):
        # Ensure the base name adheres to ACR naming conventions
        if not base_name.isalnum() or len(base_name) > 50:
            raise ValueError(
                "ACR registry name prefix should be alphanumeric and up to 50"
                " characters"
            )

        # Generate a unique string
        timestamp = int(time.time())
        random_str = "".join(
            random.choices(string.ascii_lowercase + string.digits, k=4)
        )

        # Combine to form the ACR name
        acr_name = f"{base_name}{timestamp}{random_str}"
        return acr_name

    async def _get_or_create_registry(
        self,
        registry_name: str,
        location: str,
        subscription_id: str,
    ):
        """
        Retrieves or creates an Azure Container Registry.

        Args:
            registry_name: The name of the registry.
            resource_group_name: The name of the resource group to use for the registry.
            location: Where to create the registry.
            subscription_id: The ID of the subscription to use for the registry.

        Returns:
            dict: Object representing the registry.
        """
        # check to see if there are any registries starting with 'prefect'
        command_get_registries = (
            'az acr list --query "[?starts_with(name,'
            f" '{self.REGISTRY_NAME_PREFIX}')]\" --subscription"
            f" {subscription_id} --output json"
        )
        response = await self.azure_cli.run_command(
            command_get_registries,
            return_json=True,
        )

        # acr names must be globally unique, so if there are any matches, use the first one
        if response:
            self._console.print(
                (
                    f"Registry with prefix {self.REGISTRY_NAME_PREFIX!r} already exists"
                    f" in subscription '{subscription_id}'."
                ),
                style="yellow",
            )
            return response[0]

        command_create_repository = (
            f"az acr create --name {registry_name} --resource-group"
<<<<<<< HEAD
            f" {self.RESOURCE_GROUP_NAME} --location {location} --sku Basic"
=======
            f" {resource_group_name} --subscription {subscription_id} --location"
            f" {location} --sku Basic"
>>>>>>> fb65ed12
        )
        response = await self.azure_cli.run_command(
            command_create_repository,
            success_message="Registry created",
            failure_message="Failed to create registry",
            return_json=True,
        )

        if response:
            return response
        else:
            raise Exception(f"Failed to create registry {registry_name}")

    async def _log_into_registry(self, login_server: str):
        """
        Logs into the given Azure Container Registry.

        Args:
            registry_name: The name of the registry to log into.

        Raises:
            subprocess.CalledProcessError: If the Azure CLI command execution fails.
        """
        command_login = f"az acr login --name {login_server}"
        await self.azure_cli.run_command(
            command_login,
            success_message=f"Logged into registry {login_server}",
            failure_message=f"Failed to log into registry {login_server}",
        )

    async def _assign_contributor_role(self, app_id: str) -> None:
        """
        Assigns the 'Contributor' role to the service principal associated with a given app ID.

        Args:
            app_id (str): The client ID of the app registration.
        """
        service_principal = await self._get_or_create_service_principal_object_id(
            app_id
        )

        service_principal_id = service_principal["id"]

        if service_principal_id:
            role = "Contributor"
            scope = f"/subscriptions/{self._subscription_id}/resourceGroups/{self.RESOURCE_GROUP_NAME}"

            # Check if the role is already assigned
            check_role_command = (
                f"az role assignment list --assignee {service_principal_id} --role"
                f" {role} --scope {scope} --output json"
            )
            role_assignments = await self.azure_cli.run_command(
                check_role_command, return_json=True
            )
            if role_assignments and any(
                ra
                for ra in role_assignments
                if ra["roleDefinitionName"] == role and ra["scope"] == scope
            ):
                self._console.print(
                    (
                        f"Service principal with object ID '{service_principal_id}'"
                        f" already has the '{role}' role assigned in '{scope}'."
                    ),
                    style="yellow",
                )
                return

            assign_command = (
                f"az role assignment create --role {role} --assignee-object-id"
                f" {service_principal_id} --scope {scope}"
            )
            await self.azure_cli.run_command(
                assign_command,
                success_message=(
                    "Contributor role assigned to service principal with object ID"
                    f" '{service_principal_id}'"
                ),
                failure_message=(
                    "Failed to assign Contributor role to service principal with"
                    f" object ID '{service_principal_id}'"
                ),
                ignore_if_exists=True,
            )

    async def _assign_acr_pull_role(
        self, identity: Dict[str, Any], registry: Dict[str, Any]
    ) -> None:
        """
        Assigns the AcrPull role to the specified identity for the given registry.

        Args:
            identity: The identity to assign the role to.
            registry: The registry to grant access to.
        """
        command = (
            f"az role assignment create --assignee {identity['principalId']} --scope"
            f" {registry['id']} --role AcrPull"
        )
        await self.azure_cli.run_command(
            command,
            ignore_if_exists=True,
        )

    async def _create_aci_credentials_block(
        self,
        work_pool_name: str,
        client_id: str,
        tenant_id: str,
        client_secret: str,
        client: PrefectClient,
    ) -> UUID:
        """
        Creates a credentials block for Azure Container Instance.

        Args:
            work_pool_name (str): The name of the work pool.
            client_id (str): The client ID obtained from app registration.
            tenant_id (str): The tenant ID obtained from the secret generation.
            client_secret (str): The client secret obtained from the secret generation.
            client (PrefectClient): An instance of PrefectClient.

        Returns:
            UUID: The ID of the created credentials block.

        Raises:
            ObjectAlreadyExists: If a credentials block with the same name already exists.
        """
        credentials_block_name = self._credentials_block_name
        credentials_block_type = await client.read_block_type_by_slug(
            "azure-container-instance-credentials"
        )

        credentials_block_schema = (
            await client.get_most_recent_block_schema_for_block_type(
                block_type_id=credentials_block_type.id
            )
        )

        try:
            block_doc = await client.create_block_document(
                block_document=BlockDocumentCreate(
                    name=credentials_block_name,
                    data={
                        "client_id": client_id,
                        "tenant_id": tenant_id,
                        "client_secret": client_secret,
                    },
                    block_type_id=credentials_block_type.id,
                    block_schema_id=credentials_block_schema.id,
                )
            )

            self._console.print(
                (
                    f"ACI credentials block '{credentials_block_name}' created in"
                    " Prefect Cloud"
                ),
                style="green",
            )
            return block_doc.id

        except ObjectAlreadyExists:
            self._console.print(
                f"ACI credentials block '{credentials_block_name}' already exists",
                style="yellow",
            )
            block_doc = await client.read_block_document_by_name(
                name=credentials_block_name,
                block_type_slug="azure-container-instance-credentials",
            )
            return block_doc.id

        except Exception as e:
            self._console.print(
                f"Failed to create ACI credentials block: {e}",
                style="red",
            )
            raise e

    async def _aci_credentials_block_exists(
        self, block_name: str, client: PrefectClient
    ) -> bool:
        """
        Checks if an ACI credentials block with the given name already exists.

        Args:
            block_name (str): The name of the ACI credentials block.
            client (PrefectClient): An instance of PrefectClient.

        Returns:
            bool: True if the credentials block exists, False otherwise.
        """
        try:
            await client.read_block_document_by_name(
                name=block_name,
                block_type_slug="azure-container-instance-credentials",
            )
            return True
        except ObjectNotFound:
            return False

    async def _create_provision_table(self, work_pool_name: str, client: PrefectClient):
        return Panel(
            dedent(
                f"""\
                    Provisioning infrastructure for your work pool [blue]{work_pool_name}[/] will require:

                        Updates in subscription: [blue]{self._subscription_name}[/]

                            - Create a resource group in location: [blue]{self._location}[/]
                            - Create an app registration in Azure AD: [blue]{self.APP_REGISTRATION_NAME}[/]
                            - Create/use a service principal for app registration
                            - Generate a secret for app registration
                            - Create an Azure Container Registry with prefix [blue]{self.REGISTRY_NAME_PREFIX}[/]
                            - Create an identity [blue]{self._identity_name}[/] to allow access to the created registry
                            - Assign Contributor role to service account
                            - Create an ACR registry for image hosting
                            - Create an identity for Azure Container Instance to allow access to the registry

                        Updates in Prefect workspace

                            - Create Azure Container Instance credentials block: [blue]{self._credentials_block_name}[/]
                    """
            ),
            expand=False,
        )

    async def _customize_resource_names(
        self, work_pool_name: str, client: PrefectClient
    ) -> bool:
        self.RESOURCE_GROUP_NAME = prompt(
            "Please enter a name for the resource group",
            default=self.RESOURCE_GROUP_NAME,
        )
        self.APP_REGISTRATION_NAME = prompt(
            "Please enter a name for the app registration",
            default=self.APP_REGISTRATION_NAME,
        )
        self.REGISTRY_NAME_PREFIX = prompt(
            "Please enter a prefix for the Azure Container Registry",
            default=self.REGISTRY_NAME_PREFIX,
        )
        self._identity_name = prompt(
            "Please enter a name for the identity (used for ACR access)",
            default=self._identity_name,
        )
        self._credentials_block_name = prompt(
            "Please enter a name for the ACI credentials block",
            default=self._credentials_block_name,
        )
        table = await self._create_provision_table(work_pool_name, client)
        self._console.print(table)

        return Confirm.ask(
            "Proceed with infrastructure provisioning?", console=self._console
        )

    @inject_client
    async def provision(
        self,
        work_pool_name: str,
        base_job_template: Dict[str, Any],
        client: Optional[PrefectClient] = None,
    ) -> Dict[str, Any]:
        """
        Orchestrates the provisioning of Azure resources and setup for the push work pool.

        Args:
            work_pool_name (str): The name of the work pool.
            base_job_template (Dict[str, Any]): The base template for job creation.
            client (Optional[PrefectClient]): An instance of PrefectClient. If None, it will be injected.

        Returns:
            Dict[str, Any]: The updated job template with necessary references and configurations.

        Raises:
            RuntimeError: If client injection fails or the Azure CLI command execution fails.
        """
        if not client:
            self._console.print(
                "Client injection failed, cannot proceed with provisioning.",
                style="red",
            )
            return base_job_template

        await self._verify_az_ready()
        await self._select_subscription()
        await self.set_location()
        self._credentials_block_name = f"{work_pool_name}-push-pool-credentials"

        table = await self._create_provision_table(work_pool_name, client)
        self._console.print(table)
        if self._console.is_interactive:
            chosen_option = prompt_select_from_table(
                self._console,
                "Proceed with infrastructure provisioning with default resource names?",
                [
                    {"header": "Options:", "key": "option"},
                ],
                [
                    {
                        "option": (
                            "Yes, proceed with infrastructure provisioning with default"
                            " resource names"
                        )
                    },
                    {"option": "Customize resource names"},
                    {"option": "Do not proceed with infrastructure provisioning"},
                ],
            )
            if chosen_option["option"] == "Customize resource names":
                if not await self._customize_resource_names(work_pool_name, client):
                    return base_job_template

            elif (
                chosen_option["option"]
                == "Do not proceed with infrastructure provisioning"
            ):
                return base_job_template
            elif (
                chosen_option["option"]
                != "Yes, proceed with infrastructure provisioning with default"
                " resource names"
            ):
                # basically, we should never hit this. i'm concerned that we might change
                # the options in the future and forget to update this check
                raise ValueError(f"Invalid option selected: {chosen_option['option']}")

        credentials_block_exists = await self._aci_credentials_block_exists(
            block_name=self._credentials_block_name, client=client
        )

        if not credentials_block_exists:
            total_tasks = 7
        else:
            total_tasks = 6

        with Progress(console=self._console) as progress:
            self.azure_cli._console = progress.console
            task = progress.add_task("Provisioning infrastructure.", total=total_tasks)
            progress.console.print("Creating resource group")
            await self._create_resource_group()
            progress.advance(task)

            progress.console.print("Creating app registration")
            client_id = await self._create_app_registration()
            progress.advance(task)

            credentials_block_exists = await self._aci_credentials_block_exists(
                block_name=self._credentials_block_name, client=client
            )

            if not credentials_block_exists:
                progress.console.print("Generating secret for app registration")
                tenant_id, client_secret = await self._generate_secret_for_app(
                    app_id=client_id,
                )
                progress.advance(task)

                progress.console.print("Creating ACI credentials block")
                block_doc_id = await self._create_aci_credentials_block(
                    work_pool_name, client_id, tenant_id, client_secret, client
                )
                progress.advance(task)
            else:
                progress.console.print(
                    "ACI credentials block already exists.", style="yellow"
                )
                block_doc = await client.read_block_document_by_name(
                    name=self._credentials_block_name,
                    block_type_slug="azure-container-instance-credentials",
                )
                block_doc_id = block_doc.id
                progress.advance(task)

            progress.console.print("Assigning Contributor role to service account")
            await self._assign_contributor_role(app_id=client_id)
            progress.advance(task)

            progress.console.print(
                "Creating Azure Container Registry (this make take a few minutes)"
            )

            registry_name = self._generate_acr_name(self.REGISTRY_NAME_PREFIX)
            registry = await self._get_or_create_registry(
                registry_name=registry_name,
                location=self._location,
                subscription_id=self._subscription_id,
            )
            await self._log_into_registry(login_server=registry["loginServer"])
            update_current_profile(
                {PREFECT_DEFAULT_DOCKER_BUILD_NAMESPACE: registry["loginServer"]}
            )
            progress.advance(task)

            progress.console.print("Creating identity")
            identity = await self._get_or_create_identity(
                identity_name=self._identity_name,
            )
            await self._assign_acr_pull_role(identity=identity, registry=registry)
            progress.advance(task)

        base_job_template_copy = deepcopy(base_job_template)
        base_job_template_copy["variables"]["properties"]["aci_credentials"][
            "default"
        ] = {"$ref": {"block_document_id": str(block_doc_id)}}

        base_job_template_copy["variables"]["properties"]["resource_group_name"][
            "default"
        ] = self.RESOURCE_GROUP_NAME

        base_job_template_copy["variables"]["properties"]["subscription_id"][
            "default"
        ] = self._subscription_id
        base_job_template_copy["variables"]["properties"]["image_registry"][
            "default"
        ] = {
            "registry_url": registry["loginServer"],
            "identity": identity["id"],
        }
        base_job_template_copy["variables"]["properties"]["identities"]["default"] = [
            identity["id"]
        ]

        self._console.print(
            dedent(
                f"""\
                    Your default Docker build namespace has been set to [blue]{registry["loginServer"]!r}[/].
                    Use any image name to build and push to this registry by default:
                    """
            ),
            Panel(
                Syntax(
                    dedent(
                        f"""\
                        from prefect import flow
                        from prefect.deployments import DeploymentImage


                        @flow(log_prints=True)
                        def my_flow(name: str = "world"):
                            print(f"Hello {{name}}! I'm a flow running on an Azure Container Instance!")


                        if __name__ == "__main__":
                            my_flow.deploy(
                                name="my-deployment",
                                work_pool_name="{work_pool_name}",
                                image=DeploymentImage(
                                    name="my-image:latest",
                                    platform="linux/amd64",
                                )
                            )"""
                    ),
                    "python",
                    background_color="default",
                ),
                title="example_deploy_script.py",
                expand=False,
            ),
        )

        self._console.print(
            (
                f"Infrastructure successfully provisioned for '{work_pool_name}' work"
                " pool!"
            ),
            style="green",
        )
        return base_job_template_copy<|MERGE_RESOLUTION|>--- conflicted
+++ resolved
@@ -567,12 +567,8 @@
 
         command_create_repository = (
             f"az acr create --name {registry_name} --resource-group"
-<<<<<<< HEAD
-            f" {self.RESOURCE_GROUP_NAME} --location {location} --sku Basic"
-=======
-            f" {resource_group_name} --subscription {subscription_id} --location"
+            f" {self.RESOURCE_GROUP_NAME} --subscription {subscription_id} --location"
             f" {location} --sku Basic"
->>>>>>> fb65ed12
         )
         response = await self.azure_cli.run_command(
             command_create_repository,
