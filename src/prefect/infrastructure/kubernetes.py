--- conflicted
+++ resolved
@@ -274,17 +274,10 @@
         manifest = self.build_job()
         job = await run_sync_in_worker_thread(self._create_job, manifest)
 
-<<<<<<< HEAD
-        job_pid = self._get_infrastructure_pid(job_name)
-        # Indicate that the job has started
-        if task_status is not None:
-            task_status.started(job_pid)
-=======
         pid = await run_sync_in_worker_thread(self._get_infrastructure_pid, job)
         # Indicate that the job has started
         if task_status is not None:
             task_status.started(pid)
->>>>>>> 9542ae36
 
         # Monitor the job until completion
         status_code = await run_sync_in_worker_thread(
@@ -384,34 +377,6 @@
             finally:
                 client.rest_client.pool_manager.clear()
 
-<<<<<<< HEAD
-    def _get_infrastructure_pid(self, job_name: str) -> str:
-        """Generates a kubernetes pid string in the form of `<cluster_name>:<job_name>`."""
-        try:
-            cluster_name = self._get_active_cluster_name()
-        except kubernetes.config.config_exception.ConfigException:
-            cluster_name = "in-cluster-config"
-        job_pid = f"{cluster_name}:{job_name}"
-        return job_pid
-
-    def _parse_infrastructure_pid(self, infrastructure_pid: str) -> Tuple[str, str]:
-        """Splits a kubernetes infrastructure pid into its component parts."""
-        cluster_name, job_name = infrastructure_pid.rsplit(":", 1)
-        return cluster_name, job_name
-
-    def _get_active_cluster_name(self) -> str:
-        _, active_context = kubernetes.config.list_kube_config_contexts()
-        cluster_name = active_context["context"]["cluster"]
-        return cluster_name
-
-    def _configure_kubernetes_library_client(self) -> None:
-        """Set the correct kubernetes client configuration.
-
-        Important: this is NOT threadsafe.
-
-        TODO: investigate returning a client
-        """
-=======
     def _get_infrastructure_pid(self, job: "V1Job") -> str:
         """
         Generates a Kubernetes infrastructure PID.
@@ -457,7 +422,6 @@
         # TODO: Investigate returning a configured client so calls on other threads
         #       will not invalidate the config needed here
 
->>>>>>> 9542ae36
         # if a k8s cluster block is provided to the flow runner, use that
         if self.cluster_config:
             self.cluster_config.configure_client()
