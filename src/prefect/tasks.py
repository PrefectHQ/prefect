"""
Module containing the base workflow task class and decorator - for most use cases, using the [`@task` decorator][prefect.tasks.task] is preferred.
"""
# This file requires type-checking with pyright because mypy does not yet support PEP612
# See https://github.com/python/mypy/issues/8645

import datetime
import inspect
import warnings
from copy import copy
from functools import partial, update_wrapper
from typing import (
    TYPE_CHECKING,
    Any,
    Awaitable,
    Callable,
    Coroutine,
    Dict,
    Generic,
    Iterable,
    List,
    NoReturn,
    Optional,
    TypeVar,
    Union,
    cast,
    overload,
)

from typing_extensions import Literal, ParamSpec

from prefect.client.schemas import TaskRun
from prefect.context import PrefectObjectRegistry
from prefect.futures import PrefectFuture
from prefect.results import ResultSerializer, ResultStorage
from prefect.settings import (
    PREFECT_TASK_DEFAULT_RETRIES,
    PREFECT_TASK_DEFAULT_RETRY_DELAY_SECONDS,
)
from prefect.states import State
from prefect.utilities.annotations import NotSet
from prefect.utilities.asyncutils import Async, Sync
from prefect.utilities.callables import (
    get_call_parameters,
    raise_for_reserved_arguments,
)
from prefect.utilities.hashing import hash_objects
from prefect.utilities.importtools import to_qualified_name
from prefect.utilities.visualization import (
    VisualizationUnsupportedError,
    get_task_viz_tracker,
    track_viz_task,
)

if TYPE_CHECKING:
    from prefect.context import TaskRunContext


T = TypeVar("T")  # Generic type var for capturing the inner return type of async funcs
R = TypeVar("R")  # The return type of the user's function
P = ParamSpec("P")  # The parameters of the task


def task_input_hash(
    context: "TaskRunContext", arguments: Dict[str, Any]
) -> Optional[str]:
    """
    A task cache key implementation which hashes all inputs to the task using a JSON or
    cloudpickle serializer. If any arguments are not JSON serializable, the pickle
    serializer is used as a fallback. If cloudpickle fails, this will return a null key
    indicating that a cache key could not be generated for the given inputs.

    Arguments:
        context: the active `TaskRunContext`
        arguments: a dictionary of arguments to be passed to the underlying task

    Returns:
        a string hash if hashing succeeded, else `None`
    """
    return hash_objects(
        # We use the task key to get the qualified name for the task and include the
        # task functions `co_code` bytes to avoid caching when the underlying function
        # changes
        context.task.task_key,
        context.task.fn.__code__.co_code.hex(),
        arguments,
    )


def exponential_backoff(backoff_factor: float) -> Callable[[int], List[float]]:
    """
    A task retry backoff utility that configures exponential backoff for task retries.
    The exponential backoff design matches the urllib3 implementation.

    Arguments:
        backoff_factor: the base delay for the first retry, subsequent retries will
            increase the delay time by powers of 2.

    Returns:
        a callable that can be passed to the task constructor
    """

    def retry_backoff_callable(retries: int) -> List[float]:
        # no more than 50 retry delays can be configured on a task
        retries = min(retries, 50)

        return [backoff_factor * max(0, 2**r) for r in range(retries)]

    return retry_backoff_callable


@PrefectObjectRegistry.register_instances
class Task(Generic[P, R]):
    """
    A Prefect task definition.

    !!! note
        We recommend using [the `@task` decorator][prefect.tasks.task] for most use-cases.

    Wraps a function with an entrypoint to the Prefect engine. Calling this class within a flow function
    creates a new task run.

    To preserve the input and output types, we use the generic type variables P and R for "Parameters" and
    "Returns" respectively.

    Args:
        fn: The function defining the task.
        name: An optional name for the task; if not provided, the name will be inferred
            from the given function.
        description: An optional string description for the task.
        tags: An optional set of tags to be associated with runs of this task. These
            tags are combined with any tags defined by a `prefect.tags` context at
            task runtime.
        version: An optional string specifying the version of this task definition
        cache_key_fn: An optional callable that, given the task run context and call
            parameters, generates a string key; if the key matches a previous completed
            state, that state result will be restored instead of running the task again.
        cache_expiration: An optional amount of time indicating how long cached states
            for this task should be restorable; if not provided, cached states will
            never expire.
        task_run_name: An optional name to distinguish runs of this task; this name can be provided
            as a string template with the task's keyword arguments as variables,
            or a function that returns a string.
        retries: An optional number of times to retry on task run failure.
        retry_delay_seconds: Optionally configures how long to wait before retrying the
            task after failure. This is only applicable if `retries` is nonzero. This
            setting can either be a number of seconds, a list of retry delays, or a
            callable that, given the total number of retries, generates a list of retry
            delays. If a number of seconds, that delay will be applied to all retries.
            If a list, each retry will wait for the corresponding delay before retrying.
            When passing a callable or a list, the number of configured retry delays
            cannot exceed 50.
        retry_jitter_factor: An optional factor that defines the factor to which a retry
            can be jittered in order to avoid a "thundering herd".
        persist_result: An optional toggle indicating whether the result of this task
            should be persisted to result storage. Defaults to `None`, which indicates
            that Prefect should choose whether the result should be persisted depending on
            the features being used.
        result_storage: An optional block to use to persist the result of this task.
            Defaults to the value set in the flow the task is called in.
        result_storage_key: An optional key to store the result in storage at when persisted.
            Defaults to a unique identifier.
        result_serializer: An optional serializer to use to serialize the result of this
            task for persistence. Defaults to the value set in the flow the task is
            called in.
        timeout_seconds: An optional number of seconds indicating a maximum runtime for
            the task. If the task exceeds this runtime, it will be marked as failed.
        log_prints: If set, `print` statements in the task will be redirected to the
            Prefect logger for the task run. Defaults to `None`, which indicates
            that the value from the flow should be used.
        refresh_cache: If set, cached results for the cache key are not used.
            Defaults to `None`, which indicates that a cached result from a previous
            execution with matching cache key is used.
        on_failure: An optional list of callables to run when the task enters a failed state.
        on_completion: An optional list of callables to run when the task enters a completed state.
<<<<<<< HEAD
        is_retriable: A callable run when a task run returns a Failed state. Should return `True` if the
            task should continue to its retry policy, and `False` if the task should end as failed.
            Defaults to `None`, indicating the task should always continue to its retry policy.
=======
        viz_return_value: An optional value to return when the task dependency tree is visualized.
>>>>>>> 66577cc6
    """

    # NOTE: These parameters (types, defaults, and docstrings) should be duplicated
    #       exactly in the @task decorator
    def __init__(
        self,
        fn: Callable[P, R],
        name: str = None,
        description: str = None,
        tags: Iterable[str] = None,
        version: str = None,
        cache_key_fn: Callable[
            ["TaskRunContext", Dict[str, Any]], Optional[str]
        ] = None,
        cache_expiration: datetime.timedelta = None,
        task_run_name: Optional[Union[Callable[[], str], str]] = None,
        retries: Optional[int] = None,
        retry_delay_seconds: Optional[
            Union[
                float,
                int,
                List[float],
                Callable[[int], List[float]],
            ]
        ] = None,
        retry_jitter_factor: Optional[float] = None,
        persist_result: Optional[bool] = None,
        result_storage: Optional[ResultStorage] = None,
        result_serializer: Optional[ResultSerializer] = None,
        result_storage_key: Optional[str] = None,
        cache_result_in_memory: bool = True,
        timeout_seconds: Union[int, float] = None,
        log_prints: Optional[bool] = False,
        refresh_cache: Optional[bool] = None,
        on_completion: Optional[List[Callable[["Task", TaskRun, State], None]]] = None,
        on_failure: Optional[List[Callable[["Task", TaskRun, State], None]]] = None,
<<<<<<< HEAD
        is_retriable: Optional[Callable[["Task", TaskRun, State], bool]] = None,
=======
        viz_return_value: Optional[Any] = None,
>>>>>>> 66577cc6
    ):
        # Validate if hook passed is list and contains callables
        hook_categories = [on_completion, on_failure]
        hook_names = ["on_completion", "on_failure"]
        for hooks, hook_name in zip(hook_categories, hook_names):
            if hooks is not None:
                if not hooks:
                    raise ValueError(f"Empty list passed for '{hook_name}'")
                try:
                    hooks = list(hooks)
                except TypeError:
                    raise TypeError(
                        f"Expected iterable for '{hook_name}'; got"
                        f" {type(hooks).__name__} instead. Please provide a list of"
                        f" hooks to '{hook_name}':\n\n"
                        f"@flow({hook_name}=[hook1, hook2])\ndef"
                        " my_flow():\n\tpass"
                    )

                for hook in hooks:
                    if not callable(hook):
                        raise TypeError(
                            f"Expected callables in '{hook_name}'; got"
                            f" {type(hook).__name__} instead. Please provide a list of"
                            f" hooks to '{hook_name}':\n\n"
                            f"@flow({hook_name}=[hook1, hook2])\ndef"
                            " my_flow():\n\tpass"
                        )

        if not callable(fn):
            raise TypeError("'fn' must be callable")

        self.description = description or inspect.getdoc(fn)
        update_wrapper(self, fn)
        self.fn = fn
        self.isasync = inspect.iscoroutinefunction(self.fn)

        if not name:
            if not hasattr(self.fn, "__name__"):
                self.name = type(self.fn).__name__
            else:
                self.name = self.fn.__name__
        else:
            self.name = name

        if task_run_name is not None:
            if not isinstance(task_run_name, str) and not callable(task_run_name):
                raise TypeError(
                    "Expected string or callable for 'task_run_name'; got"
                    f" {type(task_run_name).__name__} instead."
                )
        self.task_run_name = task_run_name

        self.version = version
        self.log_prints = log_prints

        raise_for_reserved_arguments(self.fn, ["return_state", "wait_for"])

        self.tags = set(tags if tags else [])

        if not hasattr(self.fn, "__qualname__"):
            self.task_key = to_qualified_name(type(self.fn))
        else:
            self.task_key = to_qualified_name(self.fn)

        self.cache_key_fn = cache_key_fn
        self.cache_expiration = cache_expiration
        self.refresh_cache = refresh_cache

        # TaskRunPolicy settings
        # TODO: We can instantiate a `TaskRunPolicy` and add Pydantic bound checks to
        #       validate that the user passes positive numbers here

        self.retries = (
            retries if retries is not None else PREFECT_TASK_DEFAULT_RETRIES.value()
        )
        if retry_delay_seconds is None:
            retry_delay_seconds = PREFECT_TASK_DEFAULT_RETRY_DELAY_SECONDS.value()

        if callable(retry_delay_seconds):
            self.retry_delay_seconds = retry_delay_seconds(retries)
        else:
            self.retry_delay_seconds = retry_delay_seconds

        if isinstance(self.retry_delay_seconds, list) and (
            len(self.retry_delay_seconds) > 50
        ):
            raise ValueError("Can not configure more than 50 retry delays per task.")

        if retry_jitter_factor is not None and retry_jitter_factor < 0:
            raise ValueError("`retry_jitter_factor` must be >= 0.")

        self.retry_jitter_factor = retry_jitter_factor

        self.persist_result = persist_result
        self.result_storage = result_storage
        self.result_serializer = result_serializer
        self.result_storage_key = result_storage_key
        self.cache_result_in_memory = cache_result_in_memory
        self.timeout_seconds = float(timeout_seconds) if timeout_seconds else None
        # Warn if this task's `name` conflicts with another task while having a
        # different function. This is to detect the case where two or more tasks
        # share a name or are lambdas, which should result in a warning, and to
        # differentiate it from the case where the task was 'copied' via
        # `with_options`, which should not result in a warning.
        registry = PrefectObjectRegistry.get()

        if registry and any(
            other
            for other in registry.get_instances(Task)
            if other.name == self.name and id(other.fn) != id(self.fn)
        ):
            try:
                file = inspect.getsourcefile(self.fn)
                line_number = inspect.getsourcelines(self.fn)[1]
            except TypeError:
                file = "unknown"
                line_number = "unknown"

            warnings.warn(
                f"A task named {self.name!r} and defined at '{file}:{line_number}' "
                "conflicts with another task. Consider specifying a unique `name` "
                "parameter in the task definition:\n\n "
                "`@task(name='my_unique_name', ...)`"
            )
        self.on_completion = on_completion
        self.on_failure = on_failure
<<<<<<< HEAD
        self.is_retriable = is_retriable
=======
        self.viz_return_value = viz_return_value
>>>>>>> 66577cc6

    def with_options(
        self,
        *,
        name: str = None,
        description: str = None,
        tags: Iterable[str] = None,
        cache_key_fn: Callable[
            ["TaskRunContext", Dict[str, Any]], Optional[str]
        ] = None,
        task_run_name: Optional[Union[Callable[[], str], str]] = None,
        cache_expiration: datetime.timedelta = None,
        retries: Optional[int] = NotSet,
        retry_delay_seconds: Union[
            float,
            int,
            List[float],
            Callable[[int], List[float]],
        ] = NotSet,
        retry_jitter_factor: Optional[float] = NotSet,
        persist_result: Optional[bool] = NotSet,
        result_storage: Optional[ResultStorage] = NotSet,
        result_serializer: Optional[ResultSerializer] = NotSet,
        result_storage_key: Optional[str] = NotSet,
        cache_result_in_memory: Optional[bool] = None,
        timeout_seconds: Union[int, float] = None,
        log_prints: Optional[bool] = NotSet,
        refresh_cache: Optional[bool] = NotSet,
        on_completion: Optional[List[Callable[["Task", TaskRun, State], None]]] = None,
        on_failure: Optional[List[Callable[["Task", TaskRun, State], None]]] = None,
<<<<<<< HEAD
        is_retriable: Optional[Callable[["Task", TaskRun, State], bool]] = None,
=======
        viz_return_value: Optional[Any] = None,
>>>>>>> 66577cc6
    ):
        """
        Create a new task from the current object, updating provided options.

        Args:
            name: A new name for the task.
            description: A new description for the task.
            tags: A new set of tags for the task. If given, existing tags are ignored,
                not merged.
            cache_key_fn: A new cache key function for the task.
            cache_expiration: A new cache expiration time for the task.
            task_run_name: An optional name to distinguish runs of this task; this name can be provided
                as a string template with the task's keyword arguments as variables,
                or a function that returns a string.
            retries: A new number of times to retry on task run failure.
            retry_delay_seconds: Optionally configures how long to wait before retrying
                the task after failure. This is only applicable if `retries` is nonzero.
                This setting can either be a number of seconds, a list of retry delays,
                or a callable that, given the total number of retries, generates a list
                of retry delays. If a number of seconds, that delay will be applied to
                all retries. If a list, each retry will wait for the corresponding delay
                before retrying. When passing a callable or a list, the number of
                configured retry delays cannot exceed 50.
            retry_jitter_factor: An optional factor that defines the factor to which a
                retry can be jittered in order to avoid a "thundering herd".
            persist_result: A new option for enabling or disabling result persistence.
            result_storage: A new storage type to use for results.
            result_serializer: A new serializer to use for results.
            result_storage_key: A new key for the persisted result to be stored at.
            timeout_seconds: A new maximum time for the task to complete in seconds.
            log_prints: A new option for enabling or disabling redirection of `print` statements.
            refresh_cache: A new option for enabling or disabling cache refresh.
            on_completion: A new list of callables to run when the task enters a completed state.
            on_failure: A new list of callables to run when the task enters a failed state.
<<<<<<< HEAD
            is_retriable: A callable that, given an unsuccessful terminal state, returns `True` if
                the task should continue to its retry policy, and `False` if the task should
                terminate with its unsuccessful state. Defaults to `None`, which indicates that the
                task should always continue to its retry policy.
=======
            viz_return_value: An optional value to return when the task dependency tree is visualized.
>>>>>>> 66577cc6

        Returns:
            A new `Task` instance.

        Examples:

            Create a new task from an existing task and update the name

            >>> @task(name="My task")
            >>> def my_task():
            >>>     return 1
            >>>
            >>> new_task = my_task.with_options(name="My new task")

            Create a new task from an existing task and update the retry settings

            >>> from random import randint
            >>>
            >>> @task(retries=1, retry_delay_seconds=5)
            >>> def my_task():
            >>>     x = randint(0, 5)
            >>>     if x >= 3:  # Make a task that fails sometimes
            >>>         raise ValueError("Retry me please!")
            >>>     return x
            >>>
            >>> new_task = my_task.with_options(retries=5, retry_delay_seconds=2)

            Use a task with updated options within a flow

            >>> @task(name="My task")
            >>> def my_task():
            >>>     return 1
            >>>
            >>> @flow
            >>> my_flow():
            >>>     new_task = my_task.with_options(name="My new task")
            >>>     new_task()
        """
        return Task(
            fn=self.fn,
            name=name or self.name,
            description=description or self.description,
            tags=tags or copy(self.tags),
            cache_key_fn=cache_key_fn or self.cache_key_fn,
            cache_expiration=cache_expiration or self.cache_expiration,
            task_run_name=task_run_name,
            retries=retries if retries is not NotSet else self.retries,
            retry_delay_seconds=(
                retry_delay_seconds
                if retry_delay_seconds is not NotSet
                else self.retry_delay_seconds
            ),
            retry_jitter_factor=(
                retry_jitter_factor
                if retry_jitter_factor is not NotSet
                else self.retry_jitter_factor
            ),
            persist_result=(
                persist_result if persist_result is not NotSet else self.persist_result
            ),
            result_storage=(
                result_storage if result_storage is not NotSet else self.result_storage
            ),
            result_storage_key=(
                result_storage_key
                if result_storage_key is not NotSet
                else self.result_storage_key
            ),
            result_serializer=(
                result_serializer
                if result_serializer is not NotSet
                else self.result_serializer
            ),
            cache_result_in_memory=(
                cache_result_in_memory
                if cache_result_in_memory is not None
                else self.cache_result_in_memory
            ),
            timeout_seconds=(
                timeout_seconds if timeout_seconds is not None else self.timeout_seconds
            ),
            log_prints=(log_prints if log_prints is not NotSet else self.log_prints),
            refresh_cache=(
                refresh_cache if refresh_cache is not NotSet else self.refresh_cache
            ),
            on_completion=on_completion or self.on_completion,
            on_failure=on_failure or self.on_failure,
<<<<<<< HEAD
            is_retriable=is_retriable or self.is_retriable,
=======
            viz_return_value=viz_return_value or self.viz_return_value,
>>>>>>> 66577cc6
        )

    @overload
    def __call__(
        self: "Task[P, NoReturn]",
        *args: P.args,
        **kwargs: P.kwargs,
    ) -> None:
        # `NoReturn` matches if a type can't be inferred for the function which stops a
        # sync function from matching the `Coroutine` overload
        ...

    @overload
    def __call__(
        self: "Task[P, T]",
        *args: P.args,
        **kwargs: P.kwargs,
    ) -> T:
        ...

    @overload
    def __call__(
        self: "Task[P, T]",
        *args: P.args,
        return_state: Literal[True],
        **kwargs: P.kwargs,
    ) -> State[T]:
        ...

    def __call__(
        self,
        *args: P.args,
        return_state: bool = False,
        wait_for: Optional[Iterable[PrefectFuture]] = None,
        **kwargs: P.kwargs,
    ):
        """
        Run the task and return the result. If `return_state` is True returns
        the result is wrapped in a Prefect State which provides error handling.
        """
        from prefect.engine import enter_task_run_engine
        from prefect.task_runners import SequentialTaskRunner

        # Convert the call args/kwargs to a parameter dict
        parameters = get_call_parameters(self.fn, args, kwargs)

        return_type = "state" if return_state else "result"

        task_run_tracker = get_task_viz_tracker()
        if task_run_tracker:
            return track_viz_task(
                self.isasync, self.name, parameters, self.viz_return_value
            )

        return enter_task_run_engine(
            self,
            parameters=parameters,
            wait_for=wait_for,
            task_runner=SequentialTaskRunner(),
            return_type=return_type,
            mapped=False,
        )

    @overload
    def _run(
        self: "Task[P, NoReturn]",
        *args: P.args,
        **kwargs: P.kwargs,
    ) -> PrefectFuture[None, Sync]:
        # `NoReturn` matches if a type can't be inferred for the function which stops a
        # sync function from matching the `Coroutine` overload
        ...

    @overload
    def _run(
        self: "Task[P, Coroutine[Any, Any, T]]",
        *args: P.args,
        **kwargs: P.kwargs,
    ) -> Awaitable[State[T]]:
        ...

    @overload
    def _run(
        self: "Task[P, T]",
        *args: P.args,
        **kwargs: P.kwargs,
    ) -> State[T]:
        ...

    def _run(
        self,
        *args: P.args,
        wait_for: Optional[Iterable[PrefectFuture]] = None,
        **kwargs: P.kwargs,
    ) -> Union[State, Awaitable[State]]:
        """
        Run the task and return the final state.
        """
        from prefect.engine import enter_task_run_engine
        from prefect.task_runners import SequentialTaskRunner

        # Convert the call args/kwargs to a parameter dict
        parameters = get_call_parameters(self.fn, args, kwargs)

        return enter_task_run_engine(
            self,
            parameters=parameters,
            wait_for=wait_for,
            return_type="state",
            task_runner=SequentialTaskRunner(),
            mapped=False,
        )

    @overload
    def submit(
        self: "Task[P, NoReturn]",
        *args: P.args,
        **kwargs: P.kwargs,
    ) -> PrefectFuture[None, Sync]:
        # `NoReturn` matches if a type can't be inferred for the function which stops a
        # sync function from matching the `Coroutine` overload
        ...

    @overload
    def submit(
        self: "Task[P, Coroutine[Any, Any, T]]",
        *args: P.args,
        **kwargs: P.kwargs,
    ) -> Awaitable[PrefectFuture[T, Async]]:
        ...

    @overload
    def submit(
        self: "Task[P, T]",
        *args: P.args,
        **kwargs: P.kwargs,
    ) -> PrefectFuture[T, Sync]:
        ...

    @overload
    def submit(
        self: "Task[P, T]",
        *args: P.args,
        return_state: Literal[True],
        **kwargs: P.kwargs,
    ) -> State[T]:
        ...

    def submit(
        self,
        *args: Any,
        return_state: bool = False,
        wait_for: Optional[Iterable[PrefectFuture]] = None,
        **kwargs: Any,
    ) -> Union[PrefectFuture, Awaitable[PrefectFuture]]:
        """
        Submit a run of the task to a worker.

        Must be called within a flow function. If writing an async task, this call must
        be awaited.

        Will create a new task run in the backing API and submit the task to the flow's
        task runner. This call only blocks execution while the task is being submitted,
        once it is submitted, the flow function will continue executing. However, note
        that the `SequentialTaskRunner` does not implement parallel execution for sync tasks
        and they are fully resolved on submission.

        Args:
            *args: Arguments to run the task with
            return_state: Return the result of the flow run wrapped in a
                Prefect State.
            wait_for: Upstream task futures to wait for before starting the task
            **kwargs: Keyword arguments to run the task with

        Returns:
            If `return_state` is False a future allowing asynchronous access to
                the state of the task
            If `return_state` is True a future wrapped in a Prefect State allowing asynchronous access to
                the state of the task

        Examples:

            Define a task

            >>> from prefect import task
            >>> @task
            >>> def my_task():
            >>>     return "hello"

            Run a task in a flow

            >>> from prefect import flow
            >>> @flow
            >>> def my_flow():
            >>>     my_task.submit()

            Wait for a task to finish

            >>> @flow
            >>> def my_flow():
            >>>     my_task.submit().wait()

            Use the result from a task in a flow

            >>> @flow
            >>> def my_flow():
            >>>     print(my_task.submit().result())
            >>>
            >>> my_flow()
            hello

            Run an async task in an async flow

            >>> @task
            >>> async def my_async_task():
            >>>     pass
            >>>
            >>> @flow
            >>> async def my_flow():
            >>>     await my_async_task.submit()

            Run a sync task in an async flow

            >>> @flow
            >>> async def my_flow():
            >>>     my_task.submit()

            Enforce ordering between tasks that do not exchange data
            >>> @task
            >>> def task_1():
            >>>     pass
            >>>
            >>> @task
            >>> def task_2():
            >>>     pass
            >>>
            >>> @flow
            >>> def my_flow():
            >>>     x = task_1.submit()
            >>>
            >>>     # task 2 will wait for task_1 to complete
            >>>     y = task_2.submit(wait_for=[x])

        """

        from prefect.engine import enter_task_run_engine

        # Convert the call args/kwargs to a parameter dict
        parameters = get_call_parameters(self.fn, args, kwargs)
        return_type = "state" if return_state else "future"

        task_viz_tracker = get_task_viz_tracker()
        if task_viz_tracker:
            raise VisualizationUnsupportedError(
                "`task.submit()` is not currently supported by `flow.visualize()`"
            )

        return enter_task_run_engine(
            self,
            parameters=parameters,
            wait_for=wait_for,
            return_type=return_type,
            task_runner=None,  # Use the flow's task runner
            mapped=False,
        )

    @overload
    def map(
        self: "Task[P, NoReturn]",
        *args: P.args,
        **kwargs: P.kwargs,
    ) -> List[PrefectFuture[None, Sync]]:
        # `NoReturn` matches if a type can't be inferred for the function which stops a
        # sync function from matching the `Coroutine` overload
        ...

    @overload
    def map(
        self: "Task[P, Coroutine[Any, Any, T]]",
        *args: P.args,
        **kwargs: P.kwargs,
    ) -> Awaitable[List[PrefectFuture[T, Async]]]:
        ...

    @overload
    def map(
        self: "Task[P, T]",
        *args: P.args,
        **kwargs: P.kwargs,
    ) -> List[PrefectFuture[T, Sync]]:
        ...

    @overload
    def map(
        self: "Task[P, T]",
        *args: P.args,
        return_state: Literal[True],
        **kwargs: P.kwargs,
    ) -> List[State[T]]:
        ...

    def map(
        self,
        *args: Any,
        return_state: bool = False,
        wait_for: Optional[Iterable[PrefectFuture]] = None,
        **kwargs: Any,
    ) -> Any:
        """
        Submit a mapped run of the task to a worker.

        Must be called within a flow function. If writing an async task, this
        call must be awaited.

        Must be called with at least one iterable and all iterables must be
        the same length. Any arguments that are not iterable will be treated as
        a static value and each task run will recieve the same value.

        Will create as many task runs as the length of the iterable(s) in the
        backing API and submit the task runs to the flow's task runner. This
        call blocks if given a future as input while the future is resolved. It
        also blocks while the tasks are being submitted, once they are
        submitted, the flow function will continue executing. However, note
        that the `SequentialTaskRunner` does not implement parallel execution
        for sync tasks and they are fully resolved on submission.

        Args:
            *args: Iterable and static arguments to run the tasks with
            return_state: Return a list of Prefect States that wrap the results
                of each task run.
            wait_for: Upstream task futures to wait for before starting the
                task
            **kwargs: Keyword iterable arguments to run the task with

        Returns:
            A list of futures allowing asynchronous access to the state of the
            tasks

        Examples:

            Define a task

            >>> from prefect import task
            >>> @task
            >>> def my_task(x):
            >>>     return x + 1

            Create mapped tasks

            >>> from prefect import flow
            >>> @flow
            >>> def my_flow():
            >>>     my_task.map([1, 2, 3])

            Wait for all mapped tasks to finish

            >>> @flow
            >>> def my_flow():
            >>>     futures = my_task.map([1, 2, 3])
            >>>     for future in futures:
            >>>         future.wait()
            >>>     # Now all of the mapped tasks have finished
            >>>     my_task(10)

            Use the result from mapped tasks in a flow

            >>> @flow
            >>> def my_flow():
            >>>     futures = my_task.map([1, 2, 3])
            >>>     for future in futures:
            >>>         print(future.result())
            >>> my_flow()
            2
            3
            4

            Enforce ordering between tasks that do not exchange data
            >>> @task
            >>> def task_1(x):
            >>>     pass
            >>>
            >>> @task
            >>> def task_2(y):
            >>>     pass
            >>>
            >>> @flow
            >>> def my_flow():
            >>>     x = task_1.submit()
            >>>
            >>>     # task 2 will wait for task_1 to complete
            >>>     y = task_2.map([1, 2, 3], wait_for=[x])

            Use a non-iterable input as a constant across mapped tasks
            >>> @task
            >>> def display(prefix, item):
            >>>    print(prefix, item)
            >>>
            >>> @flow
            >>> def my_flow():
            >>>     display.map("Check it out: ", [1, 2, 3])
            >>>
            >>> my_flow()
            Check it out: 1
            Check it out: 2
            Check it out: 3

            Use `unmapped` to treat an iterable argument as a constant
            >>> from prefect import unmapped
            >>>
            >>> @task
            >>> def add_n_to_items(items, n):
            >>>     return [item + n for item in items]
            >>>
            >>> @flow
            >>> def my_flow():
            >>>     return add_n_to_items.map(unmapped([10, 20]), n=[1, 2, 3])
            >>>
            >>> my_flow()
            [[11, 21], [12, 22], [13, 23]]
        """

        from prefect.engine import enter_task_run_engine

        # Convert the call args/kwargs to a parameter dict; do not apply defaults
        # since they should not be mapped over
        parameters = get_call_parameters(self.fn, args, kwargs, apply_defaults=False)
        return_type = "state" if return_state else "future"

        task_viz_tracker = get_task_viz_tracker()
        if task_viz_tracker:
            raise VisualizationUnsupportedError(
                "`task.map()` is not currently supported by `flow.visualize()`"
            )

        return enter_task_run_engine(
            self,
            parameters=parameters,
            wait_for=wait_for,
            return_type=return_type,
            task_runner=None,
            mapped=True,
        )


@overload
def task(__fn: Callable[P, R]) -> Task[P, R]:
    ...


@overload
def task(
    *,
    name: str = None,
    description: str = None,
    tags: Iterable[str] = None,
    version: str = None,
    cache_key_fn: Callable[["TaskRunContext", Dict[str, Any]], Optional[str]] = None,
    cache_expiration: datetime.timedelta = None,
    task_run_name: Optional[Union[Callable[[], str], str]] = None,
    retries: int = 0,
    retry_delay_seconds: Union[
        float,
        int,
        List[float],
        Callable[[int], List[float]],
    ] = 0,
    retry_jitter_factor: Optional[float] = None,
    persist_result: Optional[bool] = None,
    result_storage: Optional[ResultStorage] = None,
    result_storage_key: Optional[str] = None,
    result_serializer: Optional[ResultSerializer] = None,
    cache_result_in_memory: bool = True,
    timeout_seconds: Union[int, float] = None,
    log_prints: Optional[bool] = None,
    refresh_cache: Optional[bool] = None,
    on_completion: Optional[List[Callable[["Task", TaskRun, State], None]]] = None,
    on_failure: Optional[List[Callable[["Task", TaskRun, State], None]]] = None,
<<<<<<< HEAD
    is_retriable: Optional[Callable[["Task", TaskRun, State], bool]] = None,
=======
    viz_return_value: Any = None,
>>>>>>> 66577cc6
) -> Callable[[Callable[P, R]], Task[P, R]]:
    ...


def task(
    __fn=None,
    *,
    name: str = None,
    description: str = None,
    tags: Iterable[str] = None,
    version: str = None,
    cache_key_fn: Callable[["TaskRunContext", Dict[str, Any]], Optional[str]] = None,
    cache_expiration: datetime.timedelta = None,
    task_run_name: Optional[Union[Callable[[], str], str]] = None,
    retries: int = None,
    retry_delay_seconds: Union[
        float,
        int,
        List[float],
        Callable[[int], List[float]],
    ] = None,
    retry_jitter_factor: Optional[float] = None,
    persist_result: Optional[bool] = None,
    result_storage: Optional[ResultStorage] = None,
    result_storage_key: Optional[str] = None,
    result_serializer: Optional[ResultSerializer] = None,
    cache_result_in_memory: bool = True,
    timeout_seconds: Union[int, float] = None,
    log_prints: Optional[bool] = None,
    refresh_cache: Optional[bool] = None,
    on_completion: Optional[List[Callable[["Task", TaskRun, State], None]]] = None,
    on_failure: Optional[List[Callable[["Task", TaskRun, State], None]]] = None,
<<<<<<< HEAD
    is_retriable: Optional[Callable[["Task", TaskRun, State], bool]] = None,
=======
    viz_return_value: Any = None,
>>>>>>> 66577cc6
):
    """
    Decorator to designate a function as a task in a Prefect workflow.

    This decorator may be used for asynchronous or synchronous functions.

    Args:
        name: An optional name for the task; if not provided, the name will be inferred
            from the given function.
        description: An optional string description for the task.
        tags: An optional set of tags to be associated with runs of this task. These
            tags are combined with any tags defined by a `prefect.tags` context at
            task runtime.
        version: An optional string specifying the version of this task definition
        cache_key_fn: An optional callable that, given the task run context and call
            parameters, generates a string key; if the key matches a previous completed
            state, that state result will be restored instead of running the task again.
        cache_expiration: An optional amount of time indicating how long cached states
            for this task should be restorable; if not provided, cached states will
            never expire.
        task_run_name: An optional name to distinguish runs of this task; this name can be provided
            as a string template with the task's keyword arguments as variables,
            or a function that returns a string.
        retries: An optional number of times to retry on task run failure
        retry_delay_seconds: Optionally configures how long to wait before retrying the
            task after failure. This is only applicable if `retries` is nonzero. This
            setting can either be a number of seconds, a list of retry delays, or a
            callable that, given the total number of retries, generates a list of retry
            delays. If a number of seconds, that delay will be applied to all retries.
            If a list, each retry will wait for the corresponding delay before retrying.
            When passing a callable or a list, the number of configured retry delays
            cannot exceed 50.
        retry_jitter_factor: An optional factor that defines the factor to which a retry
            can be jittered in order to avoid a "thundering herd".
        persist_result: An optional toggle indicating whether the result of this task
            should be persisted to result storage. Defaults to `None`, which indicates
            that Prefect should choose whether the result should be persisted depending on
            the features being used.
        result_storage: An optional block to use to persist the result of this task.
            Defaults to the value set in the flow the task is called in.
        result_storage_key: An optional key to store the result in storage at when persisted.
            Defaults to a unique identifier.
        result_serializer: An optional serializer to use to serialize the result of this
            task for persistence. Defaults to the value set in the flow the task is
            called in.
        timeout_seconds: An optional number of seconds indicating a maximum runtime for
            the task. If the task exceeds this runtime, it will be marked as failed.
        log_prints: If set, `print` statements in the task will be redirected to the
            Prefect logger for the task run. Defaults to `None`, which indicates
            that the value from the flow should be used.
        refresh_cache: If set, cached results for the cache key are not used.
            Defaults to `None`, which indicates that a cached result from a previous
            execution with matching cache key is used.
        on_failure: An optional list of callables to run when the task enters a failed state.
        on_completion: An optional list of callables to run when the task enters a completed state.
<<<<<<< HEAD
        is_retriable: A callable that, given an unsuccessful terminal state, returns `True` if the
            task should continue to its retry policy, and `False` if the task should terminate with
            its unsuccessful state. Defaults to `None`, which indicates that the task should always
            continue to its retry policy.
=======
        viz_return_value: An optional value to return when the task dependency tree is visualized.
>>>>>>> 66577cc6

    Returns:
        A callable `Task` object which, when called, will submit the task for execution.

    Examples:
        Define a simple task

        >>> @task
        >>> def add(x, y):
        >>>     return x + y

        Define an async task

        >>> @task
        >>> async def add(x, y):
        >>>     return x + y

        Define a task with tags and a description

        >>> @task(tags={"a", "b"}, description="This task is empty but its my first!")
        >>> def my_task():
        >>>     pass

        Define a task with a custom name

        >>> @task(name="The Ultimate Task")
        >>> def my_task():
        >>>     pass

        Define a task that retries 3 times with a 5 second delay between attempts

        >>> from random import randint
        >>>
        >>> @task(retries=3, retry_delay_seconds=5)
        >>> def my_task():
        >>>     x = randint(0, 5)
        >>>     if x >= 3:  # Make a task that fails sometimes
        >>>         raise ValueError("Retry me please!")
        >>>     return x

        Define a task that is cached for a day based on its inputs

        >>> from prefect.tasks import task_input_hash
        >>> from datetime import timedelta
        >>>
        >>> @task(cache_key_fn=task_input_hash, cache_expiration=timedelta(days=1))
        >>> def my_task():
        >>>     return "hello"
    """

    if __fn:
        return cast(
            Task[P, R],
            Task(
                fn=__fn,
                name=name,
                description=description,
                tags=tags,
                version=version,
                cache_key_fn=cache_key_fn,
                cache_expiration=cache_expiration,
                task_run_name=task_run_name,
                retries=retries,
                retry_delay_seconds=retry_delay_seconds,
                retry_jitter_factor=retry_jitter_factor,
                persist_result=persist_result,
                result_storage=result_storage,
                result_storage_key=result_storage_key,
                result_serializer=result_serializer,
                cache_result_in_memory=cache_result_in_memory,
                timeout_seconds=timeout_seconds,
                log_prints=log_prints,
                refresh_cache=refresh_cache,
                on_completion=on_completion,
                on_failure=on_failure,
<<<<<<< HEAD
                is_retriable=is_retriable,
=======
                viz_return_value=viz_return_value,
>>>>>>> 66577cc6
            ),
        )
    else:
        return cast(
            Callable[[Callable[P, R]], Task[P, R]],
            partial(
                task,
                name=name,
                description=description,
                tags=tags,
                version=version,
                cache_key_fn=cache_key_fn,
                cache_expiration=cache_expiration,
                task_run_name=task_run_name,
                retries=retries,
                retry_delay_seconds=retry_delay_seconds,
                retry_jitter_factor=retry_jitter_factor,
                persist_result=persist_result,
                result_storage=result_storage,
                result_storage_key=result_storage_key,
                result_serializer=result_serializer,
                cache_result_in_memory=cache_result_in_memory,
                timeout_seconds=timeout_seconds,
                log_prints=log_prints,
                refresh_cache=refresh_cache,
                on_completion=on_completion,
                on_failure=on_failure,
<<<<<<< HEAD
                is_retriable=is_retriable,
=======
                viz_return_value=viz_return_value,
>>>>>>> 66577cc6
            ),
        )<|MERGE_RESOLUTION|>--- conflicted
+++ resolved
@@ -173,13 +173,10 @@
             execution with matching cache key is used.
         on_failure: An optional list of callables to run when the task enters a failed state.
         on_completion: An optional list of callables to run when the task enters a completed state.
-<<<<<<< HEAD
         is_retriable: A callable run when a task run returns a Failed state. Should return `True` if the
             task should continue to its retry policy, and `False` if the task should end as failed.
             Defaults to `None`, indicating the task should always continue to its retry policy.
-=======
         viz_return_value: An optional value to return when the task dependency tree is visualized.
->>>>>>> 66577cc6
     """
 
     # NOTE: These parameters (types, defaults, and docstrings) should be duplicated
@@ -216,11 +213,8 @@
         refresh_cache: Optional[bool] = None,
         on_completion: Optional[List[Callable[["Task", TaskRun, State], None]]] = None,
         on_failure: Optional[List[Callable[["Task", TaskRun, State], None]]] = None,
-<<<<<<< HEAD
         is_retriable: Optional[Callable[["Task", TaskRun, State], bool]] = None,
-=======
         viz_return_value: Optional[Any] = None,
->>>>>>> 66577cc6
     ):
         # Validate if hook passed is list and contains callables
         hook_categories = [on_completion, on_failure]
@@ -348,11 +342,8 @@
             )
         self.on_completion = on_completion
         self.on_failure = on_failure
-<<<<<<< HEAD
         self.is_retriable = is_retriable
-=======
         self.viz_return_value = viz_return_value
->>>>>>> 66577cc6
 
     def with_options(
         self,
@@ -383,11 +374,8 @@
         refresh_cache: Optional[bool] = NotSet,
         on_completion: Optional[List[Callable[["Task", TaskRun, State], None]]] = None,
         on_failure: Optional[List[Callable[["Task", TaskRun, State], None]]] = None,
-<<<<<<< HEAD
         is_retriable: Optional[Callable[["Task", TaskRun, State], bool]] = None,
-=======
         viz_return_value: Optional[Any] = None,
->>>>>>> 66577cc6
     ):
         """
         Create a new task from the current object, updating provided options.
@@ -422,14 +410,11 @@
             refresh_cache: A new option for enabling or disabling cache refresh.
             on_completion: A new list of callables to run when the task enters a completed state.
             on_failure: A new list of callables to run when the task enters a failed state.
-<<<<<<< HEAD
             is_retriable: A callable that, given an unsuccessful terminal state, returns `True` if
                 the task should continue to its retry policy, and `False` if the task should
                 terminate with its unsuccessful state. Defaults to `None`, which indicates that the
                 task should always continue to its retry policy.
-=======
             viz_return_value: An optional value to return when the task dependency tree is visualized.
->>>>>>> 66577cc6
 
         Returns:
             A new `Task` instance.
@@ -517,11 +502,8 @@
             ),
             on_completion=on_completion or self.on_completion,
             on_failure=on_failure or self.on_failure,
-<<<<<<< HEAD
             is_retriable=is_retriable or self.is_retriable,
-=======
             viz_return_value=viz_return_value or self.viz_return_value,
->>>>>>> 66577cc6
         )
 
     @overload
@@ -999,11 +981,8 @@
     refresh_cache: Optional[bool] = None,
     on_completion: Optional[List[Callable[["Task", TaskRun, State], None]]] = None,
     on_failure: Optional[List[Callable[["Task", TaskRun, State], None]]] = None,
-<<<<<<< HEAD
     is_retriable: Optional[Callable[["Task", TaskRun, State], bool]] = None,
-=======
     viz_return_value: Any = None,
->>>>>>> 66577cc6
 ) -> Callable[[Callable[P, R]], Task[P, R]]:
     ...
 
@@ -1036,11 +1015,8 @@
     refresh_cache: Optional[bool] = None,
     on_completion: Optional[List[Callable[["Task", TaskRun, State], None]]] = None,
     on_failure: Optional[List[Callable[["Task", TaskRun, State], None]]] = None,
-<<<<<<< HEAD
     is_retriable: Optional[Callable[["Task", TaskRun, State], bool]] = None,
-=======
     viz_return_value: Any = None,
->>>>>>> 66577cc6
 ):
     """
     Decorator to designate a function as a task in a Prefect workflow.
@@ -1096,14 +1072,11 @@
             execution with matching cache key is used.
         on_failure: An optional list of callables to run when the task enters a failed state.
         on_completion: An optional list of callables to run when the task enters a completed state.
-<<<<<<< HEAD
         is_retriable: A callable that, given an unsuccessful terminal state, returns `True` if the
             task should continue to its retry policy, and `False` if the task should terminate with
             its unsuccessful state. Defaults to `None`, which indicates that the task should always
             continue to its retry policy.
-=======
         viz_return_value: An optional value to return when the task dependency tree is visualized.
->>>>>>> 66577cc6
 
     Returns:
         A callable `Task` object which, when called, will submit the task for execution.
@@ -1179,11 +1152,8 @@
                 refresh_cache=refresh_cache,
                 on_completion=on_completion,
                 on_failure=on_failure,
-<<<<<<< HEAD
                 is_retriable=is_retriable,
-=======
                 viz_return_value=viz_return_value,
->>>>>>> 66577cc6
             ),
         )
     else:
@@ -1211,10 +1181,7 @@
                 refresh_cache=refresh_cache,
                 on_completion=on_completion,
                 on_failure=on_failure,
-<<<<<<< HEAD
                 is_retriable=is_retriable,
-=======
                 viz_return_value=viz_return_value,
->>>>>>> 66577cc6
             ),
         )