--- conflicted
+++ resolved
@@ -332,14 +332,9 @@
         self.result_storage_key = result_storage_key
         self.cache_result_in_memory = cache_result_in_memory
         self.timeout_seconds = float(timeout_seconds) if timeout_seconds else None
-<<<<<<< HEAD
-        self.on_completion = on_completion
-        self.on_failure = on_failure
         self.on_rollback_hooks = on_rollback
-=======
         self.on_completion_hooks = on_completion or []
         self.on_failure_hooks = on_failure or []
->>>>>>> f3d9ffde
 
         # retry_condition_fn must be a callable or None. If it is neither, raise a TypeError
         if retry_condition_fn is not None and not (callable(retry_condition_fn)):
