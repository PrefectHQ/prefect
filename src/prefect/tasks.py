--- conflicted
+++ resolved
@@ -802,11 +802,6 @@
 
         """
 
-<<<<<<< HEAD
-        from prefect.engine import enter_task_run_engine
-=======
-        from prefect.engine import create_autonomous_task_run
->>>>>>> f3d9ffde
         from prefect.utilities.visualization import (
             VisualizationUnsupportedError,
             get_task_viz_tracker,
@@ -825,35 +820,11 @@
                 "`task.submit()` is not currently supported by `flow.visualize()`"
             )
 
-<<<<<<< HEAD
-        if PREFECT_EXPERIMENTAL_ENABLE_NEW_ENGINE:
-            task_runner = flow_run_context.task_runner
-            future = task_runner.submit(self, parameters, wait_for)
-            if return_state:
-                future.wait()
-                return future.state
-            else:
-                return future
-
-=======
-        if PREFECT_EXPERIMENTAL_ENABLE_TASK_SCHEDULING and not flow_run_context:
-            create_autonomous_task_run_call = create_call(
-                create_autonomous_task_run, task=self, parameters=parameters
-            )
-            if self.isasync:
-                return from_async.wait_for_call_in_loop_thread(
-                    create_autonomous_task_run_call
-                )
-            else:
-                return from_sync.wait_for_call_in_loop_thread(
-                    create_autonomous_task_run_call
-                )
         task_runner = flow_run_context.task_runner
         future = task_runner.submit(self, parameters, wait_for)
         if return_state:
             future.wait()
             return future.state
->>>>>>> f3d9ffde
         else:
             return future
 
