import hashlib
import os
import shutil
import sys
import warnings
from contextlib import contextmanager
from pathlib import Path, PurePosixPath
from tempfile import TemporaryDirectory
from types import TracebackType
from typing import (
    TYPE_CHECKING,
    Generator,
    Iterable,
    List,
    Optional,
    TextIO,
    Tuple,
    Type,
    Union,
    Tuple
)
from urllib.parse import urlsplit

import pendulum
from slugify import slugify
from typing_extensions import Self

import prefect
from prefect.utilities.importtools import lazy_import


def python_version_minor() -> str:
    return f"{sys.version_info.major}.{sys.version_info.minor}"


def python_version_micro() -> str:
    return f"{sys.version_info.major}.{sys.version_info.minor}.{sys.version_info.micro}"


def get_prefect_image_name(
    prefect_version: str = None, python_version: str = None, flavor: str = None
) -> str:
    """
    Get the Prefect image name matching the current Prefect and Python versions.

    Args:
        prefect_version: An optional override for the Prefect version.
        python_version: An optional override for the Python version; must be at the
            minor level e.g. '3.9'.
        flavor: An optional alternative image flavor to build, like 'conda'
    """
    parsed_version = (prefect_version or prefect.__version__).split("+")
    prefect_version = parsed_version[0] if len(parsed_version) == 1 else "dev"

    python_version = python_version or python_version_minor()

    tag = slugify(
        f"{prefect_version}-python{python_version}" + (f"-{flavor}" if flavor else ""),
        lowercase=False,
        max_length=128,
        # Docker allows these characters for tag names
        regex_pattern=r"[^a-zA-Z0-9_.-]+",
    )

    return f"prefecthq/prefect:{tag}"


@contextmanager
def silence_docker_warnings() -> Generator[None, None, None]:
    with warnings.catch_warnings():
        # Silence warnings due to use of deprecated methods within dockerpy
        # See https://github.com/docker/docker-py/pull/2931
        warnings.filterwarnings(
            "ignore",
            message="distutils Version classes are deprecated.*",
            category=DeprecationWarning,
        )

        warnings.filterwarnings(
            "ignore",
            message="The distutils package is deprecated and slated for removal.*",
            category=DeprecationWarning,
        )

        yield


# docker-py has some deprecation warnings that fire off during import, and we don't
# want to have those popping up in various modules and test suites.  Instead,
# consolidate the imports we need here, and expose them via this module.
with silence_docker_warnings():
    if TYPE_CHECKING:
        import docker
        from docker import DockerClient
    else:
        docker = lazy_import("docker")


@contextmanager
def docker_client() -> Generator["DockerClient", None, None]:
    """Get the environmentally-configured Docker client"""
    with silence_docker_warnings():
        client = docker.DockerClient.from_env()

    try:
        yield client
    finally:
        client.close()


class BuildError(Exception):
    """Raised when a Docker build fails"""


# Labels to apply to all images built with Prefect
IMAGE_LABELS = {
    "io.prefect.version": prefect.__version__,
}


@silence_docker_warnings()
def build_image(
    context: Path,
    dockerfile: str = "Dockerfile",
    pull: bool = False,
    platform: str = None,
    stream_progress_to: Optional[TextIO] = None,
) -> str:
    """Builds a Docker image, returning the image ID

    Args:
        context: the root directory for the Docker build context
        dockerfile: the path to the Dockerfile, relative to the context
        pull: True to pull the base image during the build
        stream_progress_to: an optional stream (like sys.stdout, or an io.TextIO) that
            will collect the build output as it is reported by Docker

    Returns:
        The image ID
    """

    if not context:
        raise ValueError("context required to build an image")
    if not context.exists():
        raise ValueError(f"Context path {context} does not exist")

    image_id = None
    with docker_client() as client:
        events = client.api.build(
            path=str(context),
            dockerfile=dockerfile,
            pull=pull,
            decode=True,
            labels=IMAGE_LABELS,
            platform=platform,
        )

        try:
            for event in events:
                if "stream" in event:
                    if not stream_progress_to:
                        continue
                    stream_progress_to.write(event["stream"])
                    stream_progress_to.flush()
                elif "aux" in event:
                    image_id = event["aux"]["ID"]
                elif "error" in event:
                    raise BuildError(event["error"])
                elif "message" in event:
                    raise BuildError(event["message"])
        except docker.errors.APIError as e:
            raise BuildError(e.explanation) from e

    assert image_id, "The Docker daemon did not return an image ID"
    return image_id


class ImageBuilder:
    """An interface for preparing Docker build contexts and building images"""

    base_directory: Path
    context: Optional[Path]
    platform: Optional[str]
    dockerfile_lines: List[str]

    def __init__(
        self,
        base_image: str,
        base_directory: Path = None,
        platform: str = None,
        context: Path = None,
    ):
        """Create an ImageBuilder

        Args:
            base_image: the base image to use
            base_directory: the starting point on your host for relative file locations,
                defaulting to the current directory
            context: use this path as the build context (if not provided, will create a
                temporary directory for the context)

        Returns:
            The image ID
        """
        self.base_directory = base_directory or context or Path().absolute()
        self.temporary_directory = None
        self.context = context
        self.platform = platform
        self.dockerfile_lines = []

        if self.context:
            dockerfile_path: Path = self.context / "Dockerfile"
            if dockerfile_path.exists():
                raise ValueError(f"There is already a Dockerfile at {context}")

        self.add_line(f"FROM {base_image}")

    def __enter__(self) -> Self:
        if self.context and not self.temporary_directory:
            return self

        self.temporary_directory = TemporaryDirectory()
        self.context = Path(self.temporary_directory.__enter__())
        return self

    def __exit__(
        self, exc: Type[BaseException], value: BaseException, traceback: TracebackType
    ) -> None:
        if not self.temporary_directory:
            return

        self.temporary_directory.__exit__(exc, value, traceback)
        self.temporary_directory = None
        self.context = None

    def add_line(self, line: str) -> None:
        """Add a line to this image's Dockerfile"""
        self.add_lines([line])

    def add_lines(self, lines: Iterable[str]) -> None:
        """Add lines to this image's Dockerfile"""
        self.dockerfile_lines.extend(lines)

    def copy(self, source: Union[str, Path], destination: Union[str, PurePosixPath]):
        """Copy a file to this image"""
        if not self.context:
            raise Exception("No context available")

        if not isinstance(destination, PurePosixPath):
            destination = PurePosixPath(destination)

        if not isinstance(source, Path):
            source = Path(source)

        if source.is_absolute():
            source = source.resolve().relative_to(self.base_directory)

        if self.temporary_directory:
            os.makedirs(self.context / source.parent, exist_ok=True)

            if source.is_dir():
                shutil.copytree(self.base_directory / source, self.context / source)
            else:
                shutil.copy2(self.base_directory / source, self.context / source)

        self.add_line(f"COPY {source} {destination}")

    def write_text(self, text: str, destination: Union[str, PurePosixPath]):
        if not self.context:
            raise Exception("No context available")

        if not isinstance(destination, PurePosixPath):
            destination = PurePosixPath(destination)

        source_hash = hashlib.sha256(text.encode()).hexdigest()
        (self.context / f".{source_hash}").write_text(text)
        self.add_line(f"COPY .{source_hash} {destination}")

    def build(
        self, pull: bool = False, stream_progress_to: Optional[TextIO] = None
    ) -> str:
        """Build the Docker image from the current state of the ImageBuilder

        Args:
            pull: True to pull the base image during the build
            stream_progress_to: an optional stream (like sys.stdout, or an io.TextIO)
                that will collect the build output as it is reported by Docker

        Returns:
            The image ID
        """
        dockerfile_path: Path = self.context / "Dockerfile"

        with dockerfile_path.open("w") as dockerfile:
            dockerfile.writelines(line + "\n" for line in self.dockerfile_lines)

        try:
            return build_image(
                self.context,
                platform=self.platform,
                pull=pull,
                stream_progress_to=stream_progress_to,
            )
        finally:
            os.unlink(dockerfile_path)

    def assert_has_line(self, line: str) -> None:
        """Asserts that the given line is in the Dockerfile"""
        all_lines = "\n".join(
            [f"  {i+1:>3}: {line}" for i, line in enumerate(self.dockerfile_lines)]
        )
        message = (
            f"Expected {line!r} not found in Dockerfile.  Dockerfile:\n{all_lines}"
        )
        assert line in self.dockerfile_lines, message

    def assert_line_absent(self, line: str) -> None:
        """Asserts that the given line is absent from the Dockerfile"""
        if line not in self.dockerfile_lines:
            return

        i = self.dockerfile_lines.index(line)

        surrounding_lines = "\n".join(
            [
                f"  {i+1:>3}: {line}"
                for i, line in enumerate(self.dockerfile_lines[i - 2 : i + 2])
            ]
        )
        message = (
            f"Unexpected {line!r} found in Dockerfile at line {i+1}.  "
            f"Surrounding lines:\n{surrounding_lines}"
        )

        assert line not in self.dockerfile_lines, message

    def assert_line_before(self, first: str, second: str) -> None:
        """Asserts that the first line appears before the second line"""
        self.assert_has_line(first)
        self.assert_has_line(second)

        first_index = self.dockerfile_lines.index(first)
        second_index = self.dockerfile_lines.index(second)

        surrounding_lines = "\n".join(
            [
                f"  {i+1:>3}: {line}"
                for i, line in enumerate(
                    self.dockerfile_lines[second_index - 2 : first_index + 2]
                )
            ]
        )

        message = (
            f"Expected {first!r} to appear before {second!r} in the Dockerfile, but "
            f"{first!r} was at line {first_index+1} and {second!r} as at line "
            f"{second_index+1}.  Surrounding lines:\n{surrounding_lines}"
        )

        assert first_index < second_index, message

    def assert_line_after(self, second: str, first: str) -> None:
        """Asserts that the second line appears after the first line"""
        self.assert_line_before(first, second)

    def assert_has_file(self, source: Path, container_path: PurePosixPath) -> None:
        """Asserts that the given file or directory will be copied into the container
        at the given path"""
        if source.is_absolute():
            source = source.relative_to(self.base_directory)

        self.assert_has_line(f"COPY {source} {container_path}")


class PushError(Exception):
    """Raised when a Docker image push fails"""


@silence_docker_warnings()
def push_image(
    image_id: str,
    registry_url: str,
    name: str,
    tag: Optional[str] = None,
    stream_progress_to: Optional[TextIO] = None,
) -> str:
    """Pushes a local image to a Docker registry, returning the registry-qualified tag
    for that image

    This assumes that the environment's Docker daemon is already authenticated to the
    given registry, and currently makes no attempt to authenticate.

    Args:
        image_id (str): a Docker image ID
        registry_url (str): the URL of a Docker registry
        name (str): the name of this image
        tag (str): the tag to give this image (defaults to a short representation of
            the image's ID)
        stream_progress_to: an optional stream (like sys.stdout, or an io.TextIO) that
            will collect the build output as it is reported by Docker

    Returns:
        A registry-qualified tag, like my-registry.example.com/my-image:abcdefg
    """

    if not tag:
        tag = slugify(pendulum.now("utc").isoformat())

    _, registry, _, _, _ = urlsplit(registry_url)
    repository = f"{registry}/{name}"

    with docker_client() as client:
        image: Image = client.images.get(image_id)
        image.tag(repository, tag=tag)
        events = client.api.push(repository, tag=tag, stream=True, decode=True)
        try:
            for event in events:
                if "status" in event:
                    if not stream_progress_to:
                        continue
                    stream_progress_to.write(event["status"])
                    if "progress" in event:
                        stream_progress_to.write(" " + event["progress"])
                    stream_progress_to.write("\n")
                    stream_progress_to.flush()
                elif "error" in event:
                    raise PushError(event["error"])
        finally:
            client.api.remove_image(f"{repository}:{tag}", noprune=True)

    return f"{repository}:{tag}"


def to_run_command(command: List[str]) -> str:
    """
    Convert a process-style list of command arguments to a single Dockerfile RUN
    instruction.
    """
    if not command:
        return ""

    run_command = f"RUN {command[0]}"
    if len(command) > 1:
        run_command += " " + " ".join([repr(arg) for arg in command[1:]])

    # TODO: Consider performing text-wrapping to improve readability of the generated
    #       Dockerfile
    # return textwrap.wrap(
    #     run_command,
    #     subsequent_indent=" " * 4,
    #     break_on_hyphens=False,
    #     break_long_words=False
    # )

    return run_command


<<<<<<< HEAD
def parse_image_tag(image_tag: str) -> Tuple[str, Optional[str]]:
    """
    Splits an docker image url into the registry adress and image name and tag. The expected format is `[[registry-address]:port/]name:tag`, where `registry-adress` and `port` can be omitted. The output is `[registry-address]:port/]name, tag`.
    """
    tag = None
    if image_tag.startswith('http:') or image_tag.startswith('https:'):
        raise ValueError(f'The docker image url should not start with "http" or "https".')
    parts = image_tag.split(":")
    if len(parts)==1:
        # neither port nor tag given
        image = image_tag
    elif len(parts)==3:
        # port and tag given
        if not '/' in parts[1]:
            raise ValueError(f'Given docker image url ({image_tag}) is not valid.')
        image = ':'.join(parts[:-1])
        tag = parts[-1]
    elif len(parts)==2:
        # port or tag given
        if '/' in parts[1]:
            # port is given
            image = image_tag
        else:
            # tag is given
            image = parts[0]
            tag = parts[1]
    else:
        raise ValueError(f'Given docker image url ({image_tag} is not valid.')
    return image, tag
=======
def parse_tag_image(name: str) -> Tuple[str, Optional[str]]:
    """
    Parse Docker Image String

    - If a tag exists, this function parses and returns the image registry and tag, separately
      as a tuple.
      - Example 1: 'prefecthq/prefect:latest' -> ('prefecthq/prefect', 'latest')
      - Example 2: 'hostname.io:5050/folder/subfolder:latest' -> ('hostname.io:5050/folder/subfolder', 'latest')
    - Supports parsing Docker Image strings that follow Docker Image Specification v1.1.0
      - Image building tools typically enforce this standard

    Args:
        name (str): Name of Docker Image

    Return:
        tuple: image registry, image tag
    """
    tag = None
    name_parts = name.split("/")
    # First handles the simplest image names (DockerHub-based, index-free, potentionally with a tag)
    # - Example: simplename:latest
    if len(name_parts) == 1:
        if ":" in name_parts[0]:
            image_name, tag = name_parts[0].split(":")
        else:
            image_name = name_parts[0]
    else:
        # 1. Separates index (hostname.io or prefecthq) from path:tag (folder/subfolder:latest or prefect:latest)
        # 2. Separates path and tag (if tag exists)
        # 3. Reunites index and path (without tag) as image name
        index_name = name_parts[0]
        image_path = "/".join(name_parts[1:])
        if ":" in image_path:
            image_path, tag = image_path.split(":")
        image_name = f"{index_name}/{image_path}"
    return image_name, tag
>>>>>>> e1bbff47
<|MERGE_RESOLUTION|>--- conflicted
+++ resolved
@@ -17,7 +17,6 @@
     Tuple,
     Type,
     Union,
-    Tuple
 )
 from urllib.parse import urlsplit
 
@@ -455,37 +454,6 @@
     return run_command
 
 
-<<<<<<< HEAD
-def parse_image_tag(image_tag: str) -> Tuple[str, Optional[str]]:
-    """
-    Splits an docker image url into the registry adress and image name and tag. The expected format is `[[registry-address]:port/]name:tag`, where `registry-adress` and `port` can be omitted. The output is `[registry-address]:port/]name, tag`.
-    """
-    tag = None
-    if image_tag.startswith('http:') or image_tag.startswith('https:'):
-        raise ValueError(f'The docker image url should not start with "http" or "https".')
-    parts = image_tag.split(":")
-    if len(parts)==1:
-        # neither port nor tag given
-        image = image_tag
-    elif len(parts)==3:
-        # port and tag given
-        if not '/' in parts[1]:
-            raise ValueError(f'Given docker image url ({image_tag}) is not valid.')
-        image = ':'.join(parts[:-1])
-        tag = parts[-1]
-    elif len(parts)==2:
-        # port or tag given
-        if '/' in parts[1]:
-            # port is given
-            image = image_tag
-        else:
-            # tag is given
-            image = parts[0]
-            tag = parts[1]
-    else:
-        raise ValueError(f'Given docker image url ({image_tag} is not valid.')
-    return image, tag
-=======
 def parse_tag_image(name: str) -> Tuple[str, Optional[str]]:
     """
     Parse Docker Image String
@@ -521,5 +489,4 @@
         if ":" in image_path:
             image_path, tag = image_path.split(":")
         image_name = f"{index_name}/{image_path}"
-    return image_name, tag
->>>>>>> e1bbff47
+    return image_name, tag