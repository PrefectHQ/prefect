--- conflicted
+++ resolved
@@ -36,13 +36,7 @@
     """
 
     def __init__(self) -> None:
-<<<<<<< HEAD
-        self.loop_interval = config.cloud.agent.get("loop_interval")
-
         self.client = Client(token=config.cloud.agent.get("api_token"))
-=======
-        self.client = Client(token=config.cloud.agent.get("auth_token"))
->>>>>>> b03e16d0
 
         logger = logging.getLogger("agent")
         logger.setLevel(logging.DEBUG)
