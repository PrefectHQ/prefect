import datetime
import functools
import logging
import math
import os
import signal
import sys
import threading
import time
from concurrent.futures import Future, ThreadPoolExecutor
from contextlib import contextmanager
from typing import Any, Generator, Iterable, Optional, Set, Type, cast
from urllib.parse import urlparse

import pendulum
from tornado import web
from tornado.ioloop import IOLoop
from tornado.httpserver import HTTPServer

from prefect import config
from prefect.client import Client
from prefect.engine.state import Failed, Submitted
from prefect.run_configs import RunConfig, UniversalRun
from prefect.serialization import state
from prefect.serialization.run_config import RunConfigSchema
from prefect.utilities.context import context
from prefect.utilities.exceptions import AuthorizationError
from prefect.utilities.graphql import GraphQLResult, with_args, EnumValue

ascii_name = r"""
 ____            __           _        _                    _
|  _ \ _ __ ___ / _| ___  ___| |_     / \   __ _  ___ _ __ | |_
| |_) | '__/ _ \ |_ / _ \/ __| __|   / _ \ / _` |/ _ \ '_ \| __|
|  __/| | |  __/  _|  __/ (__| |_   / ___ \ (_| |  __/ | | | |_
|_|   |_|  \___|_|  \___|\___|\__| /_/   \_\__, |\___|_| |_|\__|
                                           |___/
"""
# Event to notify agent process to start looking for available flow runs.
AGENT_WAKE_EVENT = threading.Event()


@contextmanager
def exit_handler(agent: "Agent") -> Generator:
    exit_event = threading.Event()

    def _exit_handler(*args: Any, **kwargs: Any) -> None:
        agent.logger.info("Keyboard Interrupt received: Agent is shutting down.")
        exit_event.set()
        AGENT_WAKE_EVENT.set()

    original = signal.getsignal(signal.SIGINT)
    try:
        signal.signal(signal.SIGINT, _exit_handler)
        yield exit_event
    except SystemExit:
        pass
    finally:
        signal.signal(signal.SIGINT, original)


class HealthHandler(web.RequestHandler):
    """Respond to /api/health"""

    def get(self) -> None:
        # Empty json blob, may add more info later
        self.write({})


class PokeHandler(web.RequestHandler):
    """Respond to /api/poke

    The handler is expected to be called by user to notify agent of available
    flow runs waiting for execution.
    """

    def get(self) -> None:
        # Wake up agent that might be waiting for interval loop to complete.
        AGENT_WAKE_EVENT.set()


class Agent:
    """
    Base class for Agents. Information on using the Prefect agents can be found at
    https://docs.prefect.io/orchestration/agents/overview.html

    This Agent class is a standard point for executing Flows through the Prefect API. It is meant to
    have subclasses which inherit functionality from this class. The only piece that the
    subclasses should implement is the `deploy_flows` function, which specifies how to run a
    Flow on the given platform. It is built in this way to keep Prefect API logic standard
    but allows for platform specific customizability.

    In order for this to operate `PREFECT__CLOUD__AGENT__AUTH_TOKEN` must be set as an
    environment variable or in your user configuration file.

    Args:
        - agent_config_id (str, optional): An optional agent configuration ID that can be used to set
            configuration based on an agent from a backend API. If set, all configuration values will be
            pulled from backend agent configuration. If not set, any manual kwargs will be used.
        - name (str, optional): An optional name to give this agent. Can also be set through
            the environment variable `PREFECT__CLOUD__AGENT__NAME`. Defaults to "agent"
        - labels (List[str], optional): a list of labels, which are arbitrary string
            identifiers used by Prefect Agents when polling for work
        - env_vars (dict, optional): a dictionary of environment variables and values that will
            be set on each flow run that this agent submits for execution
        - max_polls (int, optional): maximum number of times the agent will poll the Prefect API
            for flow runs; defaults to infinite
        - agent_address (str, optional): Address to serve internal api at. Currently this is
            just health checks for use by an orchestration layer. Leave blank for no api server
            (default).
        - no_cloud_logs (bool, optional): Disable logging to a Prefect backend for this agent
            and all deployed flow runs
    """

    # Loop intervals for query sleep backoff
    _loop_intervals = {
        0: 0.25,
        1: 0.5,
        2: 1.0,
        3: 2.0,
        4: 4.0,
        5: 8.0,
        6: 10.0,
    }

    def __init__(
        self,
        agent_config_id: str = None,
        name: str = None,
        labels: Iterable[str] = None,
        env_vars: dict = None,
        max_polls: int = None,
        agent_address: str = None,
        no_cloud_logs: bool = False,
    ) -> None:
        # Load token and initialize client
        token = config.cloud.agent.get("auth_token")
        self.client = Client(api_server=config.cloud.api, api_token=token)

        self.agent_config_id = agent_config_id
        self._agent_config: Optional[dict] = None

        self.name = name or config.cloud.agent.get("name", "agent")
        self.labels = labels or list(config.cloud.agent.get("labels", []))
        self.env_vars = env_vars or config.cloud.agent.get("env_vars", dict())
        self.max_polls = max_polls
        self.log_to_cloud = False if no_cloud_logs else True
        self.heartbeat_period = 60  # exposed for testing
        self.agent_address = agent_address or config.cloud.agent.get("agent_address")

        # These track background task objects so we can tear them down on exit
        self._api_server: Optional[HTTPServer] = None
        self._api_server_loop: Optional[IOLoop] = None
        self._api_server_thread: Optional[threading.Thread] = None
        self._heartbeat_thread: Optional[threading.Thread] = None

        # Create the default logger
        self.logger = self._get_logger()

        # Store a set of flows that are being submitted to prevent duplicate submissions
        self.submitting_flow_runs: Set[str] = set()

        # Log configuration options
        self.logger.debug(f"Environment variables: {[*self.env_vars]}")
        self.logger.debug(f"Max polls: {self.max_polls}")
        self.logger.debug(f"Agent address: {self.agent_address}")
        self.logger.debug(f"Log to Cloud: {self.log_to_cloud}")
        self.logger.debug(f"Prefect backend: {config.backend}")

    def start(self) -> None:
        """
        The main entrypoint to the agent process. Sets up the agent then continuously
        polls for work to submit.

        This is the only method that should need to be called externally.
        """

        try:
            self._setup_api_connection()

            # Call subclass hook
            self.on_startup()

            # Print some nice startup logs
            self._show_startup_display()

            # Start background tasks
            self._start_heartbeat_thread()
            if self.agent_address:
                self._start_agent_api_server()

            # Enter the main loop checking for new flows
            with exit_handler(self) as exit_event:
                self._enter_work_polling_loop(exit_event)

        finally:

            self.on_shutdown()
            self._stop_agent_api_server()
            self._stop_heartbeat_thread()

    # Subclass hooks -------------------------------------------------------------------
    # -- These are intended to be defined by specific agent types

    def deploy_flow(self, flow_run: GraphQLResult) -> str:
        """
        Invoked when a flow should be deployed for execution by this agent

        Must be implemented by a child class.

        Args:
            - flow_run (GraphQLResult): A GraphQLResult flow run object

        Returns:
            - str: Information about the deployment

        Raises:
            - ValueError: if deployment attempted on unsupported Storage type
        """
        raise NotImplementedError()

    def heartbeat(self) -> None:
        """
        Invoked by the heartbeat thread on a loop.

        A hook for child classes to implement.
        """
        pass

    def on_startup(self) -> None:
        """
        Invoked when the agent is starting up after verifying the connection to the API
        but before background tasks are created and work begins

        A hook for child classes to optionally implement.
        """
        pass

    def on_shutdown(self) -> None:
        """
        Invoked when the event loop is exiting and the agent is shutting down.

        A hook for child classes to optionally implement.
        """
        pass

    # Main work loop -------------------------------------------------------------------
    # We've now entered implementation details of the agent base. Subclasses should
    # not need to worry about how this works.

    def _enter_work_polling_loop(self, exit_event: threading.Event) -> None:
        """
        This method will loop until `exit_event` is set or `max_polls` is reached. The
        primary call is to `_submit_deploy_flow_run_jobs` which handles querying for
        and submitting ready flow runs. If there were flow runs to process, the loop
        will repeat immediately to attempt to pull all ready work quickly. If not, the
        loop will backoff with an increasing sleep.
        """
        backoff_index = 0
        remaining_polls = math.inf if self.max_polls is None else self.max_polls

        # the max workers default has changed in 3.8. For stable results the
        # default 3.8 behavior is elected here.
        max_workers = min(32, (os.cpu_count() or 1) + 4)
        self.logger.debug(
            f"Running thread pool with {max_workers} workers to handle flow deployment"
        )

        with ThreadPoolExecutor(max_workers=max_workers) as executor:
            while not exit_event.is_set() and remaining_polls:
                # Reset the event in case it was set by poke handler.
                AGENT_WAKE_EVENT.clear()

                submitted_flow_runs = self._submit_deploy_flow_run_jobs(
                    executor=executor,
                )

                # Flow runs were found, so start the next iteration immediately
                if submitted_flow_runs:
                    backoff_index = 0
                # Otherwise, add to the index (unless we are at the max already)
                elif backoff_index < max(self._loop_intervals.keys()):
                    backoff_index += 1

                remaining_polls -= 1

                self.logger.debug(
                    "Next query for flow runs in {} seconds".format(
                        self._loop_intervals[backoff_index]
                    )
                )

                # Wait for loop interval timeout or agent to be poked by
                # external process before querying for flow runs again.
                AGENT_WAKE_EVENT.wait(timeout=self._loop_intervals[backoff_index])

    def _submit_deploy_flow_run_jobs(self, executor: "ThreadPoolExecutor") -> list:
        """
        - Queries for ready flow runs
        - Submits calls of `_deploy_flow_run(flow_run)` to the executor
        - Tracks submitted runs to prevent double deployments

        Args:
            - executor (ThreadPoolExecutor): the interface to submit flow deployments in
                background threads

        Returns:
            - A list of submitted flow runs
        """
        # Query for ready runs -- allowing for intermittent failures by handling
        # exceptions
        try:
            flow_runs = self._get_ready_flow_runs()
        except Exception:
            self.logger.error("Failed to query for ready flow runs", exc_info=True)
            return []

        self.logger.info(
            "Found {} flow run(s) to submit for execution.".format(len(flow_runs))
        )

        for flow_run in flow_runs:
            executor.submit(self._deploy_flow_run, flow_run).add_done_callback(
                functools.partial(
                    self._deploy_flow_run_completed_callback, flow_run_id=flow_run.id
                )
            )
            self.submitting_flow_runs.add(flow_run.id)

        return flow_runs

    def _deploy_flow_run(self, flow_run: "GraphQLResult") -> None:
        """
        Deploy a flow run and update Cloud with the resulting deployment info.
        If any errors occur when submitting the flow run, capture the error and log to Cloud.

        Args:
            - flow_run (GraphQLResult): The specific flow run to deploy
        """
        # Deploy flow run and mark failed if any deployment error
        try:
            self._mark_flow_as_submitted(flow_run)

            # Call the main deployment hook
            deployment_info = self.deploy_flow(flow_run)

            self._safe_write_run_log(
                flow_run,
                message="Submitted for execution: {}".format(deployment_info),
                level="INFO",
            )

        except Exception as exc:
            # On exception, we'll mark this flow as failed

            # if first failure was a state update error, we don't want to try another
            # state update
            if "State update failed" in str(exc):
                self.logger.debug("Updating Flow Run state failed: {}".format(str(exc)))
                return

            self.logger.error(
                "Logging platform error for flow run {}".format(
                    getattr(flow_run, "id", "UNKNOWN")  # type: ignore
                )
            )
            self._safe_write_run_log(
                flow_run,
                message=str(exc),
                level="ERROR",
            )
            self._mark_flow_as_failed(flow_run=flow_run, exc=exc)

    def _deploy_flow_run_completed_callback(
        self, _: "Future", flow_run_id: str
    ) -> None:
        """
        Called on completion of `_deploy_flow_run` regardless of success.
        Clears the `flow_run_id` from the submitted flow runs cached. No matter what
        the result of the deployment job was, if the flow is in the ready queue from
        the backend API this agent should be open to trying to deploy it again.

        Args:
            - _ (Future): required for future callbacks but unused
            - flow_run_id (str): the id of the flow run that the future represents.
        """
        self.submitting_flow_runs.remove(flow_run_id)
        self.logger.debug("Completed flow run submission (id: {})".format(flow_run_id))

    # Background jobs ------------------------------------------------------------------
    # - Agent API server
    # - Heartbeat thread

    def _start_agent_api_server(self) -> None:
        if not self.agent_address:
            raise ValueError("Cannot run agent API without setting `agent_address`")

        parsed = urlparse(self.agent_address)
        if not parsed.port:
            raise ValueError("Must specify port in agent address")
        port = cast(int, parsed.port)
        hostname = parsed.hostname or ""
        app = web.Application(
            [("/api/health", HealthHandler), ("/api/poke", PokeHandler)]
        )

        def run() -> None:
            # Ensure there's an active event loop in this thread
            import asyncio

            try:
                asyncio.get_event_loop()
            except RuntimeError:
                asyncio.set_event_loop(asyncio.new_event_loop())

            self.logger.debug(
                f"Agent API server listening on port {self.agent_address}"
            )
            self._api_server = app.listen(port, address=hostname)
            self._api_server_loop = IOLoop.current()
            self._api_server_loop.start()  # type: ignore

        self._api_server_thread = threading.Thread(
            name="api-server", target=run, daemon=True
        )
        self._api_server_thread.start()

    def _stop_agent_api_server(self) -> None:
        if self._api_server is not None:
            self.logger.debug("Stopping agent API server")
            self._api_server.stop()

        if self._api_server_loop is not None:
            self.logger.debug("Stopping agent API server loop")

            def stop_server() -> None:
                try:
                    loop = cast(IOLoop, self._api_server_loop)
                    loop.stop()
                except Exception:
                    pass

            self._api_server_loop.add_callback(stop_server)

        if self._api_server_thread is not None:
            self.logger.debug("Joining agent API threads")
            # Give the server a small period to shutdown nicely, otherwise it
            # will terminate on exit anyway since it's a daemon thread.
            self._api_server_thread.join(timeout=1)

    def _start_heartbeat_thread(self) -> None:
        """
        Run a thread to send heartbeats to the backend API, should be called at `start`
        """

        def run() -> None:
            while True:
                try:
                    self.logger.debug("Running agent heartbeat...")
                    self.heartbeat()
                except Exception:
                    self.logger.error(
                        "Error in agent heartbeat, will try again in %.1f seconds",
                        self.heartbeat_period,
                        exc_info=True,
                    )
                else:
                    self.logger.debug(
                        "Sleeping heartbeat for %.1f seconds", self.heartbeat_period
                    )
                time.sleep(self.heartbeat_period)

        self._heartbeat_thread = threading.Thread(
            name="heartbeat", target=run, daemon=True
        )
        self._heartbeat_thread.start()

<<<<<<< HEAD
    def _stop_heartbeat_thread(self) -> None:
=======
    def on_startup(self) -> None:
        """
        Invoked when the agent is starting up.

        Intended as a hook for child classes to optionally implement.
        """

    def on_shutdown(self) -> None:
        """
        Invoked when the event loop is exiting and the agent is shutting down. Intended
        as a hook for child classes to optionally implement.
        """

    def agent_connect(self) -> None:
        """
        Verify agent connection to Prefect API by querying
        """
        self.logger.info(
            "Starting {} with labels {}".format(type(self).__name__, self.labels)
        )
        self.logger.info(
            "Agent documentation can be found at https://docs.prefect.io/orchestration/"
        )

        self.logger.info(
            "Agent connecting to the Prefect API at {}".format(config.cloud.api)
        )
        try:
            self.client.graphql(query="query { hello }")
        except Exception as exc:
            self.logger.error(
                "There was an error connecting to {}".format(config.cloud.api)
            )
            self.logger.error(exc)

        self.logger.info("Waiting for flow runs...")

    def deploy_and_update_flow_run(
        self, flow_run: "GraphQLResult", delay_seconds: int = 0
    ) -> None:
        """
        Deploy a flow run and update Cloud with the resulting deployment info.
        If any errors occur when submitting the flow run, capture the error and log to Cloud.

        Args:
            - flow_run (GraphQLResult): The specific flow run to deploy
            - delay_seconds (int): a number of seconds to delay submitting the run. This is useful
                for pre-fetching scheduled runs and ensuring they start on time.
        """
        # Deploy flow run and mark failed if any deployment error
        try:
            time.sleep(delay_seconds)
            self.update_state(flow_run)
            deployment_info = self.deploy_flow(flow_run)
            if getattr(flow_run, "id", None):
                self.client.write_run_logs(
                    [
                        dict(
                            flow_run_id=getattr(flow_run, "id"),  # type: ignore
                            name=self.name,
                            message="Submitted for execution: {}".format(
                                deployment_info
                            ),
                            level="INFO",
                        )
                    ]
                )
        except Exception as exc:
            # if the state update failed, we don't want to follow up with another state update
            if "State update failed" in str(exc):
                self.logger.debug("Updating Flow Run state failed: {}".format(str(exc)))
                return
            self.logger.error(
                "Logging platform error for flow run {}".format(
                    getattr(flow_run, "id", "UNKNOWN")  # type: ignore
                )
            )
            if getattr(flow_run, "id", None):
                self.client.write_run_logs(
                    [
                        dict(
                            flow_run_id=getattr(flow_run, "id"),  # type: ignore
                            name=self.name,
                            message=str(exc),
                            level="ERROR",
                        )
                    ]
                )
            self.mark_failed(flow_run=flow_run, exc=exc)

    def on_flow_run_deploy_attempt(self, fut: "Future", flow_run_id: str) -> None:
>>>>>>> 7d28339e
        """
        Stop the heartbeat thread, should be called at `cleanup`
        """
<<<<<<< HEAD
        if self._heartbeat_thread is not None:
            self.logger.debug("Stopping heartbeat thread")
            self._heartbeat_thread.join(timeout=1)
=======
        self.submitting_flow_runs.remove(flow_run_id)
        self.logger.debug("Completed flow run submission (id: {})".format(flow_run_id))

    def agent_process(self, executor: "ThreadPoolExecutor") -> bool:
        """
        Full process for finding flow runs, updating states, and deploying.

        Args:
            - executor (ThreadPoolExecutor): the interface to submit flow deployments in
                background threads

        Returns:
            - bool: whether or not flow runs were found
        """
        flow_runs = None
        try:
            # pre-fetch runs that are scheduled to start soon
            flow_runs = self.query_flow_runs(before=pendulum.now().add(seconds=10))

            if flow_runs:
                self.logger.info(
                    "Found {} flow run(s) to submit for execution.".format(
                        len(flow_runs)
                    )
                )

            for flow_run in flow_runs:
                # for pre-fetched runs, compute the number of seconds until they are
                # supposed to start. `deploy_and_update_flow_run` will sleep for this
                # amount of time before starting pre-fetched runs on time.
                start_time = pendulum.parse(flow_run.scheduled_start_time)
                delay_seconds = max(0, (start_time - pendulum.now()).total_seconds())

                # submit runs to be deployed, waiting `delay_seconds` to deploy at
                # their scheduled start times
                fut = executor.submit(
                    self.deploy_and_update_flow_run,
                    flow_run,
                    delay_seconds=delay_seconds,
                )
                self.submitting_flow_runs.add(flow_run.id)
                fut.add_done_callback(
                    functools.partial(
                        self.on_flow_run_deploy_attempt, flow_run_id=flow_run.id
                    )
                )

        except Exception as exc:
            self.logger.error(exc)
>>>>>>> 7d28339e

    # Backend API queries --------------------------------------------------------------

<<<<<<< HEAD
    def _get_ready_flow_runs(self) -> list:
=======
    def query_flow_runs(self, before: datetime.datetime = None) -> list:
>>>>>>> 7d28339e
        """
        Query the Prefect API for flow runs which need to be deployed and executed

        Returns:
            - list: A list of GraphQLResult flow run objects
        """
        self.logger.debug("Querying for ready flow runs...")

        # keep a copy of what was submitted running before the query as the thread
        # pool might modify the set in the meantime
        currently_submitting_flow_runs = self.submitting_flow_runs.copy()

        # Get scheduled flow runs from queue
        mutation = {
            "mutation($input: get_runs_in_queue_input!)": {
                "get_runs_in_queue(input: $input)": {"flow_run_ids"}
            }
        }

        now = pendulum.now("UTC")
        result = self.client.graphql(
            mutation,
            variables={
                "input": {
                    "before": str(before or now),
                    "labels": list(self.labels),
                    "tenant_id": self.client.active_tenant_id,
                }
            },
        )

        # we queried all of the available flow runs, however, some may have already been pulled
        # by this agent and are in the process of being submitted in the background. We do not
        # want to act on these "duplicate" flow runs until we've been assured that the background
        # thread has attempted to submit the work (successful or otherwise).
        flow_run_ids = set(result.data.get_runs_in_queue.flow_run_ids)  # type: ignore

        if flow_run_ids:
            msg = f"Found {len(flow_run_ids)} ready flow runs: {flow_run_ids}"
        else:
            msg = "No ready flow runs found"

        already_submitting = flow_run_ids & currently_submitting_flow_runs
        target_flow_run_ids = flow_run_ids - already_submitting

        if already_submitting:
            msg += " ({} already being submitted: {})".format(
                len(already_submitting), list(already_submitting)
            )

        self.logger.debug(msg)
        return self._get_flow_run_metadata(
            target_flow_run_ids, start_time=now.subtract(seconds=3)
        )

    def _get_flow_run_metadata(
        self, flow_run_ids: Iterable[str], start_time: pendulum.DateTime
    ) -> list:
        """
        Get metadata about a collection of flow run ids

        Args:
            flow_run_ids: Flow run ids to query (order will not be respected)
            start_time: Only

        Returns:
           List: Metadata per flow run sorted by scheduled start time (ascending)
        """
        if not flow_run_ids:
            return []

        self.logger.debug("Querying for flow run metadata...")

        query = {
            "query": {
                with_args(
                    "flow_run",
                    {
                        # match flow runs in the flow_run_ids list
                        "where": {
                            "id": {"_in": list(flow_run_ids)},
                            "_or": [
                                # who are EITHER scheduled...
                                {"state": {"_eq": "Scheduled"}},
                                # OR running with task runs scheduled to start more than 3
                                # seconds ago
                                {
                                    "state": {"_eq": "Running"},
                                    "task_runs": {
                                        "state_start_time": {
                                            "_lte": str(start_time)  # type: ignore
                                        }
                                    },
                                },
                            ],
                        },
                        "order_by": {"scheduled_start_time": EnumValue("asc")},
                    },
                ): {
                    "id": True,
                    "version": True,
                    "state": True,
                    "serialized_state": True,
                    "parameters": True,
                    "scheduled_start_time": True,
                    "run_config": True,
                    "flow": {
                        "id",
                        "name",
                        "environment",
                        "storage",
                        "version",
                        "core_version",
                    },
                    with_args(
                        "task_runs",
                        {
                            "where": {
                                "state_start_time": {
                                    "_lte": str(start_time)  # type: ignore
                                }
                            }
                        },
                    ): {"id", "version", "task_id", "serialized_state"},
                }
            }
        }
        result = self.client.graphql(query)
        return result.data.flow_run

    def _mark_flow_as_submitted(self, flow_run: GraphQLResult) -> None:
        """
        After a flow run is grabbed this function sets the state to Submitted so it
        won't be picked up by any other processes

        Args:
            - flow_run (GraphQLResult): A GraphQLResult flow run object
        """
        self.logger.debug(f"Updating states for flow run {flow_run.id}")

        # Set flow run state to `Submitted` if it is currently `Scheduled`
        if state.StateSchema().load(flow_run.serialized_state).is_scheduled():

            self.logger.debug(
                f"Updating flow run {flow_run.id} from Scheduled state to Submitted"
            )
            self.client.set_flow_run_state(
                flow_run_id=flow_run.id,
                version=flow_run.version,
                state=Submitted(
                    message="Submitted for execution",
                    state=state.StateSchema().load(flow_run.serialized_state),
                ),
            )

        # Set task run states to `Submitted` if they are currently `Scheduled`
        task_runs_updated = 0
        for task_run in flow_run.task_runs:
            if state.StateSchema().load(task_run.serialized_state).is_scheduled():
                task_runs_updated += 1
                self.client.set_task_run_state(
                    task_run_id=task_run.id,
                    version=task_run.version,
                    state=Submitted(
                        message="Submitted for execution.",
                        state=state.StateSchema().load(task_run.serialized_state),
                    ),
                )
        if task_runs_updated:
            self.logger.debug(
                f"Updated {task_runs_updated} task runs from Scheduled state to "
                f"Submitted"
            )

    def _mark_flow_as_failed(self, flow_run: GraphQLResult, exc: Exception) -> None:
        """
        Mark a flow run as `Failed`

        Args:
            - flow_run (GraphQLResult): A GraphQLResult flow run object
            - exc (Exception): An exception that was raised to use as the `Failed`
                message
        """
        self.client.set_flow_run_state(
            flow_run_id=flow_run.id,
            version=flow_run.version,
            state=Failed(message=str(exc)),
        )
        self.logger.error("Error while deploying flow", exc_info=exc)

    def _get_run_config(
        self, flow_run: GraphQLResult, run_config_cls: Type[RunConfig]
    ) -> Optional[RunConfig]:
        """
        Get a run_config for the flow, if present.

        Args:
            - flow_run (GraphQLResult): A GraphQLResult flow run object
            - run_config_cls (Callable): The expected run-config class

        Returns:
            - RunConfig: The flow run's run-config. Returns None if an
                environment-based flow.
        """
        # If the flow is using a run_config, load it
        if getattr(flow_run, "run_config", None) is not None:
            run_config = RunConfigSchema().load(flow_run.run_config)
            if isinstance(run_config, UniversalRun):
                # Convert to agent-specific run-config
                return run_config_cls(env=run_config.env, labels=run_config.labels)
            elif not isinstance(run_config, run_config_cls):
                msg = (
                    "Flow run %s has a `run_config` of type `%s`, only `%s` is supported"
                    % (flow_run.id, type(run_config).__name__, run_config_cls.__name__)
                )
                self.logger.error(msg)
                raise TypeError(msg)
            return run_config
        elif getattr(flow_run.flow, "environment", None) is None:
            # No environment, use default run_config
            return run_config_cls()

        return None

    def _safe_write_run_log(
        self, flow_run: GraphQLResult, message: str, level: str
    ) -> None:
        """
        Write a log to the backend API for the given flow run. If the flow run object
        does not have an id, this is a no-op.

        Args:
            flow_run: The flow run object returned by a GQL query
            message: The log message
            level: The log level
        """
        if getattr(flow_run, "id", None):
            self.client.write_run_logs(
                [
                    dict(
                        flow_run_id=flow_run.id,
                        name=self.name,
                        message=message,
                        level=level,
                    )
                ]
            )

    # Backend API connection -----------------------------------------------------------

    def _verify_token(self, token: str) -> None:
        """
        Checks whether a token with a `RUNNER` scope was provided
        Args:
            - token (str): The provided agent token to verify
        Raises:
            - AuthorizationError: if token is empty or does not have a RUNNER role
        """
        if not token:
            raise AuthorizationError("No agent API token provided.")

        # Check if RUNNER role
        result = self.client.graphql(query="query { auth_info { api_token_scope } }")
        if (
            not result.data  # type: ignore
            or result.data.auth_info.api_token_scope != "RUNNER"  # type: ignore
        ):
            raise AuthorizationError("Provided token does not have a RUNNER scope.")

    def _register_agent(self) -> str:
        """
        Register this agent with a backend API and retrieve the ID

        Returns:
            - The agent ID as a string
        """
        agent_id = self.client.register_agent(
            agent_type=type(self).__name__,
            name=self.name,
            labels=self.labels,  # type: ignore
            agent_config_id=self.agent_config_id,
        )

        self.logger.debug(f"Agent ID: {agent_id}")

        if self.agent_config_id:
            self.agent_config = self._retrieve_agent_config()

        return agent_id

    def _retrieve_agent_config(self) -> dict:
        """
        Retrieve the configuration of an agent if an agent ID is provided

        Returns:
            - dict: a dictionary of agent configuration
        """
        if not self.agent_config_id:
            raise ValueError(
                "Cannot retrieve agent config without setting `agent_config_id`"
            )

        agent_config = self.client.get_agent_config(self.agent_config_id)
        self.logger.debug(f"Loaded agent config {self.agent_config_id}: {agent_config}")
        return agent_config

    def _setup_api_connection(self) -> None:
        """
        Sets up the agent's connection to Cloud

        - Verifies token with Cloud
        - Gets an agent_id and attaches it to the headers
        - Runs a test query to check for a good setup

        Raises:
            RuntimeError: On failed test query
        """
        if config.backend == "cloud":
            self._verify_token(self.client.get_auth_token())

        # Register agent with backend API
        self.client.attach_headers({"X-PREFECT-AGENT-ID": self._register_agent()})

        self.logger.info(f"Agent connecting to the Prefect API at {config.cloud.api}")

        try:
            self.client.graphql(query="query { hello }")
        except Exception as exc:
            raise RuntimeError(
                f"Error while contacting API at {config.cloud.api}"
            ) from exc

    # Utilities ------------------------------------------------------------------------

    def _show_startup_display(self) -> None:
        print(ascii_name)
        self.logger.info(f"Starting {type(self).__name__} with labels {self.labels}")
        self.logger.info(
            "Agent documentation can be found at "
            "https://docs.prefect.io/orchestration/"
        )
        self.logger.info("Waiting for flow runs...")

    def _get_logger(self) -> logging.Logger:
        """
        Create an agent logger based on config options
        """

        logger = logging.getLogger(self.name)
        logger.setLevel(config.cloud.agent.get("level"))

        # Ensure it has a stream handler
        if not any(
            isinstance(handler, logging.StreamHandler) for handler in logger.handlers
        ):
            ch = logging.StreamHandler(sys.stdout)
            formatter = logging.Formatter(context.config.logging.format)
            formatter.converter = time.gmtime  # type: ignore
            ch.setFormatter(formatter)
            logger.addHandler(ch)

        return logger


if __name__ == "__main__":
    Agent().start()<|MERGE_RESOLUTION|>--- conflicted
+++ resolved
@@ -319,7 +319,7 @@
         )
 
         for flow_run in flow_runs:
-            executor.submit(self._deploy_flow_run, flow_run).add_done_callback(
+            executor.submit(self._deploy_flow_run, flow_run,).add_done_callback(
                 functools.partial(
                     self._deploy_flow_run_completed_callback, flow_run_id=flow_run.id
                 )
@@ -328,7 +328,10 @@
 
         return flow_runs
 
-    def _deploy_flow_run(self, flow_run: "GraphQLResult") -> None:
+    def _deploy_flow_run(
+        self,
+        flow_run: "GraphQLResult",
+    ) -> None:
         """
         Deploy a flow run and update Cloud with the resulting deployment info.
         If any errors occur when submitting the flow run, capture the error and log to Cloud.
@@ -336,6 +339,13 @@
         Args:
             - flow_run (GraphQLResult): The specific flow run to deploy
         """
+        # Wait for the flow run's start time. The agent pre-fetches runs that may not
+        # need to start until up to 10 seconds later so we need to wait to prevent the
+        # flow from starting early
+        start_time = pendulum.parse(flow_run.scheduled_start_time)
+        delay_seconds = max(0, (start_time - pendulum.now()).total_seconds())
+        time.sleep(delay_seconds)
+
         # Deploy flow run and mark failed if any deployment error
         try:
             self._mark_flow_as_submitted(flow_run)
@@ -474,169 +484,26 @@
         )
         self._heartbeat_thread.start()
 
-<<<<<<< HEAD
     def _stop_heartbeat_thread(self) -> None:
-=======
-    def on_startup(self) -> None:
-        """
-        Invoked when the agent is starting up.
-
-        Intended as a hook for child classes to optionally implement.
-        """
-
-    def on_shutdown(self) -> None:
-        """
-        Invoked when the event loop is exiting and the agent is shutting down. Intended
-        as a hook for child classes to optionally implement.
-        """
-
-    def agent_connect(self) -> None:
-        """
-        Verify agent connection to Prefect API by querying
-        """
-        self.logger.info(
-            "Starting {} with labels {}".format(type(self).__name__, self.labels)
-        )
-        self.logger.info(
-            "Agent documentation can be found at https://docs.prefect.io/orchestration/"
-        )
-
-        self.logger.info(
-            "Agent connecting to the Prefect API at {}".format(config.cloud.api)
-        )
-        try:
-            self.client.graphql(query="query { hello }")
-        except Exception as exc:
-            self.logger.error(
-                "There was an error connecting to {}".format(config.cloud.api)
-            )
-            self.logger.error(exc)
-
-        self.logger.info("Waiting for flow runs...")
-
-    def deploy_and_update_flow_run(
-        self, flow_run: "GraphQLResult", delay_seconds: int = 0
-    ) -> None:
-        """
-        Deploy a flow run and update Cloud with the resulting deployment info.
-        If any errors occur when submitting the flow run, capture the error and log to Cloud.
-
-        Args:
-            - flow_run (GraphQLResult): The specific flow run to deploy
-            - delay_seconds (int): a number of seconds to delay submitting the run. This is useful
-                for pre-fetching scheduled runs and ensuring they start on time.
-        """
-        # Deploy flow run and mark failed if any deployment error
-        try:
-            time.sleep(delay_seconds)
-            self.update_state(flow_run)
-            deployment_info = self.deploy_flow(flow_run)
-            if getattr(flow_run, "id", None):
-                self.client.write_run_logs(
-                    [
-                        dict(
-                            flow_run_id=getattr(flow_run, "id"),  # type: ignore
-                            name=self.name,
-                            message="Submitted for execution: {}".format(
-                                deployment_info
-                            ),
-                            level="INFO",
-                        )
-                    ]
-                )
-        except Exception as exc:
-            # if the state update failed, we don't want to follow up with another state update
-            if "State update failed" in str(exc):
-                self.logger.debug("Updating Flow Run state failed: {}".format(str(exc)))
-                return
-            self.logger.error(
-                "Logging platform error for flow run {}".format(
-                    getattr(flow_run, "id", "UNKNOWN")  # type: ignore
-                )
-            )
-            if getattr(flow_run, "id", None):
-                self.client.write_run_logs(
-                    [
-                        dict(
-                            flow_run_id=getattr(flow_run, "id"),  # type: ignore
-                            name=self.name,
-                            message=str(exc),
-                            level="ERROR",
-                        )
-                    ]
-                )
-            self.mark_failed(flow_run=flow_run, exc=exc)
-
-    def on_flow_run_deploy_attempt(self, fut: "Future", flow_run_id: str) -> None:
->>>>>>> 7d28339e
         """
         Stop the heartbeat thread, should be called at `cleanup`
         """
-<<<<<<< HEAD
         if self._heartbeat_thread is not None:
             self.logger.debug("Stopping heartbeat thread")
             self._heartbeat_thread.join(timeout=1)
-=======
-        self.submitting_flow_runs.remove(flow_run_id)
-        self.logger.debug("Completed flow run submission (id: {})".format(flow_run_id))
-
-    def agent_process(self, executor: "ThreadPoolExecutor") -> bool:
-        """
-        Full process for finding flow runs, updating states, and deploying.
-
-        Args:
-            - executor (ThreadPoolExecutor): the interface to submit flow deployments in
-                background threads
-
-        Returns:
-            - bool: whether or not flow runs were found
-        """
-        flow_runs = None
-        try:
-            # pre-fetch runs that are scheduled to start soon
-            flow_runs = self.query_flow_runs(before=pendulum.now().add(seconds=10))
-
-            if flow_runs:
-                self.logger.info(
-                    "Found {} flow run(s) to submit for execution.".format(
-                        len(flow_runs)
-                    )
-                )
-
-            for flow_run in flow_runs:
-                # for pre-fetched runs, compute the number of seconds until they are
-                # supposed to start. `deploy_and_update_flow_run` will sleep for this
-                # amount of time before starting pre-fetched runs on time.
-                start_time = pendulum.parse(flow_run.scheduled_start_time)
-                delay_seconds = max(0, (start_time - pendulum.now()).total_seconds())
-
-                # submit runs to be deployed, waiting `delay_seconds` to deploy at
-                # their scheduled start times
-                fut = executor.submit(
-                    self.deploy_and_update_flow_run,
-                    flow_run,
-                    delay_seconds=delay_seconds,
-                )
-                self.submitting_flow_runs.add(flow_run.id)
-                fut.add_done_callback(
-                    functools.partial(
-                        self.on_flow_run_deploy_attempt, flow_run_id=flow_run.id
-                    )
-                )
-
-        except Exception as exc:
-            self.logger.error(exc)
->>>>>>> 7d28339e
 
     # Backend API queries --------------------------------------------------------------
 
-<<<<<<< HEAD
-    def _get_ready_flow_runs(self) -> list:
-=======
-    def query_flow_runs(self, before: datetime.datetime = None) -> list:
->>>>>>> 7d28339e
+    def _get_ready_flow_runs(self, prefetch_seconds: int = 10) -> list:
         """
         Query the Prefect API for flow runs which need to be deployed and executed
+
+        Args:
+            - prefetch_seconds: The number of seconds in the future to fetch runs for.
+                This reduces the chance of a flow starting late due to a polling loop
+                backoff and should be set to the largest loop interval.
+                `_deploy_flow_run` will wait until the true scheduled start time before
+                deploying the flow.
 
         Returns:
             - list: A list of GraphQLResult flow run objects
@@ -654,12 +521,12 @@
             }
         }
 
-        now = pendulum.now("UTC")
+        before = pendulum.now("UTC").add(seconds=prefetch_seconds)
         result = self.client.graphql(
             mutation,
             variables={
                 "input": {
-                    "before": str(before or now),
+                    "before": str(now),
                     "labels": list(self.labels),
                     "tenant_id": self.client.active_tenant_id,
                 }
