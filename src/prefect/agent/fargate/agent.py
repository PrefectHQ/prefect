--- conflicted
+++ resolved
@@ -20,13 +20,8 @@
         - aws_secret_access_key (str, optional): AWS secret access key for connecting
             the boto3 client. Defaults to the value set in the environment variable
             `AWS_SECRET_ACCESS_KEY`.
-<<<<<<< HEAD
-        - aws_session_token (str, optional): AWS session key for connecting
-            the boto3 client. Defaults to the value set in the environment variable
-=======
         - aws_session_token (str, optional): AWS session key for connecting the boto3
             client. Defaults to the value set in the environment variable
->>>>>>> 2f3c034e
             `AWS_SESSION_TOKEN`.
         - region_name (str, optional): AWS region name for connecting the boto3 client.
             Defaults to the value set in the environment variable `REGION_NAME`.
