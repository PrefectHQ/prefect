--- conflicted
+++ resolved
@@ -6,11 +6,8 @@
 from prefect import config, context
 from prefect.agent import Agent
 from prefect.engine.state import Failed
-<<<<<<< HEAD
 from prefect.environments.storage import Local
-=======
 from prefect.environments.storage import Docker
->>>>>>> 9e6c86a1
 from prefect.serialization.storage import StorageSchema
 from prefect.utilities.graphql import GraphQLResult
 
@@ -64,7 +61,6 @@
                 "Deploying flow run {}".format(flow_run.id)  # type: ignore
             )
 
-<<<<<<< HEAD
             try:
                 storage = StorageSchema().load(flow_run.flow.storage)
                 if not isinstance(StorageSchema().load(flow_run.flow.storage), Local):
@@ -74,7 +70,6 @@
                         )
                     )
                     continue
-=======
             storage = StorageSchema().load(flow_run.flow.storage)
             if not isinstance(StorageSchema().load(flow_run.flow.storage), Docker):
                 msg = "Storage for flow run {} is not of type Docker.".format(
@@ -110,7 +105,6 @@
                         flow_run.id, version=flow_run.version, state=Failed(msg)
                     )
                     self.logger.error(msg)
->>>>>>> 9e6c86a1
 
                 env_vars = self.populate_env_vars(flow_run=flow_run)
                 current_env = os.environ.copy()
