from typing import List, Optional, Union

from prefect.client.schemas.actions import VariableCreate as VariableRequest
from prefect.client.schemas.actions import VariableUpdate as VariableUpdateRequest
from prefect.client.schemas.objects import Variable as VariableResponse
from prefect.client.utilities import get_or_create_client
from prefect.exceptions import ObjectNotFound
from prefect.types import StrictVariableValue
from prefect.utilities.asyncutils import sync_compatible


class Variable(VariableRequest):
    """
    Variables are named, mutable string values, much like environment variables. Variables are scoped to a Prefect server instance or a single workspace in Prefect Cloud.
    https://docs.prefect.io/latest/concepts/variables/

    Arguments:
        name: A string identifying the variable.
        value: A string that is the value of the variable.
        tags: An optional list of strings to associate with the variable.
    """

    @classmethod
    @sync_compatible
    async def set(
        cls,
        name: str,
        value: StrictVariableValue,
        tags: Optional[List[str]] = None,
        overwrite: bool = False,
        as_object: bool = False,
    ):
        """
<<<<<<< HEAD
        Sets a new variable. If one exists with the same name, must pass `overwrite=True`

        Returns the newly set value. If `as_object=True`, return the full variable object
        ```
=======
        Sets a new variable. If one exists with the same name, user must pass `overwrite=True`

        Returns `True` if the variable was created or updated

        Args:
            - name: The name of the variable to set.
            - value: The value of the variable to set.
            - tags: An optional list of strings to associate with the variable.
            - overwrite: Whether to overwrite the variable if it already exists.

        Example:
            Set a new variable and overwrite it if it already exists.
            ```
>>>>>>> 8603f03f
            from prefect.variables import Variable

            @flow
            def my_flow():
<<<<<<< HEAD
                value = Variable.set(name="my_var",value="test_value", tags=["hi", "there"], overwrite=True)
        ```
        or
        ```
            from prefect.variables import Variable

            @flow
            async def my_flow():
                value = await Variable.set(name="my_var",value="test_value", tags=["hi", "there"], overwrite=True)
        ```
=======
                Variable.set(name="my_var",value="test_value", tags=["hi", "there"], overwrite=True)
            ```
>>>>>>> 8603f03f
        """
        client, _ = get_or_create_client()
        variable_exists = await client.read_variable_by_name(name)
        var_dict = {"name": name, "value": value, "tags": tags or []}

        if variable_exists:
            if not overwrite:
                raise ValueError(
                    f"Variable {name!r} already exists. Use `overwrite=True` to update it."
                )
            await client.update_variable(variable=VariableUpdateRequest(**var_dict))
            variable = await client.read_variable_by_name(name)
        else:
            variable = await client.create_variable(
                variable=VariableRequest(**var_dict)
            )

        return variable if as_object else variable.value

    @classmethod
    @sync_compatible
    async def get(
        cls,
        name: str,
        default: StrictVariableValue = None,
        as_object: bool = False,
    ) -> Union[StrictVariableValue, VariableResponse]:
        """
        Get a variable's value by name.

        If the variable does not exist, return the default value.

        If `as_object=True`, return the full variable object. `default` is ignored in this case.

        Args:
            - name: The name of the variable to get.
            - default: The default value to return if the variable does not exist.
            - as_object: Whether to return the full variable object.

        Example:
            Get a variable's value by name.
            ```python
            from prefect import flow
            from prefect.variables import Variable

            @flow
            def my_flow():
                var = Variable.get("my_var")
            ```
        """
        client, _ = get_or_create_client()
        variable = await client.read_variable_by_name(name)

        return variable if as_object else (variable.value if variable else default)

    @classmethod
    @sync_compatible
    async def unset(cls, name: str) -> bool:
        """
        Unset a variable by name.

        Args:
            - name: The name of the variable to unset.

        Returns `True` if the variable was deleted, `False` if the variable did not exist.

        Example:
            Unset a variable by name.
            ```python
            from prefect import flow
            from prefect.variables import Variable

            @flow
            def my_flow():
                Variable.unset("my_var")
            ```
        """
        client, _ = get_or_create_client()
        try:
            await client.delete_variable_by_name(name=name)
            return True
        except ObjectNotFound:
            return False<|MERGE_RESOLUTION|>--- conflicted
+++ resolved
@@ -31,45 +31,26 @@
         as_object: bool = False,
     ):
         """
-<<<<<<< HEAD
         Sets a new variable. If one exists with the same name, must pass `overwrite=True`
 
-        Returns the newly set value. If `as_object=True`, return the full variable object
-        ```
-=======
-        Sets a new variable. If one exists with the same name, user must pass `overwrite=True`
-
-        Returns `True` if the variable was created or updated
+        Returns the newly set value. If `as_object=True`, return the full Variable object
 
         Args:
             - name: The name of the variable to set.
             - value: The value of the variable to set.
             - tags: An optional list of strings to associate with the variable.
             - overwrite: Whether to overwrite the variable if it already exists.
+            - as_object: Whether to return the full Variable object.
 
         Example:
             Set a new variable and overwrite it if it already exists.
             ```
->>>>>>> 8603f03f
             from prefect.variables import Variable
 
             @flow
             def my_flow():
-<<<<<<< HEAD
-                value = Variable.set(name="my_var",value="test_value", tags=["hi", "there"], overwrite=True)
-        ```
-        or
-        ```
-            from prefect.variables import Variable
-
-            @flow
-            async def my_flow():
-                value = await Variable.set(name="my_var",value="test_value", tags=["hi", "there"], overwrite=True)
-        ```
-=======
                 Variable.set(name="my_var",value="test_value", tags=["hi", "there"], overwrite=True)
             ```
->>>>>>> 8603f03f
         """
         client, _ = get_or_create_client()
         variable_exists = await client.read_variable_by_name(name)
