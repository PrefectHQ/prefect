import collections.abc
import copy
import enum
import functools
import inspect
import typing
import warnings
from datetime import timedelta
from typing import (
    TYPE_CHECKING,
    Any,
    Callable,
    Dict,
    Iterable,
    Iterator,
    List,
    Mapping,
    Optional,
    Union,
    Tuple,
)
from collections import defaultdict

import prefect
import prefect.engine.cache_validators
import prefect.engine.signals
import prefect.triggers
from prefect.utilities import logging
from prefect.utilities.notifications import callback_factory
from prefect.utilities.edges import EdgeAnnotation

if TYPE_CHECKING:
    from prefect.core.flow import Flow
    from prefect.engine.result import Result
    from prefect.engine.state import State
    from prefect.core import Edge

VAR_KEYWORD = inspect.Parameter.VAR_KEYWORD


# A sentinel value indicating no default was provided
# mypy requires enums for typed sentinel values, so other
# simpler solutions won't work :/
class NoDefault(enum.Enum):
    value = "no_default"

    def __repr__(self) -> str:
        return "<no default>"


def _validate_run_signature(run: Callable) -> None:
    func = inspect.unwrap(run)
    try:
        run_sig = inspect.getfullargspec(func)
    except TypeError as exc:
        if str(exc) == "unsupported callable":
            raise ValueError(
                "This function can not be inspected (this is common "
                "with `builtin` and `numpy` functions). In order to "
                "use it as a task, please wrap it in a standard "
                "Python function. For more detail, see "
                "https://docs.prefect.io/core/advanced_tutorials/task-guide.html#the-task-decorator"
            ) from exc
        raise

    if run_sig.varargs:
        raise ValueError(
            "Tasks with variable positional arguments (*args) are not "
            "supported, because all Prefect arguments are stored as "
            "keywords. As a workaround, consider modifying the run() "
            "method to accept **kwargs and feeding the values "
            "to *args."
        )

    reserved_kwargs = ["upstream_tasks", "mapped", "task_args", "flow"]
    violations = [kw for kw in reserved_kwargs if kw in run_sig.args]
    if violations:
        msg = "Tasks cannot have the following argument names: {}.".format(
            ", ".join(violations)
        )
        msg += " These are reserved keyword arguments."
        raise ValueError(msg)


def _infer_run_nout(run: Callable) -> Optional[int]:
    """Infer the number of outputs for a callable from its type annotations.

    Returns `None` if infererence failed, or if the type has variable-length.
    """
    try:
        ret_type = inspect.signature(run).return_annotation
    except Exception:
        return None
    if ret_type is inspect.Parameter.empty:
        return None
    # New in python 3.8
    if hasattr(typing, "get_origin"):
        origin = typing.get_origin(ret_type)
    else:
        origin = getattr(ret_type, "__origin__", None)

    if origin in (typing.Tuple, tuple):
        # Plain Tuple is a variable-length tuple
        if ret_type in (typing.Tuple, tuple):
            return None

        # New in python 3.8
        if hasattr(typing, "get_args"):
            args = typing.get_args(ret_type)
        else:
            args = getattr(ret_type, "__args__", ())

        # Empty tuple type has a type arg of the empty tuple
        if len(args) == 1 and args[0] == ():
            return 0
        # Variable-length tuples have Ellipsis as the 2nd arg
        if len(args) == 2 and args[1] == Ellipsis:
            return None
        # All other Tuples are length-of args
        return len(args)
    return None


class TaskMetaclass(type):
    """A metaclass for enforcing two checks on a task:

    - Checks that the `run` method has a valid signature
    - Adds a check to the `__init__` method that no tasks are passed as arguments
    """

    def __new__(cls, name: str, parents: tuple, methods: dict) -> "TaskMetaclass":
        run = methods.get("run", lambda: None)
        _validate_run_signature(run)

        if "__init__" in methods:
            old_init = methods["__init__"]

            # Theoretically we could do this by defining a `__new__` method for
            # the `Task` class that handles this check, but unfortunately if a
            # class defines `__new__`, `inspect.signature` will use the
            # signature for `__new__` regardless of the signature for
            # `__init__`. This basically kills all type completions or type
            # hints for the `Task` constructors. As such, we handle it in the
            # metaclass
            @functools.wraps(old_init)
            def init(self: Any, *args: Any, **kwargs: Any) -> None:
                if any(isinstance(a, Task) for a in args + tuple(kwargs.values())):
                    cls_name = type(self).__name__
                    warnings.warn(
                        f"A Task was passed as an argument to {cls_name}, you likely want to "
                        f"first initialize {cls_name} with any static (non-Task) arguments, "
                        "then call the initialized task with any dynamic (Task) arguments instead. "
                        "For example:\n\n"
                        f"  my_task = {cls_name}(...)  # static (non-Task) args go here\n"
                        f"  res = my_task(...)  # dynamic (Task) args go here\n\n"
                        "see https://docs.prefect.io/core/concepts/flows.html#apis for more info.",
                        stacklevel=2,
                    )
                old_init(self, *args, **kwargs)

            methods = methods.copy()
            methods["__init__"] = init

        # necessary to ensure classes that inherit from parent class
        # also get passed through __new__
        return type.__new__(cls, name, parents, methods)  # type: ignore

    @property
    def _reserved_attributes(self) -> Tuple[str]:
        """A tuple of attributes reserved for use by the `Task` class.

        Dynamically computed to make it easier to keep up to date. Lazily
        computed to avoid circular import issues.
        """
        if not hasattr(Task, "_cached_reserved_attributes"):
            # Create a base task instance to determine which attributes are reserved
            # we need to disable the unused_task_tracker for this duration or it will
            # track this task
            with prefect.context(_unused_task_tracker=set()):
                Task._cached_reserved_attributes = tuple(sorted(Task().__dict__))  # type: ignore
        return Task._cached_reserved_attributes  # type: ignore


class instance_property:
    """Like property, but only available on instances, not the class"""

    def __init__(self, func: Callable):
        self.func = func

    def __getattr__(self, k: str) -> Any:
        return getattr(self.func, k)

    def __get__(self, obj: Any, cls: Any) -> Any:
        if obj is None:
            raise AttributeError
        return self.func(obj)


class Task(metaclass=TaskMetaclass):
    """
    The Task class which is used as the full representation of a unit of work.

    This Task class can be used directly as a first class object where it must
    be inherited from by a class that implements the `run` method.  For a more
    functional way of generating Tasks, see [the task decorator](../utilities/tasks.html).

    Inheritance example:
    ```python
    class AddTask(Task):
        def run(self, x, y):
            return x + y
    ```

    *Note:* The implemented `run` method cannot have `*args` in its signature. In addition,
    the following keywords are reserved: `upstream_tasks`, `task_args` and `mapped`.

    An instance of a `Task` can be used functionally to generate other task instances
    with the same attributes but with different values bound to their `run` methods.

    Example:
    ```python
    class AddTask(Task):
        def run(self, x, y):
            return x + y

    a = AddTask()

    with Flow("My Flow") as f:
        t1 = a(1, 2) # t1 != a
        t2 = a(5, 7) # t2 != a
    ```

    To bind values to a Task's run method imperatively (and without making a copy), see `Task.bind`.

    Args:
        - name (str, optional): The name of this task
        - slug (str, optional): The slug for this task. Slugs provide a stable ID for tasks so
            that the Prefect API can identify task run states. If a slug is not provided, one
            will be generated automatically once the task is added to a Flow.
        - tags ([str], optional): A list of tags for this task
        - max_retries (int, optional): The maximum amount of times this task can be retried
        - retry_delay (timedelta, optional): The amount of time to wait until task is retried
        - timeout (Union[int, timedelta], optional): The amount of time (in seconds) to wait while
            running this task before a timeout occurs; note that sub-second
            resolution is not supported, even when passing in a timedelta.
        - trigger (callable, optional): a function that determines whether the
            task should run, based on the states of any upstream tasks.
        - skip_on_upstream_skip (bool, optional): if `True`, if any immediately
            upstream tasks are skipped, this task will automatically be skipped as
            well, regardless of trigger. By default, this prevents tasks from
            attempting to use either state or data from tasks that didn't run. If
            `False`, the task's trigger will be called as normal, with skips
            considered successes. Defaults to `True`.
        - cache_for (timedelta, optional): The amount of time to maintain a cache
            of the outputs of this task.  Useful for situations where the containing Flow
            will be rerun multiple times, but this task doesn't need to be.
        - cache_validator (Callable, optional): Validator that will determine
            whether the cache for this task is still valid (only required if `cache_for`
            is provided; defaults to `prefect.engine.cache_validators.duration_only`)
        - cache_key (str, optional): if provided, a `cache_key`
            serves as a unique identifier for this Task's cache, and can be shared
            across both Tasks _and_ Flows; if not provided, the Task's _name_ will
            be used if running locally, or the Task's database ID if running in
            Cloud
        - checkpoint (bool, optional): if this Task is successful, whether to
            store its result using the configured result available during the run;
            Also note that checkpointing will only occur locally if
            `prefect.config.flows.checkpointing` is set to `True`
        - result (Result, optional): the result instance used to retrieve and
            store task results during execution
        - target (Union[str, Callable], optional): location to check for task Result. If a result
            exists at that location then the task run will enter a cached state.
            `target` strings can be templated formatting strings which will be
            formatted at runtime with values from `prefect.context`. If a callable function
            is provided, it should have signature `callable(**kwargs) -> str` and at write
            time all formatting kwargs will be passed and a fully formatted location is
            expected as the return value. The callable can be used for string formatting logic that
            `.format(**kwargs)` doesn't support.
        - state_handlers (Iterable[Callable], optional): A list of state change handlers
            that will be called whenever the task changes state, providing an
            opportunity to inspect or modify the new state. The handler
            will be passed the task instance, the old (prior) state, and the new
            (current) state, with the following signature:
                `state_handler(task: Task, old_state: State, new_state: State) -> Optional[State]`
            If multiple functions are passed, then the `new_state` argument will be the
            result of the previous handler.
        - on_failure (Callable, optional): A function with signature
            `fn(task: Task, state: State) -> None` that will be called anytime this
            Task enters a failure state
        - log_stdout (bool, optional): Toggle whether or not to send stdout messages to
            the Prefect logger. Defaults to `False`.
        - task_run_name (Union[str, Callable], optional): a name to set for this task at runtime.
            `task_run_name` strings can be templated formatting strings which will be
            formatted at runtime with values from task arguments, `prefect.context`, and flow
            parameters (in the case of a name conflict between these, earlier values take precedence).
            If a callable function is provided, it should have signature `callable(**kwargs) -> str`
            and at write time all formatting kwargs will be passed and a fully formatted location is
            expected as the return value. The callable can be used for string formatting logic that
            `.format(**kwargs)` doesn't support. **Note**: this only works for tasks running against a
            backend API.
        - nout (int, optional): for tasks that return multiple results, the number of outputs
            to expect. If not provided, will be inferred from the task return annotation, if
            possible.  Note that `nout=1` implies the task returns a tuple of
            one value (leave as `None` for non-tuple return types).

    Raises:
        - TypeError: if `tags` is of type `str`
        - TypeError: if `timeout` is not of type `int`
    """

    def __init__(
        self,
        name: str = None,
        slug: str = None,
        tags: Iterable[str] = None,
        max_retries: int = None,
        retry_delay: timedelta = None,
        timeout: Union[int, timedelta] = None,
        trigger: "Callable[[Dict[Edge, State]], bool]" = None,
        skip_on_upstream_skip: bool = True,
        cache_for: timedelta = None,
        cache_validator: Callable = None,
        cache_key: str = None,
        checkpoint: bool = None,
        state_handlers: List[Callable] = None,
        on_failure: Callable = None,
        log_stdout: bool = False,
        result: "Result" = None,
        target: Union[str, Callable] = None,
        task_run_name: Union[str, Callable] = None,
        nout: int = None,
    ):
        if type(self) is not Task:
            for attr in Task._reserved_attributes:
                if hasattr(self, attr):
                    warnings.warn(
                        f"`{type(self).__name__}` sets a `{attr}` attribute, which "
                        "will be overwritten by `prefect.Task`. Please rename this "
                        "attribute to avoid this issue."
                    )

        self.name = name or type(self).__name__
        self.slug = slug

        self.logger = logging.get_logger(self.name)

        # avoid silently iterating over a string
        if isinstance(tags, str):
            raise TypeError("Tags should be a set of tags, not a string.")
        current_tags = set(prefect.context.get("tags", set()))
        self.tags = (set(tags) if tags is not None else set()) | current_tags

        max_retries = (
            max_retries
            if max_retries is not None
            else prefect.config.tasks.defaults.max_retries
        )
        retry_delay = (
            retry_delay
            if retry_delay is not None or not max_retries
            else prefect.config.tasks.defaults.retry_delay
        )
        timeout = (
            timeout if timeout is not None else prefect.config.tasks.defaults.timeout
        )

        if max_retries > 0 and retry_delay is None:
            raise ValueError(
                "A datetime.timedelta `retry_delay` must be provided if max_retries > 0"
            )
        # specify not max retries because the default is false
        if retry_delay is not None and not max_retries:
            raise ValueError(
                "A `max_retries` argument greater than 0 must be provided if specifying "
                "a retry delay."
            )
        # Make sure timeout is an integer in seconds
        if isinstance(timeout, timedelta):
            if timeout.microseconds > 0:
                warnings.warn(
                    "Task timeouts do not support a sub-second resolution; "
                    "smaller units will be ignored!",
                    stacklevel=2,
                )
            timeout = int(timeout.total_seconds())
        if timeout is not None and not isinstance(timeout, int):
            raise TypeError(
                "Only integer timeouts (representing seconds) are supported."
            )
        self.max_retries = max_retries
        self.retry_delay = retry_delay
        self.timeout = timeout

        self.trigger = trigger or prefect.triggers.all_successful
        self.skip_on_upstream_skip = skip_on_upstream_skip

        if cache_for is None and (
            cache_validator is not None
            and cache_validator is not prefect.engine.cache_validators.never_use
        ):
            warnings.warn(
                "cache_validator provided without specifying cache expiration "
                "(cache_for); this Task will not be cached.",
                stacklevel=2,
            )

        self.cache_for = cache_for
        self.cache_key = cache_key
        default_validator = (
            prefect.engine.cache_validators.never_use
            if cache_for is None
            else prefect.engine.cache_validators.duration_only
        )
        self.cache_validator = cache_validator or default_validator
        self.checkpoint = checkpoint
        self.result = result

        self.target = target

        # if both a target and a result were provided, update the result location
        # to point at the target
        if self.target and self.result:
            if (
                getattr(self.result, "location", None)
                and self.result.location != self.target
            ):
                warnings.warn(
                    "Both `result.location` and `target` were provided. "
                    "The `target` value will be used.",
                    stacklevel=2,
                )
            self.result = self.result.copy()
            self.result.location = self.target  # type: ignore

        self.task_run_name = task_run_name  # type: ignore

        if state_handlers and not isinstance(state_handlers, collections.abc.Sequence):
            raise TypeError("state_handlers should be iterable.")
        self.state_handlers = state_handlers or []
        if on_failure is not None:
            self.state_handlers.append(
                callback_factory(on_failure, check=lambda s: s.is_failed())
            )
        self.auto_generated = False

        self.log_stdout = log_stdout

        if nout is None:
            nout = _infer_run_nout(self.run)
        self.nout = nout

        # if new task creations are being tracked, add this task
        # this makes it possible to give guidance to users that forget
        # to add tasks to a flow
        if "_unused_task_tracker" in prefect.context:
            if not isinstance(self, prefect.tasks.core.constants.Constant):
                prefect.context._unused_task_tracker.add(self)

    def __repr__(self) -> str:
        return "<Task: {self.name}>".format(self=self)

    # reimplement __hash__ because we override __eq__
    def __hash__(self) -> int:
        return id(self)

    # Run  --------------------------------------------------------------------

    def run(self) -> None:
        """
        The `run()` method is called (with arguments, if appropriate) to run a task.

        *Note:* The implemented `run` method cannot have `*args` in its signature. In addition,
        the following keywords are reserved: `upstream_tasks`, `task_args` and `mapped`.

        If a task has arguments in its `run()` method, these can be bound either by using the
        functional API and _calling_ the task instance, or by using `self.bind` directly.

        In addition to running arbitrary functions, tasks can interact with Prefect in a few ways:
        <ul><li> Return an optional result. When this function runs successfully,
            the task is considered successful and the result (if any) can be
            made available to downstream tasks. </li>
        <li> Raise an error. Errors are interpreted as failure. </li>
        <li> Raise a [signal](../engine/signals.html). Signals can include `FAIL`, `SUCCESS`,
            `RETRY`, `SKIP`, etc. and indicate that the task should be put in the indicated state.
                <ul>
                <li> `FAIL` will lead to retries if appropriate </li>
                <li> `SUCCESS` will cause the task to be marked successful </li>
                <li> `RETRY` will cause the task to be marked for retry, even if `max_retries`
                    has been exceeded </li>
                <li> `SKIP` will skip the task and possibly propogate the skip state through the
                    flow, depending on whether downstream tasks have `skip_on_upstream_skip=True`.
                </li></ul>
        </li></ul>
        """

    # Dependencies -------------------------------------------------------------

    def copy(self, **task_args: Any) -> "Task":
        """
        Creates and returns a copy of the current Task.

        Args:
            - **task_args (dict, optional): a dictionary of task attribute keyword arguments,
                these attributes will be set on the new copy

        Raises:
            - AttributeError: if any passed `task_args` are not attributes of the original

        Returns:
            - Task: a copy of the current Task, with any attributes updated from `task_args`
        """

        flow = prefect.context.get("flow", None)
        if (
            flow
            and self in flow.tasks
            and (flow.edges_to(self) or flow.edges_from(self))
        ):
            warnings.warn(
                "You are making a copy of a task that has dependencies on or to other tasks "
                "in the active flow context. The copy will not retain those dependencies.",
                stacklevel=2,
            )

        new = copy.copy(self)

        if new.slug and "slug" not in task_args:
            task_args["slug"] = new.slug + "-copy"

        # check task_args
        for attr, val in task_args.items():
            if not hasattr(new, attr):
                raise AttributeError(
                    "{0} does not have {1} as an attribute".format(self, attr)
                )
            else:
                setattr(new, attr, val)

        # if both a target and a result were provided, update the result location
        # to point at the target
        if new.target and new.result:
            if (
                getattr(new.result, "location", None)
                and new.result.location != new.target
            ):
                warnings.warn(
                    "Both `result.location` and `target` were provided. "
                    "The `target` value will be used.",
                    stacklevel=2,
                )
            new.result = new.result.copy()
            new.result.location = new.target  # type: ignore

        new.tags = copy.deepcopy(self.tags).union(set(new.tags))
        tags = set(prefect.context.get("tags", set()))
        new.tags.update(tags)

        # if new task creations are being tracked, add this task
        # this makes it possible to give guidance to users that forget
        # to add tasks to a flow. We also remove the original task,
        # as it has been "interacted" with and don't want spurious
        # warnings
        if "_unused_task_tracker" in prefect.context:
            prefect.context._unused_task_tracker.discard(self)
            if not isinstance(new, prefect.tasks.core.constants.Constant):
                prefect.context._unused_task_tracker.add(new)

        return new

    @instance_property
    def __signature__(self) -> inspect.Signature:
        """Dynamically generate the signature, replacing ``*args``/``**kwargs``
        with parameters from ``run``"""
        if not hasattr(self, "_cached_signature"):
            sig = inspect.Signature.from_callable(self.run)
            parameters = list(sig.parameters.values())
            parameters_by_kind = defaultdict(list)
            for parameter in parameters:
                parameters_by_kind[parameter.kind].append(parameter)
            parameters_by_kind[inspect.Parameter.KEYWORD_ONLY].extend(
                EXTRA_CALL_PARAMETERS
            )

            ordered_parameters = []
            ordered_kinds = (
                inspect.Parameter.POSITIONAL_ONLY,
                inspect.Parameter.POSITIONAL_OR_KEYWORD,
                inspect.Parameter.VAR_POSITIONAL,
                inspect.Parameter.KEYWORD_ONLY,
                inspect.Parameter.VAR_KEYWORD,
            )
            for kind in ordered_kinds:
                ordered_parameters.extend(parameters_by_kind[kind])

            self._cached_signature = inspect.Signature(
                parameters=ordered_parameters, return_annotation="Task"
            )
        return self._cached_signature

    def __call__(
        self,
        *args: Any,
        mapped: bool = False,
        task_args: dict = None,
        upstream_tasks: Iterable[Any] = None,
        flow: "Flow" = None,
        **kwargs: Any,
    ) -> "Task":
        """
        Calling a Task instance will first create a _copy_ of the instance, and then
        bind any passed `args` / `kwargs` to the run method of the copy. This new task
        is then returned.

        Args:
            - *args: arguments to bind to the new Task's `run` method
            - **kwargs: keyword arguments to bind to the new Task's `run` method
            - mapped (bool, optional): Whether the results of these tasks should be mapped over
                with the specified keyword arguments; defaults to `False`.
                If `True`, any arguments contained within a `prefect.utilities.edges.unmapped`
                container will _not_ be mapped over.
            - task_args (dict, optional): a dictionary of task attribute keyword arguments,
                these attributes will be set on the new copy
            - upstream_tasks ([Task], optional): a list of upstream dependencies
                for the new task.  This kwarg can be used to functionally specify
                dependencies without binding their result to `run()`
            - flow (Flow, optional): The flow to set dependencies on, defaults to the current
                flow in context if no flow is specified

        Returns:
            - Task: a new Task instance
        """
        new = self.copy(**(task_args or {}))
        new.bind(
            *args, mapped=mapped, upstream_tasks=upstream_tasks, flow=flow, **kwargs
        )
        return new

    def bind(
        self,
        *args: Any,
        mapped: bool = False,
        upstream_tasks: Iterable[Any] = None,
        flow: "Flow" = None,
        **kwargs: Any,
    ) -> "Task":
        """
        Binding a task to (keyword) arguments creates a _keyed_ edge in the active Flow
        that will pass data from the arguments (whether Tasks or constants) to the
        Task's `run` method under the appropriate key. Once a Task is bound in this
        manner, the same task instance cannot be bound a second time in the same Flow.

        To bind arguments to a _copy_ of this Task instance, see `__call__`.
        Additionally, non-keyed edges can be created by passing any upstream
        dependencies through `upstream_tasks`.

        Args:
            - *args: arguments to bind to the current Task's `run` method
            - mapped (bool, optional): Whether the results of these tasks should be mapped over
                with the specified keyword arguments; defaults to `False`.
                If `True`, any arguments contained within a `prefect.utilities.edges.unmapped`
                container will _not_ be mapped over.
            - upstream_tasks ([Task], optional): a list of upstream dependencies for the
                current task.
            - flow (Flow, optional): The flow to set dependencies on, defaults to the current
                flow in context if no flow is specified
            - **kwargs: keyword arguments to bind to the current Task's `run` method

        Returns:
            - Task: the current Task instance
        """

        # this will raise an error if callargs weren't all provided
        signature = inspect.signature(self.run)
        callargs = dict(signature.bind(*args, **kwargs).arguments)  # type: Dict

        # bind() compresses all variable keyword arguments under the ** argument name,
        # so we expand them explicitly
        var_kw_arg = next(
            (p for p in signature.parameters.values() if p.kind == VAR_KEYWORD), None
        )
        if var_kw_arg:
            callargs.update(callargs.pop(var_kw_arg.name, {}))

        flow = flow or prefect.context.get("flow", None)
        if not flow:
            # Determine the task name to display which is either the function task name
            # or the initialized class where we can't know the name of the variable
            task_name = (
                self.name
                if isinstance(self, prefect.tasks.core.function.FunctionTask)
                else f"{type(self).__name__}(...)"
            )
            raise ValueError(
                f"Could not infer an active Flow context while creating edge to {self}."
                " This often means you called a task outside a `with Flow(...)` block. "
                "If you're trying to run this task outside of a Flow context, you "
                f"need to call `{task_name}.run(...)`"
            )

        self.set_dependencies(
            flow=flow,
            upstream_tasks=upstream_tasks,
            keyword_tasks=callargs,
            mapped=mapped,
        )

        tags = set(prefect.context.get("tags", set()))
        self.tags.update(tags)

        return self

    def map(
        self,
        *args: Any,
        upstream_tasks: Iterable[Any] = None,
        flow: "Flow" = None,
        task_args: dict = None,
        **kwargs: Any,
    ) -> "Task":
        """
        Map the Task elementwise across one or more Tasks. Arguments that should _not_ be
        mapped over should be placed in the `prefect.utilities.edges.unmapped` container.

        For example:
            ```
            task.map(x=X, y=unmapped(Y))
            ```
        will map over the values of `X`, but not over the values of `Y`


        Args:
            - *args: arguments to map over, which will elementwise be bound to the Task's `run`
                method
            - upstream_tasks ([Task], optional): a list of upstream dependencies
                to map over
            - flow (Flow, optional): The flow to set dependencies on, defaults to the current
                flow in context if no flow is specified
            - task_args (dict, optional): a dictionary of task attribute keyword arguments,
                these attributes will be set on the new copy
            - **kwargs: keyword arguments to map over, which will elementwise be bound to the
                Task's `run` method

        Raises:
            - AttributeError: if any passed `task_args` are not attributes of the original

        Returns:
            - Task: a new Task instance
        """
        for arg in args:
            if not hasattr(arg, "__getitem__") and not isinstance(arg, EdgeAnnotation):
                raise TypeError(
                    "Cannot map over unsubscriptable object of type {t}: {preview}...".format(
                        t=type(arg), preview=repr(arg)[:10]
                    )
                )
        task_args = task_args.copy() if task_args else {}
        task_args.setdefault("nout", None)
        new = self.copy(**task_args)
        return new.bind(
            *args, mapped=True, upstream_tasks=upstream_tasks, flow=flow, **kwargs
        )

    def set_dependencies(
        self,
        flow: "Flow" = None,
        upstream_tasks: Iterable[object] = None,
        downstream_tasks: Iterable[object] = None,
        keyword_tasks: Mapping[str, object] = None,
        mapped: bool = False,
        validate: bool = None,
    ) -> "Task":
        """
        Set dependencies for a flow either specified or in the current context using this task

        Args:
            - flow (Flow, optional): The flow to set dependencies on, defaults to the current
            flow in context if no flow is specified
            - upstream_tasks ([object], optional): A list of upstream tasks for this task
            - downstream_tasks ([object], optional): A list of downtream tasks for this task
            - keyword_tasks ({str, object}}, optional): The results of these tasks will be provided
            to this task under the specified keyword arguments.
            - mapped (bool, optional): Whether the results of the _upstream_ tasks should be
                mapped over with the specified keyword arguments
            - validate (bool, optional): Whether or not to check the validity of the flow. If not
                provided, defaults to the value of `eager_edge_validation` in your Prefect
                configuration file.

        Returns:
            - self

        Raises:
            - ValueError: if no flow is specified and no flow can be found in the current context
        """
        flow = flow or prefect.context.get("flow", None)
        if not flow:
            raise ValueError(
                "No Flow was passed, and could not infer an active Flow context."
            )

        flow.set_dependencies(
            task=self,
            upstream_tasks=upstream_tasks,
            downstream_tasks=downstream_tasks,
            keyword_tasks=keyword_tasks,
            validate=validate,
            mapped=mapped,
        )

        return self

    def set_upstream(
        self, task: object, flow: "Flow" = None, key: str = None, mapped: bool = False
    ) -> "Task":
        """
        Sets the provided task as an upstream dependency of this task.

        Args:
            - task (object): A task or object that will be converted to a task that will be set
                as a upstream dependency of this task.
            - flow (Flow, optional): The flow to set dependencies on, defaults to the current
                flow in context if no flow is specified
            - key (str, optional): The key to be set for the new edge; the result of the
                upstream task will be passed to this task's `run()` method under this keyword
                argument.
            - mapped (bool, optional): Whether this dependency is mapped; defaults to `False`

        Returns:
            - self

        Raises:
            - ValueError: if no flow is specified and no flow can be found in the current context
        """
        if key is not None:
            keyword_tasks = {key: task}
            self.set_dependencies(flow=flow, keyword_tasks=keyword_tasks, mapped=mapped)
        else:
            self.set_dependencies(flow=flow, upstream_tasks=[task], mapped=mapped)

        return self

    def set_downstream(
        self, task: "Task", flow: "Flow" = None, key: str = None, mapped: bool = False
    ) -> "Task":
        """
        Sets the provided task as a downstream dependency of this task.

        Args:
            - task (Task): A task that will be set as a downstream dependency of this task.
            - flow (Flow, optional): The flow to set dependencies on, defaults to the current
                flow in context if no flow is specified
            - key (str, optional): The key to be set for the new edge; the result of this task
                will be passed to the downstream task's `run()` method under this keyword argument.
            - mapped (bool, optional): Whether this dependency is mapped; defaults to `False`

        Returns:
            - self

        Raises:
            - ValueError: if no flow is specified and no flow can be found in the current context
        """
        if key is not None:
            keyword_tasks = {key: self}
            task.set_dependencies(  # type: ignore
                flow=flow, keyword_tasks=keyword_tasks, mapped=mapped
            )  # type: ignore
        else:
            task.set_dependencies(flow=flow, upstream_tasks=[self], mapped=mapped)

        return self

    def inputs(self) -> Dict[str, Dict]:
        """
        Describe the inputs for this task. The result is a dictionary that maps each input to
        a `type`, `required`, and `default`. All values are inferred from the `run()`
        signature; this method can be overloaded for more precise control.

        Returns:
            - dict
        """
        inputs = {}
        for name, parameter in inspect.signature(self.run).parameters.items():
            input_type = parameter.annotation
            if input_type is inspect._empty:  # type: ignore
                input_type = Any

            input_default = parameter.default
            input_required = False
            if input_default is inspect._empty:  # type: ignore
                input_required = True
                input_default = None

            inputs[name] = dict(
                type=input_type, default=input_default, required=input_required
            )

        return inputs

    def outputs(self) -> Any:
        """
        Get the output types for this task.

        Returns:
            - Any
        """
        return_annotation = inspect.signature(self.run).return_annotation
        if return_annotation is inspect._empty:  # type: ignore
            return_annotation = Any
        return return_annotation

    def pipe(_prefect_self, _prefect_task: "Task", **kwargs: Any) -> "Task":
        """
        "Pipes" the result of this task through another task. `some_task().pipe(other_task)` is
        equivalent to `other_task(some_task())`, but can result in more readable code when used in a long
        chain of task calls.

        Args:
<<<<<<< HEAD
            - _prefect_task: The task to execute after this task.
            - **kwargs: Additional keyword arguments to include as task arguments
=======
            - _prefect_task: The task to apply.
            - **kwargs: Additional keyword arguments to include as task arguments.
>>>>>>> 44847f53

        Returns:
            - Task: A new task with the new arguments bound to it.
        """
        if "self" in kwargs:
            raise ValueError('You cannot use the keyword argument "self" in .pipe.')
        return _prefect_task(_prefect_self, **kwargs)

    # Serialization ------------------------------------------------------------

    def serialize(self) -> Dict[str, Any]:
        """
        Creates a serialized representation of this task

        Returns:
            - dict representing this task
        """
        return prefect.serialization.task.TaskSchema().dump(self)

    # Operators  ----------------------------------------------------------------

    def is_equal(self, other: object) -> "Task":
        """
        Produces a Task that evaluates `self == other`

        This can't be implemented as the __eq__() magic method because of Task
        comparisons.

        Args:
            - other (object): the other operand of the operator. It will be converted to a Task
                if it isn't one already.

        Returns:
            - Task
        """
        return prefect.tasks.core.operators.Equal().bind(self, other)

    def is_not_equal(self, other: object) -> "Task":
        """
        Produces a Task that evaluates `self != other`

        This can't be implemented as the __neq__() magic method because of Task
        comparisons.

        Args:
            - other (object): the other operand of the operator. It will be converted to a Task
                if it isn't one already.

        Returns:
            - Task
        """
        return prefect.tasks.core.operators.NotEqual().bind(self, other)

    def not_(self) -> "Task":
        """
        Produces a Task that evaluates `not self`

        Returns:
            - Task
        """
        return prefect.tasks.core.operators.Not().bind(self)

    def or_(self, other: object) -> "Task":
        """
        Produces a Task that evaluates `self or other`

        Args:
            - other (object): the other operand of the operator. It will be converted to a Task
                if it isn't one already.

        Returns:
            - Task
        """
        return prefect.tasks.core.operators.Or().bind(self, other)

    # Magic Method Interactions  ----------------------------------------------------

    def __iter__(self) -> Iterator:
        if self.nout is None:
            raise TypeError(
                "Task is not iterable. If your task returns multiple results, "
                "pass `nout` to the task decorator/constructor, or provide a "
                "`Tuple` return-type annotation to your task."
            )
        return (self[i] for i in range(self.nout))

    def __getitem__(self, key: Any) -> "Task":
        """
        Produces a Task that evaluates `self[key]`

        Args:
            - key (object): the object to use as an index for this task. It will be converted
                to a Task if it isn't one already.

        Returns:
            - Task
        """
        if isinstance(key, Task):
            name = f"{self.name}[{key.name}]"
        else:
            name = f"{self.name}[{key!r}]"
        return prefect.tasks.core.operators.GetItem(
            checkpoint=self.checkpoint, name=name, result=self.result
        ).bind(self, key)

    def __or__(self, other: object) -> object:
        """
        Creates a state dependency between `self` and `other`
            `self | other --> self.set_dependencies(downstream_tasks=[other])`

        Args:
            - other (object): An object that will be converted to a Task (if it isn't one already)
                and set as a downstream dependency of this Task.

        Returns:
            - Task
        """
        self.set_dependencies(downstream_tasks=[other])
        return other

    def __mifflin__(self) -> None:  # coverage: ignore
        "Calls Dunder Mifflin"
        import webbrowser

        webbrowser.open("https://cicdw.github.io/welcome.html")

    def __ror__(self, other: object) -> "Task":
        """
        Creates a state dependency between `self` and `other`:
            `other | self --> self.set_dependencies(upstream_tasks=[other])`

        Args:
            - other (object): An object that will be converted to a Task and set as an
                upstream dependency of this Task.

        Returns:
            - Task
        """
        self.set_dependencies(upstream_tasks=[other])
        return self

    # Magic Method Operators  -----------------------------------------------------

    def __add__(self, other: object) -> "Task":
        """
        Produces a Task that evaluates `self + other`

        Args:
            - other (object): the other operand of the operator. It will be converted to a Task
                if it isn't one already.

        Returns:
            - Task
        """
        return prefect.tasks.core.operators.Add().bind(self, other)

    def __sub__(self, other: object) -> "Task":
        """
        Produces a Task that evaluates `self - other`

        Args:
            - other (object): the other operand of the operator. It will be converted to a Task
                if it isn't one already.

        Returns:
            - Task
        """
        return prefect.tasks.core.operators.Sub().bind(self, other)

    def __mul__(self, other: object) -> "Task":
        """
        Produces a Task that evaluates `self * other`

        Args:
            - other (object): the other operand of the operator. It will be converted to a Task
                if it isn't one already.

        Returns:
            - Task
        """
        return prefect.tasks.core.operators.Mul().bind(self, other)

    def __truediv__(self, other: object) -> "Task":
        """
        Produces a Task that evaluates `self / other`

        Args:
            - other (object): the other operand of the operator. It will be converted to a Task
                if it isn't one already.

        Returns:
            - Task
        """
        return prefect.tasks.core.operators.Div().bind(self, other)

    def __floordiv__(self, other: object) -> "Task":
        """
        Produces a Task that evaluates `self // other`

        Args:
            - other (object): the other operand of the operator. It will be converted to a Task
                if it isn't one already.

        Returns:
            - Task
        """
        return prefect.tasks.core.operators.FloorDiv().bind(self, other)

    def __mod__(self, other: object) -> "Task":
        """
        Produces a Task that evaluates `self % other`

        Args:
            - other (object): the other operand of the operator. It will be converted to a Task
                if it isn't one already.

        Returns:
            - Task
        """
        return prefect.tasks.core.operators.Mod().bind(self, other)

    def __pow__(self, other: object) -> "Task":
        """
        Produces a Task that evaluates `self ** other`

        Args:
            - other (object): the other operand of the operator. It will be converted to a Task
                if it isn't one already.

        Returns:
            - Task
        """
        return prefect.tasks.core.operators.Pow().bind(self, other)

    def __and__(self, other: object) -> "Task":
        """
        Produces a Task that evaluates `self & other`

        Args:
            - other (object): the other operand of the operator. It will be converted to a Task
                if it isn't one already.

        Returns:
            - Task
        """
        return prefect.tasks.core.operators.And().bind(self, other)

    def __radd__(self, other: object) -> "Task":
        """
        Produces a Task that evaluates `other + self`

        Args:
            - other (object): the other operand of the operator. It will be converted to a Task
                if it isn't one already.

        Returns:
            - Task
        """
        return prefect.tasks.core.operators.Add().bind(other, self)

    def __rsub__(self, other: object) -> "Task":
        """
        Produces a Task that evaluates `other - self`

        Args:
            - other (object): the other operand of the operator. It will be converted to a Task
                if it isn't one already.

        Returns:
            - Task
        """
        return prefect.tasks.core.operators.Sub().bind(other, self)

    def __rmul__(self, other: object) -> "Task":
        """
        Produces a Task that evaluates `other * self`

        Args:
            - other (object): the other operand of the operator. It will be converted to a Task
                if it isn't one already.

        Returns:
            - Task
        """
        return prefect.tasks.core.operators.Mul().bind(other, self)

    def __rtruediv__(self, other: object) -> "Task":
        """
        Produces a Task that evaluates `other / self`

        Args:
            - other (object): the other operand of the operator. It will be converted to a Task
                if it isn't one already.

        Returns:
            - Task
        """
        return prefect.tasks.core.operators.Div().bind(other, self)

    def __rfloordiv__(self, other: object) -> "Task":
        """
        Produces a Task that evaluates `other // self`

        Args:
            - other (object): the other operand of the operator. It will be converted to a Task
                if it isn't one already.

        Returns:
            - Task
        """
        return prefect.tasks.core.operators.FloorDiv().bind(other, self)

    def __rmod__(self, other: object) -> "Task":
        """
        Produces a Task that evaluates `other % self`

        Args:
            - other (object): the other operand of the operator. It will be converted to a Task
                if it isn't one already.

        Returns:
            - Task
        """
        return prefect.tasks.core.operators.Mod().bind(other, self)

    def __rpow__(self, other: object) -> "Task":
        """
        Produces a Task that evaluates `other ** self`

        Args:
            - other (object): the other operand of the operator. It will be converted to a Task
                if it isn't one already.

        Returns:
            - Task
        """
        return prefect.tasks.core.operators.Pow().bind(other, self)

    def __rand__(self, other: object) -> "Task":
        """
        Produces a Task that evaluates `other & self`

        Args:
            - other (object): the other operand of the operator. It will be converted to a Task
                if it isn't one already.

        Returns:
            - Task
        """
        return prefect.tasks.core.operators.And().bind(other, self)

    def __gt__(self, other: object) -> "Task":
        """
        Produces a Task that evaluates `self > other`

        Args:
            - other (object): the other operand of the operator. It will be converted to a Task
                if it isn't one already.

        Returns:
            - Task
        """
        return prefect.tasks.core.operators.GreaterThan().bind(self, other)

    def __ge__(self, other: object) -> "Task":
        """
        Produces a Task that evaluates `self >= other`

        Args:
            - other (object): the other operand of the operator. It will be converted to a Task
                if it isn't one already.

        Returns:
            - Task
        """
        return prefect.tasks.core.operators.GreaterThanOrEqual().bind(self, other)

    def __lt__(self, other: object) -> "Task":
        """
        Produces a Task that evaluates `self < other`

        Args:
            - other (object): the other operand of the operator. It will be converted to a Task
                if it isn't one already.

        Returns:
            - Task
        """
        return prefect.tasks.core.operators.LessThan().bind(self, other)

    def __le__(self, other: object) -> "Task":
        """
        Produces a Task that evaluates `self <= other`

        Args:
            - other (object): the other operand of the operator. It will be converted to a Task
                if it isn't one already.

        Returns:
            - Task
        """
        return prefect.tasks.core.operators.LessThanOrEqual().bind(self, other)


# All keyword-only arguments to Task.__call__, used for dynamically generating
# Signature objects for Task objects
EXTRA_CALL_PARAMETERS = [
    p
    for p in inspect.Signature.from_callable(Task.__call__).parameters.values()
    if p.kind == inspect.Parameter.KEYWORD_ONLY
]<|MERGE_RESOLUTION|>--- conflicted
+++ resolved
@@ -914,13 +914,8 @@
         chain of task calls.
 
         Args:
-<<<<<<< HEAD
             - _prefect_task: The task to execute after this task.
-            - **kwargs: Additional keyword arguments to include as task arguments
-=======
-            - _prefect_task: The task to apply.
             - **kwargs: Additional keyword arguments to include as task arguments.
->>>>>>> 44847f53
 
         Returns:
             - Task: A new task with the new arguments bound to it.
