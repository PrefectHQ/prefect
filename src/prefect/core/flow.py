import copy
import functools
import inspect
import tempfile
import uuid
from collections import Counter
from contextlib import contextmanager
from typing import (
    TYPE_CHECKING,
    Any,
    AnyStr,
    Dict,
    Iterable,
    Iterator,
    List,
    Mapping,
    Optional,
    Set,
    Tuple,
    Union,
)

<<<<<<< HEAD
=======
import graphviz
import xxhash
>>>>>>> a7d26d08
from mypy_extensions import TypedDict

import prefect
import prefect.schedules
from prefect.core.edge import Edge
from prefect.core.task import Parameter, Task
from prefect.environments import Environment
from prefect.utilities.json import Serializable, dumps
from prefect.utilities.tasks import as_task

ParameterDetails = TypedDict("ParameterDetails", {"default": Any, "required": bool})


def cache(method):
    """
    Decorator for caching Flow methods.

    Each Flow has a _cache dict that can be used to memoize expensive functions. This
    decorator automatically compares a hash of the Flow's current tasks, edges, and key_tasks
    to a cached hash; if the hash is the same, it attempts to retrieve a value from the cache.
    If the hash is different, it invalidates the cache.
    """

    @functools.wraps(method)
    def wrapper(self, *args, **kwargs):

        cache_check = dict(
            tasks=self.tasks.copy(),
            edges=self.edges.copy(),
            key_tasks=copy.copy(self._key_tasks),
        )
        if any(self._cache.get(k) != v for k, v in cache_check.items()):
            self._cache.clear()
            self._cache.update(cache_check)

        callargs = inspect.signature(method).bind(self, *args, **kwargs).arguments
        key = (method.__name__, tuple(callargs.items())[1:])
        if key not in self._cache:
            self._cache[key] = method(self, *args, **kwargs)
        return self._cache[key]

    return wrapper


class Flow(Serializable):
    """
    The Flow class is used as the representation of a collection of dependent Tasks.
    Flows track Task dependencies, parameters and provide the main API for constructing and managing workflows.

    Initializing Flow example:
    ```python
    class MyTask(Task):
        def run(self):
            return "hello"

    task_1 = MyTask()
    flow = Flow(name="my_flow", tasks=[task_1])

    flow.run()
    ```

    Initializing Flow as context manager example:
    ```python
    @task
    def my_task():
        return "hello"

    with Flow("my_flow") as flow:
        task_1 = my_task()

    flow.run()
    ```

    Args:
        - name (str, optional): The name of the flow
        - version (str, optional): The flow's version
        - project (str, optional): The flow's project
        - schedule (prefect.schedules.Schedule, optional): A schedule used to
        represent when the flow should run
        - description (str, optional): Descriptive information about the flow
        - environment (prefect.environments.Environment, optional): The environment
        type that the flow should be run in
        - tasks ([Task], optional): If provided, a list of tasks that will initialize the flow
        - edges ([Edge], optional): A list of edges between tasks
        - key_tasks ([Task], optional): A list of tasks which determine the final
        state of a flow
        - register (bool, optional): Whether or not to add the flow to the registry
    """

    def __init__(
        self,
        name: str = None,
        version: str = None,
        project: str = None,
        schedule: prefect.schedules.Schedule = None,
        description: str = None,
        environment: Environment = None,
        tasks: Iterable[Task] = None,
        edges: Iterable[Edge] = None,
        key_tasks: Iterable[Task] = None,
        register: bool = False,
    ) -> None:
        self._cache = {}

        self._id = str(uuid.uuid4())
        self._task_ids = dict()  # type: Dict[Task, str]

        self.name = name or type(self).__name__
        self.version = version or prefect.config.flows.default_version
        self.project = project or prefect.config.flows.default_project
        self.description = description or None
        self.schedule = schedule or prefect.schedules.NoSchedule()
        self.environment = environment

        self.tasks = set()  # type: Set[Task]
        self.edges = set()  # type: Set[Edge]

        for t in tasks or []:
            self.add_task(t)

        for e in edges or []:
            self.add_edge(
                upstream_task=e.upstream_task,
                downstream_task=e.downstream_task,
                key=e.key,
            )
        self.set_key_tasks(key_tasks or [])

        self._prefect_version = prefect.__version__

        if register:
            self.register()

        super().__init__()

    def __eq__(self, other: Any) -> bool:
        if type(self) == type(other):
            s = (
                self.project,
                self.name,
                self.version,
                self.tasks,
                self.edges,
                self.key_tasks(),
            )
            o = (
                other.project,
                other.name,
                other.version,
                other.tasks,
                other.edges,
                other.key_tasks(),
            )
            return s == o
        return False

    def __repr__(self) -> str:
        template = (
            "<{cls}: project={self.project}, name={self.name}, version={self.version}>"
        )
        return template.format(cls=type(self).__name__, self=self)

    def __iter__(self) -> Iterable[Task]:
        yield from self.sorted_tasks()

    def copy(self) -> "Flow":
        new = copy.copy(self)
        new._cache = dict()
        new.tasks = self.tasks.copy()
        new.edges = self.edges.copy()
        new.set_key_tasks(self._key_tasks)
        return new

    # Identification -----------------------------------------------------------

    @property
    def id(self) -> str:
        return self._id

    def key(self) -> dict:
        """
        Get a human-readable key identifying the flow

        Returns:
            - dictionary with the keys set as the project identifier,
            flow name, and flow version
        """
        return dict(project=self.project, name=self.name, version=self.version)

    # Context Manager ----------------------------------------------------------

    def __enter__(self) -> "Flow":
        self.__previous_flow = prefect.context.get("_flow")
        prefect.context.update(_flow=self)
        return self

    def __exit__(self, _type, _value, _tb) -> None:  # type: ignore
        del prefect.context._flow
        if self.__previous_flow is not None:
            prefect.context.update(_flow=self.__previous_flow)

        del self.__previous_flow

    # Introspection ------------------------------------------------------------

    @cache
    def root_tasks(self) -> Set[Task]:
        """
        Get the tasks in the flow that have no upstream dependencies

        Returns:
            - set of Task objects that have no upstream dependencies
        """
        return set(t for t in self.tasks if not self.edges_to(t))

    @cache
    def terminal_tasks(self) -> Set[Task]:
        """
        Get the tasks in the flow that have no downstream dependencies

        Returns:
            - set of Task objects that have no downstream dependencies
        """
        return set(t for t in self.tasks if not self.edges_from(t))

    @cache
    def parameters(self, only_required=False) -> Dict[str, ParameterDetails]:
        """
        Get details about any Parameters in this flow

        Args:
            - only_required (bool, optional): Whether or not to only get required parameters

        Returns:
            - dict with format {task name: task} which is a Parameter
        """
        return {
            t.name: {"required": t.required, "default": t.default}
            for t in self.tasks
            if isinstance(t, Parameter) and (t.required if only_required else True)
        }

    def key_tasks(self) -> Set[Task]:
        """
        A flow's "key tasks" are used to determine its state when it runs. If all the key
        tasks are successful, then the flow run is considered successful. However, if
        any of the key tasks fail, the flow is considered to fail. (Note that skips are
        counted as successes.)

        By default, a flow's key tasks are its terminal tasks. This means the state of a
        flow is determined by the last tasks that run.

        In some situations, users may want to customize that behavior; for example, if a
        flow's terminal tasks are "clean up" tasks for the rest of the flow. The
        flow.set_key_tasks() method can be used to set custom key_tasks.

        Please note that even if key_tasks are provided that are not terminal tasks, the flow
        will not be considered "finished" until all terminal tasks have completed. Only then
        will state be determined, using the key tasks.

        Returns:
            - set of Task objects which are the key tasks in the flow
        """
        if self._key_tasks:
            return set(self._key_tasks)
        else:
            return self.terminal_tasks()

    def set_key_tasks(self, tasks: Iterable[Task]) -> None:
        """
        Sets the "key tasks" for the flow. See flow.key_tasks() for more details.

        Args:
            - tasks ([Task]): the tasks that should be set as a flow's key tasks

        Returns:
            - None
        """
        self._cache.clear()
        key_tasks = set(tasks)
        if any(t not in self.tasks for t in key_tasks):
            raise ValueError("Key tasks must be part of the flow.")
        self._key_tasks = key_tasks

    # Graph --------------------------------------------------------------------

    def add_task(self, task: Task) -> Task:
        """
        Add a task to the flow if the task does not already exist. The tasks are
        uniquely identified by their `slug`.

        Args:
            - task (Task): the new Task to be added to the flow

        Returns:
            - The Task object passed in if the task was successfully added

        Raises:
            - TypeError: if the the value for `task` is not of type `Task`
            - ValueError: if the `task.slug` matches that of a task in the flow
        """
        if not isinstance(task, Task):
            raise TypeError(
                "Tasks must be Task instances (received {})".format(type(task))
            )
        elif task not in self.tasks:
            if task.slug and task.slug in [t.slug for t in self.tasks]:
                raise ValueError(
                    'A task with the slug "{}" already exists in this '
                    "flow.".format(task.slug)
                )

        self.tasks.add(task)
        self._task_ids[task] = str(uuid.uuid4())

        self._cache.clear()
        return task

    def add_edge(
        self,
        upstream_task: Task,
        downstream_task: Task,
        key: str = None,
        validate: bool = None,
    ) -> Edge:
        """
        Add an edge in the flow between two tasks. All edges are directed beginning with
        an upstream task and ending with a downstream task.

        Args:
            - upstream_task (Task): The task that the edge should start from
            - downstream_task (Task): The task that the edge should end with
            - key (str, optional): The key to be set for the new edge
            - validate (bool, optional): Whether or not to check the validity of the flow

        Returns:
            - The Edge object that was successfully added to the flow

        Raises:
            - ValueError: if the `downstream_task` is of type `Parameter`
            - ValueError: if the edge exists with this `key` and `downstream_task`
        """
        if isinstance(downstream_task, Parameter):
            raise ValueError(
                "Parameters must be root tasks and can not have upstream dependencies."
            )

        self.add_task(upstream_task)
        self.add_task(downstream_task)

        # we can only check the downstream task's edges once it has been added to the
        # flow, so we need to perform this check here and not earlier.
        if key and key in {e.key for e in self.edges_to(downstream_task)}:
            raise ValueError(
                'Argument "{a}" for task {t} has already been assigned in '
                "this flow. If you are trying to call the task again with "
                "new arguments, call Task.copy() before adding the result "
                "to this flow.".format(a=key, t=downstream_task)
            )

        edge = Edge(
            upstream_task=upstream_task, downstream_task=downstream_task, key=key
        )
        self.edges.add(edge)

        # check that the edges are valid keywords by binding them
        if key is not None:
            edge_keys = {
                e.key: None for e in self.edges_to(downstream_task) if e.key is not None
            }
            inspect.signature(downstream_task.run).bind_partial(**edge_keys)

        self._cache.clear()

        # check for cycles
        if validate is None:
            validate = prefect.config.flows.eager_edge_validation

        if validate:
            self.validate()

        return edge

    def chain(self, *tasks, validate: bool = None) -> List[Edge]:
        """
        Adds a sequence of dependent tasks to the flow.

        Args:
            - *tasks (list): A list of tasks
            - validate (bool, optional): Whether or not to check the validity of the flow

        Returns:
            - A list of Edge objects added to the flow
        """
        edges = []
        for u_task, d_task in zip(tasks, tasks[1:]):
            edges.append(
                self.add_edge(
                    upstream_task=u_task, downstream_task=d_task, validate=validate
                )
            )
        return edges

    def update(self, flow: "Flow", validate: bool = None) -> None:
        """
        Take all tasks and edges in another flow and add it to this flow

        Args:
            - flow (Flow): A flow which is used to update this flow
            - validate (bool, optional): Whether or not to check the validity of the flow

        Returns:
            None
        """
        for task in flow.tasks:
            if task not in self.tasks:
                self.add_task(task)

        for edge in flow.edges:
            if edge not in self.edges:
                self.add_edge(
                    upstream_task=edge.upstream_task,
                    downstream_task=edge.downstream_task,
                    key=edge.key,
                    validate=validate,
                )

    @cache
    def all_upstream_edges(self) -> Dict[Task, Set[Edge]]:
        """
        Get all of the upstream edges in the flow

        Returns:
            - dict with the key as tasks and the value as a set of upstream edges
        """
        edges = {t: set() for t in self.tasks}  # type: Dict[Task, Set[Edge]]
        for edge in self.edges:
            edges[edge.downstream_task].add(edge)
        return edges

    @cache
    def all_downstream_edges(self) -> Dict[Task, Set[Edge]]:
        """
        Get all of the downstream edges in the flow

        Returns:
            - dict with the key as tasks and the value as a set of downstream edges
        """
        edges = {t: set() for t in self.tasks}  # type: Dict[Task, Set[Edge]]
        for edge in self.edges:
            edges[edge.upstream_task].add(edge)
        return edges

    def edges_to(self, task: Task) -> Set[Edge]:
        """
        Get all of the edges leading to a task

        Args:
            - task (Task): The task that we want to find edges leading to

        Returns:
            - dict with the key as the task passed in and the value as a set of all edges
            leading to that task

        Raises:
            - ValueError: if `task` is not found in this flow
        """
        if task not in self.tasks:
            raise ValueError(
                "Task {t} was not found in Flow {f}".format(t=task, f=self)
            )
        return self.all_upstream_edges()[task]

    def edges_from(self, task: Task) -> Set[Edge]:
        """
        Get all of the edges leading from a task

        Args:
            - task (Task): The task that we want to find edges leading from

        Returns:
            - dict with the key as the task passed in and the value as a set of all edges
            leading from that task

        Raises:
            - ValueError: if `task` is not found in this flow
        """
        if task not in self.tasks:
            raise ValueError(
                "Task {t} was not found in Flow {f}".format(t=task, f=self)
            )
        return self.all_downstream_edges()[task]

    def upstream_tasks(self, task: Task) -> Set[Task]:
        """
        Get all of the tasks upstream of a task

        Args:
            - task (Task): The task that we want to find upstream tasks of

        Returns:
            - set of Task objects which are upstream of `task`
        """
        return set(e.upstream_task for e in self.edges_to(task))

    def downstream_tasks(self, task: Task) -> Set[Task]:
        """
        Get all of the tasks downstream of a task

        Args:
            - task (Task): The task that we want to find downstream tasks from

        Returns:
            - set of Task objects which are downstream of `task`
        """
        return set(e.downstream_task for e in self.edges_from(task))

    def validate(self) -> None:
        """
        Checks that the flow is valid.

        Raises:
            - ValueError: if edges refer to tasks that are not in this flow
            - ValueError: if specified key tasks are not in this flow
            - ValueError: if any tasks do not have assigned IDs
        """

        self._cache.clear()

        if any(e.upstream_task not in self.tasks for e in self.edges) or any(
            e.downstream_task not in self.tasks for e in self.edges
        ):
            raise ValueError("Some edges refer to tasks not contained in this flow.")

        self.sorted_tasks()

        if any(t not in self.tasks for t in self.key_tasks()):
            raise ValueError("Some key tasks are not contained in this flow.")

        if any(t not in self._task_ids for t in self.tasks):
            raise ValueError("Some tasks do not have IDs assigned.")

    def sorted_tasks(self, root_tasks: Iterable[Task] = None) -> Tuple[Task, ...]:
        """
        Get the tasks in this flow in a sorted manner. This allows us to find if any
        cycles exist in this flow's DAG.

        Args:
            - root_tasks ([Tasks], optional): an `Iterable` of `Task` objects

        Returns:
            - tuple of task objects that were sorted

        Raises:
            - ValueError: if a cycle is found in the flow's DAG
        """
        return self._sorted_tasks(root_tasks=tuple(root_tasks or []))

    @cache
    def _sorted_tasks(self, root_tasks: Tuple[Task, ...] = None) -> Tuple[Task, ...]:
        """
        Computes a topological sort of the flow's tasks.

        Flow.sorted_tasks() can accept non-hashable arguments and therefore can't be
        cached, so this private method is called and cached instead.
        """

        # begin by getting all tasks under consideration (root tasks and all
        # downstream tasks)
        if root_tasks:
            tasks = set(root_tasks)
            seen = set()  # type: Set[Task]

            # while the set of tasks is different from the seen tasks...
            while tasks.difference(seen):
                # iterate over the new tasks...
                for t in list(tasks.difference(seen)):
                    # add its downstream tasks to the task list
                    tasks.update(self.downstream_tasks(t))
                    # mark it as seen
                    seen.add(t)
        else:
            tasks = self.tasks

        # build the list of sorted tasks
        remaining_tasks = list(tasks)
        sorted_tasks = []
        while remaining_tasks:
            # mark the flow as cyclic unless we prove otherwise
            cyclic = True

            # iterate over each remaining task
            for task in remaining_tasks.copy():
                # check all the upstream tasks of that task
                for upstream_task in self.upstream_tasks(task):
                    # if the upstream task is also remaining, it means it
                    # hasn't been sorted, so we can't sort this task either
                    if upstream_task in remaining_tasks:
                        break
                else:
                    # but if all upstream tasks have been sorted, we can sort
                    # this one too. We note that we found no cycle this time.
                    cyclic = False
                    remaining_tasks.remove(task)
                    sorted_tasks.append(task)

            # if we were unable to match any upstream tasks, we have a cycle
            if cyclic:
                raise ValueError("Cycle found; flows must be acyclic!")

        return tuple(sorted_tasks)

    # Dependencies ------------------------------------------------------------

    def set_dependencies(
        self,
        task: object,
        upstream_tasks: Iterable[object] = None,
        downstream_tasks: Iterable[object] = None,
        keyword_tasks: Mapping[str, object] = None,
        validate: bool = None,
    ) -> None:
        """
        Convenience function for adding task dependencies on upstream tasks.

        Args:
            - task (object): a Task that will become part of the Flow. If the task is not a
                Task subclass, Prefect will attempt to convert it to one.
            - upstream_tasks ([object], optional): Tasks that will run before the task runs. If any task
                is not a Task subclass, Prefect will attempt to convert it to one.
            - downstream_tasks ([object], optional): Tasks that will run after the task runs. If any task
                is not a Task subclass, Prefect will attempt to convert it to one.
            - keyword_tasks ({key: object}, optional): The results of these tasks
                will be provided to the task under the specified keyword
                arguments. If any task is not a Task subclass, Prefect will attempt to
                convert it to one.
            - validate (bool, optional): Whether or not to check the validity of the flow

        Returns:
            None
        """

        task = as_task(task)
        assert isinstance(task, Task)  # mypy assert

        # add the main task (in case it was called with no arguments)
        self.add_task(task)

        # add upstream tasks
        for t in upstream_tasks or []:
            t = as_task(t)
            assert isinstance(t, Task)  # mypy assert
            self.add_edge(upstream_task=t, downstream_task=task, validate=validate)

        # add downstream tasks
        for t in downstream_tasks or []:
            t = as_task(t)
            assert isinstance(t, Task)  # mypy assert
            self.add_edge(upstream_task=task, downstream_task=t, validate=validate)

        # add data edges to upstream tasks
        for key, t in (keyword_tasks or {}).items():
            t = as_task(t)
            assert isinstance(t, Task)  # mypy assert
            self.add_edge(
                upstream_task=t, downstream_task=task, key=key, validate=validate
            )

    # Execution  ---------------------------------------------------------------

    def run(
        self,
        parameters: Dict[str, Any] = None,
        return_tasks: Iterable[Task] = None,
        **kwargs
    ) -> "prefect.engine.state.State":
        """
        Run the flow using an instance of a FlowRunner

        Args:
            - parameters (Dict[str, Any], optional): values to pass into the runner
            - return_tasks ([Task], optional): list of tasks which return state
            - **kwargs: additional keyword arguments; if any provided keywords
                match known parameter names, they will be used as such. Otherwise they will be passed to the
                `FlowRunner.run()` method

        Returns:
            - State of the flow after it is run resulting from it's return tasks
        """
        runner = prefect.engine.flow_runner.FlowRunner(flow=self)
        parameters = parameters or []

        passed_parameters = {}
        for p in self.parameters():
            if p in kwargs:
                passed_parameters[p] = kwargs.pop(p)
            elif p in parameters:
                passed_parameters[p] = parameters[p]

        state = runner.run(
            parameters=passed_parameters, return_tasks=return_tasks, **kwargs
        )

        # state always should return a dict of tasks. If it's None (meaning the run was
        # interrupted before any tasks were executed), we set the dict manually.
        if state.result is None:
            state.result = {}
        for task in return_tasks or []:
            if task not in state.result:
                state.result[task] = prefect.engine.state.Pending(
                    message="Task not run."
                )
        return state

    # Visualization ------------------------------------------------------------

    def visualize(self):
        """
        Creates graphviz object for representing the current flow

        Raises:
            - ImportError: if `graphviz` is not installed
        """

        try:
            import graphviz
        except ImportError:
            msg = (
                "This feature requires graphviz.\n"
                "Try re-installing prefect with `pip install prefect[viz]`"
            )
            raise ImportError(msg)

        graph = graphviz.Digraph()

        for t in self.tasks:
            graph.node(str(id(t)), t.name)

        for e in self.edges:
            graph.edge(str(id(e.upstream_task)), str(id(e.downstream_task)), e.key)

        try:
            if get_ipython().config.get("IPKernelApp") is not None:
                return graph
        except NameError:
            pass

        with tempfile.NamedTemporaryFile() as tmp:
            graph.render(tmp.name, view=True)

    # Building / Serialization ----------------------------------------------------

    def serialize(self, build=False) -> dict:
        """
        Creates a serialized representation of the flow.

        Args:
            - build (bool, optional): if `True`, the flow's environment is built and the resulting
                `environment_key` is included in the serialized flow. If `False` (default),
                the environment is not build and the `environment_key` is `None`.

        Returns:
            - dict representing the flow
        """

        local_task_ids = self.generate_local_task_ids()
        if self.environment and build:
            environment_key = self.build_environment()
        else:
            environment_key = None

        return dict(
            id=self.id,
            name=self.name,
            version=self.version,
            project=self.project,
            description=self.description,
            environment=self.environment,
            environment_key=environment_key,
            parameters=self.parameters(),
            schedule=self.schedule,
            tasks={
                self._task_ids[t]: dict(
                    id=self._task_ids[t], local_id=local_task_ids[t], **t.serialize()
                )
                for t in self.tasks
            },
            key_tasks=[self._task_ids[t] for t in self.key_tasks()],
            edges=[
                dict(
                    upstream_task_id=self._task_ids[e.upstream_task],
                    downstream_task_id=self._task_ids[e.downstream_task],
                    key=e.key,
                )
                for e in self.edges
            ],
        )

    def register(self) -> None:
        """Register the flow."""
        return prefect.core.registry.register_flow(self)

    @cache
    def build_environment(self) -> bytes:
        """
        Build the flow's environment.

        Returns:
            - bytes of a key that can be used to access the environment.

        Raises:
            - ValueError: if no environment is specified in this flow
        """
        if not self.environment:
            raise ValueError("No environment set!")
        return self.environment.build(self)

    def generate_local_task_ids(
        self, *, _debug_steps: bool = False
    ) -> Dict[str, "Task"]:
        """
        Generates stable IDs for each task that track across flow versions

        If our goal was to create an ID for each task, we would simply produce a random
        hash. However, we would prefer to generate deterministic IDs. That way, identical
        flows will have the same task ids and near-identical flows will have overlapping
        task ids.

        If all tasks were unique, we could simply produce unique IDs by hashing the tasks
        themselves. However, Prefect allows duplicate tasks in a flow. Therefore, we take a
        few steps to iteratively produce unique IDs. There are five steps, and tasks go
        through each step until they have a unique ID:

            1. Generate an ID from the task's attributes.
                This fingerprints a task in terms of its own attributes.
            2. Generate an ID from the task's ancestors.
                This fingerprints a task in terms of the computational graph leading to it.
            3. Generate an ID from the task's descendents
                This fingerprints a task in terms of how it is used in a computational graph.
            4. Iteratively generate an ID from the task's neighbors
                This fingerprints a task in terms of a widening concentric circle of its neighbors.
            5. Adjust a root task's ID and recompute all non-unique descendents
                This step is only reached if a flow contains more than one unconnected but
                identical computational paths. The previous 4 steps are unable to distinguish
                between those two paths, so we pick one at random and adjust the leading tasks'
                IDs, as well as all following tasks. This is safe because we are sure that the
                computational paths are identical.

        Args:
            - flow (Flow)
            - _debug_steps (bool, optional): if True, the function will return a dictionary of
                {step_number: ids_produced_at_step} pairs, where ids_produced_at_step is the
                id dict following that step. This is used for debugging/testing only.

        Returns:
            - dict: a dictionary of {task: task_id} pairs
        """

        # precompute flow properties since we'll need to access them repeatedly
        tasks = self.sorted_tasks()
        edges_to = self.all_upstream_edges()
        edges_from = self.all_downstream_edges()

        # dictionary to hold debug information
        debug_steps = {}

        # -- Step 1 ---------------------------------------------------
        #
        # Generate an ID for each task by hashing:
        # - its serialized version
        # - its flow's project
        # - its flow's name
        #
        # This "fingerprints" each task in terms of its own characteristics and the parent flow.
        # Note that the fingerprint does not include the flow version, meaning task IDs can
        # remain stable across versions of the same flow.
        #
        # -----------------------------------------------------------

        ids = {
            t: _hash(dumps((t.serialize(), self.project, self.name), sort_keys=True))
            for t in tasks
        }

        if _debug_steps:
            debug_steps[1] = ids.copy()

        # -- Step 2 ---------------------------------------------------
        #
        # Next, we iterate over the tasks in topological order and, for any task without
        # a unique ID, produce a new ID based on its current ID and the ID of any
        # upstream nodes. This fingerprints each task in terms of all its ancestors.
        #
        # -----------------------------------------------------------

        counter = Counter(ids.values())
        for task in tasks:
            if counter[ids[task]] == 1:
                continue

            # create a new id by hashing (task id, upstream edges, downstream edges)
            edges = sorted((e.key, ids[e.upstream_task]) for e in edges_to[task])
            ids[task] = _hash(str((ids[task], edges)))

        if _debug_steps:
            debug_steps[2] = ids.copy()

        # -- Step 3 ---------------------------------------------------
        #
        # Next, we iterate over the tasks in reverse topological order and, for any task
        # without a unique ID, produce a new ID based on its current ID and the ID of
        # any downstream nodes. After this step, each task is fingerprinted by its
        # position in a computational chain (both ancestors and descendents).
        #
        # -----------------------------------------------------------

        counter = Counter(ids.values())
        for task in reversed(tasks):
            if counter[ids[task]] == 1:
                continue

            # create a new id by hashing (task id, upstream edges, downstream edges)
            edges = sorted((e.key, ids[e.downstream_task]) for e in edges_from[task])
            ids[task] = _hash(str((ids[task], edges)))

        if _debug_steps:
            debug_steps[3] = ids.copy()

        # -- Step 4 ---------------------------------------------------
        #
        # It is still possible for tasks to have duplicate IDs. For example, the
        # following flow of identical tasks would not be able to differentiate between
        # y3 and z3 after a forward and backward pass.
        #
        #               x1 -> x2 -> x3 -> x4
        #                  \
        #               y1 -> y2 -> y3 -> y4
        #                  \
        #               z1 -> z2 -> z3 -> z4
        #
        # We could continue running forward and backward passes to diffuse task
        # dependencies through the graph, but that approach is inefficient and
        # introduces very long dependency chains. Instead, we take each task and produce
        # a new ID by hashing it with the IDs of all of its upstream and downstream
        # neighbors.
        #
        # Each time we repeat this step, the non-unique task ID incorporates information
        # from tasks farther and farther away, because its neighbors are also updating
        # their IDs from their own neighbors. (note that we could use this algorithm
        # exclusively, but starting with a full forwards and backwards pass is much
        # faster!)
        #
        # However, it is still possible for this step to fail to generate a unique ID
        # for every task. The simplest example of this case is a flow with two
        # unconnected but identical tasks; the algorithm will be unable to differentiate
        # between the two based solely on their neighbors.
        #
        # Therefore, we continue updating IDs in this step only until the number of
        # unique IDs stops increasing. At that point, any remaining duplicates can not
        # be distinguished on the basis of neighboring nodes.
        #
        # -----------------------------------------------------------

        counter = Counter(ids.values())

        # continue this algorithm as long as the number of unique ids keeps changing
        while True:

            # store the number of unique ids at the beginning of the loop
            starting_unique_id_count = len(counter)

            for task in tasks:

                # if the task already has a unique id, just go to the next one
                if counter[ids[task]] == 1:
                    continue

                # create a new id by hashing the task ID with upstream dn downstream IDs
                edges = [
                    sorted((e.key, ids[e.upstream_task]) for e in edges_to[task]),
                    sorted((e.key, ids[e.downstream_task]) for e in edges_from[task]),
                ]
                ids[task] = _hash(str((ids[task], edges)))

            # recompute a new counter.
            # note: we can't do this incremenetally because we can't guarantee the
            # iteration order, and incremental updates would implicitly depend on order
            counter = Counter(ids.values())

            # if the new counter has the same number of unique IDs as the old counter,
            # then the algorithm is no longer able to produce useful ids
            if len(counter) == starting_unique_id_count:
                break

        if _debug_steps:
            debug_steps[4] = ids.copy()

        # -- Step 5 ---------------------------------------------------
        #
        # If the number of unique IDs is less than the number of tasks at this stage, it
        # means that the algorithm in step 4 was unable to differentiate between some
        # tasks. This is only possible if the self contains identical but unconnected
        # computational paths.
        #
        # To remedy this, we change the ids of the duplicated root tasks until they are
        # unique, then recompute the ids of all downstream tasks. While this chooses the
        # affected root task at random, we are confident that the tasks are exact
        # duplicates so this is of no consequence.
        #
        # -----------------------------------------------------------

        while len(counter) < len(tasks):
            for task in tasks:
                # recompute each task's ID until it is unique
                while counter[ids[task]] != 1:
                    edges = sorted(
                        (e.key, ids[e.upstream_task]) for e in edges_to[task]
                    )
                    ids[task] = _hash(str((ids[task], edges)))
                    counter[ids[task]] += 1

        if _debug_steps:
            debug_steps[5] = ids.copy()
            return debug_steps

        return ids


def _hash(value):
    return xxhash.xxh64(value).digest()<|MERGE_RESOLUTION|>--- conflicted
+++ resolved
@@ -20,11 +20,7 @@
     Union,
 )
 
-<<<<<<< HEAD
-=======
-import graphviz
 import xxhash
->>>>>>> a7d26d08
 from mypy_extensions import TypedDict
 
 import prefect
