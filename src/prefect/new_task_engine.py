from contextlib import asynccontextmanager
from dataclasses import dataclass
from typing import (
    Any,
    Coroutine,
    Dict,
    Generic,
    Iterable,
    Optional,
    TypeVar,
    cast,
)
from uuid import UUID, uuid4

from typing_extensions import ParamSpec

from prefect import Task, get_client
from prefect.client.orchestration import PrefectClient
from prefect.client.schemas import TaskRun
from prefect.context import FlowRunContext, TaskRunContext
from prefect.futures import PrefectFuture
from prefect.results import ResultFactory
from prefect.server.schemas.states import StateType
from prefect.states import Failed, Retrying, Running
from prefect.utilities.asyncutils import A, Async
from prefect.utilities.engine import propose_state

P = ParamSpec("P")
R = TypeVar("R")


@dataclass
class TaskRunEngine(Generic[P, R]):
    task: Task[P, Coroutine[Any, Any, R]]
    parameters: Optional[Dict[str, Any]] = None
    task_run: Optional[TaskRun] = None
<<<<<<< HEAD
=======
    flow_run_id: Optional[UUID] = None
    retries: int = 0
>>>>>>> e5e695fd
    _is_started: bool = False
    _client: Optional[PrefectClient] = None

    async def handle_success(self, result: R):
        pass

    async def handle_exception(self, exc: Exception):
        if not await self.handle_retry(exc):
            await self.handle_failure(exc)

    async def handle_failure(self, exc: Exception) -> None:
        if not self._is_started or self._client is None:
            raise RuntimeError("Engine has not started.")
        state = await propose_state(
            self._client, Failed(), task_run_id=self.task_run.id
        )
        self.task_run.state = state
        self.task_run.state_name = state.name
        self.task_run.state_type = state.type
        self.retries = self.retries + 1

    async def handle_retry(self, exc: Exception) -> bool:
        if not self._is_started or self._client is None:
            raise RuntimeError("Engine has not started.")
        if self.retries < self.task.retries:
            if not self.task.retry_condition_fn or self.task.retry_condition_fn(
                self.task, self.task_run, self.task_run.state
            ):
                state = await propose_state(
                    self._client, Retrying(), task_run_id=self.task_run.id
                )
                self.task_run.state = state
                self.task_run.state_name = state.name
                self.task_run.state_type = state.type
                self.retries = self.retries + 1
                return True
        return False

    async def create_task_run(self, client: PrefectClient) -> TaskRun:
<<<<<<< HEAD
        flow_run_ctx = FlowRunContext.get()
        return await client.create_task_run(
=======
        task_run = await client.create_task_run(
>>>>>>> e5e695fd
            task=self.task,
            flow_run_id=flow_run_ctx.flow_run.id if flow_run_ctx else None,
            dynamic_key=uuid4().hex,
            state=Running(),
        )
        return task_run

    @asynccontextmanager
    async def start(self):
        """
        - check for a cached state
        - sets state to running
        - initialize task run logger
        - update task run name
        """
        async with get_client() as client:
            self._client = client
            self._is_started = True

            if not self.task_run:
                self.task_run = await self.create_task_run(client)

            with TaskRunContext(
                task=self.task,
                log_prints=self.task.log_prints or False,
                task_run=self.task_run,
                parameters=self.parameters or {},
                result_factory=await ResultFactory.from_autonomous_task(self.task),
                client=client,
            ):
                yield self

        self._is_started = False
        self._client = None

    async def get_client(self):
        if not self._is_started:
            raise RuntimeError("Engine has not started.")
        else:
            return self._client

    def is_running(self) -> bool:
        if self.task_run is None:
            return False
        return (
            getattr(getattr(self.task_run, "state", None), "type", None)
            == StateType.RUNNING
        )


async def run_task(
    task: Task[P, Coroutine[Any, Any, R]],
    task_run: Optional[TaskRun] = None,
    parameters: Optional[Dict[str, Any]] = None,
    wait_for: Optional[Iterable[PrefectFuture[A, Async]]] = None,
) -> R | None:
    """
    Runs a task against the API.

    We will most likely want to use this logic as a wrapper and return a coroutine for type inference.
    """

    engine = TaskRunEngine[P, R](task, parameters, task_run)

    async with engine.start() as state:
        # This is a context manager that keeps track of the state of the task run.
        while state.is_running():
            try:
                # This is where the task is actually run.
                result = cast(R, await task.fn(**(parameters or {})))  # type: ignore

                # If the task run is successful, finalize it.
                await state.handle_success(result)

                return result

            except Exception as exc:
                # If the task fails, and we have retries left, set the task to retrying.
                await state.handle_exception(exc)<|MERGE_RESOLUTION|>--- conflicted
+++ resolved
@@ -34,11 +34,7 @@
     task: Task[P, Coroutine[Any, Any, R]]
     parameters: Optional[Dict[str, Any]] = None
     task_run: Optional[TaskRun] = None
-<<<<<<< HEAD
-=======
-    flow_run_id: Optional[UUID] = None
     retries: int = 0
->>>>>>> e5e695fd
     _is_started: bool = False
     _client: Optional[PrefectClient] = None
 
@@ -78,12 +74,8 @@
         return False
 
     async def create_task_run(self, client: PrefectClient) -> TaskRun:
-<<<<<<< HEAD
         flow_run_ctx = FlowRunContext.get()
-        return await client.create_task_run(
-=======
         task_run = await client.create_task_run(
->>>>>>> e5e695fd
             task=self.task,
             flow_run_id=flow_run_ctx.flow_run.id if flow_run_ctx else None,
             dynamic_key=uuid4().hex,
