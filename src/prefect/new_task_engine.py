import inspect
import logging
import time
from contextlib import ExitStack, contextmanager
from dataclasses import dataclass, field
from typing import (
    Any,
    Callable,
    Coroutine,
    Dict,
    Generator,
    Generic,
    Iterable,
    Literal,
    Optional,
    Set,
    TypeVar,
    Union,
    cast,
)
from uuid import UUID

import pendulum
from typing_extensions import ParamSpec

from prefect import Task, get_client
from prefect.client.orchestration import SyncPrefectClient
from prefect.client.schemas import TaskRun
from prefect.client.schemas.objects import State, TaskRunInput
from prefect.context import FlowRunContext, TaskRunContext
from prefect.events.schemas.events import Event
from prefect.exceptions import Abort, Pause, PrefectException, UpstreamTaskError
from prefect.logging.handlers import APILogHandler
from prefect.logging.loggers import get_logger, patch_print, task_run_logger
from prefect.new_futures import PrefectFuture
from prefect.results import ResultFactory
from prefect.settings import PREFECT_DEBUG_MODE, PREFECT_TASKS_REFRESH_CACHE
from prefect.states import (
    Failed,
    Paused,
    Pending,
    Retrying,
    Running,
    StateDetails,
    exception_to_crashed_state,
    exception_to_failed_state,
    return_value_to_state,
)
from prefect.utilities.asyncutils import run_sync
from prefect.utilities.callables import parameters_to_args_kwargs
from prefect.utilities.collections import visit_collection
from prefect.utilities.engine import (
    _get_hook_name,
    emit_task_run_state_change_event,
    propose_state_sync,
    resolve_to_final_result,
)
from prefect.utilities.math import clamped_poisson_interval
from prefect.utilities.timeout import timeout, timeout_async

P = ParamSpec("P")
R = TypeVar("R")


@dataclass
class TaskRunEngine(Generic[P, R]):
    task: Union[Task[P, R], Task[P, Coroutine[Any, Any, R]]]
    logger: logging.Logger = field(default_factory=lambda: get_logger("engine"))
    parameters: Optional[Dict[str, Any]] = None
    task_run: Optional[TaskRun] = None
    retries: int = 0
    wait_for: Optional[Iterable[PrefectFuture]] = None
    _initial_run_context: Optional[TaskRunContext] = None
    _is_started: bool = False
    _client: Optional[SyncPrefectClient] = None
    _task_name_set: bool = False
    _last_event: Optional[Event] = None

    def __post_init__(self):
        if self.parameters is None:
            self.parameters = {}

    @property
    def client(self) -> SyncPrefectClient:
        if not self._is_started or self._client is None:
            raise RuntimeError("Engine has not started.")
        return self._client

    @property
    def state(self) -> State:
        if not self.task_run:
            raise ValueError("Task run is not set")
        return self.task_run.state

    @property
    def can_retry(self) -> bool:
        retry_condition: Optional[
            Callable[[Task[P, Coroutine[Any, Any, R]], TaskRun, State], bool]
        ] = self.task.retry_condition_fn
        if not self.task_run:
            raise ValueError("Task run is not set")
        try:
            self.logger.debug(
                f"Running `retry_condition_fn` check {retry_condition!r} for task"
                f" {self.task.name!r}"
            )
            return not retry_condition or retry_condition(
                self.task, self.task_run, self.state
            )
        except Exception:
            self.logger.error(
                (
                    "An error was encountered while running `retry_condition_fn` check"
                    f" '{retry_condition!r}' for task {self.task.name!r}"
                ),
                exc_info=True,
            )
            return False

    def get_hooks(self, state: State, as_async: bool = False) -> Iterable[Callable]:
        task = self.task
        task_run = self.task_run

        if not task_run:
            raise ValueError("Task run is not set")

        hooks = None
        if state.is_failed() and task.on_failure:
            hooks = task.on_failure
        elif state.is_completed() and task.on_completion:
            hooks = task.on_completion

        for hook in hooks or []:
            hook_name = _get_hook_name(hook)

            @contextmanager
            def hook_context():
                try:
                    self.logger.info(
                        f"Running hook {hook_name!r} in response to entering state"
                        f" {state.name!r}"
                    )
                    yield
                except Exception:
                    self.logger.error(
                        f"An error was encountered while running hook {hook_name!r}",
                        exc_info=True,
                    )
                else:
                    self.logger.info(
                        f"Hook {hook_name!r} finished running successfully"
                    )

            if as_async:

                async def _hook_fn():
                    with hook_context():
                        result = hook(task, task_run, state)
                        if inspect.isawaitable(result):
                            await result
            else:

                def _hook_fn():
                    with hook_context():
                        result = hook(task, task_run, state)
                        if inspect.isawaitable(result):
                            run_sync(result)

            yield _hook_fn

    def _compute_state_details(
        self, include_cache_expiration: bool = False
    ) -> StateDetails:
        task_run_context = TaskRunContext.get()
        ## setup cache metadata
        cache_key = (
            self.task.cache_key_fn(
                task_run_context,
                self.parameters or {},
            )
            if self.task.cache_key_fn
            else None
        )
        # Ignore the cached results for a cache key, default = false
        # Setting on task level overrules the Prefect setting (env var)
        refresh_cache = (
            self.task.refresh_cache
            if self.task.refresh_cache is not None
            else PREFECT_TASKS_REFRESH_CACHE.value()
        )

        if include_cache_expiration:
            cache_expiration = (
                (pendulum.now("utc") + self.task.cache_expiration)
                if self.task.cache_expiration
                else None
            )
        else:
            cache_expiration = None

        return StateDetails(
            cache_key=cache_key,
            refresh_cache=refresh_cache,
            cache_expiration=cache_expiration,
        )

<<<<<<< HEAD
    def begin_run(self, under_txn: Transaction = None) -> str:
        """
        Begins by computing and looking up this task's idempotency record.
        If found, sets state to Completed. Otherwise, attempts to enter Running state
        and returns the task's idempotency key.
        """
        if under_txn:
            # compute key
            # attempt to take lock or load and return result
            # created Completed state if result found
            # otherwise let it proceed
            pass
=======
    def _resolve_parameters(self):
        if not self.parameters:
            return {}

        resolved_parameters = {}
        for parameter, value in self.parameters.items():
            try:
                resolved_parameters[parameter] = visit_collection(
                    value,
                    visit_fn=resolve_to_final_result,
                    return_data=True,
                    max_depth=-1,
                    remove_annotations=True,
                    context={},
                )
            except UpstreamTaskError:
                raise
            except Exception as exc:
                raise PrefectException(
                    f"Failed to resolve inputs in parameter {parameter!r}. If your"
                    " parameter type is not supported, consider using the `quote`"
                    " annotation to skip resolution of inputs."
                ) from exc

        self.parameters = resolved_parameters

    def _wait_for_dependencies(self):
        if not self.wait_for:
            return

        visit_collection(
            self.wait_for,
            visit_fn=resolve_to_final_result,
            return_data=False,
            max_depth=-1,
            remove_annotations=True,
            context={},
        )

    def begin_run(self):
        try:
            self._resolve_parameters()
            self._wait_for_dependencies()
        except UpstreamTaskError as upstream_exc:
            state = self.set_state(
                Pending(
                    name="NotReady",
                    message=str(upstream_exc),
                ),
                # if orchestrating a run already in a pending state, force orchestration to
                # update the state name
                force=self.state.is_pending(),
            )
            return
>>>>>>> c93be5c7

        state_details = self._compute_state_details()
        new_state = Running(state_details=state_details)
        state = self.set_state(new_state)

        BACKOFF_MAX = 10
        backoff_count = 0

        # TODO: Could this listen for state change events instead of polling?
        while state.is_pending() or state.is_paused():
            if backoff_count < BACKOFF_MAX:
                backoff_count += 1
            interval = clamped_poisson_interval(
                average_interval=backoff_count, clamping_factor=0.3
            )
            time.sleep(interval)
            state = self.set_state(new_state)
        return key

    def set_state(self, state: State, force: bool = False) -> State:
        last_state = self.state
        if not self.task_run:
            raise ValueError("Task run is not set")
        try:
            new_state = propose_state_sync(
                self.client, state, task_run_id=self.task_run.id, force=force
            )
        except Pause as exc:
            # We shouldn't get a pause signal without a state, but if this happens,
            # just use a Paused state to assume an in-process pause.
            new_state = exc.state if exc.state else Paused()
            if new_state.state_details.pause_reschedule:
                # If we're being asked to pause and reschedule, we should exit the
                # task and expect to be resumed later.
                raise

        # currently this is a hack to keep a reference to the state object
        # that has an in-memory result attached to it; using the API state

        # could result in losing that reference
        self.task_run.state = new_state
        # emit a state change event
        self._last_event = emit_task_run_state_change_event(
            task_run=self.task_run,
            initial_state=last_state,
            validated_state=self.task_run.state,
            follows=self._last_event,
        )
        return new_state

    def result(self, raise_on_failure: bool = True) -> "Union[R, State, None]":
        _result = self.state.result(raise_on_failure=raise_on_failure, fetch=True)
        # state.result is a `sync_compatible` function that may or may not return an awaitable
        # depending on whether the parent frame is sync or not
        if inspect.isawaitable(_result):
            _result = run_sync(_result)
        return _result

    def handle_success(self, result: R) -> R:
        result_factory = getattr(TaskRunContext.get(), "result_factory", None)
        if result_factory is None:
            raise ValueError("Result factory is not set")
        terminal_state = run_sync(
            return_value_to_state(
                result,
                result_factory=result_factory,
            )
        )
        terminal_state.state_details = self._compute_state_details(
            include_cache_expiration=True
        )
        self.set_state(terminal_state)
        return result

    def handle_retry(self, exc: Exception) -> bool:
        """
        If the task has retries left, and the retry condition is met, set the task to retrying.
        - If the task has no retries left, or the retry condition is not met, return False.
        - If the task has retries left, and the retry condition is met, return True.
        """
        if self.retries < self.task.retries and self.can_retry:
            self.set_state(Retrying(), force=True)
            self.retries = self.retries + 1
            return True
        return False

    def handle_exception(self, exc: Exception) -> None:
        # If the task fails, and we have retries left, set the task to retrying.
        if not self.handle_retry(exc):
            # If the task has no retries left, or the retry condition is not met, set the task to failed.
            context = TaskRunContext.get()
            state = run_sync(
                exception_to_failed_state(
                    exc,
                    message="Task run encountered an exception",
                    result_factory=getattr(context, "result_factory", None),
                )
            )
            self.set_state(state)

    def handle_timeout(self, exc: TimeoutError) -> None:
        if not self.handle_retry(exc):
            message = (
                f"Task run exceeded timeout of {self.task.timeout_seconds} seconds"
            )
            self.logger.error(message)
            state = Failed(
                data=exc,
                message=message,
                name="TimedOut",
            )
            self.set_state(state)

    def handle_crash(self, exc: BaseException) -> None:
        state = run_sync(exception_to_crashed_state(exc))
        self.logger.error(f"Crash detected! {state.message}")
        self.logger.debug("Crash details:", exc_info=exc)
        self.set_state(state, force=True)

    @contextmanager
    def enter_run_context(self, client: Optional[SyncPrefectClient] = None):
        from prefect.utilities.engine import (
            _resolve_custom_task_run_name,
            should_log_prints,
        )

        if client is None:
            client = self.client
        if not self.task_run:
            raise ValueError("Task run is not set")

        self.task_run = client.read_task_run(self.task_run.id)
        log_prints = should_log_prints(self.task)

        with ExitStack() as stack:
            if log_prints:
                stack.enter_context(patch_print())
            stack.enter_context(
                TaskRunContext(
                    task=self.task,
                    log_prints=log_prints,
                    task_run=self.task_run,
                    parameters=self.parameters,
                    result_factory=run_sync(
                        ResultFactory.from_autonomous_task(self.task)
                    ),  # type: ignore
                    client=client,
                )
            )
            # set the logger to the task run logger
            self.logger = task_run_logger(task_run=self.task_run, task=self.task)  # type: ignore

            # update the task run name if necessary
            if not self._task_name_set and self.task.task_run_name:
                task_run_name = _resolve_custom_task_run_name(
                    task=self.task, parameters=self.parameters
                )
                self.client.set_task_run_name(
                    task_run_id=self.task_run.id, name=task_run_name
                )
                self.logger.extra["task_run_name"] = task_run_name
                self.logger.debug(
                    f"Renamed task run {self.task_run.name!r} to {task_run_name!r}"
                )
                self.task_run.name = task_run_name
                self._task_name_set = True
            yield

    @contextmanager
    def start(
        self,
        task_run_id: Optional[UUID] = None,
        dependencies: Optional[Dict[str, Set[TaskRunInput]]] = None,
    ) -> Generator["TaskRunEngine", Any, Any]:
        """
        Enters a client context and creates a task run if needed.
        """

        with get_client(sync_client=True) as client:
            self._client = client
            self._is_started = True
            try:
                if not self.task_run:
                    self.task_run = run_sync(
                        self.task.create_run(
                            id=task_run_id,
                            client=client,
                            parameters=self.parameters,
                            flow_run_context=FlowRunContext.get(),
                            parent_task_run_context=TaskRunContext.get(),
                            wait_for=self.wait_for,
                            extra_task_inputs=dependencies,
                        )
                    )
                self.logger.info(
                    f"Created task run {self.task_run.name!r} for task {self.task.name!r}"
                )
                # Emit an event to capture that the task run was in the `PENDING` state.
                self._last_event = emit_task_run_state_change_event(
                    task_run=self.task_run,
                    initial_state=None,
                    validated_state=self.task_run.state,
                )

                yield self
            except Exception:
                # regular exceptions are caught and re-raised to the user
                raise
            except (Pause, Abort):
                # Do not capture internal signals as crashes
                raise
            except BaseException as exc:
                # BaseExceptions are caught and handled as crashes
                self.handle_crash(exc)
                raise
            finally:
                # If debugging, use the more complete `repr` than the usual `str` description
                display_state = (
                    repr(self.state) if PREFECT_DEBUG_MODE else str(self.state)
                )
                self.logger.log(
                    level=logging.INFO if self.state.is_completed() else logging.ERROR,
                    msg=f"Finished in state {display_state}",
                )

                maybe_awaitable = APILogHandler.flush()
                if inspect.isawaitable(maybe_awaitable):
                    run_sync(maybe_awaitable)

                self._is_started = False
                self._client = None

    def is_running(self) -> bool:
        if getattr(self, "task_run", None) is None:
            return False
        return getattr(self, "task_run").state.is_running()


def run_task_sync(
    task: Task[P, R],
    task_run_id: Optional[UUID] = None,
    task_run: Optional[TaskRun] = None,
    parameters: Optional[Dict[str, Any]] = None,
    wait_for: Optional[Iterable[PrefectFuture]] = None,
    return_type: Literal["state", "result"] = "result",
    dependencies: Optional[Dict[str, Set[TaskRunInput]]] = None,
) -> Union[R, State, None]:
    engine = TaskRunEngine[P, R](
        task=task, parameters=parameters, task_run=task_run, wait_for=wait_for
    )

    # This is a context manager that keeps track of the run of the task run.
<<<<<<< HEAD
    with engine.start(task_run_id=task_run_id) as run:
        with transaction() as txn:
            run.begin_run(with_txn=txn)
            while run.is_running():
=======
    with engine.start(task_run_id=task_run_id, dependencies=dependencies) as run:
        with run.enter_run_context():
            run.begin_run()

            while run.is_running():
                # enter run context on each loop iteration to ensure the context
                # contains the latest task run metadata
>>>>>>> c93be5c7
                with run.enter_run_context():
                    try:
                        # This is where the task is actually run.
                        with timeout(seconds=run.task.timeout_seconds):
                            call_args, call_kwargs = parameters_to_args_kwargs(
                                task.fn, run.parameters or {}
                            )
<<<<<<< HEAD
                            with transaction(key=key) as txn:
                                result = cast(R, task.fn(*call_args, **call_kwargs))  # type: ignore

                        # If the task run is successful, finalize it.
                        run.handle_success(result)

=======
                            run.logger.debug(
                                f"Executing flow {task.name!r} for flow run {run.task_run.name!r}..."
                            )
                            result = cast(R, task.fn(*call_args, **call_kwargs))  # type: ignore

                        # If the task run is successful, finalize it.
                        run.handle_success(result)
                    except TimeoutError as exc:
                        run.handle_timeout(exc)
>>>>>>> c93be5c7
                    except Exception as exc:
                        run.handle_exception(exc)

            if run.state.is_final():
                for hook in run.get_hooks(run.state):
                    hook()

<<<<<<< HEAD
        if return_type == "state":
            return run.state
        return run.result()
=======
            if return_type == "state":
                return run.state
            return run.result()
>>>>>>> c93be5c7


async def run_task_async(
    task: Task[P, Coroutine[Any, Any, R]],
    task_run_id: Optional[UUID] = None,
    task_run: Optional[TaskRun] = None,
    parameters: Optional[Dict[str, Any]] = None,
    wait_for: Optional[Iterable[PrefectFuture]] = None,
    return_type: Literal["state", "result"] = "result",
    dependencies: Optional[Dict[str, Set[TaskRunInput]]] = None,
) -> Union[R, State, None]:
    """
    Runs a task against the API.

    We will most likely want to use this logic as a wrapper and return a coroutine for type inference.
    """
    engine = TaskRunEngine[P, R](
        task=task, parameters=parameters, task_run=task_run, wait_for=wait_for
    )

    # This is a context manager that keeps track of the run of the task run.
    with engine.start(task_run_id=task_run_id, dependencies=dependencies) as run:
        with run.enter_run_context():
            run.begin_run()

            while run.is_running():
                # enter run context on each loop iteration to ensure the context
                # contains the latest task run metadata
                with run.enter_run_context():
                    try:
                        # This is where the task is actually run.
                        with timeout_async(seconds=run.task.timeout_seconds):
                            call_args, call_kwargs = parameters_to_args_kwargs(
                                task.fn, run.parameters or {}
                            )
                            run.logger.debug(
                                f"Executing flow {task.name!r} for flow run {run.task_run.name!r}..."
                            )
                            result = cast(R, await task.fn(*call_args, **call_kwargs))  # type: ignore

                        # If the task run is successful, finalize it.
                        run.handle_success(result)
                    except TimeoutError as exc:
                        run.handle_timeout(exc)
                    except Exception as exc:
                        run.handle_exception(exc)

            if run.state.is_final():
                for hook in run.get_hooks(run.state, as_async=True):
                    await hook()

            if return_type == "state":
                return run.state
            return run.result()


def run_task(
    task: Task[P, R],
    task_run_id: Optional[UUID] = None,
    task_run: Optional[TaskRun] = None,
    parameters: Optional[Dict[str, Any]] = None,
    wait_for: Optional[Iterable[PrefectFuture]] = None,
    return_type: Literal["state", "result"] = "result",
    dependencies: Optional[Dict[str, Set[TaskRunInput]]] = None,
) -> Union[R, State, None]:
    kwargs = dict(
        task=task,
        task_run_id=task_run_id,
        task_run=task_run,
        parameters=parameters,
        wait_for=wait_for,
        return_type=return_type,
        dependencies=dependencies,
    )
    if task.isasync:
        return run_task_async(**kwargs)
    else:
        return run_task_sync(**kwargs)<|MERGE_RESOLUTION|>--- conflicted
+++ resolved
@@ -29,7 +29,13 @@
 from prefect.client.schemas.objects import State, TaskRunInput
 from prefect.context import FlowRunContext, TaskRunContext
 from prefect.events.schemas.events import Event
-from prefect.exceptions import Abort, Pause, PrefectException, UpstreamTaskError
+from prefect.exceptions import (
+    Abort,
+    Pause,
+    PrefectException,
+    RollBack,
+    UpstreamTaskError,
+)
 from prefect.logging.handlers import APILogHandler
 from prefect.logging.loggers import get_logger, patch_print, task_run_logger
 from prefect.new_futures import PrefectFuture
@@ -46,6 +52,7 @@
     exception_to_failed_state,
     return_value_to_state,
 )
+from prefect.transactions import Transaction, transaction
 from prefect.utilities.asyncutils import run_sync
 from prefect.utilities.callables import parameters_to_args_kwargs
 from prefect.utilities.collections import visit_collection
@@ -204,20 +211,6 @@
             cache_expiration=cache_expiration,
         )
 
-<<<<<<< HEAD
-    def begin_run(self, under_txn: Transaction = None) -> str:
-        """
-        Begins by computing and looking up this task's idempotency record.
-        If found, sets state to Completed. Otherwise, attempts to enter Running state
-        and returns the task's idempotency key.
-        """
-        if under_txn:
-            # compute key
-            # attempt to take lock or load and return result
-            # created Completed state if result found
-            # otherwise let it proceed
-            pass
-=======
     def _resolve_parameters(self):
         if not self.parameters:
             return {}
@@ -272,7 +265,6 @@
                 force=self.state.is_pending(),
             )
             return
->>>>>>> c93be5c7
 
         state_details = self._compute_state_details()
         new_state = Running(state_details=state_details)
@@ -290,7 +282,6 @@
             )
             time.sleep(interval)
             state = self.set_state(new_state)
-        return key
 
     def set_state(self, state: State, force: bool = False) -> State:
         last_state = self.state
@@ -385,6 +376,19 @@
                 name="TimedOut",
             )
             self.set_state(state)
+
+    def handle_rollback(self, exc: RollBack, transaction: Transaction) -> None:
+        message = (
+            f"Task run raised rollback error, rolling back transaction {transaction}"
+        )
+        self.logger.error(message)
+        state = Completed(
+            data=exc,
+            message=message,
+            name="RolledBack",
+        )
+        transaction.rollback()
+        self.set_state(state)
 
     def handle_crash(self, exc: BaseException) -> None:
         state = run_sync(exception_to_crashed_state(exc))
@@ -525,61 +529,42 @@
     )
 
     # This is a context manager that keeps track of the run of the task run.
-<<<<<<< HEAD
-    with engine.start(task_run_id=task_run_id) as run:
-        with transaction() as txn:
-            run.begin_run(with_txn=txn)
-            while run.is_running():
-=======
     with engine.start(task_run_id=task_run_id, dependencies=dependencies) as run:
         with run.enter_run_context():
-            run.begin_run()
-
-            while run.is_running():
-                # enter run context on each loop iteration to ensure the context
-                # contains the latest task run metadata
->>>>>>> c93be5c7
-                with run.enter_run_context():
-                    try:
-                        # This is where the task is actually run.
-                        with timeout(seconds=run.task.timeout_seconds):
-                            call_args, call_kwargs = parameters_to_args_kwargs(
-                                task.fn, run.parameters or {}
-                            )
-<<<<<<< HEAD
-                            with transaction(key=key) as txn:
+            with transaction() as txn:
+                run.begin_run()
+
+                while run.is_running():
+                    # enter run context on each loop iteration to ensure the context
+                    # contains the latest task run metadata
+                    with run.enter_run_context():
+                        try:
+                            # This is where the task is actually run.
+                            with timeout(seconds=run.task.timeout_seconds):
+                                call_args, call_kwargs = parameters_to_args_kwargs(
+                                    task.fn, run.parameters or {}
+                                )
+                                run.logger.debug(
+                                    f"Executing flow {task.name!r} for flow run {run.task_run.name!r}..."
+                                )
                                 result = cast(R, task.fn(*call_args, **call_kwargs))  # type: ignore
 
-                        # If the task run is successful, finalize it.
-                        run.handle_success(result)
-
-=======
-                            run.logger.debug(
-                                f"Executing flow {task.name!r} for flow run {run.task_run.name!r}..."
-                            )
-                            result = cast(R, task.fn(*call_args, **call_kwargs))  # type: ignore
-
-                        # If the task run is successful, finalize it.
-                        run.handle_success(result)
-                    except TimeoutError as exc:
-                        run.handle_timeout(exc)
->>>>>>> c93be5c7
-                    except Exception as exc:
-                        run.handle_exception(exc)
+                            # If the task run is successful, finalize it.
+                            run.handle_success(result)
+                        except RollBack as exc:
+                            run.handle_rollback(exc, txn=txn)
+                        except TimeoutError as exc:
+                            run.handle_timeout(exc)
+                        except Exception as exc:
+                            run.handle_exception(exc)
 
             if run.state.is_final():
                 for hook in run.get_hooks(run.state):
                     hook()
 
-<<<<<<< HEAD
-        if return_type == "state":
-            return run.state
-        return run.result()
-=======
             if return_type == "state":
                 return run.state
             return run.result()
->>>>>>> c93be5c7
 
 
 async def run_task_async(
