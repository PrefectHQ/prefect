import inspect
import logging
import time
from contextlib import ExitStack, contextmanager
from dataclasses import dataclass, field
from typing import (
    Any,
    Callable,
    Coroutine,
    Dict,
    Generator,
    Generic,
    Iterable,
    Literal,
    Optional,
    Set,
    TypeVar,
    Union,
    cast,
)
from uuid import UUID

import pendulum
from typing_extensions import ParamSpec

from prefect import Task, get_client
from prefect.client.orchestration import SyncPrefectClient
from prefect.client.schemas import TaskRun
from prefect.client.schemas.objects import State, TaskRunInput
from prefect.context import FlowRunContext, TaskRunContext, hydrated_context
from prefect.events.schemas.events import Event
<<<<<<< HEAD
from prefect.exceptions import Abort, Pause, PrefectException, UpstreamTaskError
=======
from prefect.exceptions import (
    Abort,
    Pause,
    PrefectException,
    RollBack,
    UpstreamTaskError,
)
from prefect.logging.handlers import APILogHandler
>>>>>>> 2df37e66
from prefect.logging.loggers import get_logger, patch_print, task_run_logger
from prefect.new_futures import PrefectFuture
from prefect.records import Record
from prefect.results import ResultFactory
from prefect.settings import (
    PREFECT_DEBUG_MODE,
    PREFECT_TASKS_REFRESH_CACHE,
)
from prefect.states import (
    Completed,
    Failed,
    Paused,
    Pending,
    Retrying,
    Running,
    StateDetails,
    exception_to_crashed_state,
    exception_to_failed_state,
    return_value_to_state,
)
from prefect.transactions import Transaction, transaction
from prefect.utilities.asyncutils import run_sync
from prefect.utilities.callables import parameters_to_args_kwargs
from prefect.utilities.collections import visit_collection
from prefect.utilities.engine import (
    _get_hook_name,
    emit_task_run_state_change_event,
    propose_state_sync,
    resolve_to_final_result,
)
from prefect.utilities.math import clamped_poisson_interval
from prefect.utilities.timeout import timeout, timeout_async

P = ParamSpec("P")
R = TypeVar("R")


@dataclass
class TaskRunEngine(Generic[P, R]):
    task: Union[Task[P, R], Task[P, Coroutine[Any, Any, R]]]
    logger: logging.Logger = field(default_factory=lambda: get_logger("engine"))
    parameters: Optional[Dict[str, Any]] = None
    task_run: Optional[TaskRun] = None
    retries: int = 0
    wait_for: Optional[Iterable[PrefectFuture]] = None
    context: Optional[Dict[str, Any]] = None
    _initial_run_context: Optional[TaskRunContext] = None
    _is_started: bool = False
    _client: Optional[SyncPrefectClient] = None
    _task_name_set: bool = False
    _last_event: Optional[Event] = None

    def __post_init__(self):
        if self.parameters is None:
            self.parameters = {}

    @property
    def client(self) -> SyncPrefectClient:
        if not self._is_started or self._client is None:
            raise RuntimeError("Engine has not started.")
        return self._client

    @property
    def state(self) -> State:
        if not self.task_run:
            raise ValueError("Task run is not set")
        return self.task_run.state

    @property
    def can_retry(self) -> bool:
        retry_condition: Optional[
            Callable[[Task[P, Coroutine[Any, Any, R]], TaskRun, State], bool]
        ] = self.task.retry_condition_fn
        if not self.task_run:
            raise ValueError("Task run is not set")
        try:
            self.logger.debug(
                f"Running `retry_condition_fn` check {retry_condition!r} for task"
                f" {self.task.name!r}"
            )
            return not retry_condition or retry_condition(
                self.task, self.task_run, self.state
            )
        except Exception:
            self.logger.error(
                (
                    "An error was encountered while running `retry_condition_fn` check"
                    f" '{retry_condition!r}' for task {self.task.name!r}"
                ),
                exc_info=True,
            )
            return False

    def get_hooks(self, state: State, as_async: bool = False) -> Iterable[Callable]:
        task = self.task
        task_run = self.task_run

        if not task_run:
            raise ValueError("Task run is not set")

        hooks = None
        if state.is_failed() and task.on_failure_hooks:
            hooks = task.on_failure_hooks
        elif state.is_completed() and task.on_completion_hooks:
            hooks = task.on_completion_hooks

        for hook in hooks or []:
            hook_name = _get_hook_name(hook)

            @contextmanager
            def hook_context():
                try:
                    self.logger.info(
                        f"Running hook {hook_name!r} in response to entering state"
                        f" {state.name!r}"
                    )
                    yield
                except Exception:
                    self.logger.error(
                        f"An error was encountered while running hook {hook_name!r}",
                        exc_info=True,
                    )
                else:
                    self.logger.info(
                        f"Hook {hook_name!r} finished running successfully"
                    )

            if as_async:

                async def _hook_fn():
                    with hook_context():
                        result = hook(task, task_run, state)
                        if inspect.isawaitable(result):
                            await result
            else:

                def _hook_fn():
                    with hook_context():
                        result = hook(task, task_run, state)
                        if inspect.isawaitable(result):
                            run_sync(result)

            yield _hook_fn

    def _compute_state_details(
        self, include_cache_expiration: bool = False
    ) -> StateDetails:
        task_run_context = TaskRunContext.get()
        ## setup cache metadata
        cache_key = (
            self.task.cache_key_fn(
                task_run_context,
                self.parameters or {},
            )
            if self.task.cache_key_fn
            else None
        )
        # Ignore the cached results for a cache key, default = false
        # Setting on task level overrules the Prefect setting (env var)
        refresh_cache = (
            self.task.refresh_cache
            if self.task.refresh_cache is not None
            else PREFECT_TASKS_REFRESH_CACHE.value()
        )

        if include_cache_expiration:
            cache_expiration = (
                (pendulum.now("utc") + self.task.cache_expiration)
                if self.task.cache_expiration
                else None
            )
        else:
            cache_expiration = None

        return StateDetails(
            cache_key=cache_key,
            refresh_cache=refresh_cache,
            cache_expiration=cache_expiration,
        )

    def _resolve_parameters(self):
        if not self.parameters:
            return {}

        # We don't resolve parameters for task runs that are not part of a flow run, AKA
        # autonomous tasks.
        if self.task_run and not self.task_run.flow_run_id:
            return self.parameters

        resolved_parameters = {}
        for parameter, value in self.parameters.items():
            try:
                resolved_parameters[parameter] = visit_collection(
                    value,
                    visit_fn=resolve_to_final_result,
                    return_data=True,
                    max_depth=-1,
                    remove_annotations=True,
                    context={},
                )
            except UpstreamTaskError:
                raise
            except Exception as exc:
                raise PrefectException(
                    f"Failed to resolve inputs in parameter {parameter!r}. If your"
                    " parameter type is not supported, consider using the `quote`"
                    " annotation to skip resolution of inputs."
                ) from exc

        self.parameters = resolved_parameters

    def _wait_for_dependencies(self):
        if not self.wait_for:
            return

        visit_collection(
            self.wait_for,
            visit_fn=resolve_to_final_result,
            return_data=False,
            max_depth=-1,
            remove_annotations=True,
            context={},
        )

    def begin_run(self):
        try:
            self._resolve_parameters()
            self._wait_for_dependencies()
        except UpstreamTaskError as upstream_exc:
            state = self.set_state(
                Pending(
                    name="NotReady",
                    message=str(upstream_exc),
                ),
                # if orchestrating a run already in a pending state, force orchestration to
                # update the state name
                force=self.state.is_pending(),
            )
            return

        state_details = self._compute_state_details()
        new_state = Running(state_details=state_details)
        state = self.set_state(new_state)

        BACKOFF_MAX = 10
        backoff_count = 0

        # TODO: Could this listen for state change events instead of polling?
        while state.is_pending() or state.is_paused():
            if backoff_count < BACKOFF_MAX:
                backoff_count += 1
            interval = clamped_poisson_interval(
                average_interval=backoff_count, clamping_factor=0.3
            )
            time.sleep(interval)
            state = self.set_state(new_state)

    def set_state(self, state: State, force: bool = False) -> State:
        last_state = self.state
        if not self.task_run:
            raise ValueError("Task run is not set")
        try:
            new_state = propose_state_sync(
                self.client, state, task_run_id=self.task_run.id, force=force
            )
        except Pause as exc:
            # We shouldn't get a pause signal without a state, but if this happens,
            # just use a Paused state to assume an in-process pause.
            new_state = exc.state if exc.state else Paused()
            if new_state.state_details.pause_reschedule:
                # If we're being asked to pause and reschedule, we should exit the
                # task and expect to be resumed later.
                raise

        # currently this is a hack to keep a reference to the state object
        # that has an in-memory result attached to it; using the API state

        # could result in losing that reference
        self.task_run.state = new_state
        # emit a state change event
        self._last_event = emit_task_run_state_change_event(
            task_run=self.task_run,
            initial_state=last_state,
            validated_state=self.task_run.state,
            follows=self._last_event,
        )
        return new_state

    def result(self, raise_on_failure: bool = True) -> "Union[R, State, None]":
        _result = self.state.result(raise_on_failure=raise_on_failure, fetch=True)
        # state.result is a `sync_compatible` function that may or may not return an awaitable
        # depending on whether the parent frame is sync or not
        if inspect.isawaitable(_result):
            _result = run_sync(_result)
        return _result

    def handle_success(self, result: R) -> R:
        result_factory = getattr(TaskRunContext.get(), "result_factory", None)
        if result_factory is None:
            raise ValueError("Result factory is not set")
        terminal_state = run_sync(
            return_value_to_state(
                result,
                result_factory=result_factory,
            )
        )
        terminal_state.state_details = self._compute_state_details(
            include_cache_expiration=True
        )
        self.set_state(terminal_state)
        return result

    def handle_retry(self, exc: Exception) -> bool:
        """
        If the task has retries left, and the retry condition is met, set the task to retrying.
        - If the task has no retries left, or the retry condition is not met, return False.
        - If the task has retries left, and the retry condition is met, return True.
        """
        if self.retries < self.task.retries and self.can_retry:
            self.set_state(Retrying(), force=True)
            self.retries = self.retries + 1
            return True
        return False

    def handle_exception(self, exc: Exception) -> None:
        # If the task fails, and we have retries left, set the task to retrying.
        if not self.handle_retry(exc):
            # If the task has no retries left, or the retry condition is not met, set the task to failed.
            context = TaskRunContext.get()
            state = run_sync(
                exception_to_failed_state(
                    exc,
                    message="Task run encountered an exception",
                    result_factory=getattr(context, "result_factory", None),
                )
            )
            self.set_state(state)

    def handle_timeout(self, exc: TimeoutError) -> None:
        if not self.handle_retry(exc):
            message = (
                f"Task run exceeded timeout of {self.task.timeout_seconds} seconds"
            )
            self.logger.error(message)
            state = Failed(
                data=exc,
                message=message,
                name="TimedOut",
            )
            self.set_state(state)

    def handle_rollback(self, exc: RollBack, transaction: Transaction) -> None:
        message = (
            f"Task run raised rollback error, rolling back transaction {transaction}"
        )
        self.logger.error(message)
        state = Completed(
            data=exc,
            message=message,
            name="RolledBack",
        )
        transaction.rollback()
        self.set_state(state)

    def handle_crash(self, exc: BaseException) -> None:
        state = run_sync(exception_to_crashed_state(exc))
        self.logger.error(f"Crash detected! {state.message}")
        self.logger.debug("Crash details:", exc_info=exc)
        self.set_state(state, force=True)

    @contextmanager
    def enter_run_context(self, client: Optional[SyncPrefectClient] = None):
        from prefect.utilities.engine import (
            _resolve_custom_task_run_name,
            should_log_prints,
        )

        if client is None:
            client = self.client
        if not self.task_run:
            raise ValueError("Task run is not set")

        self.task_run = client.read_task_run(self.task_run.id)
        with ExitStack() as stack:
            if log_prints := should_log_prints(self.task):
                stack.enter_context(patch_print())
            stack.enter_context(
                TaskRunContext(
                    task=self.task,
                    log_prints=log_prints,
                    task_run=self.task_run,
                    parameters=self.parameters,
                    result_factory=run_sync(
                        ResultFactory.from_autonomous_task(self.task)
                    ),  # type: ignore
                    client=client,
                )
            )
            # set the logger to the task run logger
            self.logger = task_run_logger(task_run=self.task_run, task=self.task)  # type: ignore

            # update the task run name if necessary
            if not self._task_name_set and self.task.task_run_name:
                task_run_name = _resolve_custom_task_run_name(
                    task=self.task, parameters=self.parameters
                )
                self.client.set_task_run_name(
                    task_run_id=self.task_run.id, name=task_run_name
                )
                self.logger.extra["task_run_name"] = task_run_name
                self.logger.debug(
                    f"Renamed task run {self.task_run.name!r} to {task_run_name!r}"
                )
                self.task_run.name = task_run_name
                self._task_name_set = True
            yield

    @contextmanager
    def start(
        self,
        task_run_id: Optional[UUID] = None,
        dependencies: Optional[Dict[str, Set[TaskRunInput]]] = None,
    ) -> Generator["TaskRunEngine", Any, Any]:
        """
        Enters a client context and creates a task run if needed.
        """
        with hydrated_context(self.context):
            with get_client(sync_client=True) as client:
                self._client = client
                self._is_started = True
                try:
                    if not self.task_run:
                        self.task_run = run_sync(
                            self.task.create_run(
                                id=task_run_id,
                                client=client,
                                parameters=self.parameters,
                                flow_run_context=FlowRunContext.get(),
                                parent_task_run_context=TaskRunContext.get(),
                                wait_for=self.wait_for,
                                extra_task_inputs=dependencies,
                            )
                        )
                        self.logger.info(
                            f"Created task run {self.task_run.name!r} for task {self.task.name!r}"
                        )
                    # Emit an event to capture that the task run was in the `PENDING` state.
                    self._last_event = emit_task_run_state_change_event(
                        task_run=self.task_run,
                        initial_state=None,
                        validated_state=self.task_run.state,
                    )

                    yield self
                except Exception:
                    # regular exceptions are caught and re-raised to the user
                    raise
                except (Pause, Abort):
                    # Do not capture internal signals as crashes
                    raise
                except BaseException as exc:
                    # BaseExceptions are caught and handled as crashes
                    self.handle_crash(exc)
                    raise
                finally:
                    # If debugging, use the more complete `repr` than the usual `str` description
                    display_state = (
                        repr(self.state) if PREFECT_DEBUG_MODE else str(self.state)
                    )
                    self.logger.log(
                        level=logging.INFO
                        if self.state.is_completed()
                        else logging.ERROR,
                        msg=f"Finished in state {display_state}",
                    )

                    self._is_started = False
                    self._client = None

    def is_running(self) -> bool:
        if getattr(self, "task_run", None) is None:
            return False
        return getattr(self, "task_run").state.is_running()


def run_task_sync(
    task: Task[P, R],
    task_run_id: Optional[UUID] = None,
    task_run: Optional[TaskRun] = None,
    parameters: Optional[Dict[str, Any]] = None,
    wait_for: Optional[Iterable[PrefectFuture]] = None,
    return_type: Literal["state", "result"] = "result",
    dependencies: Optional[Dict[str, Set[TaskRunInput]]] = None,
    context: Optional[Dict[str, Any]] = None,
) -> Union[R, State, None]:
    engine = TaskRunEngine[P, R](
        task=task,
        parameters=parameters,
        task_run=task_run,
        wait_for=wait_for,
        context=context,
    )
    # This is a context manager that keeps track of the run of the task run.
    with engine.start(task_run_id=task_run_id, dependencies=dependencies) as run:
        with run.enter_run_context():
            with transaction(record=Record()) as txn:
                txn.add_task(run.task, run.task_run.id)
                run.begin_run()
                while run.is_running():
                    # enter run context on each loop iteration to ensure the context
                    # contains the latest task run metadata
                    with run.enter_run_context():
                        try:
                            # This is where the task is actually run.
                            with timeout(seconds=run.task.timeout_seconds):
                                call_args, call_kwargs = parameters_to_args_kwargs(
                                    task.fn, run.parameters or {}
                                )
                                run.logger.debug(
                                    f"Executing task {task.name!r} for task run {run.task_run.name!r}..."
                                )
                                result = cast(R, task.fn(*call_args, **call_kwargs))  # type: ignore

                            # If the task run is successful, finalize it.
                            run.handle_success(result)
                        except RollBack as exc:
                            run.handle_rollback(exc, transaction=txn)
                        except TimeoutError as exc:
                            run.handle_timeout(exc)
                        except Exception as exc:
                            run.handle_exception(exc)

            if run.state.is_final():
                for hook in run.get_hooks(run.state):
                    hook()

            if return_type == "state":
                return run.state
            return run.result()


async def run_task_async(
    task: Task[P, Coroutine[Any, Any, R]],
    task_run_id: Optional[UUID] = None,
    task_run: Optional[TaskRun] = None,
    parameters: Optional[Dict[str, Any]] = None,
    wait_for: Optional[Iterable[PrefectFuture]] = None,
    return_type: Literal["state", "result"] = "result",
    dependencies: Optional[Dict[str, Set[TaskRunInput]]] = None,
    context: Optional[Dict[str, Any]] = None,
) -> Union[R, State, None]:
    """
    Runs a task against the API.

    We will most likely want to use this logic as a wrapper and return a coroutine for type inference.
    """
    engine = TaskRunEngine[P, R](
        task=task,
        parameters=parameters,
        task_run=task_run,
        wait_for=wait_for,
        context=context,
    )
    # This is a context manager that keeps track of the run of the task run.
    with engine.start(task_run_id=task_run_id, dependencies=dependencies) as run:
        with run.enter_run_context():
            with transaction(record=Record()) as txn:
                txn.add_task(run.task, run.task_run.id)
                run.begin_run()

                while run.is_running():
                    # enter run context on each loop iteration to ensure the context
                    # contains the latest task run metadata
                    with run.enter_run_context():
                        try:
                            # This is where the task is actually run.
                            with timeout_async(seconds=run.task.timeout_seconds):
                                call_args, call_kwargs = parameters_to_args_kwargs(
                                    task.fn, run.parameters or {}
                                )
                                run.logger.debug(
                                    f"Executing task {task.name!r} for task run {run.task_run.name!r}..."
                                )
                                result = cast(
                                    R, await task.fn(*call_args, **call_kwargs)
                                )  # type: ignore

                            # If the task run is successful, finalize it.
                            run.handle_success(result)
                        except RollBack as exc:
                            run.handle_rollback(exc, transaction=txn)
                        except TimeoutError as exc:
                            run.handle_timeout(exc)
                        except Exception as exc:
                            run.handle_exception(exc)

                if run.state.is_final():
                    for hook in run.get_hooks(run.state, as_async=True):
                        await hook()

                if return_type == "state":
                    return run.state
                return run.result()


def run_task(
    task: Task[P, Union[R, Coroutine[Any, Any, R]]],
    task_run_id: Optional[UUID] = None,
    task_run: Optional[TaskRun] = None,
    parameters: Optional[Dict[str, Any]] = None,
    wait_for: Optional[Iterable[PrefectFuture]] = None,
    return_type: Literal["state", "result"] = "result",
    dependencies: Optional[Dict[str, Set[TaskRunInput]]] = None,
    context: Optional[Dict[str, Any]] = None,
) -> Union[R, State, None, Coroutine[Any, Any, Union[R, State, None]]]:
    """
    Runs the provided task.

    Args:
        task: The task to run
        task_run_id: The ID of the task run; if not provided, a new task run
            will be created
        task_run: The task run object; if not provided, a new task run
            will be created
        parameters: The parameters to pass to the task
        wait_for: A list of futures to wait for before running the task
        return_type: The return type to return; either "state" or "result"
        dependencies: A dictionary of task run inputs to use for dependency tracking
        context: A dictionary containing the context to use for the task run; only
            required if the task is running on in a remote environment

    Returns:
        The result of the task run
    """
    kwargs = dict(
        task=task,
        task_run_id=task_run_id,
        task_run=task_run,
        parameters=parameters,
        wait_for=wait_for,
        return_type=return_type,
        dependencies=dependencies,
        context=context,
    )
    if task.isasync:
        return run_task_async(**kwargs)
    else:
        return run_task_sync(**kwargs)<|MERGE_RESOLUTION|>--- conflicted
+++ resolved
@@ -29,9 +29,6 @@
 from prefect.client.schemas.objects import State, TaskRunInput
 from prefect.context import FlowRunContext, TaskRunContext, hydrated_context
 from prefect.events.schemas.events import Event
-<<<<<<< HEAD
-from prefect.exceptions import Abort, Pause, PrefectException, UpstreamTaskError
-=======
 from prefect.exceptions import (
     Abort,
     Pause,
@@ -39,8 +36,6 @@
     RollBack,
     UpstreamTaskError,
 )
-from prefect.logging.handlers import APILogHandler
->>>>>>> 2df37e66
 from prefect.logging.loggers import get_logger, patch_print, task_run_logger
 from prefect.new_futures import PrefectFuture
 from prefect.records import Record
