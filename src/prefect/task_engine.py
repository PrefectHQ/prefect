--- conflicted
+++ resolved
@@ -191,18 +191,8 @@
         )
 
     def record_terminal_state_timing(self, state: State) -> None:
-<<<<<<< HEAD
-        if PREFECT_EXPERIMENTAL_ENABLE_CLIENT_SIDE_TASK_ORCHESTRATION:
-            if (
-                self.task_run
-                and self.task_run.start_time
-                and not self.task_run.end_time
-            ):
-                self.task_run.end_time = state.timestamp
-=======
-        if self.task_run.start_time and not self.task_run.end_time:
+        if self.task_run and self.task_run.start_time and not self.task_run.end_time:
             self.task_run.end_time = state.timestamp
->>>>>>> 9b44ef15
 
             if self.task_run.state.is_running():
                 self.task_run.total_run_time += (
