--- conflicted
+++ resolved
@@ -20,11 +20,8 @@
 )
 from uuid import UUID
 
-<<<<<<< HEAD
-=======
 import anyio
 import pendulum
->>>>>>> e3d066f6
 from typing_extensions import ParamSpec
 
 from prefect import Task
