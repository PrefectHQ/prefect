import inspect
import logging
import threading
import time
from asyncio import CancelledError
from contextlib import ExitStack, contextmanager
from dataclasses import dataclass, field
from textwrap import dedent
from typing import (
    Any,
    AsyncGenerator,
    Callable,
    Coroutine,
    Dict,
    Generator,
    Generic,
    Iterable,
    Literal,
    Optional,
    Sequence,
    Set,
    Type,
    TypeVar,
    Union,
)
from uuid import UUID

import anyio
import pendulum
from typing_extensions import ParamSpec

from prefect import Task
from prefect.client.orchestration import SyncPrefectClient
from prefect.client.schemas import TaskRun
from prefect.client.schemas.objects import State, TaskRunInput
from prefect.context import (
    ClientContext,
    FlowRunContext,
    TaskRunContext,
    hydrated_context,
)
from prefect.events.schemas.events import Event as PrefectEvent
from prefect.exceptions import (
    Abort,
    Pause,
    PrefectException,
    TerminationSignal,
    UpstreamTaskError,
)
from prefect.futures import PrefectFuture
from prefect.logging.loggers import get_logger, patch_print, task_run_logger
from prefect.records.result_store import ResultFactoryStore
from prefect.results import BaseResult, ResultFactory, _format_user_supplied_storage_key
from prefect.settings import (
    PREFECT_DEBUG_MODE,
    PREFECT_EXPERIMENTAL_ENABLE_CLIENT_SIDE_TASK_ORCHESTRATION,
    PREFECT_TASKS_REFRESH_CACHE,
)
from prefect.states import (
    AwaitingRetry,
    Failed,
    Paused,
    Pending,
    Retrying,
    Running,
    exception_to_crashed_state,
    exception_to_failed_state,
    return_value_to_state,
)
from prefect.transactions import Transaction, transaction
from prefect.utilities.annotations import NotSet
from prefect.utilities.asyncutils import run_coro_as_sync
from prefect.utilities.callables import call_with_parameters, parameters_to_args_kwargs
from prefect.utilities.collections import visit_collection
from prefect.utilities.engine import (
    _get_hook_name,
    emit_task_run_state_change_event,
    link_state_to_result,
    propose_state_sync,
    resolve_to_final_result,
)
from prefect.utilities.math import clamped_poisson_interval
from prefect.utilities.timeout import timeout, timeout_async

P = ParamSpec("P")
R = TypeVar("R")


class TaskRunTimeoutError(TimeoutError):
    """Raised when a task run exceeds its timeout."""


@dataclass
class TaskRunEngine(Generic[P, R]):
    task: Union[Task[P, R], Task[P, Coroutine[Any, Any, R]]]
    logger: logging.Logger = field(default_factory=lambda: get_logger("engine"))
    parameters: Optional[Dict[str, Any]] = None
    task_run: Optional[TaskRun] = None
    retries: int = 0
    wait_for: Optional[Iterable[PrefectFuture]] = None
    context: Optional[Dict[str, Any]] = None
    # holds the return value from the user code
    _return_value: Union[R, Type[NotSet]] = NotSet
    # holds the exception raised by the user code, if any
    _raised: Union[Exception, Type[NotSet]] = NotSet
    _initial_run_context: Optional[TaskRunContext] = None
    _is_started: bool = False
    _client: Optional[SyncPrefectClient] = None
    _task_name_set: bool = False
    _last_event: Optional[PrefectEvent] = None

    def __post_init__(self):
        if self.parameters is None:
            self.parameters = {}

    @property
    def client(self) -> SyncPrefectClient:
        if not self._is_started or self._client is None:
            raise RuntimeError("Engine has not started.")
        return self._client

    @property
    def state(self) -> State:
        if not self.task_run:
            raise ValueError("Task run is not set")
        return self.task_run.state

    @property
    def can_retry(self) -> bool:
        retry_condition: Optional[
            Callable[[Task[P, Coroutine[Any, Any, R]], TaskRun, State], bool]
        ] = self.task.retry_condition_fn
        if not self.task_run:
            raise ValueError("Task run is not set")
        try:
            self.logger.debug(
                f"Running `retry_condition_fn` check {retry_condition!r} for task"
                f" {self.task.name!r}"
            )
            return not retry_condition or retry_condition(
                self.task, self.task_run, self.state
            )
        except Exception:
            self.logger.error(
                (
                    "An error was encountered while running `retry_condition_fn` check"
                    f" '{retry_condition!r}' for task {self.task.name!r}"
                ),
                exc_info=True,
            )
            return False

    def is_cancelled(self) -> bool:
        if (
            self.context
            and "cancel_event" in self.context
            and isinstance(self.context["cancel_event"], threading.Event)
        ):
            return self.context["cancel_event"].is_set()
        return False

    def call_hooks(self, state: Optional[State] = None):
        if state is None:
            state = self.state
        task = self.task
        task_run = self.task_run

        if not task_run:
            raise ValueError("Task run is not set")

        if state.is_failed() and task.on_failure_hooks:
            hooks = task.on_failure_hooks
        elif state.is_completed() and task.on_completion_hooks:
            hooks = task.on_completion_hooks
        else:
            hooks = None

        for hook in hooks or []:
            hook_name = _get_hook_name(hook)

            try:
                self.logger.info(
                    f"Running hook {hook_name!r} in response to entering state"
                    f" {state.name!r}"
                )
                result = hook(task, task_run, state)
                if inspect.isawaitable(result):
                    run_coro_as_sync(result)
            except Exception:
                self.logger.error(
                    f"An error was encountered while running hook {hook_name!r}",
                    exc_info=True,
                )
            else:
                self.logger.info(f"Hook {hook_name!r} finished running successfully")

    def compute_transaction_key(self) -> Optional[str]:
        key = None
        if self.task.cache_policy:
            flow_run_context = FlowRunContext.get()
            task_run_context = TaskRunContext.get()

            if flow_run_context:
                parameters = flow_run_context.parameters
            else:
                parameters = None

            key = self.task.cache_policy.compute_key(
                task_ctx=task_run_context,
                inputs=self.parameters,
                flow_parameters=parameters,
            )
        elif self.task.result_storage_key is not None:
            key = _format_user_supplied_storage_key(self.task.result_storage_key)
        return key

    def _resolve_parameters(self):
        if not self.parameters:
            return {}

        resolved_parameters = {}
        for parameter, value in self.parameters.items():
            try:
                resolved_parameters[parameter] = visit_collection(
                    value,
                    visit_fn=resolve_to_final_result,
                    return_data=True,
                    max_depth=-1,
                    remove_annotations=True,
                    context={},
                )
            except UpstreamTaskError:
                raise
            except Exception as exc:
                raise PrefectException(
                    f"Failed to resolve inputs in parameter {parameter!r}. If your"
                    " parameter type is not supported, consider using the `quote`"
                    " annotation to skip resolution of inputs."
                ) from exc

        self.parameters = resolved_parameters

    def _wait_for_dependencies(self):
        if not self.wait_for:
            return

        visit_collection(
            self.wait_for,
            visit_fn=resolve_to_final_result,
            return_data=False,
            max_depth=-1,
            remove_annotations=True,
            context={"current_task_run": self.task_run, "current_task": self.task},
        )

    def begin_run(self):
        try:
            self._resolve_parameters()
            self._wait_for_dependencies()
        except UpstreamTaskError as upstream_exc:
            state = self.set_state(
                Pending(
                    name="NotReady",
                    message=str(upstream_exc),
                ),
                # if orchestrating a run already in a pending state, force orchestration to
                # update the state name
                force=self.state.is_pending(),
            )
            return

        new_state = Running()

        if PREFECT_EXPERIMENTAL_ENABLE_CLIENT_SIDE_TASK_ORCHESTRATION:
            self.task_run.start_time = new_state.timestamp
            self.task_run.run_count += 1

            flow_run_context = FlowRunContext.get()
            if flow_run_context:
                # Carry forward any task run information from the flow run
                flow_run = flow_run_context.flow_run
                self.task_run.flow_run_run_count = flow_run.run_count

        state = self.set_state(new_state)

        # TODO: this is temporary until the API stops rejecting state transitions
        # and the client / transaction store becomes the source of truth
        # this is a bandaid caused by the API storing a Completed state with a bad
        # result reference that no longer exists
        if state.is_completed():
            try:
                state.result(retry_result_failure=False, _sync=True)
            except Exception:
                state = self.set_state(new_state, force=True)

        BACKOFF_MAX = 10
        backoff_count = 0

        # TODO: Could this listen for state change events instead of polling?
        while state.is_pending() or state.is_paused():
            if backoff_count < BACKOFF_MAX:
                backoff_count += 1
            interval = clamped_poisson_interval(
                average_interval=backoff_count, clamping_factor=0.3
            )
            time.sleep(interval)
            state = self.set_state(new_state)

    def set_state(self, state: State, force: bool = False) -> State:
        last_state = self.state
        if not self.task_run:
            raise ValueError("Task run is not set")

        if PREFECT_EXPERIMENTAL_ENABLE_CLIENT_SIDE_TASK_ORCHESTRATION:
            self.task_run.state = new_state = state

            # Ensure that the state_details are populated with the current run IDs
            new_state.state_details.task_run_id = self.task_run.id
            new_state.state_details.flow_run_id = self.task_run.flow_run_id

            # Predictively update the de-normalized task_run.state_* attributes
            self.task_run.state_id = new_state.id
            self.task_run.state_type = new_state.type
            self.task_run.state_name = new_state.name
        else:
            try:
                new_state = propose_state_sync(
                    self.client, state, task_run_id=self.task_run.id, force=force
                )
            except Pause as exc:
                # We shouldn't get a pause signal without a state, but if this happens,
                # just use a Paused state to assume an in-process pause.
                new_state = exc.state if exc.state else Paused()
                if new_state.state_details.pause_reschedule:
                    # If we're being asked to pause and reschedule, we should exit the
                    # task and expect to be resumed later.
                    raise

            # currently this is a hack to keep a reference to the state object
            # that has an in-memory result attached to it; using the API state
            # could result in losing that reference
            self.task_run.state = new_state

        # emit a state change event
        self._last_event = emit_task_run_state_change_event(
            task_run=self.task_run,
            initial_state=last_state,
            validated_state=self.task_run.state,
            follows=self._last_event,
        )

        return new_state

    def result(self, raise_on_failure: bool = True) -> "Union[R, State, None]":
        if self._return_value is not NotSet:
            # if the return value is a BaseResult, we need to fetch it
            if isinstance(self._return_value, BaseResult):
                _result = self._return_value.get()
                if inspect.isawaitable(_result):
                    _result = run_coro_as_sync(_result)
                return _result

            # otherwise, return the value as is
            return self._return_value

        if self._raised is not NotSet:
            # if the task raised an exception, raise it
            if raise_on_failure:
                raise self._raised

            # otherwise, return the exception
            return self._raised

    def handle_success(self, result: R, transaction: Transaction) -> R:
        result_factory = getattr(TaskRunContext.get(), "result_factory", None)
        if result_factory is None:
            raise ValueError("Result factory is not set")

        if self.task.cache_expiration is not None:
            expiration = pendulum.now("utc") + self.task.cache_expiration
        else:
            expiration = None

        terminal_state = run_coro_as_sync(
            return_value_to_state(
                result,
                result_factory=result_factory,
                key=transaction.key,
                expiration=expiration,
                # defer persistence to transaction commit
                defer_persistence=True,
            )
        )
        transaction.stage(
            terminal_state.data,
            on_rollback_hooks=self.task.on_rollback_hooks,
            on_commit_hooks=self.task.on_commit_hooks,
        )
        if transaction.is_committed():
            terminal_state.name = "Cached"

<<<<<<< HEAD
        self.record_terminal_state_timing(terminal_state)
=======
        if PREFECT_EXPERIMENTAL_ENABLE_CLIENT_SIDE_TASK_ORCHESTRATION:
            if self.task_run.start_time and not self.task_run.end_time:
                self.task_run.end_time = terminal_state.timestamp

>>>>>>> 033cb35e
        self.set_state(terminal_state)
        self._return_value = result
        return result

    def handle_retry(self, exc: Exception) -> bool:
        """Handle any task run retries.

        - If the task has retries left, and the retry condition is met, set the task to retrying and return True.
          - If the task has a retry delay, place in AwaitingRetry state with a delayed scheduled time.
        - If the task has no retries left, or the retry condition is not met, return False.
        """
        if self.retries < self.task.retries and self.can_retry:
            if self.task.retry_delay_seconds:
                delay = (
                    self.task.retry_delay_seconds[
                        min(self.retries, len(self.task.retry_delay_seconds) - 1)
                    ]  # repeat final delay value if attempts exceed specified delays
                    if isinstance(self.task.retry_delay_seconds, Sequence)
                    else self.task.retry_delay_seconds
                )
                new_state = AwaitingRetry(
                    scheduled_time=pendulum.now("utc").add(seconds=delay)
                )
            else:
                delay = None
                new_state = Retrying()

            self.logger.info(
                "Task run failed with exception: %r - " "Retry %s/%s will start %s",
                exc,
                self.retries + 1,
                self.task.retries,
                str(delay) + " second(s) from now" if delay else "immediately",
            )

            self.set_state(new_state, force=True)
            self.retries = self.retries + 1
            return True
        elif self.retries >= self.task.retries:
            self.logger.error(
                "Task run failed with exception: %r - Retries are exhausted",
                exc,
                exc_info=True,
            )
            return False

        return False

    def handle_exception(self, exc: Exception) -> None:
        # If the task fails, and we have retries left, set the task to retrying.
        if not self.handle_retry(exc):
            # If the task has no retries left, or the retry condition is not met, set the task to failed.
            context = TaskRunContext.get()
            state = run_coro_as_sync(
                exception_to_failed_state(
                    exc,
                    message="Task run encountered an exception",
                    result_factory=getattr(context, "result_factory", None),
                )
            )
<<<<<<< HEAD
            self.record_terminal_state_timing(state)
=======
            if PREFECT_EXPERIMENTAL_ENABLE_CLIENT_SIDE_TASK_ORCHESTRATION:
                if self.task_run.start_time and not self.task_run.end_time:
                    self.task_run.end_time = state.timestamp
>>>>>>> 033cb35e
            self.set_state(state)
            self._raised = exc

    def handle_timeout(self, exc: TimeoutError) -> None:
        if not self.handle_retry(exc):
            if isinstance(exc, TaskRunTimeoutError):
                message = f"Task run exceeded timeout of {self.task.timeout_seconds} second(s)"
            else:
                message = f"Task run failed due to timeout: {exc!r}"
            self.logger.error(message)
            state = Failed(
                data=exc,
                message=message,
                name="TimedOut",
            )
            self.set_state(state)
            self._raised = exc

    def handle_crash(self, exc: BaseException) -> None:
        state = run_coro_as_sync(exception_to_crashed_state(exc))
        self.logger.error(f"Crash detected! {state.message}")
        self.logger.debug("Crash details:", exc_info=exc)
<<<<<<< HEAD
        self.record_terminal_state_timing(state)
=======
        if PREFECT_EXPERIMENTAL_ENABLE_CLIENT_SIDE_TASK_ORCHESTRATION:
            if self.task_run.start_time and not self.task_run.end_time:
                self.task_run.end_time = state.timestamp
>>>>>>> 033cb35e
        self.set_state(state, force=True)
        self._raised = exc

    def record_terminal_state_timing(self, state: State) -> None:
        if PREFECT_EXPERIMENTAL_ENABLE_CLIENT_SIDE_TASK_ORCHESTRATION:
            if self.task_run.start_time and not self.task_run.end_time:
                self.task_run.end_time = state.timestamp

                if self.task_run.state.is_running():
                    self.task_run.total_run_time += (
                        state.timestamp - self.task_run.state.timestamp
                    )

    @contextmanager
    def setup_run_context(self, client: Optional[SyncPrefectClient] = None):
        from prefect.utilities.engine import (
            _resolve_custom_task_run_name,
            should_log_prints,
        )

        if client is None:
            client = self.client
        if not self.task_run:
            raise ValueError("Task run is not set")

        if not PREFECT_EXPERIMENTAL_ENABLE_CLIENT_SIDE_TASK_ORCHESTRATION:
            self.task_run = client.read_task_run(self.task_run.id)
        with ExitStack() as stack:
            if log_prints := should_log_prints(self.task):
                stack.enter_context(patch_print())
            stack.enter_context(
                TaskRunContext(
                    task=self.task,
                    log_prints=log_prints,
                    task_run=self.task_run,
                    parameters=self.parameters,
                    result_factory=run_coro_as_sync(ResultFactory.from_task(self.task)),  # type: ignore
                    client=client,
                )
            )

            self.logger = task_run_logger(task_run=self.task_run, task=self.task)  # type: ignore

            if not PREFECT_EXPERIMENTAL_ENABLE_CLIENT_SIDE_TASK_ORCHESTRATION:
                # update the task run name if necessary
                if not self._task_name_set and self.task.task_run_name:
                    task_run_name = _resolve_custom_task_run_name(
                        task=self.task, parameters=self.parameters
                    )
                    self.client.set_task_run_name(
                        task_run_id=self.task_run.id, name=task_run_name
                    )
                    self.logger.extra["task_run_name"] = task_run_name
                    self.logger.debug(
                        f"Renamed task run {self.task_run.name!r} to {task_run_name!r}"
                    )
                    self.task_run.name = task_run_name
                    self._task_name_set = True
            yield

    @contextmanager
    def initialize_run(
        self,
        task_run_id: Optional[UUID] = None,
        dependencies: Optional[Dict[str, Set[TaskRunInput]]] = None,
    ) -> Generator["TaskRunEngine", Any, Any]:
        """
        Enters a client context and creates a task run if needed.
        """

        with hydrated_context(self.context):
            with ClientContext.get_or_create() as client_ctx:
                self._client = client_ctx.sync_client
                self._is_started = True
                try:
                    if not self.task_run:
                        if PREFECT_EXPERIMENTAL_ENABLE_CLIENT_SIDE_TASK_ORCHESTRATION:
                            # TODO - this maybe should be a method on Task?
                            from prefect.utilities.engine import (
                                _resolve_custom_task_run_name,
                            )

                            task_run_name = None
                            if not self._task_name_set and self.task.task_run_name:
                                task_run_name = _resolve_custom_task_run_name(
                                    task=self.task, parameters=self.parameters
                                )

                            self.task_run = run_coro_as_sync(
                                self.task.create_local_run(
                                    id=task_run_id,
                                    parameters=self.parameters,
                                    flow_run_context=FlowRunContext.get(),
                                    parent_task_run_context=TaskRunContext.get(),
                                    wait_for=self.wait_for,
                                    extra_task_inputs=dependencies,
                                    task_run_name=task_run_name,
                                )
                            )
                        else:
                            self.task_run = run_coro_as_sync(
                                self.task.create_run(
                                    id=task_run_id,
                                    parameters=self.parameters,
                                    flow_run_context=FlowRunContext.get(),
                                    parent_task_run_context=TaskRunContext.get(),
                                    wait_for=self.wait_for,
                                    extra_task_inputs=dependencies,
                                )
                            )
                    # Emit an event to capture that the task run was in the `PENDING` state.
                    self._last_event = emit_task_run_state_change_event(
                        task_run=self.task_run,
                        initial_state=None,
                        validated_state=self.task_run.state,
                    )

                    with self.setup_run_context():
                        # setup_run_context might update the task run name, so log creation here
                        self.logger.info(
                            f"Created task run {self.task_run.name!r} for task {self.task.name!r}"
                        )
                        yield self

                except TerminationSignal as exc:
                    # TerminationSignals are caught and handled as crashes
                    self.handle_crash(exc)
                    raise exc

                except Exception:
                    # regular exceptions are caught and re-raised to the user
                    raise
                except (Pause, Abort) as exc:
                    # Do not capture internal signals as crashes
                    if isinstance(exc, Abort):
                        self.logger.error("Task run was aborted: %s", exc)
                    raise
                except GeneratorExit:
                    # Do not capture generator exits as crashes
                    raise
                except BaseException as exc:
                    # BaseExceptions are caught and handled as crashes
                    self.handle_crash(exc)
                    raise
                finally:
                    # If debugging, use the more complete `repr` than the usual `str` description
                    display_state = (
                        repr(self.state) if PREFECT_DEBUG_MODE else str(self.state)
                    )
                    level = logging.INFO if self.state.is_completed() else logging.ERROR
                    msg = f"Finished in state {display_state}"
                    if self.state.is_pending():
                        msg += (
                            "\nPlease wait for all submitted tasks to complete"
                            " before exiting your flow by calling `.wait()` on the "
                            "`PrefectFuture` returned from your `.submit()` calls."
                        )
                        msg += dedent(
                            """

                            Example:

                            from prefect import flow, task

                            @task
                            def say_hello(name):
                                print f"Hello, {name}!"

                            @flow
                            def example_flow():
                                future = say_hello.submit(name="Marvin)
                                future.wait()

                            example_flow()
                                      """
                        )
                    self.logger.log(
                        level=level,
                        msg=msg,
                    )

                    self._is_started = False
                    self._client = None

    def is_running(self) -> bool:
        """Whether or not the engine is currently running a task."""
        if (task_run := getattr(self, "task_run", None)) is None:
            return False
        return task_run.state.is_running() or task_run.state.is_scheduled()

    async def wait_until_ready(self):
        """Waits until the scheduled time (if its the future), then enters Running."""
        if scheduled_time := self.state.state_details.scheduled_time:
            sleep_time = (scheduled_time - pendulum.now("utc")).total_seconds()
            await anyio.sleep(sleep_time if sleep_time > 0 else 0)
            self.set_state(
                Retrying() if self.state.name == "AwaitingRetry" else Running(),
                force=True,
            )

    # --------------------------
    #
    # The following methods compose the main task run loop
    #
    # --------------------------

    @contextmanager
    def start(
        self,
        task_run_id: Optional[UUID] = None,
        dependencies: Optional[Dict[str, Set[TaskRunInput]]] = None,
    ) -> Generator[None, None, None]:
        with self.initialize_run(task_run_id=task_run_id, dependencies=dependencies):
            self.begin_run()
            try:
                yield
            finally:
                self.call_hooks()

    @contextmanager
    def transaction_context(self) -> Generator[Transaction, None, None]:
        result_factory = getattr(TaskRunContext.get(), "result_factory", None)

        # refresh cache setting is now repurposes as overwrite transaction record
        overwrite = (
            self.task.refresh_cache
            if self.task.refresh_cache is not None
            else PREFECT_TASKS_REFRESH_CACHE.value()
        )
        with transaction(
            key=self.compute_transaction_key(),
            store=ResultFactoryStore(result_factory=result_factory),
            overwrite=overwrite,
            logger=self.logger,
        ) as txn:
            yield txn

    @contextmanager
    def run_context(self):
        timeout_context = timeout_async if self.task.isasync else timeout
        # reenter the run context to ensure it is up to date for every run
        with self.setup_run_context():
            try:
                with timeout_context(
                    seconds=self.task.timeout_seconds,
                    timeout_exc_type=TaskRunTimeoutError,
                ):
                    self.logger.debug(
                        f"Executing task {self.task.name!r} for task run {self.task_run.name!r}..."
                    )
                    if self.is_cancelled():
                        raise CancelledError("Task run cancelled by the task runner")

                    yield self
            except TimeoutError as exc:
                self.handle_timeout(exc)
            except Exception as exc:
                self.handle_exception(exc)

    def call_task_fn(
        self, transaction: Transaction
    ) -> Union[R, Coroutine[Any, Any, R]]:
        """
        Convenience method to call the task function. Returns a coroutine if the
        task is async.
        """
        parameters = self.parameters or {}
        if self.task.isasync:

            async def _call_task_fn():
                if transaction.is_committed():
                    result = transaction.read()
                else:
                    result = await call_with_parameters(self.task.fn, parameters)
                self.handle_success(result, transaction=transaction)
                return result

            return _call_task_fn()
        else:
            if transaction.is_committed():
                result = transaction.read()
            else:
                result = call_with_parameters(self.task.fn, parameters)
            self.handle_success(result, transaction=transaction)
            return result


def run_task_sync(
    task: Task[P, R],
    task_run_id: Optional[UUID] = None,
    task_run: Optional[TaskRun] = None,
    parameters: Optional[Dict[str, Any]] = None,
    wait_for: Optional[Iterable[PrefectFuture]] = None,
    return_type: Literal["state", "result"] = "result",
    dependencies: Optional[Dict[str, Set[TaskRunInput]]] = None,
    context: Optional[Dict[str, Any]] = None,
) -> Union[R, State, None]:
    engine = TaskRunEngine[P, R](
        task=task,
        parameters=parameters,
        task_run=task_run,
        wait_for=wait_for,
        context=context,
    )

    with engine.start(task_run_id=task_run_id, dependencies=dependencies):
        while engine.is_running():
            run_coro_as_sync(engine.wait_until_ready())
            with engine.run_context(), engine.transaction_context() as txn:
                engine.call_task_fn(txn)

    return engine.state if return_type == "state" else engine.result()


async def run_task_async(
    task: Task[P, R],
    task_run_id: Optional[UUID] = None,
    task_run: Optional[TaskRun] = None,
    parameters: Optional[Dict[str, Any]] = None,
    wait_for: Optional[Iterable[PrefectFuture]] = None,
    return_type: Literal["state", "result"] = "result",
    dependencies: Optional[Dict[str, Set[TaskRunInput]]] = None,
    context: Optional[Dict[str, Any]] = None,
) -> Union[R, State, None]:
    engine = TaskRunEngine[P, R](
        task=task,
        parameters=parameters,
        task_run=task_run,
        wait_for=wait_for,
        context=context,
    )

    with engine.start(task_run_id=task_run_id, dependencies=dependencies):
        while engine.is_running():
            await engine.wait_until_ready()
            with engine.run_context(), engine.transaction_context() as txn:
                await engine.call_task_fn(txn)

    return engine.state if return_type == "state" else engine.result()


def run_generator_task_sync(
    task: Task[P, R],
    task_run_id: Optional[UUID] = None,
    task_run: Optional[TaskRun] = None,
    parameters: Optional[Dict[str, Any]] = None,
    wait_for: Optional[Iterable[PrefectFuture]] = None,
    return_type: Literal["state", "result"] = "result",
    dependencies: Optional[Dict[str, Set[TaskRunInput]]] = None,
    context: Optional[Dict[str, Any]] = None,
) -> Generator[R, None, None]:
    if return_type != "result":
        raise ValueError("The return_type for a generator task must be 'result'")

    engine = TaskRunEngine[P, R](
        task=task,
        parameters=parameters,
        task_run=task_run,
        wait_for=wait_for,
        context=context,
    )

    with engine.start(task_run_id=task_run_id, dependencies=dependencies):
        while engine.is_running():
            run_coro_as_sync(engine.wait_until_ready())
            with engine.run_context(), engine.transaction_context() as txn:
                # TODO: generators should default to commit_mode=OFF
                # because they are dynamic by definition
                # for now we just prevent this branch explicitly
                if False and txn.is_committed():
                    txn.read()
                else:
                    call_args, call_kwargs = parameters_to_args_kwargs(
                        task.fn, engine.parameters or {}
                    )
                    gen = task.fn(*call_args, **call_kwargs)
                    try:
                        while True:
                            gen_result = next(gen)
                            # link the current state to the result for dependency tracking
                            #
                            # TODO: this could grow the task_run_result
                            # dictionary in an unbounded way, so finding a
                            # way to periodically clean it up (using
                            # weakrefs or similar) would be good
                            link_state_to_result(engine.state, gen_result)
                            yield gen_result
                    except StopIteration as exc:
                        engine.handle_success(exc.value, transaction=txn)
                    except GeneratorExit as exc:
                        engine.handle_success(None, transaction=txn)
                        gen.throw(exc)

    return engine.result()


async def run_generator_task_async(
    task: Task[P, R],
    task_run_id: Optional[UUID] = None,
    task_run: Optional[TaskRun] = None,
    parameters: Optional[Dict[str, Any]] = None,
    wait_for: Optional[Iterable[PrefectFuture]] = None,
    return_type: Literal["state", "result"] = "result",
    dependencies: Optional[Dict[str, Set[TaskRunInput]]] = None,
    context: Optional[Dict[str, Any]] = None,
) -> AsyncGenerator[R, None]:
    if return_type != "result":
        raise ValueError("The return_type for a generator task must be 'result'")
    engine = TaskRunEngine[P, R](
        task=task,
        parameters=parameters,
        task_run=task_run,
        wait_for=wait_for,
        context=context,
    )

    with engine.start(task_run_id=task_run_id, dependencies=dependencies):
        while engine.is_running():
            await engine.wait_until_ready()
            with engine.run_context(), engine.transaction_context() as txn:
                # TODO: generators should default to commit_mode=OFF
                # because they are dynamic by definition
                # for now we just prevent this branch explicitly
                if False and txn.is_committed():
                    txn.read()
                else:
                    call_args, call_kwargs = parameters_to_args_kwargs(
                        task.fn, engine.parameters or {}
                    )
                    gen = task.fn(*call_args, **call_kwargs)
                    try:
                        while True:
                            # can't use anext in Python < 3.10
                            gen_result = await gen.__anext__()
                            # link the current state to the result for dependency tracking
                            #
                            # TODO: this could grow the task_run_result
                            # dictionary in an unbounded way, so finding a
                            # way to periodically clean it up (using
                            # weakrefs or similar) would be good
                            link_state_to_result(engine.state, gen_result)
                            yield gen_result
                    except (StopAsyncIteration, GeneratorExit) as exc:
                        engine.handle_success(None, transaction=txn)
                        if isinstance(exc, GeneratorExit):
                            gen.throw(exc)

    # async generators can't return, but we can raise failures here
    if engine.state.is_failed():
        engine.result()


def run_task(
    task: Task[P, Union[R, Coroutine[Any, Any, R]]],
    task_run_id: Optional[UUID] = None,
    task_run: Optional[TaskRun] = None,
    parameters: Optional[Dict[str, Any]] = None,
    wait_for: Optional[Iterable[PrefectFuture]] = None,
    return_type: Literal["state", "result"] = "result",
    dependencies: Optional[Dict[str, Set[TaskRunInput]]] = None,
    context: Optional[Dict[str, Any]] = None,
) -> Union[R, State, None, Coroutine[Any, Any, Union[R, State, None]]]:
    """
    Runs the provided task.

    Args:
        task: The task to run
        task_run_id: The ID of the task run; if not provided, a new task run
            will be created
        task_run: The task run object; if not provided, a new task run
            will be created
        parameters: The parameters to pass to the task
        wait_for: A list of futures to wait for before running the task
        return_type: The return type to return; either "state" or "result"
        dependencies: A dictionary of task run inputs to use for dependency tracking
        context: A dictionary containing the context to use for the task run; only
            required if the task is running on in a remote environment

    Returns:
        The result of the task run
    """
    kwargs = dict(
        task=task,
        task_run_id=task_run_id,
        task_run=task_run,
        parameters=parameters,
        wait_for=wait_for,
        return_type=return_type,
        dependencies=dependencies,
        context=context,
    )
    if task.isasync and task.isgenerator:
        return run_generator_task_async(**kwargs)
    elif task.isgenerator:
        return run_generator_task_sync(**kwargs)
    elif task.isasync:
        return run_task_async(**kwargs)
    else:
        return run_task_sync(**kwargs)<|MERGE_RESOLUTION|>--- conflicted
+++ resolved
@@ -399,14 +399,7 @@
         if transaction.is_committed():
             terminal_state.name = "Cached"
 
-<<<<<<< HEAD
         self.record_terminal_state_timing(terminal_state)
-=======
-        if PREFECT_EXPERIMENTAL_ENABLE_CLIENT_SIDE_TASK_ORCHESTRATION:
-            if self.task_run.start_time and not self.task_run.end_time:
-                self.task_run.end_time = terminal_state.timestamp
-
->>>>>>> 033cb35e
         self.set_state(terminal_state)
         self._return_value = result
         return result
@@ -467,13 +460,7 @@
                     result_factory=getattr(context, "result_factory", None),
                 )
             )
-<<<<<<< HEAD
             self.record_terminal_state_timing(state)
-=======
-            if PREFECT_EXPERIMENTAL_ENABLE_CLIENT_SIDE_TASK_ORCHESTRATION:
-                if self.task_run.start_time and not self.task_run.end_time:
-                    self.task_run.end_time = state.timestamp
->>>>>>> 033cb35e
             self.set_state(state)
             self._raised = exc
 
@@ -496,13 +483,7 @@
         state = run_coro_as_sync(exception_to_crashed_state(exc))
         self.logger.error(f"Crash detected! {state.message}")
         self.logger.debug("Crash details:", exc_info=exc)
-<<<<<<< HEAD
         self.record_terminal_state_timing(state)
-=======
-        if PREFECT_EXPERIMENTAL_ENABLE_CLIENT_SIDE_TASK_ORCHESTRATION:
-            if self.task_run.start_time and not self.task_run.end_time:
-                self.task_run.end_time = state.timestamp
->>>>>>> 033cb35e
         self.set_state(state, force=True)
         self._raised = exc
 
