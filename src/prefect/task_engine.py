--- conflicted
+++ resolved
@@ -377,7 +377,12 @@
             time.sleep(interval)
             state = self.set_state(new_state)
 
-    def set_state(self, state: State, force: bool = False) -> State:
+    def set_state(
+        self,
+        state: State,
+        force: bool = False,
+        client: Optional[SyncPrefectClient] = None,
+    ) -> State:
         last_state = self.state
         if not self.task_run:
             raise ValueError("Task run is not set")
@@ -396,7 +401,10 @@
         else:
             try:
                 new_state = propose_state_sync(
-                    self.client, state, task_run_id=self.task_run.id, force=force
+                    client if client else self.client,
+                    state,
+                    task_run_id=self.task_run.id,
+                    force=force,
                 )
             except Pause as exc:
                 # We shouldn't get a pause signal without a state, but if this happens,
@@ -464,7 +472,8 @@
         )
         transaction.stage(
             terminal_state.data,
-            on_rollback_hooks=[
+            on_rollback_hooks=[self.handle_rollback]
+            + [
                 _with_transaction_hook_logging(hook, "rollback", self.logger)
                 for hook in self.task.on_rollback_hooks
             ],
@@ -565,6 +574,28 @@
         self.record_terminal_state_timing(state)
         self.set_state(state, force=True)
         self._raised = exc
+
+    def record_terminal_state_timing(self, state: State) -> None:
+        if PREFECT_EXPERIMENTAL_ENABLE_CLIENT_SIDE_TASK_ORCHESTRATION:
+            if self.task_run.start_time and not self.task_run.end_time:
+                self.task_run.end_time = state.timestamp
+
+                if self.task_run.state.is_running():
+                    self.task_run.total_run_time += (
+                        state.timestamp - self.task_run.state.timestamp
+                    )
+
+    def handle_rollback(self, txn: Transaction) -> None:
+        # transaction rollbacks can occur outside of the engine's context
+        # so we need to ensure a client is available
+        with SyncClientContext.get_or_create() as client_ctx:
+            self.set_state(
+                Completed(
+                    name="RolledBack",
+                    message="Task rolled back as part of transaction",
+                ),
+                client=client_ctx.client,
+            )
 
     @contextmanager
     def setup_run_context(self, client: Optional[SyncPrefectClient] = None):
@@ -929,16 +960,7 @@
             await anyio.sleep(interval)
             state = await self.set_state(new_state)
 
-<<<<<<< HEAD
-    def set_state(
-        self,
-        state: State,
-        force: bool = False,
-        client: Optional[SyncPrefectClient] = None,
-    ) -> State:
-=======
     async def set_state(self, state: State, force: bool = False) -> State:
->>>>>>> 85bea699
         last_state = self.state
         if not self.task_run:
             raise ValueError("Task run is not set")
@@ -956,16 +978,8 @@
             self.task_run.state_name = new_state.name
         else:
             try:
-<<<<<<< HEAD
-                new_state = propose_state_sync(
-                    client if client else self.client,
-                    state,
-                    task_run_id=self.task_run.id,
-                    force=force,
-=======
                 new_state = await propose_state(
                     self.client, state, task_run_id=self.task_run.id, force=force
->>>>>>> 85bea699
                 )
             except Pause as exc:
                 # We shouldn't get a pause signal without a state, but if this happens,
@@ -1028,8 +1042,7 @@
         )
         transaction.stage(
             terminal_state.data,
-            on_rollback_hooks=[self.handle_rollback]
-            + [
+            on_rollback_hooks=[
                 _with_transaction_hook_logging(hook, "rollback", self.logger)
                 for hook in self.task.on_rollback_hooks
             ],
@@ -1129,35 +1142,8 @@
         await self.set_state(state, force=True)
         self._raised = exc
 
-<<<<<<< HEAD
-    def record_terminal_state_timing(self, state: State) -> None:
-        if PREFECT_EXPERIMENTAL_ENABLE_CLIENT_SIDE_TASK_ORCHESTRATION:
-            if self.task_run.start_time and not self.task_run.end_time:
-                self.task_run.end_time = state.timestamp
-
-                if self.task_run.state.is_running():
-                    self.task_run.total_run_time += (
-                        state.timestamp - self.task_run.state.timestamp
-                    )
-
-    def handle_rollback(self, txn: Transaction) -> None:
-        # transaction rollbacks can occur outside of the engine's context
-        # so we need to ensure a client is available
-        with ClientContext.get_or_create() as client_ctx:
-            self.set_state(
-                Completed(
-                    name="RolledBack",
-                    message="Task rolled back as part of transaction",
-                ),
-                client=client_ctx.sync_client,
-            )
-
-    @contextmanager
-    def setup_run_context(self, client: Optional[SyncPrefectClient] = None):
-=======
     @asynccontextmanager
     async def setup_run_context(self, client: Optional[PrefectClient] = None):
->>>>>>> 85bea699
         from prefect.utilities.engine import (
             _resolve_custom_task_run_name,
             should_log_prints,
