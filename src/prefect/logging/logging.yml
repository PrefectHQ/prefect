# Prefect logging config file.
#
# Any item in this file can be overridden with an environment variable:
#    `PREFECT_LOGGING_[PATH]_[TO]_[KEY]=VALUE`
#
# Templated values can be used to insert values from the Prefect settings at runtime.

version: 1
disable_existing_loggers: False

formatters:
  simple:
    format: "%(asctime)s.%(msecs)03d | %(message)s"
    datefmt: "%H:%M:%S"

  standard:
    (): prefect.logging.formatters.PrefectFormatter
    format: "%(asctime)s.%(msecs)03d | %(levelname)-7s | %(name)s - %(message)s"
    flow_run_fmt: "%(asctime)s.%(msecs)03d | %(levelname)-7s | Flow run %(flow_run_name)r - %(message)s"
    task_run_fmt: "%(asctime)s.%(msecs)03d | %(levelname)-7s | Task run %(task_run_name)r - %(message)s"
    datefmt: "%H:%M:%S"

  debug:
    format: "%(asctime)s.%(msecs)03d | %(levelname)-7s | %(threadName)-12s | %(name)s - %(message)s"
    datefmt: "%H:%M:%S"

  json:
    class: prefect.logging.formatters.JsonFormatter
    format: "default"

# filters:
# Define any custom filters to drops records containing
# sensitive information
# my_filter:
# class: your_module.FilterClass

handlers:
  # The handlers we define here will output all logs they receive by default
  # but we include the `level` so it can be overridden by environment

  console:
    level: 0
    class: prefect.logging.handlers.PrefectConsoleHandler
    formatter: standard
    styles:
      log.web_url: bright_blue
      log.local_url: bright_blue

      log.info_level: cyan
      log.warning_level: yellow3
      log.error_level: red3
      log.critical_level: bright_red

      log.completed_state: green
      log.cancelled_state: yellow3
      log.failed_state: red3
      log.crashed_state: bright_red
      log.cached_state: bright_blue

      log.flow_run_name: magenta
      log.flow_name: bold magenta

  api:
    level: 0
    class: prefect.logging.handlers.APILogHandler

  debug:
    level: 0
    class: logging.StreamHandler
    formatter: debug

loggers:
  prefect:
    level: "${PREFECT_LOGGING_LEVEL}"

  prefect.extra:
    level: "${PREFECT_LOGGING_LEVEL}"
    handlers: [api]
    propagate: false

  prefect.flow_runs:
    level: NOTSET
    handlers: [api]

  prefect.task_runs:
    level: NOTSET
    handlers: [api]

  prefect.server:
    level: "${PREFECT_SERVER_LOGGING_LEVEL}"

  prefect.client:
    level: "${PREFECT_LOGGING_LEVEL}"

  prefect.infrastructure:
    level: "${PREFECT_LOGGING_LEVEL}"

<<<<<<< HEAD
    prefect._internal:
        level: "${PREFECT_INTERNAL_LOGGING_LEVEL}"
        propagate: false
        handlers: [debug]
=======
  prefect._internal:
    level: "${PREFECT_LOGGING_INTERNAL_LEVEL}"
    propagate: false
    handlers: [debug]
>>>>>>> 5e46373b

  uvicorn:
    level: "${PREFECT_SERVER_LOGGING_LEVEL}"

  fastapi:
    level: "${PREFECT_SERVER_LOGGING_LEVEL}"

# The root logger: any logger without propagation disabled sends to here as well
root:
  # By default, we display warning level logs from any library in the console
  # to match Python's default behavior while formatting logs nicely
  level: WARNING
  handlers: [console]<|MERGE_RESOLUTION|>--- conflicted
+++ resolved
@@ -95,17 +95,10 @@
   prefect.infrastructure:
     level: "${PREFECT_LOGGING_LEVEL}"
 
-<<<<<<< HEAD
-    prefect._internal:
-        level: "${PREFECT_INTERNAL_LOGGING_LEVEL}"
-        propagate: false
-        handlers: [debug]
-=======
   prefect._internal:
-    level: "${PREFECT_LOGGING_INTERNAL_LEVEL}"
+    level: "${PREFECT_INTERNAL_LOGGING_LEVEL}"
     propagate: false
     handlers: [debug]
->>>>>>> 5e46373b
 
   uvicorn:
     level: "${PREFECT_SERVER_LOGGING_LEVEL}"
