--- conflicted
+++ resolved
@@ -111,9 +111,8 @@
                     timestamp=pendulum.now(),
                     level=logging.WARN,
                     message=(
-                        f"It has been {round(total_wait_time)} seconds and your flow "
-                        "run is  not started; do you have an agent running with "
-                        f"{labels}?"
+                        f"It has been {round(total_time_elapsed / 5) * 5} seconds and "
+                        f"your flow run has not started. {agent_msg}",
                     ),
                 )
             )
@@ -758,14 +757,10 @@
         return flow_runs[0]
 
     def get_task_run(
-<<<<<<< HEAD
         self,
         task_slug: str = None,
         task_run_id: str = None,
         map_index: int = None,
-=======
-        self, task_slug: str = None, task_run_id: str = None
->>>>>>> bb6df5f6
     ) -> "TaskRunView":
         """
         Get information about a task run from this flow run. Lookup is available by one
