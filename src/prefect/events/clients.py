import abc
import asyncio
from types import TracebackType
from typing import (
    TYPE_CHECKING,
    Any,
    ClassVar,
    Dict,
    List,
    MutableMapping,
    Optional,
    Tuple,
    Type,
    cast,
)
from uuid import UUID

import orjson
import pendulum
from cachetools import TTLCache
from prometheus_client import Counter
from typing_extensions import Self
from websockets import Subprotocol
from websockets.client import WebSocketClientProtocol, connect
from websockets.exceptions import (
    ConnectionClosed,
    ConnectionClosedError,
    ConnectionClosedOK,
)

from prefect.events import Event
from prefect.logging import get_logger
from prefect.settings import (
    PREFECT_API_KEY,
    PREFECT_API_URL,
    PREFECT_CLOUD_API_URL,
    PREFECT_DEBUG_MODE,
    PREFECT_SERVER_ALLOW_EPHEMERAL_MODE,
)

if TYPE_CHECKING:
    from prefect.events.filters import EventFilter

EVENTS_EMITTED = Counter(
    "prefect_events_emitted",
    "The number of events emitted by Prefect event clients",
    labelnames=["client"],
)
EVENTS_OBSERVED = Counter(
    "prefect_events_observed",
    "The number of events observed by Prefect event subscribers",
    labelnames=["client"],
)
EVENT_WEBSOCKET_CONNECTIONS = Counter(
    "prefect_event_websocket_connections",
    (
        "The number of times Prefect event clients have connected to an event stream, "
        "broken down by direction (in/out) and connection (initial/reconnect)"
    ),
    labelnames=["client", "direction", "connection"],
)
EVENT_WEBSOCKET_CHECKPOINTS = Counter(
    "prefect_event_websocket_checkpoints",
    "The number of checkpoints performed by Prefect event clients",
    labelnames=["client"],
)

logger = get_logger(__name__)


def http_to_ws(url: str):
    return url.replace("https://", "wss://").replace("http://", "ws://").rstrip("/")


def events_in_socket_from_api_url(url: str):
    return http_to_ws(url) + "/events/in"


def events_out_socket_from_api_url(url: str):
    return http_to_ws(url) + "/events/out"


def get_events_client(
    reconnection_attempts: int = 10,
    checkpoint_every: int = 700,
) -> "EventsClient":
    api_url = PREFECT_API_URL.value()
    if isinstance(api_url, str) and api_url.startswith(PREFECT_CLOUD_API_URL.value()):
        return PrefectCloudEventsClient(
            reconnection_attempts=reconnection_attempts,
            checkpoint_every=checkpoint_every,
        )
    elif api_url:
        return PrefectEventsClient(
            reconnection_attempts=reconnection_attempts,
            checkpoint_every=checkpoint_every,
        )
    elif PREFECT_SERVER_ALLOW_EPHEMERAL_MODE:
        from prefect.server.api.server import SubprocessASGIServer

        server = SubprocessASGIServer()
        server.start()
        return PrefectEventsClient(
            api_url=server.api_url,
            reconnection_attempts=reconnection_attempts,
            checkpoint_every=checkpoint_every,
        )
    else:
        raise ValueError(
            "No Prefect API URL provided. Please set PREFECT_API_URL to the address of a running Prefect server."
        )


def get_events_subscriber(
    filter: Optional["EventFilter"] = None,
    reconnection_attempts: int = 10,
) -> "PrefectEventSubscriber":
    api_url = PREFECT_API_URL.value()

    if isinstance(api_url, str) and api_url.startswith(PREFECT_CLOUD_API_URL.value()):
        return PrefectCloudEventSubscriber(
            filter=filter, reconnection_attempts=reconnection_attempts
        )
    elif api_url:
        return PrefectEventSubscriber(
            filter=filter, reconnection_attempts=reconnection_attempts
        )
    elif PREFECT_SERVER_ALLOW_EPHEMERAL_MODE:
        from prefect.server.api.server import SubprocessASGIServer

        server = SubprocessASGIServer()
        server.start()
        return PrefectEventSubscriber(
            api_url=server.api_url,
            filter=filter,
            reconnection_attempts=reconnection_attempts,
        )
    else:
        raise ValueError(
            "No Prefect API URL provided. Please set PREFECT_API_URL to the address of a running Prefect server."
        )


class EventsClient(abc.ABC):
    """The abstract interface for all Prefect Events clients"""

    @property
    def client_name(self) -> str:
        return self.__class__.__name__

    async def emit(self, event: Event) -> None:
        """Emit a single event"""
        if not hasattr(self, "_in_context"):
            raise TypeError(
                "Events may only be emitted while this client is being used as a "
                "context manager"
            )

        try:
            return await self._emit(event)
        finally:
            EVENTS_EMITTED.labels(self.client_name).inc()

    @abc.abstractmethod
    async def _emit(self, event: Event) -> None:  # pragma: no cover
        ...

    async def __aenter__(self) -> Self:
        self._in_context = True
        return self

    async def __aexit__(
        self,
        exc_type: Optional[Type[Exception]],
        exc_val: Optional[Exception],
        exc_tb: Optional[TracebackType],
    ) -> None:
        del self._in_context
        return None


class NullEventsClient(EventsClient):
    """A Prefect Events client implementation that does nothing"""

    async def _emit(self, event: Event) -> None:
        pass


class AssertingEventsClient(EventsClient):
    """A Prefect Events client that records all events sent to it for inspection during
    tests."""

    last: ClassVar["Optional[AssertingEventsClient]"] = None
    all: ClassVar[List["AssertingEventsClient"]] = []

    args: Tuple
    kwargs: Dict[str, Any]
    events: List[Event]

    def __init__(self, *args, **kwargs):
        AssertingEventsClient.last = self
        AssertingEventsClient.all.append(self)
        self.args = args
        self.kwargs = kwargs

    @classmethod
    def reset(cls) -> None:
        """Reset all captured instances and their events. For use between
        tests"""
        cls.last = None
        cls.all = []

    def pop_events(self) -> List[Event]:
        events = self.events
        self.events = []
        return events

    async def _emit(self, event: Event) -> None:
        self.events.append(event)

    async def __aenter__(self) -> Self:
        await super().__aenter__()
        self.events = []
        return self


def _get_api_url_and_key(
    api_url: Optional[str], api_key: Optional[str]
) -> Tuple[str, str]:
    api_url = api_url or PREFECT_API_URL.value()
    api_key = api_key or PREFECT_API_KEY.value()

    if not api_url or not api_key:
        raise ValueError(
            "api_url and api_key must be provided or set in the Prefect configuration"
        )

    return api_url, api_key


class PrefectEventsClient(EventsClient):
    """A Prefect Events client that streams events to a Prefect server"""

    _websocket: Optional[WebSocketClientProtocol]
    _unconfirmed_events: List[Event]

    def __init__(
        self,
        api_url: Optional[str] = None,
        reconnection_attempts: int = 10,
        checkpoint_every: int = 700,
    ):
        """
        Args:
            api_url: The base URL for a Prefect server
            reconnection_attempts: When the client is disconnected, how many times
                the client should attempt to reconnect
            checkpoint_every: How often the client should sync with the server to
                confirm receipt of all previously sent events
        """
        api_url = api_url or PREFECT_API_URL.value()
        if not api_url:
            raise ValueError(
                "api_url must be provided or set in the Prefect configuration"
            )

        self._events_socket_url = events_in_socket_from_api_url(api_url)
        self._connect = connect(self._events_socket_url)
        self._websocket = None
        self._reconnection_attempts = reconnection_attempts
        self._unconfirmed_events = []
        self._checkpoint_every = checkpoint_every

    async def __aenter__(self) -> Self:
        # Don't handle any errors in the initial connection, because these are most
        # likely a permission or configuration issue that should propagate
        await super().__aenter__()
        await self._reconnect()
        return self

    async def __aexit__(
        self,
        exc_type: Optional[Type[Exception]],
        exc_val: Optional[Exception],
        exc_tb: Optional[TracebackType],
    ) -> None:
        self._websocket = None
        await self._connect.__aexit__(exc_type, exc_val, exc_tb)
        return await super().__aexit__(exc_type, exc_val, exc_tb)

    async def _reconnect(self) -> None:
        if self._websocket:
            self._websocket = None
            await self._connect.__aexit__(None, None, None)

        try:
            self._websocket = await self._connect.__aenter__()
            # make sure we have actually connected
            pong = await self._websocket.ping()
            await pong
        except Exception as e:
            # The client is frequently run in a background thread
            # so we log an additional warning to ensure
            # surfacing the error to the user.
            logger.warning(
                "Unable to connect to %r. "
                "Please check your network settings to ensure websocket connections "
                "to the API are allowed. Otherwise event data (including task run data) may be lost. "
                "Reason: %s. "
                "Set PREFECT_DEBUG_MODE=1 to see the full error.",
                self._events_socket_url,
                str(e),
                exc_info=PREFECT_DEBUG_MODE,
            )
            raise

        events_to_resend = self._unconfirmed_events
        # Clear the unconfirmed events here, because they are going back through emit
        # and will be added again through the normal checkpointing process
        self._unconfirmed_events = []
        for event in events_to_resend:
            await self.emit(event)

    async def _checkpoint(self, event: Event) -> None:
        assert self._websocket

        self._unconfirmed_events.append(event)

        unconfirmed_count = len(self._unconfirmed_events)
        if unconfirmed_count < self._checkpoint_every:
            return

        pong = await self._websocket.ping()
        await pong

        # once the pong returns, we know for sure that we've sent all the messages
        # we had enqueued prior to that.  There could be more that came in after, so
        # don't clear the list, just the ones that we are sure of.
        self._unconfirmed_events = self._unconfirmed_events[unconfirmed_count:]

        EVENT_WEBSOCKET_CHECKPOINTS.labels(self.client_name).inc()

    async def _emit(self, event: Event) -> None:
        for i in range(self._reconnection_attempts + 1):
            try:
                # If we're here and the websocket is None, then we've had a failure in a
                # previous reconnection attempt.
                #
                # Otherwise, after the first time through this loop, we're recovering
                # from a ConnectionClosed, so reconnect now, resending any unconfirmed
                # events before we send this one.
                if not self._websocket or i > 0:
                    await self._reconnect()
                    assert self._websocket

                await self._websocket.send(event.model_dump_json())
                await self._checkpoint(event)

                return
            except ConnectionClosed:
                if i == self._reconnection_attempts:
                    # this was our final chance, raise the most recent error
                    raise

                if i > 2:
                    # let the first two attempts happen quickly in case this is just
                    # a standard load balancer timeout, but after that, just take a
                    # beat to let things come back around.
                    await asyncio.sleep(1)


class AssertingPassthroughEventsClient(PrefectEventsClient):
    """A Prefect Events client that BOTH records all events sent to it for inspection
    during tests AND sends them to a Prefect server."""

    last: ClassVar["Optional[AssertingPassthroughEventsClient]"] = None
    all: ClassVar[List["AssertingPassthroughEventsClient"]] = []

    args: Tuple
    kwargs: Dict[str, Any]
    events: List[Event]

    def __init__(self, *args, **kwargs):
        super().__init__(*args, **kwargs)
        AssertingPassthroughEventsClient.last = self
        AssertingPassthroughEventsClient.all.append(self)
        self.args = args
        self.kwargs = kwargs

    @classmethod
    def reset(cls) -> None:
        cls.last = None
        cls.all = []

    def pop_events(self) -> List[Event]:
        events = self.events
        self.events = []
        return events

    async def _emit(self, event: Event) -> None:
        # actually send the event to the server
        await super()._emit(event)

        # record the event for inspection
        self.events.append(event)

    async def __aenter__(self) -> Self:
        await super().__aenter__()
        self.events = []
        return self


class PrefectCloudEventsClient(PrefectEventsClient):
    """A Prefect Events client that streams events to a Prefect Cloud Workspace"""

    def __init__(
        self,
        api_url: Optional[str] = None,
        api_key: Optional[str] = None,
        reconnection_attempts: int = 10,
        checkpoint_every: int = 700,
    ):
        """
        Args:
            api_url: The base URL for a Prefect Cloud workspace
            api_key: The API of an actor with the manage_events scope
            reconnection_attempts: When the client is disconnected, how many times
                the client should attempt to reconnect
            checkpoint_every: How often the client should sync with the server to
                confirm receipt of all previously sent events
        """
        api_url, api_key = _get_api_url_and_key(api_url, api_key)
        super().__init__(
            api_url=api_url,
            reconnection_attempts=reconnection_attempts,
            checkpoint_every=checkpoint_every,
        )
        self._connect = connect(
            self._events_socket_url,
            extra_headers={"Authorization": f"bearer {api_key}"},
        )


SEEN_EVENTS_SIZE = 500_000
SEEN_EVENTS_TTL = 120


class PrefectEventSubscriber:
    """
    Subscribes to a Prefect event stream, yielding events as they occur.

    Example:

        from prefect.events.clients import PrefectEventSubscriber
        from prefect.events.filters import EventFilter, EventNameFilter

        filter = EventFilter(event=EventNameFilter(prefix=["prefect.flow-run."]))

        async with PrefectEventSubscriber(filter=filter) as subscriber:
            async for event in subscriber:
                print(event.occurred, event.resource.id, event.event)

    """

    _websocket: Optional[WebSocketClientProtocol]
    _filter: "EventFilter"
    _seen_events: MutableMapping[UUID, bool]

    _api_key: Optional[str]

    def __init__(
        self,
        api_url: Optional[str] = None,
        filter: Optional["EventFilter"] = None,
        reconnection_attempts: int = 10,
    ):
        """
        Args:
            api_url: The base URL for a Prefect Cloud workspace
            api_key: The API of an actor with the manage_events scope
            reconnection_attempts: When the client is disconnected, how many times
                the client should attempt to reconnect
        """
        self._api_key = None
        if not api_url:
            api_url = cast(str, PREFECT_API_URL.value())

        from prefect.events.filters import EventFilter

        self._filter = filter or EventFilter()  # type: ignore[call-arg]
        self._seen_events = TTLCache(maxsize=SEEN_EVENTS_SIZE, ttl=SEEN_EVENTS_TTL)

        socket_url = events_out_socket_from_api_url(api_url)

        logger.debug("Connecting to %s", socket_url)

        self._connect = connect(
            socket_url,
            subprotocols=[Subprotocol("prefect")],
        )
        self._websocket = None
        self._reconnection_attempts = reconnection_attempts
        if self._reconnection_attempts < 0:
            raise ValueError("reconnection_attempts must be a non-negative integer")

    @property
    def client_name(self) -> str:
        return self.__class__.__name__

    async def __aenter__(self) -> Self:
        # Don't handle any errors in the initial connection, because these are most
        # likely a permission or configuration issue that should propagate
        try:
            await self._reconnect()
        finally:
            EVENT_WEBSOCKET_CONNECTIONS.labels(self.client_name, "out", "initial")
        return self

    async def _reconnect(self) -> None:
        logger.debug("Reconnecting...")
        if self._websocket:
            self._websocket = None
            await self._connect.__aexit__(None, None, None)

        self._websocket = await self._connect.__aenter__()

        # make sure we have actually connected
        logger.debug("  pinging...")
        pong = await self._websocket.ping()
        await pong

        logger.debug("  authenticating...")
        await self._websocket.send(
            orjson.dumps({"type": "auth", "token": self._api_key}).decode()
        )

        try:
            message: Dict[str, Any] = orjson.loads(await self._websocket.recv())
            logger.debug("  auth result %s", message)
            assert message["type"] == "auth_success", message.get("reason", "")
        except AssertionError as e:
            raise Exception(
                "Unable to authenticate to the event stream. Please ensure the "
                "provided api_key you are using is valid for this environment. "
                f"Reason: {e.args[0]}"
            )
        except ConnectionClosedError as e:
<<<<<<< HEAD
            raise Exception(
                "Unable to authenticate to the event stream. Please ensure the "
                "provided api_key you are using is valid for this environment. "
                f"Reason: {e.rcvd.reason}"
            ) from e
=======
            reason = getattr(e.rcvd, "reason", None)
            msg = "Unable to authenticate to the event stream. Please ensure the "
            msg += "provided api_key you are using is valid for this environment. "
            msg += f"Reason: {reason}" if reason else ""
            raise Exception(msg) from e
>>>>>>> 23262ebe

        from prefect.events.filters import EventOccurredFilter

        self._filter.occurred = EventOccurredFilter(
            since=pendulum.now("UTC").subtract(minutes=1),
            until=pendulum.now("UTC").add(years=1),
        )

        logger.debug("  filtering events since %s...", self._filter.occurred.since)
        filter_message = {
            "type": "filter",
            "filter": self._filter.model_dump(mode="json"),
        }
        await self._websocket.send(orjson.dumps(filter_message).decode())

    async def __aexit__(
        self,
        exc_type: Optional[Type[Exception]],
        exc_val: Optional[Exception],
        exc_tb: Optional[TracebackType],
    ) -> None:
        self._websocket = None
        await self._connect.__aexit__(exc_type, exc_val, exc_tb)

    def __aiter__(self) -> Self:
        return self

    async def __anext__(self) -> Event:
        assert self._reconnection_attempts >= 0
        for i in range(self._reconnection_attempts + 1):  # pragma: no branch
            try:
                # If we're here and the websocket is None, then we've had a failure in a
                # previous reconnection attempt.
                #
                # Otherwise, after the first time through this loop, we're recovering
                # from a ConnectionClosed, so reconnect now.
                if not self._websocket or i > 0:
                    try:
                        await self._reconnect()
                    finally:
                        EVENT_WEBSOCKET_CONNECTIONS.labels(
                            self.client_name, "out", "reconnect"
                        )
                    assert self._websocket

                while True:
                    message = orjson.loads(await self._websocket.recv())
                    event: Event = Event.model_validate(message["event"])

                    if event.id in self._seen_events:
                        continue
                    self._seen_events[event.id] = True

                    try:
                        return event
                    finally:
                        EVENTS_OBSERVED.labels(self.client_name).inc()
            except ConnectionClosedOK:
                logger.debug('Connection closed with "OK" status')
                raise StopAsyncIteration
            except ConnectionClosed:
                logger.debug(
                    "Connection closed with %s/%s attempts",
                    i + 1,
                    self._reconnection_attempts,
                )
                if i == self._reconnection_attempts:
                    # this was our final chance, raise the most recent error
                    raise

                if i > 2:
                    # let the first two attempts happen quickly in case this is just
                    # a standard load balancer timeout, but after that, just take a
                    # beat to let things come back around.
                    await asyncio.sleep(1)
        raise StopAsyncIteration


class PrefectCloudEventSubscriber(PrefectEventSubscriber):
    def __init__(
        self,
        api_url: Optional[str] = None,
        api_key: Optional[str] = None,
        filter: Optional["EventFilter"] = None,
        reconnection_attempts: int = 10,
    ):
        """
        Args:
            api_url: The base URL for a Prefect Cloud workspace
            api_key: The API of an actor with the manage_events scope
            reconnection_attempts: When the client is disconnected, how many times
                the client should attempt to reconnect
        """
        api_url, api_key = _get_api_url_and_key(api_url, api_key)

        super().__init__(
            api_url=api_url,
            filter=filter,
            reconnection_attempts=reconnection_attempts,
        )

        self._api_key = api_key


class PrefectCloudAccountEventSubscriber(PrefectCloudEventSubscriber):
    def __init__(
        self,
        api_url: Optional[str] = None,
        api_key: Optional[str] = None,
        filter: Optional["EventFilter"] = None,
        reconnection_attempts: int = 10,
    ):
        """
        Args:
            api_url: The base URL for a Prefect Cloud workspace
            api_key: The API of an actor with the manage_events scope
            reconnection_attempts: When the client is disconnected, how many times
                the client should attempt to reconnect
        """
        api_url, api_key = _get_api_url_and_key(api_url, api_key)

        account_api_url, _, _ = api_url.partition("/workspaces/")

        super().__init__(
            api_url=account_api_url,
            filter=filter,
            reconnection_attempts=reconnection_attempts,
        )

        self._api_key = api_key<|MERGE_RESOLUTION|>--- conflicted
+++ resolved
@@ -545,19 +545,11 @@
                 f"Reason: {e.args[0]}"
             )
         except ConnectionClosedError as e:
-<<<<<<< HEAD
-            raise Exception(
-                "Unable to authenticate to the event stream. Please ensure the "
-                "provided api_key you are using is valid for this environment. "
-                f"Reason: {e.rcvd.reason}"
-            ) from e
-=======
             reason = getattr(e.rcvd, "reason", None)
             msg = "Unable to authenticate to the event stream. Please ensure the "
             msg += "provided api_key you are using is valid for this environment. "
             msg += f"Reason: {reason}" if reason else ""
             raise Exception(msg) from e
->>>>>>> 23262ebe
 
         from prefect.events.filters import EventOccurredFilter
 
