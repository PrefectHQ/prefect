from contextlib import contextmanager
from typing import (
    Any,
    Awaitable,
    Callable,
    Generator,
    List,
    Optional,
    TypeVar,
    Union,
    cast,
)

import pendulum

try:
    from pendulum import Interval
except ImportError:
    # pendulum < 3
    from pendulum.period import Period as Interval  # type: ignore

from prefect._internal.concurrency.api import create_call, from_sync
from prefect._internal.concurrency.event_loop import get_running_loop
from prefect.client.schemas.responses import MinimalConcurrencyLimitResponse

from .asyncio import (
    _acquire_concurrency_slots,
    _release_concurrency_slots,
)
from .events import (
    _emit_concurrency_acquisition_events,
    _emit_concurrency_release_events,
)

T = TypeVar("T")


@contextmanager
def concurrency(
    names: Union[str, List[str]],
    occupy: int = 1,
    timeout_seconds: Optional[float] = None,
<<<<<<< HEAD
    create_if_missing: Optional[bool] = True,
):
=======
) -> Generator[None, None, None]:
>>>>>>> 8dfc14d3
    """A context manager that acquires and releases concurrency slots from the
    given concurrency limits.

    Args:
        names: The names of the concurrency limits to acquire slots from.
        occupy: The number of slots to acquire and hold from each limit.
        timeout_seconds: The number of seconds to wait for the slots to be acquired before
            raising a `TimeoutError`. A timeout of `None` will wait indefinitely.
        create_if_missing: If implicitly creating the limit, whether the new limit is active.

    Raises:
        TimeoutError: If the slots are not acquired within the given timeout.

    Example:
    A simple example of using the sync `concurrency` context manager:
    ```python
    from prefect.concurrency.sync import concurrency

    def resource_heavy():
        with concurrency("test", occupy=1):
            print("Resource heavy task")

    def main():
        resource_heavy()
    ```
    """
    names = names if isinstance(names, list) else [names]

    limits: List[MinimalConcurrencyLimitResponse] = _call_async_function_from_sync(
        _acquire_concurrency_slots,
        names,
        occupy,
        timeout_seconds=timeout_seconds,
        create_if_missing=create_if_missing,
    )
    acquisition_time = pendulum.now("UTC")
    emitted_events = _emit_concurrency_acquisition_events(limits, occupy)

    try:
        yield
    finally:
        occupancy_period = cast(Interval, pendulum.now("UTC") - acquisition_time)
        _call_async_function_from_sync(
            _release_concurrency_slots,
            names,
            occupy,
            occupancy_period.total_seconds(),
        )
        _emit_concurrency_release_events(limits, occupy, emitted_events)


<<<<<<< HEAD
def rate_limit(
    names: Union[str, List[str]],
    occupy: int = 1,
    timeout_seconds: Optional[float] = None,
    create_if_missing: Optional[bool] = True,
):
=======
def rate_limit(names: Union[str, List[str]], occupy: int = 1) -> None:
>>>>>>> 8dfc14d3
    """Block execution until an `occupy` number of slots of the concurrency
    limits given in `names` are acquired. Requires that all given concurrency
    limits have a slot decay.

    Args:
        names: The names of the concurrency limits to acquire slots from.
        occupy: The number of slots to acquire and hold from each limit.
        timeout_seconds: The number of seconds to wait for the slots to be acquired before
            raising a `TimeoutError`. A timeout of `None` will wait indefinitely.
        create_if_missing: If implicitly creating new limits, whether the limits are active.
    """
    names = names if isinstance(names, list) else [names]
    limits = _call_async_function_from_sync(
        _acquire_concurrency_slots,
        names,
        occupy,
        mode="rate_limit",
        timeout_seconds=timeout_seconds,
        create_if_missing=create_if_missing,
    )
    _emit_concurrency_acquisition_events(limits, occupy)


def _call_async_function_from_sync(
    fn: Callable[..., Awaitable[T]], *args: Any, **kwargs: Any
) -> T:
    loop = get_running_loop()
    call = create_call(fn, *args, **kwargs)

    if loop is not None:
        return from_sync.call_soon_in_loop_thread(call).result()
    else:
        return call()  # type: ignore [return-value]<|MERGE_RESOLUTION|>--- conflicted
+++ resolved
@@ -40,12 +40,8 @@
     names: Union[str, List[str]],
     occupy: int = 1,
     timeout_seconds: Optional[float] = None,
-<<<<<<< HEAD
     create_if_missing: Optional[bool] = True,
-):
-=======
 ) -> Generator[None, None, None]:
->>>>>>> 8dfc14d3
     """A context manager that acquires and releases concurrency slots from the
     given concurrency limits.
 
@@ -97,16 +93,12 @@
         _emit_concurrency_release_events(limits, occupy, emitted_events)
 
 
-<<<<<<< HEAD
 def rate_limit(
     names: Union[str, List[str]],
     occupy: int = 1,
     timeout_seconds: Optional[float] = None,
     create_if_missing: Optional[bool] = True,
-):
-=======
-def rate_limit(names: Union[str, List[str]], occupy: int = 1) -> None:
->>>>>>> 8dfc14d3
+) -> None:
     """Block execution until an `occupy` number of slots of the concurrency
     limits given in `names` are acquired. Requires that all given concurrency
     limits have a slot decay.
