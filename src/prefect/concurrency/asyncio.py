--- conflicted
+++ resolved
@@ -37,11 +37,7 @@
     occupy: int = 1,
     timeout_seconds: Optional[float] = None,
     create_if_missing: Optional[bool] = True,
-<<<<<<< HEAD
-    holder: Optional[str] = None,
     max_retries: Optional[int] = None,
-=======
->>>>>>> c29cacce
 ) -> AsyncGenerator[None, None]:
     """A context manager that acquires and releases concurrency slots from the
     given concurrency limits.
@@ -80,11 +76,7 @@
         occupy,
         timeout_seconds=timeout_seconds,
         create_if_missing=create_if_missing,
-<<<<<<< HEAD
-        holder=holder,
         max_retries=max_retries,
-=======
->>>>>>> c29cacce
     )
     acquisition_time = pendulum.now("UTC")
     emitted_events = _emit_concurrency_acquisition_events(limits, occupy)
@@ -147,19 +139,12 @@
     mode: Union[Literal["concurrency"], Literal["rate_limit"]] = "concurrency",
     timeout_seconds: Optional[float] = None,
     create_if_missing: Optional[bool] = True,
-<<<<<<< HEAD
-    holder: Optional[str] = None,
     max_retries: Optional[int] = None,
 ) -> List[MinimalConcurrencyLimitResponse]:
     service = ConcurrencySlotAcquisitionService.instance(frozenset(names))
     future = service.send(
-        (slots, mode, timeout_seconds, create_if_missing, holder, max_retries)
+        (slots, mode, timeout_seconds, create_if_missing, max_retries)
     )
-=======
-) -> List[MinimalConcurrencyLimitResponse]:
-    service = ConcurrencySlotAcquisitionService.instance(frozenset(names))
-    future = service.send((slots, mode, timeout_seconds, create_if_missing))
->>>>>>> c29cacce
     response_or_exception = await asyncio.wrap_future(future)
 
     if isinstance(response_or_exception, Exception):
