"""
This module contains a collection of tasks for interacting with Databricks resources.
"""

<<<<<<< HEAD
from prefect.tasks.databricks.databricks_submitjob import DatabricksSubmitRun
from prefect.tasks.databricks.databricks_submitjob import DatabricksRunNow
from prefect.tasks.databricks.databricks_get_job_id import DatabricksGetJobID

__all__ = ["DatabricksRunNow", "DatabricksSubmitRun", "DatabricksGetJobID"]
=======
try:
    from prefect.tasks.databricks.databricks_submitjob import (
        DatabricksSubmitRun,
        DatabricksRunNow,
        DatabricksSubmitMultitaskRun,
    )
except ImportError as err:
    raise ImportError(
        'Using `prefect.tasks.databricks` requires Prefect to be installed with the "databricks" extra.'
    ) from err

__all__ = ["DatabricksRunNow", "DatabricksSubmitRun", "DatabricksSubmitMultitaskRun"]
>>>>>>> 51569c66
<|MERGE_RESOLUTION|>--- conflicted
+++ resolved
@@ -2,23 +2,17 @@
 This module contains a collection of tasks for interacting with Databricks resources.
 """
 
-<<<<<<< HEAD
-from prefect.tasks.databricks.databricks_submitjob import DatabricksSubmitRun
-from prefect.tasks.databricks.databricks_submitjob import DatabricksRunNow
-from prefect.tasks.databricks.databricks_get_job_id import DatabricksGetJobID
-
-__all__ = ["DatabricksRunNow", "DatabricksSubmitRun", "DatabricksGetJobID"]
-=======
 try:
     from prefect.tasks.databricks.databricks_submitjob import (
         DatabricksSubmitRun,
         DatabricksRunNow,
         DatabricksSubmitMultitaskRun,
+        DatabricksGetJobID
     )
 except ImportError as err:
     raise ImportError(
         'Using `prefect.tasks.databricks` requires Prefect to be installed with the "databricks" extra.'
     ) from err
 
-__all__ = ["DatabricksRunNow", "DatabricksSubmitRun", "DatabricksSubmitMultitaskRun"]
->>>>>>> 51569c66
+__all__ = ["DatabricksRunNow", "DatabricksSubmitRun",
+           "DatabricksSubmitMultitaskRun", "DatabricksGetJobID"]