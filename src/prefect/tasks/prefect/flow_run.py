"""
Tasks for creating and inspecting Prefect flow runs


Example:
    ```python
    import prefect
    from prefect import task, Flow, Parameter
    from prefect.tasks.prefect.flow_run import (
        create_flow_run,
        get_task_run_result,
    )


    @task
    def create_some_data(length: int):
        return list(range(length))


    with Flow("child") as child_flow:
        data_size = Parameter("data_size", default=5)
        data = create_some_data(data_size)


    with Flow("parent") as parent_flow:
        child_run_id = create_flow_run(
            flow_name=child_flow.name, parameters=dict(data_size=10)
        )
        child_data = get_task_run_result(child_run_id, "create_some_data-1")

    if __name__ == "__main__":
        # Register the sub flow
        child_flow.register("default")

        # Run the parent flow locally
        flow_run = parent_flow.run()

        # Print the retrieved data
        print(flow_run.result[child_data].result)

    ```
"""

import datetime
<<<<<<< HEAD
import time
import warnings
import pendulum
from typing import Any, Iterable, Optional, Union
=======
from datetime import timedelta
from typing import Any
>>>>>>> a9270d96
from urllib.parse import urlparse
from datetime import timedelta

import prefect
from prefect import Client, Task, task
from prefect.artifacts import create_link
from prefect.backend.flow_run import FlowRunView, FlowView, watch_flow_run
from prefect.client import Client
from prefect.engine.signals import signal_from_state
from prefect.run_configs import RunConfig
from prefect.utilities.graphql import EnumValue, with_args
from prefect.utilities.tasks import defaults_from_attrs


@task
def create_flow_run(
    flow_id: str = None,
    flow_name: str = None,
    project_name: str = "",
    parameters: dict = None,
    context: dict = None,
    labels: Iterable[str] = None,
    run_name: str = None,
    run_config: Optional[RunConfig] = None,
    scheduled_start_time: Optional[Union[pendulum.DateTime, datetime.datetime]] = None,
) -> str:
    """
    Task to create a flow run in the Prefect backend.

    The flow to run must be registered and an agent must be available to deploy the
    flow run.

    Args:
        - flow_id: The flow or flow group uuid to lookup the flow to run
        - flow_name: The flow name to lookup the flow to run
        - project_name: The project name to lookup the flow to run. For use with
            `flow_name` if you have flows with the same name in multiple projects
        - parameters: An optional dictionary of parameters to pass to the flow run
        - context: An optional dictionary of context variables to pass to the flow run
        - labels: An optional iterable of labels to set on the flow run; if not
            provided, the default set of labels for the flow will be used
        - run_name: An optional name for the flow run; if not provided, the name will
            be generated as "{current_run_name}-{flow_name}"
        - run_config: An optional run config to use for the flow run; will override any
            existing run config settings
        - scheduled_start_time: An optional time in the future to schedule flow run
            execution for. If not provided, the flow run will be scheduled to start now

    Returns:
        str: The UUID of the created flow run
    """

    if flow_id and flow_name:
        raise ValueError(
            "Received both `flow_id` and `flow_name`. Only one flow identifier "
            "can be passed."
        )
    if not flow_id and not flow_name:
        raise ValueError(
            "Both `flow_id` and `flow_name` are null. You must pass a flow "
            "identifier"
        )

    logger = prefect.context.logger
    logger.debug("Looking up flow metadata...")

    if flow_id:
        flow = FlowView.from_id(flow_id)

    if flow_name:
        flow = FlowView.from_flow_name(flow_name, project_name=project_name)

    # Generate a 'sub-flow' run name
    if not run_name:
        current_run = prefect.context.get("flow_run_name")
        if current_run:
            run_name = f"{current_run}-{flow.name}"

    # A run name for logging display; robust to 'run_name' being empty
    run_name_dsp = run_name or "<generated-name>"

    logger.info(f"Creating flow run {run_name_dsp!r} for flow {flow.name!r}...")

    client = Client()
    flow_run_id = client.create_flow_run(
        flow_id=flow.flow_id,
        parameters=parameters,
        context=context,
        labels=labels,
        run_name=run_name,
        run_config=run_config,
        scheduled_start_time=scheduled_start_time,
    )

    run_url = client.get_cloud_url("flow-run", flow_run_id)
    logger.info(f"Created flow run {run_name_dsp!r}: {run_url}")
    return flow_run_id


# Flow run results ---------------------------------------------------------------------


@task
def get_task_run_result(
    flow_run_id: str, task_slug: str, map_index: int = -1, poll_time: int = 5
) -> Any:
    """
    Task to get the result of a task from a flow run.

    Will wait for the flow run to finish entirely or dynamic task run results will not
    be properly populated.

    Results are loaded from the `Result` location of the task which may not be
    accessible from where this task is executed. You will need to ensure results can
    be accessed.

    Args:
        - flow_run_id: The flow run the task run belongs to
        - task_slug: The 'slug' of the task run you want to get the result of
        - map_index: If the task is mapped, the index you would like to access. By
            default, if given a mapped task, all of the child results will be loaded.
        - poll_time: The amount of time to wait while polling to check if the sub-flow
            has finished

    Returns:
        Any: The return value of the task
    """
    logger = prefect.context.logger

    if not task_slug:
        # Catch this explicitly because the user may user `task.slug` which is often
        # null
        raise ValueError("Required argument `task_slug` is empty")

    task_dsp = repr(task_slug) if map_index == -1 else f"'{task_slug}[{map_index}]'"

    if prefect.context.get("flow_run_id") == flow_run_id:
        # Since we are going to wait for flow run completion, if they pass this flow
        # run id, we will hang forever.
        raise ValueError(
            "Given `flow_run_id` is the same as the currently running flow. The "
            "`get_task_run_result` task cannot be used to retrieve results from the "
            "flow run it belongs to."
        )

    # Get the parent flow run state
    flow_run = FlowRunView.from_flow_run_id(flow_run_id)

    # Wait for the flow run to be finished
    while not flow_run.state.is_finished():
        logger.debug(
            f"Waiting for flow run {flow_run_id} to finish before retreiving result "
            f"for task run {task_dsp}..."
        )
        time.sleep(poll_time)
        flow_run = flow_run.get_latest()

    # Get the task run
    logger.debug("Retrieving task run metadata...")
    task_run = flow_run.get_task_run(task_slug=task_slug, map_index=map_index)

    # Load the result from storage
    logger.debug(
        f"Loading task run result from {type(task_run.state._result).__name__}..."
    )
    return task_run.get_result()


@task
def wait_for_flow_run(
    flow_run_id: str, stream_states: bool = True, stream_logs: bool = False
) -> "FlowRunView":
    """
    Task to wait for a flow run to finish executing, streaming state and log information

    Args:
        - flow_run_id: The flow run id to wait for
        - stream_states: Stream information about the flow run state changes
        - stream_logs: Stream flow run logs; if `stream_state` is `False` this will be
            ignored

    Returns:
        FlowRunView: A view of the flow run after completion
    """

    flow_run = FlowRunView.from_flow_run_id(flow_run_id)

    for log in watch_flow_run(
        flow_run_id, stream_states=stream_states, stream_logs=stream_logs
    ):
        message = f"Flow {flow_run.name!r}: {log.message}"
        prefect.context.logger.log(log.level, message)

    # Return the final view of the flow run
    return flow_run.get_latest()


# Legacy -------------------------------------------------------------------------------


class StartFlowRun(Task):
    """
    Task used to kick off a flow run using Prefect Core's server or Prefect Cloud.  If multiple
    versions of the flow are found, this task will kick off the most recent unarchived version.

    Args:
        - flow_name (str, optional): the name of the flow to schedule; this value may also be
            provided at run time
        - project_name (str, optional): if running with Cloud as a backend, this is the project
            in which the flow is located; this value may also be provided at runtime. If
            running with Prefect Core's server as the backend, this should not be provided.
        - parameters (dict, optional): the parameters to pass to the flow run being scheduled;
            this value may also be provided at run time
        - run_config (RunConfig, optional): a run-config to use for this flow
            run, overriding any existing flow settings.
        - wait (bool, optional): whether to wait the triggered flow run's state; if True, this
            task will wait until the flow run is complete, and then reflect the corresponding
            state as the state of this task.  Defaults to `False`.
        - new_flow_context (dict, optional): the optional run context for the new flow run
        - run_name (str, optional): name to be set for the flow run
        - scheduled_start_time (datetime, optional): the time to schedule the execution
            for; if not provided, defaults to now
        - poll_interval (timedelta): the time to wait between each check if the flow is finished.
                Has to be >= 3 seconds. Used only if `wait=True`. Defaults to 10 seconds.
        - **kwargs (dict, optional): additional keyword arguments to pass to the Task constructor
    """

    def __init__(
        self,
        flow_name: str = None,
        project_name: str = None,
        parameters: dict = None,
        run_config: RunConfig = None,
        wait: bool = False,
        new_flow_context: dict = None,
        run_name: str = None,
        scheduled_start_time: datetime.datetime = None,
        poll_interval: timedelta = timedelta(seconds=10),
        **kwargs: Any,
    ):
        self.flow_name = flow_name
        self.project_name = project_name
        # Check that users haven't passed tasks to `parameters`
        if parameters is not None:
            for v in parameters.values():
                if isinstance(v, Task):
                    raise TypeError(
                        "An instance of `Task` was passed to the `StartFlowRun` constructor via the "
                        "`parameters` kwarg. You'll want to pass these parameters when calling the "
                        "task instead. For example:\n\n"
                        "  start_flow_run = StartFlowRun(...)  # static (non-Task) args go here\n"
                        "  res = start_flow_run(parameters=...)  # dynamic (Task) args go here\n\n"
                        "see https://docs.prefect.io/core/concepts/flows.html#apis for more info."
                    )
        self.parameters = parameters
        self.run_config = run_config
        self.new_flow_context = new_flow_context
        self.run_name = run_name
        self.wait = wait
        self.scheduled_start_time = scheduled_start_time
        if poll_interval.total_seconds() < 3:
            raise ValueError(
                "`poll_interval` needs to be at least 3 seconds to avoid spamming the Prefect server. "
                f"(poll_interval == {poll_interval.total_seconds()} seconds)!"
            )
        self.poll_interval = poll_interval
        if flow_name:
            kwargs.setdefault("name", f"Flow {flow_name}")
        super().__init__(**kwargs)

    @defaults_from_attrs(
        "flow_name",
        "project_name",
        "parameters",
        "run_config",
        "new_flow_context",
        "run_name",
        "scheduled_start_time",
    )
    def run(
        self,
        flow_name: str = None,
        project_name: str = None,
        parameters: dict = None,
        run_config: RunConfig = None,
        new_flow_context: dict = None,
        run_name: str = None,
        idempotency_key: str = None,
        scheduled_start_time: datetime.datetime = None,
    ) -> str:
        """
        Run method for the task; responsible for scheduling the specified flow run.

        Args:
            - flow_name (str, optional): the name of the flow to schedule; if not provided,
                this method will use the flow name provided at initialization
            - project_name (str, optional): the Cloud project in which the flow is located; if
                not provided, this method will use the project provided at initialization. If
                running with Prefect Core's server as the backend, this should not be provided.
            - parameters (dict, optional): the parameters to pass to the flow run being
                scheduled; if not provided, this method will use the parameters provided at
                initialization
            - run_config (RunConfig, optional): a run-config to use for this flow
                run, overriding any existing flow settings.
            - new_flow_context (dict, optional): the optional run context for the new flow run
            - run_name (str, optional): name to be set for the flow run
            - idempotency_key (str, optional): a unique idempotency key for scheduling the
                flow run. Duplicate flow runs with the same idempotency key will only create
                a single flow run. This is useful for ensuring that only one run is created
                if this task is retried. If not provided, defaults to the active `task_run_id`.
            - scheduled_start_time (datetime, optional): the time to schedule the execution
                for; if not provided, defaults to now

        Returns:
            - str: the ID of the newly-scheduled flow run

        Raises:
            - ValueError: if flow was not provided, cannot be found, or if a project name was
                not provided while using Cloud as a backend

        Example:
            ```python
            from prefect.tasks.prefect.flow_run import StartFlowRun

            kickoff_task = StartFlowRun(project_name="Hello, World!", flow_name="My Cloud Flow")
            ```

        """

        # verify that flow and project names were passed where necessary
        if flow_name is None:
            raise ValueError("Must provide a flow name.")
        if project_name is None:
            raise ValueError("Must provide a project name.")

        where_clause = {
            "name": {"_eq": flow_name},
            "archived": {"_eq": False},
            "project": {"name": {"_eq": project_name}},
        }

        # find the flow ID to schedule
        query = {
            "query": {
                with_args(
                    "flow",
                    {
                        "where": where_clause,
                        "order_by": {"version": EnumValue("desc")},
                        "limit": 1,
                    },
                ): {"id"}
            }
        }

        client = Client()
        flow = client.graphql(query).data.flow

        # verify that a flow has been returned
        if not flow:
            raise ValueError("Flow '{}' not found.".format(flow_name))

        # grab the ID for the most recent version
        flow_id = flow[0].id

        if idempotency_key is None:
            idempotency_key = prefect.context.get("task_run_id", None)

        # providing an idempotency key ensures that retries for this task
        # will not create additional flow runs
        flow_run_id = client.create_flow_run(
            flow_id=flow_id,
            parameters=parameters,
            run_config=run_config,
            idempotency_key=idempotency_key,
            context=new_flow_context,
            run_name=run_name,
            scheduled_start_time=scheduled_start_time,
        )

        self.logger.debug(f"Flow Run {flow_run_id} created.")

        self.logger.debug(f"Creating link artifact for Flow Run {flow_run_id}.")
        run_link = client.get_cloud_url("flow-run", flow_run_id, as_user=False)
        create_link(urlparse(run_link).path)
        self.logger.info(f"Flow Run: {run_link}")

        if not self.wait:
            return flow_run_id

        while True:
            time.sleep(self.poll_interval.total_seconds())
            flow_run_state = client.get_flow_run_info(flow_run_id).state
            if flow_run_state.is_finished():
                exc = signal_from_state(flow_run_state)(
                    f"{flow_run_id} finished in state {flow_run_state}"
                )
                raise exc<|MERGE_RESOLUTION|>--- conflicted
+++ resolved
@@ -42,17 +42,11 @@
 """
 
 import datetime
-<<<<<<< HEAD
 import time
-import warnings
 import pendulum
 from typing import Any, Iterable, Optional, Union
-=======
 from datetime import timedelta
-from typing import Any
->>>>>>> a9270d96
 from urllib.parse import urlparse
-from datetime import timedelta
 
 import prefect
 from prefect import Client, Task, task
