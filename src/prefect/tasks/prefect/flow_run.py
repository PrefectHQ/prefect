"""
Tasks for creating and inspecting Prefect flow runs


Example:
    ```python
    import prefect
    from prefect import task, Flow, Parameter
    from prefect.tasks.prefect.flow_run import (
        create_flow_run,
        get_task_run_result,
    )


    @task
    def create_some_data(length: int):
        return list(range(length))


    with Flow("child") as child_flow:
        data_size = Parameter("data_size", default=5)
        data = create_some_data(data_size)


    with Flow("parent") as parent_flow:
        child_run_id = create_flow_run(
            flow_name=child_flow.name, parameters=dict(data_size=10)
        )
        child_data = get_task_run_result(child_run_id, "create_some_data-1")

    if __name__ == "__main__":
        # Register the sub flow
        child_flow.register("default")

        # Run the parent flow locally
        flow_run = parent_flow.run()

        # Print the retrieved data
        print(flow_run.result[child_data].result)

    ```
"""

import datetime
import time
import pendulum
from typing import Any, Iterable, Optional, Union
from datetime import timedelta
from urllib.parse import urlparse

import prefect
from prefect import Client, Task, task
from prefect.backend.artifacts import create_link_artifact
from prefect.backend.flow_run import FlowRunView, FlowView, watch_flow_run
from prefect.client import Client
from prefect.engine.signals import signal_from_state
from prefect.run_configs import RunConfig
from prefect.utilities.graphql import EnumValue, with_args
from prefect.utilities.tasks import defaults_from_attrs


@task
def create_flow_run(
    flow_id: str = None,
    flow_name: str = None,
    project_name: str = "",
    parameters: dict = None,
    context: dict = None,
    labels: Iterable[str] = None,
    run_name: str = None,
    run_config: Optional[RunConfig] = None,
<<<<<<< HEAD
    scheduled_start_time: Optional[
        Union[
            pendulum.DateTime,
            datetime.datetime,
            pendulum.duration.Duration,
            datetime.timedelta,
        ]
    ] = None,
=======
    scheduled_start_time: Optional[Union[pendulum.DateTime, datetime.datetime]] = None,
    scheduled_delay_seconds: int = None,
>>>>>>> 19f25760
    idempotency_key: str = None,
) -> str:
    """
    Task to create a flow run in the Prefect backend.

    The flow to run must be registered and an agent must be available to deploy the
    flow run.

    Args:
        - flow_id: The flow or flow group uuid to lookup the flow to run
        - flow_name: The flow name to lookup the flow to run
        - project_name: The project name to lookup the flow to run. For use with
            `flow_name` if you have flows with the same name in multiple projects
        - parameters: An optional dictionary of parameters to pass to the flow run
        - context: An optional dictionary of context variables to pass to the flow run
        - labels: An optional iterable of labels to set on the flow run; if not
            provided, the default set of labels for the flow will be used
        - run_name: An optional name for the flow run; if not provided, the name will
            be generated as "{current_run_name}-{flow_name}"
        - run_config: An optional run config to use for the flow run; will override any
            existing run config settings
        - scheduled_start_time: An optional time in the future to schedule flow run
            execution for. If not provided, the flow run will be scheduled to start now
        - scheduled_delay_seconds: An optional amount of time, in seconds, to wait before
            starting the flow. If not provided, the flow will start immediately.
        - idempotency_key: a unique idempotency key for scheduling the
            flow run. Duplicate flow runs with the same idempotency key will only create
            a single flow run. This is useful for ensuring that only one run is created
            if this task is retried. If not provided, defaults to the active `task_run_id`.

    Returns:
        str: The UUID of the created flow run
    """

    if flow_id and flow_name:
        raise ValueError(
            "Received both `flow_id` and `flow_name`. Only one flow identifier "
            "can be passed."
        )
    if not flow_id and not flow_name:
        raise ValueError(
            "Both `flow_id` and `flow_name` are null. You must pass a flow "
            "identifier"
        )

    logger = prefect.context.logger
    logger.debug("Looking up flow metadata...")

    if flow_id:
        flow = FlowView.from_id(flow_id)

    if flow_name:
        flow = FlowView.from_flow_name(flow_name, project_name=project_name)

    # Generate a 'sub-flow' run name
    if not run_name:
        current_run = prefect.context.get("flow_run_name")
        if current_run:
            run_name = f"{current_run}-{flow.name}"

    # A run name for logging display; robust to 'run_name' being empty
    run_name_dsp = run_name or "<generated-name>"

    logger.info(f"Creating flow run {run_name_dsp!r} for flow {flow.name!r}...")

    if idempotency_key is None:
        idempotency_key = prefect.context.get("task_run_id", None)

<<<<<<< HEAD
    if isinstance(scheduled_start_time, pendulum.duration.Duration) or isinstance(
        scheduled_start_time, datetime.timedelta
    ):
        scheduled_start_time = pendulum.now("utc") + scheduled_start_time
=======
    if scheduled_delay_seconds:
        logger.info(f"Flow scheduled to run at {scheduled_start_time}")
        logger.info(f"Delaying flow run for {scheduled_delay_seconds} seconds.")
        scheduled_start_time = pendulum.instance(scheduled_start_time).add(
            seconds=scheduled_delay_seconds
        )
        logger.info(f"Flow scheduled to run at {scheduled_start_time}")
>>>>>>> 19f25760

    client = Client()
    flow_run_id = client.create_flow_run(
        flow_id=flow.flow_id,
        parameters=parameters,
        context=context,
        labels=labels,
        run_name=run_name,
        run_config=run_config,
        scheduled_start_time=scheduled_start_time,
        idempotency_key=idempotency_key,
    )

    run_url = client.get_cloud_url("flow-run", flow_run_id, as_user=False)
    logger.info(f"Created flow run {run_name_dsp!r}: {run_url}")

    return flow_run_id


# Flow run results ---------------------------------------------------------------------


@task
def get_task_run_result(
    flow_run_id: str, task_slug: str, map_index: int = -1, poll_time: int = 5
) -> Any:
    """
    Task to get the result of a task from a flow run.

    Will wait for the flow run to finish entirely or dynamic task run results will not
    be properly populated.

    Results are loaded from the `Result` location of the task which may not be
    accessible from where this task is executed. You will need to ensure results can
    be accessed.

    Args:
        - flow_run_id: The flow run the task run belongs to
        - task_slug: The 'slug' of the task run you want to get the result of
        - map_index: If the task is mapped, the index you would like to access. By
            default, if given a mapped task, all of the child results will be loaded.
        - poll_time: The amount of time to wait while polling to check if the sub-flow
            has finished

    Returns:
        Any: The return value of the task
    """
    logger = prefect.context.logger

    if not task_slug:
        # Catch this explicitly because the user may user `task.slug` which is often
        # null
        raise ValueError("Required argument `task_slug` is empty")

    task_dsp = repr(task_slug) if map_index == -1 else f"'{task_slug}[{map_index}]'"

    if prefect.context.get("flow_run_id") == flow_run_id:
        # Since we are going to wait for flow run completion, if they pass this flow
        # run id, we will hang forever.
        raise ValueError(
            "Given `flow_run_id` is the same as the currently running flow. The "
            "`get_task_run_result` task cannot be used to retrieve results from the "
            "flow run it belongs to."
        )

    # Get the parent flow run state
    flow_run = FlowRunView.from_flow_run_id(flow_run_id)

    # Wait for the flow run to be finished
    while not flow_run.state.is_finished():
        logger.debug(
            f"Waiting for flow run {flow_run_id} to finish before retreiving result "
            f"for task run {task_dsp}..."
        )
        time.sleep(poll_time)
        flow_run = flow_run.get_latest()

    # Get the task run
    logger.debug("Retrieving task run metadata...")
    task_run = flow_run.get_task_run(task_slug=task_slug, map_index=map_index)

    # Load the result from storage
    logger.debug(
        f"Loading task run result from {type(task_run.state._result).__name__}..."
    )
    return task_run.get_result()


@task
def wait_for_flow_run(
    flow_run_id: str,
    stream_states: bool = True,
    stream_logs: bool = False,
    raise_final_state: bool = False,
) -> "FlowRunView":
    """
    Task to wait for a flow run to finish executing, streaming state and log information

    Args:
        - flow_run_id: The flow run id to wait for
        - stream_states: Stream information about the flow run state changes
        - stream_logs: Stream flow run logs; if `stream_state` is `False` this will be
            ignored
        - raise_final_state: If set, the state of this task will be set to the final
            state of the child flow run on completion.

    Returns:
        FlowRunView: A view of the flow run after completion
    """

    flow_run = FlowRunView.from_flow_run_id(flow_run_id)

    for log in watch_flow_run(
        flow_run_id, stream_states=stream_states, stream_logs=stream_logs
    ):
        message = f"Flow {flow_run.name!r}: {log.message}"
        prefect.context.logger.log(log.level, message)

    # Get the final view of the flow run
    flow_run = flow_run.get_latest()

    if raise_final_state:
        state_signal = signal_from_state(flow_run.state)(
            message=f"{flow_run_id} finished in state {flow_run.state}",
            result=flow_run,
        )
        raise state_signal
    else:
        return flow_run


# Legacy -------------------------------------------------------------------------------


class StartFlowRun(Task):
    """
    Task used to kick off a flow run using Prefect Core's server or Prefect Cloud.  If multiple
    versions of the flow are found, this task will kick off the most recent unarchived version.

    Args:
        - flow_name (str, optional): the name of the flow to schedule; this value may also be
            provided at run time
        - project_name (str, optional): if running with Cloud as a backend, this is the project
            in which the flow is located; this value may also be provided at runtime. If
            running with Prefect Core's server as the backend, this should not be provided.
        - parameters (dict, optional): the parameters to pass to the flow run being scheduled;
            this value may also be provided at run time
        - run_config (RunConfig, optional): a run-config to use for this flow
            run, overriding any existing flow settings.
        - wait (bool, optional): whether to wait the triggered flow run's state; if True, this
            task will wait until the flow run is complete, and then reflect the corresponding
            state as the state of this task.  Defaults to `False`.
        - new_flow_context (dict, optional): the optional run context for the new flow run
        - run_name (str, optional): name to be set for the flow run
        - scheduled_start_time (datetime, optional): the time to schedule the execution
            for; if not provided, defaults to now
        - poll_interval (timedelta): the time to wait between each check if the flow is finished.
                Has to be >= 3 seconds. Used only if `wait=True`. Defaults to 10 seconds.
        - **kwargs (dict, optional): additional keyword arguments to pass to the Task constructor
    """

    def __init__(
        self,
        flow_name: str = None,
        project_name: str = None,
        parameters: dict = None,
        run_config: RunConfig = None,
        wait: bool = False,
        new_flow_context: dict = None,
        run_name: str = None,
        scheduled_start_time: datetime.datetime = None,
        poll_interval: timedelta = timedelta(seconds=10),
        **kwargs: Any,
    ):
        self.flow_name = flow_name
        self.project_name = project_name
        # Check that users haven't passed tasks to `parameters`
        if parameters is not None:
            for v in parameters.values():
                if isinstance(v, Task):
                    raise TypeError(
                        "An instance of `Task` was passed to the `StartFlowRun` constructor via the "
                        "`parameters` kwarg. You'll want to pass these parameters when calling the "
                        "task instead. For example:\n\n"
                        "  start_flow_run = StartFlowRun(...)  # static (non-Task) args go here\n"
                        "  res = start_flow_run(parameters=...)  # dynamic (Task) args go here\n\n"
                        "see https://docs.prefect.io/core/concepts/flows.html#apis for more info."
                    )
        self.parameters = parameters
        self.run_config = run_config
        self.new_flow_context = new_flow_context
        self.run_name = run_name
        self.wait = wait
        self.scheduled_start_time = scheduled_start_time
        if poll_interval.total_seconds() < 3:
            raise ValueError(
                "`poll_interval` needs to be at least 3 seconds to avoid spamming the Prefect server. "
                f"(poll_interval == {poll_interval.total_seconds()} seconds)!"
            )
        self.poll_interval = poll_interval
        if flow_name:
            kwargs.setdefault("name", f"Flow {flow_name}")
        super().__init__(**kwargs)

    @defaults_from_attrs(
        "flow_name",
        "project_name",
        "parameters",
        "run_config",
        "new_flow_context",
        "run_name",
        "scheduled_start_time",
    )
    def run(
        self,
        flow_name: str = None,
        project_name: str = None,
        parameters: dict = None,
        run_config: RunConfig = None,
        new_flow_context: dict = None,
        run_name: str = None,
        idempotency_key: str = None,
        scheduled_start_time: datetime.datetime = None,
    ) -> str:
        """
        Run method for the task; responsible for scheduling the specified flow run.

        Args:
            - flow_name (str, optional): the name of the flow to schedule; if not provided,
                this method will use the flow name provided at initialization
            - project_name (str, optional): the Cloud project in which the flow is located; if
                not provided, this method will use the project provided at initialization. If
                running with Prefect Core's server as the backend, this should not be provided.
            - parameters (dict, optional): the parameters to pass to the flow run being
                scheduled; if not provided, this method will use the parameters provided at
                initialization
            - run_config (RunConfig, optional): a run-config to use for this flow
                run, overriding any existing flow settings.
            - new_flow_context (dict, optional): the optional run context for the new flow run
            - run_name (str, optional): name to be set for the flow run
            - idempotency_key (str, optional): a unique idempotency key for scheduling the
                flow run. Duplicate flow runs with the same idempotency key will only create
                a single flow run. This is useful for ensuring that only one run is created
                if this task is retried. If not provided, defaults to the active `task_run_id`.
            - scheduled_start_time (datetime, optional): the time to schedule the execution
                for; if not provided, defaults to now

        Returns:
            - str: the ID of the newly-scheduled flow run

        Raises:
            - ValueError: if flow was not provided, cannot be found, or if a project name was
                not provided while using Cloud as a backend

        Example:
            ```python
            from prefect.tasks.prefect.flow_run import StartFlowRun

            kickoff_task = StartFlowRun(project_name="Hello, World!", flow_name="My Cloud Flow")
            ```

        """

        # verify that flow and project names were passed where necessary
        if flow_name is None:
            raise ValueError("Must provide a flow name.")
        if project_name is None:
            raise ValueError("Must provide a project name.")

        where_clause = {
            "name": {"_eq": flow_name},
            "archived": {"_eq": False},
            "project": {"name": {"_eq": project_name}},
        }

        # find the flow ID to schedule
        query = {
            "query": {
                with_args(
                    "flow",
                    {
                        "where": where_clause,
                        "order_by": {"version": EnumValue("desc")},
                        "limit": 1,
                    },
                ): {"id"}
            }
        }

        client = Client()
        flow = client.graphql(query).data.flow

        # verify that a flow has been returned
        if not flow:
            raise ValueError("Flow '{}' not found.".format(flow_name))

        # grab the ID for the most recent version
        flow_id = flow[0].id

        if idempotency_key is None:
            idempotency_key = prefect.context.get("task_run_id", None)

        # providing an idempotency key ensures that retries for this task
        # will not create additional flow runs
        flow_run_id = client.create_flow_run(
            flow_id=flow_id,
            parameters=parameters,
            run_config=run_config,
            idempotency_key=idempotency_key,
            context=new_flow_context,
            run_name=run_name,
            scheduled_start_time=scheduled_start_time,
        )

        self.logger.debug(f"Flow Run {flow_run_id} created.")

        self.logger.debug(f"Creating link artifact for Flow Run {flow_run_id}.")
        run_link = client.get_cloud_url("flow-run", flow_run_id, as_user=False)
        create_link_artifact(urlparse(run_link).path)
        self.logger.info(f"Flow Run: {run_link}")

        if not self.wait:
            return flow_run_id

        while True:
            time.sleep(self.poll_interval.total_seconds())
            flow_run_state = client.get_flow_run_info(flow_run_id).state
            if flow_run_state.is_finished():
                exc = signal_from_state(flow_run_state)(
                    f"{flow_run_id} finished in state {flow_run_state}"
                )
                raise exc<|MERGE_RESOLUTION|>--- conflicted
+++ resolved
@@ -69,19 +69,14 @@
     labels: Iterable[str] = None,
     run_name: str = None,
     run_config: Optional[RunConfig] = None,
-<<<<<<< HEAD
     scheduled_start_time: Optional[
         Union[
             pendulum.DateTime,
             datetime.datetime,
-            pendulum.duration.Duration,
+            pendulum.duration,
             datetime.timedelta,
         ]
     ] = None,
-=======
-    scheduled_start_time: Optional[Union[pendulum.DateTime, datetime.datetime]] = None,
-    scheduled_delay_seconds: int = None,
->>>>>>> 19f25760
     idempotency_key: str = None,
 ) -> str:
     """
@@ -150,20 +145,10 @@
     if idempotency_key is None:
         idempotency_key = prefect.context.get("task_run_id", None)
 
-<<<<<<< HEAD
-    if isinstance(scheduled_start_time, pendulum.duration.Duration) or isinstance(
+    if isinstance(scheduled_start_time, pendulum.duration) or isinstance(
         scheduled_start_time, datetime.timedelta
     ):
         scheduled_start_time = pendulum.now("utc") + scheduled_start_time
-=======
-    if scheduled_delay_seconds:
-        logger.info(f"Flow scheduled to run at {scheduled_start_time}")
-        logger.info(f"Delaying flow run for {scheduled_delay_seconds} seconds.")
-        scheduled_start_time = pendulum.instance(scheduled_start_time).add(
-            seconds=scheduled_delay_seconds
-        )
-        logger.info(f"Flow scheduled to run at {scheduled_start_time}")
->>>>>>> 19f25760
 
     client = Client()
     flow_run_id = client.create_flow_run(
