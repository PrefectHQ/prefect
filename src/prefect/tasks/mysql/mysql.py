--- conflicted
+++ resolved
@@ -87,12 +87,10 @@
             - ssl (dict, optional): A dict of arguments similar to mysql_ssl_set()’s
                 parameters used for establishing encrypted connections using SSL. To connect
                 with SSL, at least `ssl_ca`, `ssl_cert`, and `ssl_key` must be specified.
-<<<<<<< HEAD
-=======
-
->>>>>>> 9eca1465
+
         Returns:
             - executed (int): number of affected rows
+
         Raises:
             - pymysql.MySQLError
         """
@@ -108,7 +106,6 @@
             raise ValueError("A query string must be provided")
 
         conn = pymysql.connect(
-<<<<<<< HEAD
             host=(host or self.host),
             user=(user or self.user),
             password=(password or self.password),
@@ -116,15 +113,6 @@
             charset=(charset or self.charset),
             port=(port or self.port),
             ssl=(ssl or self.ssl),
-=======
-            host=self.host,
-            user=self.user,
-            password=self.password,
-            db=self.db_name,
-            charset=self.charset,
-            port=self.port,
-            ssl=ssl,
->>>>>>> 9eca1465
         )
 
         try:
@@ -250,12 +238,10 @@
                 or a full cursor class.
             - ssl (dict, optional): A dict of arguments similar to mysql_ssl_set()’s
                     parameters used for establishing encrypted connections using SSL
-<<<<<<< HEAD
-=======
-
->>>>>>> 9eca1465
+
         Returns:
             - results (tuple or list of tuples): records from provided query
+            
         Raises:
             - pymysql.MySQLError
         """
@@ -304,7 +290,6 @@
             port=(port or self.port),
             ssl=(ssl or self.ssl),
             cursorclass=cursor_class,
-            ssl=ssl,
         )
 
         try:
