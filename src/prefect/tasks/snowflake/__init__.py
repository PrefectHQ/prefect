--- conflicted
+++ resolved
@@ -4,13 +4,8 @@
 """
 
 try:
-<<<<<<< HEAD
     from prefect.tasks.snowflake.snowflake import SnowflakeQuery, SnowflakeQueryFromFile
 except ImportError:
-=======
-    from prefect.tasks.snowflake.snowflake import SnowflakeQuery
-except ImportError as err:
->>>>>>> 6aee93b2
     raise ImportError(
         'Using `prefect.tasks.snowflake` requires Prefect to be installed with the "snowflake" extra.'
     ) from err