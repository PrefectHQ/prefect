--- conflicted
+++ resolved
@@ -251,18 +251,14 @@
                     f"{self.type!r} but received {work_pool.type!r}"
                     " from the server. Unexpected behavior may occur."
                 )
-<<<<<<< HEAD
 
         # once the work pool is loaded, verify that it has a `base_job_template` and
         # set it if not
-        if not worker_pool.base_job_template:
+        if not work_pool.base_job_template:
             job_template = self._create_job_template()
-            await self._set_worker_pool_template(worker_pool, job_template)
-
-        self._worker_pool = worker_pool
-=======
+            await self._set_worker_pool_template(work_pool, job_template)
+
         self._work_pool = work_pool
->>>>>>> 4a5c11e8
 
     async def _send_worker_heartbeat(self):
         if self._work_pool:
