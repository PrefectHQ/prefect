"""
Routes for interacting with Deployment objects.
"""

import datetime
from typing import List
from uuid import UUID

import jsonschema.exceptions
import pendulum
from prefect._vendor.fastapi import Body, Depends, HTTPException, Path, Response, status

import prefect.server.api.dependencies as dependencies
import prefect.server.models as models
import prefect.server.schemas as schemas
from prefect.server.api.workers import WorkerLookups
from prefect.server.database.dependencies import provide_database_interface
from prefect.server.database.interface import PrefectDBInterface
from prefect.server.exceptions import MissingVariableError, ObjectNotFoundError
from prefect.server.models.workers import DEFAULT_AGENT_WORK_POOL_NAME
from prefect.server.utilities.schemas import DateTimeTZ
from prefect.server.utilities.server import PrefectRouter
from prefect.utilities.validation import validate_values_conform_to_schema

router = PrefectRouter(prefix="/deployments", tags=["Deployments"])


@router.post("/")
async def create_deployment(
    deployment: schemas.actions.DeploymentCreate,
    response: Response,
    worker_lookups: WorkerLookups = Depends(WorkerLookups),
    db: PrefectDBInterface = Depends(provide_database_interface),
) -> schemas.responses.DeploymentResponse:
    """
    Gracefully creates a new deployment from the provided schema. If a deployment with
    the same name and flow_id already exists, the deployment is updated.

    If the deployment has an active schedule, flow runs will be scheduled.
    When upserting, any scheduled runs from the existing deployment will be deleted.
    """

    async with db.session_context(begin_transaction=True) as session:
        if (
            deployment.work_pool_name
            and deployment.work_pool_name != DEFAULT_AGENT_WORK_POOL_NAME
        ):
            # Make sure that deployment is valid before beginning creation process
            work_pool = await models.workers.read_work_pool_by_name(
                session=session, work_pool_name=deployment.work_pool_name
            )
            if work_pool is None:
                raise HTTPException(
                    status_code=status.HTTP_404_NOT_FOUND,
                    detail=f'Work pool "{deployment.work_pool_name}" not found.',
                )
            try:
                deployment.check_valid_configuration(work_pool.base_job_template)
            except (MissingVariableError, jsonschema.exceptions.ValidationError) as exc:
                raise HTTPException(
                    status_code=status.HTTP_409_CONFLICT,
                    detail=f"Error creating deployment: {exc!r}",
                )

        # hydrate the input model into a full model
        deployment_dict = deployment.dict(exclude={"work_pool_name"})
        if deployment.work_pool_name and deployment.work_queue_name:
            # If a specific pool name/queue name combination was provided, get the
            # ID for that work pool queue.
            deployment_dict["work_queue_id"] = (
                await worker_lookups._get_work_queue_id_from_name(
                    session=session,
                    work_pool_name=deployment.work_pool_name,
                    work_queue_name=deployment.work_queue_name,
                    create_queue_if_not_found=True,
                )
            )
        elif deployment.work_pool_name:
            # If just a pool name was provided, get the ID for its default
            # work pool queue.
            deployment_dict["work_queue_id"] = (
                await worker_lookups._get_default_work_queue_id_from_work_pool_name(
                    session=session,
                    work_pool_name=deployment.work_pool_name,
                )
            )
        elif deployment.work_queue_name:
            # If just a queue name was provided, ensure that the queue exists and
            # get its ID.
            work_queue = await models.work_queues._ensure_work_queue_exists(
                session=session, name=deployment.work_queue_name
            )
            deployment_dict["work_queue_id"] = work_queue.id

        deployment = schemas.core.Deployment(**deployment_dict)
        # check to see if relevant blocks exist, allowing us throw a useful error message
        # for debugging
        if deployment.infrastructure_document_id is not None:
            infrastructure_block = (
                await models.block_documents.read_block_document_by_id(
                    session=session,
                    block_document_id=deployment.infrastructure_document_id,
                )
            )
            if not infrastructure_block:
                raise HTTPException(
                    status_code=status.HTTP_409_CONFLICT,
                    detail=(
                        "Error creating deployment. Could not find infrastructure"
                        f" block with id: {deployment.infrastructure_document_id}. This"
                        " usually occurs when applying a deployment specification that"
                        " was built against a different Prefect database / workspace."
                    ),
                )

        if deployment.storage_document_id is not None:
            infrastructure_block = (
                await models.block_documents.read_block_document_by_id(
                    session=session,
                    block_document_id=deployment.storage_document_id,
                )
            )
            if not infrastructure_block:
                raise HTTPException(
                    status_code=status.HTTP_409_CONFLICT,
                    detail=(
                        "Error creating deployment. Could not find storage block with"
                        f" id: {deployment.storage_document_id}. This usually occurs"
                        " when applying a deployment specification that was built"
                        " against a different Prefect database / workspace."
                    ),
                )

        now = pendulum.now("UTC")
        model = await models.deployments.create_deployment(
            session=session, deployment=deployment
        )

        if model.created >= now:
            response.status_code = status.HTTP_201_CREATED

        return schemas.responses.DeploymentResponse.from_orm(model)


@router.patch("/{id}", status_code=status.HTTP_204_NO_CONTENT)
async def update_deployment(
    deployment: schemas.actions.DeploymentUpdate,
    deployment_id: UUID = Path(..., description="The deployment id", alias="id"),
    db: PrefectDBInterface = Depends(provide_database_interface),
):
    async with db.session_context(begin_transaction=True) as session:
        existing_deployment = await models.deployments.read_deployment(
            session=session, deployment_id=deployment_id
        )
        if not existing_deployment:
            raise HTTPException(
                status.HTTP_404_NOT_FOUND, detail="Deployment not found."
            )
        if deployment.work_pool_name:
            # Make sure that deployment is valid before beginning creation process
            work_pool = await models.workers.read_work_pool_by_name(
                session=session, work_pool_name=deployment.work_pool_name
            )
            try:
                deployment.check_valid_configuration(work_pool.base_job_template)
            except (MissingVariableError, jsonschema.exceptions.ValidationError) as exc:
                raise HTTPException(
                    status_code=status.HTTP_409_CONFLICT,
                    detail=f"Error creating deployment: {exc!r}",
                )

        enforce_parameter_schema = (
            deployment.enforce_parameter_schema
            if deployment.enforce_parameter_schema is not None
            else existing_deployment.enforce_parameter_schema
        )
        if enforce_parameter_schema:
            # ensure that the new parameters conform to the existing schema
            if not isinstance(existing_deployment.parameter_openapi_schema, dict):
                raise HTTPException(
                    status.HTTP_409_CONFLICT,
                    detail=(
                        "Error updating deployment: Cannot update parameters because"
                        " parameter schema enforcement is enabled and the deployment"
                        " does not have a valid parameter schema."
                    ),
                )
            parameters = (
                deployment.parameters
                if deployment.parameters is not None
                else existing_deployment.parameters
            )
            try:
                validate_values_conform_to_schema(
                    parameters,
                    existing_deployment.parameter_openapi_schema,
                    ignore_required=True,
                )
            except ValueError as exc:
                raise HTTPException(
                    status.HTTP_409_CONFLICT, detail=f"Error updating deployment: {exc}"
                )

        result = await models.deployments.update_deployment(
            session=session, deployment_id=deployment_id, deployment=deployment
        )
    if not result:
        raise HTTPException(status.HTTP_404_NOT_FOUND, detail="Deployment not found.")


@router.get("/name/{flow_name}/{deployment_name}")
async def read_deployment_by_name(
    flow_name: str = Path(..., description="The name of the flow"),
    deployment_name: str = Path(..., description="The name of the deployment"),
    db: PrefectDBInterface = Depends(provide_database_interface),
) -> schemas.responses.DeploymentResponse:
    """
    Get a deployment using the name of the flow and the deployment.
    """
    async with db.session_context() as session:
        deployment = await models.deployments.read_deployment_by_name(
            session=session, name=deployment_name, flow_name=flow_name
        )
        if not deployment:
            raise HTTPException(
                status.HTTP_404_NOT_FOUND, detail="Deployment not found"
            )
        return schemas.responses.DeploymentResponse.from_orm(deployment)


@router.get("/{id}")
async def read_deployment(
    deployment_id: UUID = Path(..., description="The deployment id", alias="id"),
    db: PrefectDBInterface = Depends(provide_database_interface),
) -> schemas.responses.DeploymentResponse:
    """
    Get a deployment by id.
    """
    async with db.session_context() as session:
        deployment = await models.deployments.read_deployment(
            session=session, deployment_id=deployment_id
        )
        if not deployment:
            raise HTTPException(
                status_code=status.HTTP_404_NOT_FOUND, detail="Deployment not found"
            )
        return schemas.responses.DeploymentResponse.from_orm(deployment)


@router.post("/filter")
async def read_deployments(
    limit: int = dependencies.LimitBody(),
    offset: int = Body(0, ge=0),
    flows: schemas.filters.FlowFilter = None,
    flow_runs: schemas.filters.FlowRunFilter = None,
    task_runs: schemas.filters.TaskRunFilter = None,
    deployments: schemas.filters.DeploymentFilter = None,
    work_pools: schemas.filters.WorkPoolFilter = None,
    work_pool_queues: schemas.filters.WorkQueueFilter = None,
    sort: schemas.sorting.DeploymentSort = Body(
        schemas.sorting.DeploymentSort.NAME_ASC
    ),
    db: PrefectDBInterface = Depends(provide_database_interface),
) -> List[schemas.responses.DeploymentResponse]:
    """
    Query for deployments.
    """
    async with db.session_context() as session:
        response = await models.deployments.read_deployments(
            session=session,
            offset=offset,
            sort=sort,
            limit=limit,
            flow_filter=flows,
            flow_run_filter=flow_runs,
            task_run_filter=task_runs,
            deployment_filter=deployments,
            work_pool_filter=work_pools,
            work_queue_filter=work_pool_queues,
        )
        return [
            schemas.responses.DeploymentResponse.from_orm(orm_deployment=deployment)
            for deployment in response
        ]


@router.post("/get_scheduled_flow_runs")
async def get_scheduled_flow_runs_for_deployments(
    deployment_ids: List[UUID] = Body(
        default=..., description="The deployment IDs to get scheduled runs for"
    ),
    scheduled_before: DateTimeTZ = Body(
        None, description="The maximum time to look for scheduled flow runs"
    ),
    limit: int = dependencies.LimitBody(),
    db: PrefectDBInterface = Depends(provide_database_interface),
) -> List[schemas.responses.FlowRunResponse]:
    """
    Get scheduled runs for a set of deployments. Used by a runner to poll for work.
    """
    async with db.session_context() as session:
        orm_flow_runs = await models.flow_runs.read_flow_runs(
            session=session,
            limit=limit,
            deployment_filter=schemas.filters.DeploymentFilter(
                id=schemas.filters.DeploymentFilterId(any_=deployment_ids),
            ),
            flow_run_filter=schemas.filters.FlowRunFilter(
                next_scheduled_start_time=schemas.filters.FlowRunFilterNextScheduledStartTime(
                    before_=scheduled_before
                ),
                state=schemas.filters.FlowRunFilterState(
                    type=schemas.filters.FlowRunFilterStateType(
                        any_=[schemas.states.StateType.SCHEDULED]
                    )
                ),
            ),
            sort=schemas.sorting.FlowRunSort.NEXT_SCHEDULED_START_TIME_ASC,
        )

<<<<<<< HEAD
    async with db.session_context(
        begin_transaction=True, with_for_update=True
    ) as session:
        await models.deployments._update_deployment_last_polled(
            session=session, deployment_ids=deployment_ids
        )

    return [
        schemas.responses.FlowRunResponse.from_orm(orm_flow_run=orm_flow_run)
        for orm_flow_run in orm_flow_runs
    ]
=======
        flow_run_responses = [
            schemas.responses.FlowRunResponse.from_orm(orm_flow_run=orm_flow_run)
            for orm_flow_run in orm_flow_runs
        ]
>>>>>>> 3e4ba604

    async with db.session_context(
        begin_transaction=True, with_for_update=True
    ) as session:
        await models.deployments._update_deployment_last_polled(
            session=session, deployment_ids=deployment_ids
        )

    return flow_run_responses


@router.post("/count")
async def count_deployments(
    flows: schemas.filters.FlowFilter = None,
    flow_runs: schemas.filters.FlowRunFilter = None,
    task_runs: schemas.filters.TaskRunFilter = None,
    deployments: schemas.filters.DeploymentFilter = None,
    work_pools: schemas.filters.WorkPoolFilter = None,
    work_pool_queues: schemas.filters.WorkQueueFilter = None,
    db: PrefectDBInterface = Depends(provide_database_interface),
) -> int:
    """
    Count deployments.
    """
    async with db.session_context() as session:
        return await models.deployments.count_deployments(
            session=session,
            flow_filter=flows,
            flow_run_filter=flow_runs,
            task_run_filter=task_runs,
            deployment_filter=deployments,
            work_pool_filter=work_pools,
            work_queue_filter=work_pool_queues,
        )


@router.delete("/{id}", status_code=status.HTTP_204_NO_CONTENT)
async def delete_deployment(
    deployment_id: UUID = Path(..., description="The deployment id", alias="id"),
    db: PrefectDBInterface = Depends(provide_database_interface),
):
    """
    Delete a deployment by id.
    """
    async with db.session_context(begin_transaction=True) as session:
        result = await models.deployments.delete_deployment(
            session=session, deployment_id=deployment_id
        )
    if not result:
        raise HTTPException(
            status_code=status.HTTP_404_NOT_FOUND, detail="Deployment not found"
        )


@router.post("/{id}/schedule")
async def schedule_deployment(
    deployment_id: UUID = Path(..., description="The deployment id", alias="id"),
    start_time: DateTimeTZ = Body(None, description="The earliest date to schedule"),
    end_time: DateTimeTZ = Body(None, description="The latest date to schedule"),
    min_time: datetime.timedelta = Body(
        None,
        description=(
            "Runs will be scheduled until at least this long after the `start_time`"
        ),
    ),
    min_runs: int = Body(None, description="The minimum number of runs to schedule"),
    max_runs: int = Body(None, description="The maximum number of runs to schedule"),
    db: PrefectDBInterface = Depends(provide_database_interface),
) -> None:
    """
    Schedule runs for a deployment. For backfills, provide start/end times in the past.

    This function will generate the minimum number of runs that satisfy the min
    and max times, and the min and max counts. Specifically, the following order
    will be respected.

        - Runs will be generated starting on or after the `start_time`
        - No more than `max_runs` runs will be generated
        - No runs will be generated after `end_time` is reached
        - At least `min_runs` runs will be generated
        - Runs will be generated until at least `start_time + min_time` is reached
    """
    async with db.session_context(begin_transaction=True) as session:
        await models.deployments.schedule_runs(
            session=session,
            deployment_id=deployment_id,
            start_time=start_time,
            min_time=min_time,
            end_time=end_time,
            min_runs=min_runs,
            max_runs=max_runs,
        )


@router.post("/{id}/set_schedule_active")
async def set_schedule_active(
    deployment_id: UUID = Path(..., description="The deployment id", alias="id"),
    db: PrefectDBInterface = Depends(provide_database_interface),
) -> None:
    """
    Set a deployment schedule to active. Runs will be scheduled immediately.
    """
    async with db.session_context(begin_transaction=True) as session:
        deployment = await models.deployments.read_deployment(
            session=session, deployment_id=deployment_id
        )
        if not deployment:
            raise HTTPException(
                status_code=status.HTTP_404_NOT_FOUND, detail="Deployment not found"
            )
        deployment.is_schedule_active = True


@router.post("/{id}/set_schedule_inactive")
async def set_schedule_inactive(
    deployment_id: UUID = Path(..., description="The deployment id", alias="id"),
    db: PrefectDBInterface = Depends(provide_database_interface),
) -> None:
    """
    Set a deployment schedule to inactive. Any auto-scheduled runs still in a Scheduled
    state will be deleted.
    """
    async with db.session_context(begin_transaction=False) as session:
        deployment = await models.deployments.read_deployment(
            session=session, deployment_id=deployment_id
        )
        if not deployment:
            raise HTTPException(
                status_code=status.HTTP_404_NOT_FOUND, detail="Deployment not found"
            )
        deployment.is_schedule_active = False
        # commit here to make the inactive schedule "visible" to the scheduler service
        await session.commit()

        # delete any auto scheduled runs
        await models.deployments._delete_scheduled_runs(
            session=session,
            deployment_id=deployment_id,
            db=db,
            auto_scheduled_only=True,
        )

        await session.commit()


@router.post("/{id}/create_flow_run")
async def create_flow_run_from_deployment(
    flow_run: schemas.actions.DeploymentFlowRunCreate,
    deployment_id: UUID = Path(..., description="The deployment id", alias="id"),
    db: PrefectDBInterface = Depends(provide_database_interface),
    worker_lookups: WorkerLookups = Depends(WorkerLookups),
    response: Response = None,
) -> schemas.responses.FlowRunResponse:
    """
    Create a flow run from a deployment.

    Any parameters not provided will be inferred from the deployment's parameters.
    If tags are not provided, the deployment's tags will be used.

    If no state is provided, the flow run will be created in a SCHEDULED state.
    """
    async with db.session_context(begin_transaction=True) as session:
        # get relevant info from the deployment
        deployment = await models.deployments.read_deployment(
            session=session, deployment_id=deployment_id
        )

        if not deployment:
            raise HTTPException(
                status_code=status.HTTP_404_NOT_FOUND, detail="Deployment not found"
            )

        parameters = deployment.parameters
        parameters.update(flow_run.parameters or {})

        if deployment.enforce_parameter_schema:
            if not isinstance(deployment.parameter_openapi_schema, dict):
                raise HTTPException(
                    status.HTTP_409_CONFLICT,
                    detail=(
                        "Error updating deployment: Cannot update parameters because"
                        " parameter schema enforcement is enabled and the deployment"
                        " does not have a valid parameter schema."
                    ),
                )
            try:
                validate_values_conform_to_schema(
                    parameters, deployment.parameter_openapi_schema
                )
            except ValueError as exc:
                raise HTTPException(
                    status.HTTP_409_CONFLICT, detail=f"Error creating flow run: {exc}"
                )

        work_queue_name = deployment.work_queue_name
        work_queue_id = deployment.work_queue_id

        if flow_run.work_queue_name:
            # can't mutate the ORM model or else it will commit the changes back
            work_queue_id = await worker_lookups._get_work_queue_id_from_name(
                session=session,
                work_pool_name=deployment.work_queue.work_pool.name,
                work_queue_name=flow_run.work_queue_name,
                create_queue_if_not_found=True,
            )
            work_queue_name = flow_run.work_queue_name

        # hydrate the input model into a full flow run / state model
        flow_run = schemas.core.FlowRun(
            **flow_run.dict(
                exclude={
                    "parameters",
                    "tags",
                    "infrastructure_document_id",
                    "work_queue_name",
                }
            ),
            flow_id=deployment.flow_id,
            deployment_id=deployment.id,
            parameters=parameters,
            tags=set(deployment.tags).union(flow_run.tags),
            infrastructure_document_id=(
                flow_run.infrastructure_document_id
                or deployment.infrastructure_document_id
            ),
            work_queue_name=work_queue_name,
            work_queue_id=work_queue_id,
        )

        if not flow_run.state:
            flow_run.state = schemas.states.Scheduled()

        now = pendulum.now("UTC")
        model = await models.flow_runs.create_flow_run(
            session=session, flow_run=flow_run
        )
        if model.created >= now:
            response.status_code = status.HTTP_201_CREATED
        return schemas.responses.FlowRunResponse.from_orm(model)


# DEPRECATED
@router.get("/{id}/work_queue_check", deprecated=True)
async def work_queue_check_for_deployment(
    deployment_id: UUID = Path(..., description="The deployment id", alias="id"),
    db: PrefectDBInterface = Depends(provide_database_interface),
) -> List[schemas.core.WorkQueue]:
    """
    Get list of work-queues that are able to pick up the specified deployment.

    This endpoint is intended to be used by the UI to provide users warnings
    about deployments that are unable to be executed because there are no work
    queues that will pick up their runs, based on existing filter criteria. It
    may be deprecated in the future because there is not a strict relationship
    between work queues and deployments.
    """
    try:
        async with db.session_context() as session:
            work_queues = await models.deployments.check_work_queues_for_deployment(
                session=session, deployment_id=deployment_id
            )
    except ObjectNotFoundError:
        raise HTTPException(
            status_code=status.HTTP_404_NOT_FOUND, detail="Deployment not found"
        )
    return work_queues<|MERGE_RESOLUTION|>--- conflicted
+++ resolved
@@ -318,24 +318,10 @@
             sort=schemas.sorting.FlowRunSort.NEXT_SCHEDULED_START_TIME_ASC,
         )
 
-<<<<<<< HEAD
-    async with db.session_context(
-        begin_transaction=True, with_for_update=True
-    ) as session:
-        await models.deployments._update_deployment_last_polled(
-            session=session, deployment_ids=deployment_ids
-        )
-
-    return [
-        schemas.responses.FlowRunResponse.from_orm(orm_flow_run=orm_flow_run)
-        for orm_flow_run in orm_flow_runs
-    ]
-=======
         flow_run_responses = [
             schemas.responses.FlowRunResponse.from_orm(orm_flow_run=orm_flow_run)
             for orm_flow_run in orm_flow_runs
         ]
->>>>>>> 3e4ba604
 
     async with db.session_context(
         begin_transaction=True, with_for_update=True
