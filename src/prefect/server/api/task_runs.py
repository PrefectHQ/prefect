"""
Routes for interacting with task run objects.
"""

import asyncio
import datetime
from typing import Dict, List
from uuid import UUID

import pendulum
from prefect._vendor.fastapi import (
    Body,
    Depends,
    HTTPException,
    Path,
    Response,
    WebSocket,
    status,
)

import prefect.server.api.dependencies as dependencies
import prefect.server.models as models
import prefect.server.schemas as schemas
from prefect.logging import get_logger
from prefect.server.api.run_history import run_history
from prefect.server.database.dependencies import provide_database_interface
from prefect.server.database.interface import PrefectDBInterface
from prefect.server.orchestration import dependencies as orchestration_dependencies
from prefect.server.orchestration.policies import BaseOrchestrationPolicy
from prefect.server.schemas.responses import OrchestrationResult
from prefect.server.utilities import subscriptions
from prefect.server.utilities.schemas import DateTimeTZ
from prefect.server.utilities.server import PrefectRouter

logger = get_logger("server.api")

router = PrefectRouter(prefix="/task_runs", tags=["Task Runs"])


<<<<<<< HEAD
_scheduled_task_runs_queues: Dict[
    asyncio.AbstractEventLoop, asyncio.Queue[schemas.core.TaskRun]
] = {}
_retry_task_runs_queues: Dict[
    asyncio.AbstractEventLoop, asyncio.Queue[schemas.core.TaskRun]
] = {}


def scheduled_task_runs_queue() -> asyncio.Queue[schemas.core.TaskRun]:
=======
_scheduled_task_runs_queues: Dict[asyncio.AbstractEventLoop, asyncio.Queue] = {}


def scheduled_task_runs_queue() -> asyncio.Queue:
>>>>>>> 366ef46f
    loop = asyncio.get_event_loop()
    if loop not in _scheduled_task_runs_queues:
        _scheduled_task_runs_queues[loop] = asyncio.Queue()
    return _scheduled_task_runs_queues[loop]
<<<<<<< HEAD


def retry_task_runs_queue() -> asyncio.Queue[schemas.core.TaskRun]:
    loop = asyncio.get_event_loop()
    if loop not in _retry_task_runs_queues:
        _retry_task_runs_queues[loop] = asyncio.Queue()
    return _retry_task_runs_queues[loop]
=======
>>>>>>> 366ef46f


@router.post("/")
async def create_task_run(
    task_run: schemas.actions.TaskRunCreate,
    response: Response,
    db: PrefectDBInterface = Depends(provide_database_interface),
    orchestration_parameters: dict = Depends(
        orchestration_dependencies.provide_task_orchestration_parameters
    ),
) -> schemas.core.TaskRun:
    """
    Create a task run. If a task run with the same flow_run_id,
    task_key, and dynamic_key already exists, the existing task
    run will be returned.

    If no state is provided, the task run will be created in a PENDING state.
    """
    # hydrate the input model into a full task run / state model
    task_run = schemas.core.TaskRun(**task_run.dict())

    if not task_run.state:
        task_run.state = schemas.states.Pending()

    now = pendulum.now("UTC")

    async with db.session_context(begin_transaction=True) as session:
        model = await models.task_runs.create_task_run(
            session=session,
            task_run=task_run,
            orchestration_parameters=orchestration_parameters,
        )

    if model.created >= now:
        response.status_code = status.HTTP_201_CREATED

    new_task_run: schemas.core.TaskRun = schemas.core.TaskRun.from_orm(model)

    # Place autonomously scheduled task runs onto a notification queue for the websocket
    if (
        new_task_run.flow_run_id is None
        and new_task_run.state
        and new_task_run.state.is_scheduled()
    ):
        await scheduled_task_runs_queue().put(new_task_run)

    return new_task_run


@router.patch("/{id}", status_code=status.HTTP_204_NO_CONTENT)
async def update_task_run(
    task_run: schemas.actions.TaskRunUpdate,
    task_run_id: UUID = Path(..., description="The task run id", alias="id"),
    db: PrefectDBInterface = Depends(provide_database_interface),
):
    """
    Updates a task run.
    """
    async with db.session_context(begin_transaction=True) as session:
        result = await models.task_runs.update_task_run(
            session=session, task_run=task_run, task_run_id=task_run_id
        )
    if not result:
        raise HTTPException(status.HTTP_404_NOT_FOUND, detail="Task run not found")


@router.post("/count")
async def count_task_runs(
    db: PrefectDBInterface = Depends(provide_database_interface),
    flows: schemas.filters.FlowFilter = None,
    flow_runs: schemas.filters.FlowRunFilter = None,
    task_runs: schemas.filters.TaskRunFilter = None,
    deployments: schemas.filters.DeploymentFilter = None,
) -> int:
    """
    Count task runs.
    """
    async with db.session_context() as session:
        return await models.task_runs.count_task_runs(
            session=session,
            flow_filter=flows,
            flow_run_filter=flow_runs,
            task_run_filter=task_runs,
            deployment_filter=deployments,
        )


@router.post("/history")
async def task_run_history(
    history_start: DateTimeTZ = Body(..., description="The history's start time."),
    history_end: DateTimeTZ = Body(..., description="The history's end time."),
    history_interval: datetime.timedelta = Body(
        ...,
        description=(
            "The size of each history interval, in seconds. Must be at least 1 second."
        ),
        alias="history_interval_seconds",
    ),
    flows: schemas.filters.FlowFilter = None,
    flow_runs: schemas.filters.FlowRunFilter = None,
    task_runs: schemas.filters.TaskRunFilter = None,
    deployments: schemas.filters.DeploymentFilter = None,
    db: PrefectDBInterface = Depends(provide_database_interface),
) -> List[schemas.responses.HistoryResponse]:
    """
    Query for task run history data across a given range and interval.
    """
    if history_interval < datetime.timedelta(seconds=1):
        raise HTTPException(
            status.HTTP_422_UNPROCESSABLE_ENTITY,
            detail="History interval must not be less than 1 second.",
        )

    async with db.session_context() as session:
        return await run_history(
            session=session,
            run_type="task_run",
            history_start=history_start,
            history_end=history_end,
            history_interval=history_interval,
            flows=flows,
            flow_runs=flow_runs,
            task_runs=task_runs,
            deployments=deployments,
        )


@router.get("/{id}")
async def read_task_run(
    task_run_id: UUID = Path(..., description="The task run id", alias="id"),
    db: PrefectDBInterface = Depends(provide_database_interface),
) -> schemas.core.TaskRun:
    """
    Get a task run by id.
    """
    async with db.session_context() as session:
        task_run = await models.task_runs.read_task_run(
            session=session, task_run_id=task_run_id
        )
    if not task_run:
        raise HTTPException(status.HTTP_404_NOT_FOUND, detail="Task not found")
    return task_run


@router.post("/filter")
async def read_task_runs(
    sort: schemas.sorting.TaskRunSort = Body(schemas.sorting.TaskRunSort.ID_DESC),
    limit: int = dependencies.LimitBody(),
    offset: int = Body(0, ge=0),
    flows: schemas.filters.FlowFilter = None,
    flow_runs: schemas.filters.FlowRunFilter = None,
    task_runs: schemas.filters.TaskRunFilter = None,
    deployments: schemas.filters.DeploymentFilter = None,
    db: PrefectDBInterface = Depends(provide_database_interface),
) -> List[schemas.core.TaskRun]:
    """
    Query for task runs.
    """
    async with db.session_context() as session:
        return await models.task_runs.read_task_runs(
            session=session,
            flow_filter=flows,
            flow_run_filter=flow_runs,
            task_run_filter=task_runs,
            deployment_filter=deployments,
            offset=offset,
            limit=limit,
            sort=sort,
        )


@router.delete("/{id}", status_code=status.HTTP_204_NO_CONTENT)
async def delete_task_run(
    task_run_id: UUID = Path(..., description="The task run id", alias="id"),
    db: PrefectDBInterface = Depends(provide_database_interface),
):
    """
    Delete a task run by id.
    """
    async with db.session_context(begin_transaction=True) as session:
        result = await models.task_runs.delete_task_run(
            session=session, task_run_id=task_run_id
        )
    if not result:
        raise HTTPException(status.HTTP_404_NOT_FOUND, detail="Task not found")


@router.post("/{id}/set_state")
async def set_task_run_state(
    task_run_id: UUID = Path(..., description="The task run id", alias="id"),
    state: schemas.actions.StateCreate = Body(..., description="The intended state."),
    force: bool = Body(
        False,
        description=(
            "If false, orchestration rules will be applied that may alter or prevent"
            " the state transition. If True, orchestration rules are not applied."
        ),
    ),
    db: PrefectDBInterface = Depends(provide_database_interface),
    response: Response = None,
    task_policy: BaseOrchestrationPolicy = Depends(
        orchestration_dependencies.provide_task_policy
    ),
    orchestration_parameters: dict = Depends(
        orchestration_dependencies.provide_task_orchestration_parameters
    ),
) -> OrchestrationResult:
    """Set a task run state, invoking any orchestration rules."""

    now = pendulum.now("UTC")

    # create the state
    async with db.session_context(
        begin_transaction=True, with_for_update=True
    ) as session:
        orchestration_result = await models.task_runs.set_task_run_state(
            session=session,
            task_run_id=task_run_id,
            state=schemas.states.State.parse_obj(
                state
            ),  # convert to a full State object
            force=force,
            task_policy=task_policy,
            orchestration_parameters=orchestration_parameters,
        )

    # set the 201 if a new state was created
    if orchestration_result.state and orchestration_result.state.timestamp >= now:
        response.status_code = status.HTTP_201_CREATED
    else:
        response.status_code = status.HTTP_200_OK

    return orchestration_result


@router.websocket("/subscriptions/scheduled")
async def scheduled_task_subscription(
    websocket: WebSocket,
    db: PrefectDBInterface = Depends(provide_database_interface),
):
    websocket = await subscriptions.accept_prefect_socket(websocket)
    if not websocket:
        return

    # Access the correct queues for the current event loop
    scheduled_queue = scheduled_task_runs_queue()
    retry_queue = retry_task_runs_queue()

    try:
        while True:
<<<<<<< HEAD
            task_run: schemas.core.TaskRun = None
            # First, check if there's anything in the retry queue
            if not retry_queue.empty():
                task_run = await retry_queue.get()
            else:
                task_run = await scheduled_queue.get()

            try:
                # Attempt to send the task run
                await websocket.send_json(task_run.dict(json_compatible=True))
                # Log or handle successful send if needed
            except subscriptions.NORMAL_DISCONNECT_EXCEPTIONS:
                # If sending fails, put the task back into the retry queue
                await retry_queue.put(task_run)
                break  # Exit the loop to handle the disconnection
=======
            task_run: schemas.core.TaskRun = await scheduled_task_runs_queue().get()
            await websocket.send_json(task_run.dict(json_compatible=True))
>>>>>>> 366ef46f

    except subscriptions.NORMAL_DISCONNECT_EXCEPTIONS:
        pass  # Handle normal disconnections<|MERGE_RESOLUTION|>--- conflicted
+++ resolved
@@ -37,36 +37,20 @@
 router = PrefectRouter(prefix="/task_runs", tags=["Task Runs"])
 
 
-<<<<<<< HEAD
-_scheduled_task_runs_queues: Dict[
-    asyncio.AbstractEventLoop, asyncio.Queue[schemas.core.TaskRun]
-] = {}
-_retry_task_runs_queues: Dict[
-    asyncio.AbstractEventLoop, asyncio.Queue[schemas.core.TaskRun]
-] = {}
-
+_scheduled_task_runs_queues: Dict[asyncio.AbstractEventLoop, asyncio.Queue[schemas.core.TaskRun]] = {}
+_retry_task_runs_queues: Dict[asyncio.AbstractEventLoop, asyncio.Queue[schemas.core.TaskRun]] = {}
 
 def scheduled_task_runs_queue() -> asyncio.Queue[schemas.core.TaskRun]:
-=======
-_scheduled_task_runs_queues: Dict[asyncio.AbstractEventLoop, asyncio.Queue] = {}
-
-
-def scheduled_task_runs_queue() -> asyncio.Queue:
->>>>>>> 366ef46f
     loop = asyncio.get_event_loop()
     if loop not in _scheduled_task_runs_queues:
         _scheduled_task_runs_queues[loop] = asyncio.Queue()
     return _scheduled_task_runs_queues[loop]
-<<<<<<< HEAD
-
 
 def retry_task_runs_queue() -> asyncio.Queue[schemas.core.TaskRun]:
     loop = asyncio.get_event_loop()
     if loop not in _retry_task_runs_queues:
         _retry_task_runs_queues[loop] = asyncio.Queue()
     return _retry_task_runs_queues[loop]
-=======
->>>>>>> 366ef46f
 
 
 @router.post("/")
@@ -317,7 +301,6 @@
 
     try:
         while True:
-<<<<<<< HEAD
             task_run: schemas.core.TaskRun = None
             # First, check if there's anything in the retry queue
             if not retry_queue.empty():
@@ -333,10 +316,7 @@
                 # If sending fails, put the task back into the retry queue
                 await retry_queue.put(task_run)
                 break  # Exit the loop to handle the disconnection
-=======
-            task_run: schemas.core.TaskRun = await scheduled_task_runs_queue().get()
-            await websocket.send_json(task_run.dict(json_compatible=True))
->>>>>>> 366ef46f
+
 
     except subscriptions.NORMAL_DISCONNECT_EXCEPTIONS:
         pass  # Handle normal disconnections