"""
Routes for interacting with flow run objects.
"""

import csv
import datetime
import io
from typing import Any, Dict, List, Optional, Type
from uuid import UUID

import orjson
import pendulum
import sqlalchemy as sa
from fastapi import (
    Body,
    Depends,
    HTTPException,
    Path,
    Query,
    Response,
    status,
)
from fastapi.responses import ORJSONResponse, PlainTextResponse, StreamingResponse
from pydantic_extra_types.pendulum_dt import DateTime
from sqlalchemy.exc import IntegrityError

import prefect.server.api.dependencies as dependencies
import prefect.server.models as models
import prefect.server.schemas as schemas
from prefect.logging import get_logger
from prefect.server.api.run_history import run_history
from prefect.server.api.validation import validate_job_variables_for_deployment_flow_run
from prefect.server.database.dependencies import provide_database_interface
from prefect.server.database.interface import PrefectDBInterface
from prefect.server.exceptions import FlowRunGraphTooLarge
from prefect.server.models.flow_runs import (
    DependencyResult,
    read_flow_run_graph,
)
from prefect.server.orchestration import dependencies as orchestration_dependencies
from prefect.server.orchestration.policies import BaseOrchestrationPolicy
from prefect.server.schemas.graph import Graph
from prefect.server.schemas.responses import (
    FlowRunPaginationResponse,
    OrchestrationResult,
)
from prefect.server.utilities.server import PrefectRouter
from prefect.utilities import schema_tools

logger = get_logger("server.api")

router = PrefectRouter(prefix="/flow_runs", tags=["Flow Runs"])


@router.post("/")
async def create_flow_run(
    flow_run: schemas.actions.FlowRunCreate,
    db: PrefectDBInterface = Depends(provide_database_interface),
    response: Response = None,
    created_by: Optional[schemas.core.CreatedBy] = Depends(dependencies.get_created_by),
    orchestration_parameters: Dict[str, Any] = Depends(
        orchestration_dependencies.provide_flow_orchestration_parameters
    ),
    api_version=Depends(dependencies.provide_request_api_version),
) -> schemas.responses.FlowRunResponse:
    """
    Create a flow run. If a flow run with the same flow_id and
    idempotency key already exists, the existing flow run will be returned.

    If no state is provided, the flow run will be created in a PENDING state.
    """
    # hydrate the input model into a full flow run / state model
    flow_run = schemas.core.FlowRun(**flow_run.model_dump(), created_by=created_by)

    # pass the request version to the orchestration engine to support compatibility code
    orchestration_parameters.update({"api-version": api_version})

    if not flow_run.state:
        flow_run.state = schemas.states.Pending()

    now = pendulum.now("UTC")

    async with db.session_context(begin_transaction=True) as session:
        model = await models.flow_runs.create_flow_run(
            session=session,
            flow_run=flow_run,
            orchestration_parameters=orchestration_parameters,
        )
        if model.created >= now:
            response.status_code = status.HTTP_201_CREATED

        return schemas.responses.FlowRunResponse.model_validate(
            model, from_attributes=True
        )


@router.patch("/{id}", status_code=status.HTTP_204_NO_CONTENT)
async def update_flow_run(
    flow_run: schemas.actions.FlowRunUpdate,
    flow_run_id: UUID = Path(..., description="The flow run id", alias="id"),
    db: PrefectDBInterface = Depends(provide_database_interface),
):
    """
    Updates a flow run.
    """
    async with db.session_context(begin_transaction=True) as session:
        if flow_run.job_variables is not None:
            this_run = await models.flow_runs.read_flow_run(
                session, flow_run_id=flow_run_id
            )
            if this_run is None:
                raise HTTPException(
                    status.HTTP_404_NOT_FOUND, detail="Flow run not found"
                )
            if not this_run.state:
                raise HTTPException(
                    status.HTTP_400_BAD_REQUEST,
                    detail="Flow run state is required to update job variables but none exists",
                )
            if this_run.state.type != schemas.states.StateType.SCHEDULED:
                raise HTTPException(
                    status_code=status.HTTP_400_BAD_REQUEST,
                    detail=f"Job variables for a flow run in state {this_run.state.type.name} cannot be updated",
                )
            if this_run.deployment_id is None:
                raise HTTPException(
                    status_code=status.HTTP_400_BAD_REQUEST,
                    detail="A deployment for the flow run could not be found",
                )

            deployment = await models.deployments.read_deployment(
                session=session, deployment_id=this_run.deployment_id
            )
            if deployment is None:
                raise HTTPException(
                    status_code=status.HTTP_400_BAD_REQUEST,
                    detail="A deployment for the flow run could not be found",
                )

            await validate_job_variables_for_deployment_flow_run(
                session, deployment, flow_run
            )

        result = await models.flow_runs.update_flow_run(
            session=session, flow_run=flow_run, flow_run_id=flow_run_id
        )
    if not result:
        raise HTTPException(status.HTTP_404_NOT_FOUND, detail="Flow run not found")


@router.post("/count")
async def count_flow_runs(
    flows: schemas.filters.FlowFilter = None,
    flow_runs: schemas.filters.FlowRunFilter = None,
    task_runs: schemas.filters.TaskRunFilter = None,
    deployments: schemas.filters.DeploymentFilter = None,
    work_pools: schemas.filters.WorkPoolFilter = None,
    work_pool_queues: schemas.filters.WorkQueueFilter = None,
    db: PrefectDBInterface = Depends(provide_database_interface),
) -> int:
    """
    Query for flow runs.
    """
    async with db.session_context() as session:
        return await models.flow_runs.count_flow_runs(
            session=session,
            flow_filter=flows,
            flow_run_filter=flow_runs,
            task_run_filter=task_runs,
            deployment_filter=deployments,
            work_pool_filter=work_pools,
            work_queue_filter=work_pool_queues,
        )


@router.post("/lateness")
async def average_flow_run_lateness(
    flows: Optional[schemas.filters.FlowFilter] = None,
    flow_runs: Optional[schemas.filters.FlowRunFilter] = None,
    task_runs: Optional[schemas.filters.TaskRunFilter] = None,
    deployments: Optional[schemas.filters.DeploymentFilter] = None,
    work_pools: Optional[schemas.filters.WorkPoolFilter] = None,
    work_pool_queues: Optional[schemas.filters.WorkQueueFilter] = None,
    db: PrefectDBInterface = Depends(provide_database_interface),
) -> Optional[float]:
    """
    Query for average flow-run lateness in seconds.
    """
    async with db.session_context() as session:
        if db.dialect.name == "sqlite":
            # Since we want an _average_ of the lateness we're unable to use
            # the existing FlowRun.expected_start_time_delta property as it
            # returns a timedelta and SQLite is unable to properly deal with it
            # and always returns 1970.0 as the average. This copies the same
            # logic but ensures that it returns the number of seconds instead
            # so it's compatible with SQLite.
            base_query = sa.case(
                (
                    db.FlowRun.start_time > db.FlowRun.expected_start_time,
                    sa.func.strftime("%s", db.FlowRun.start_time)
                    - sa.func.strftime("%s", db.FlowRun.expected_start_time),
                ),
                (
                    db.FlowRun.start_time.is_(None)
                    & db.FlowRun.state_type.notin_(schemas.states.TERMINAL_STATES)
                    & (db.FlowRun.expected_start_time < sa.func.datetime("now")),
                    sa.func.strftime("%s", sa.func.datetime("now"))
                    - sa.func.strftime("%s", db.FlowRun.expected_start_time),
                ),
                else_=0,
            )
        else:
            base_query = db.FlowRun.estimated_start_time_delta

        query = await models.flow_runs._apply_flow_run_filters(
            sa.select(sa.func.avg(base_query)),
            flow_filter=flows,
            flow_run_filter=flow_runs,
            task_run_filter=task_runs,
            deployment_filter=deployments,
            work_pool_filter=work_pools,
            work_queue_filter=work_pool_queues,
        )
        result = await session.execute(query)

        avg_lateness = result.scalar()

        if avg_lateness is None:
            return None
        elif isinstance(avg_lateness, datetime.timedelta):
            return avg_lateness.total_seconds()
        else:
            return avg_lateness


@router.post("/history")
async def flow_run_history(
    history_start: DateTime = Body(..., description="The history's start time."),
    history_end: DateTime = Body(..., description="The history's end time."),
    # Workaround for the fact that FastAPI does not let us configure ser_json_timedelta
    # to represent timedeltas as floats in JSON.
    history_interval: float = Body(
        ...,
        description=(
            "The size of each history interval, in seconds. Must be at least 1 second."
        ),
        json_schema_extra={"format": "time-delta"},
        alias="history_interval_seconds",
    ),
    flows: schemas.filters.FlowFilter = None,
    flow_runs: schemas.filters.FlowRunFilter = None,
    task_runs: schemas.filters.TaskRunFilter = None,
    deployments: schemas.filters.DeploymentFilter = None,
    work_pools: schemas.filters.WorkPoolFilter = None,
    work_queues: schemas.filters.WorkQueueFilter = None,
    db: PrefectDBInterface = Depends(provide_database_interface),
) -> List[schemas.responses.HistoryResponse]:
    """
    Query for flow run history data across a given range and interval.
    """
    if isinstance(history_interval, float):
        history_interval = datetime.timedelta(seconds=history_interval)

    if history_interval < datetime.timedelta(seconds=1):
        raise HTTPException(
            status.HTTP_422_UNPROCESSABLE_ENTITY,
            detail="History interval must not be less than 1 second.",
        )

    async with db.session_context() as session:
        return await run_history(
            session=session,
            run_type="flow_run",
            history_start=history_start,
            history_end=history_end,
            history_interval=history_interval,
            flows=flows,
            flow_runs=flow_runs,
            task_runs=task_runs,
            deployments=deployments,
            work_pools=work_pools,
            work_queues=work_queues,
        )


@router.get("/{id}")
async def read_flow_run(
    flow_run_id: UUID = Path(..., description="The flow run id", alias="id"),
    db: PrefectDBInterface = Depends(provide_database_interface),
) -> schemas.responses.FlowRunResponse:
    """
    Get a flow run by id.
    """
    async with db.session_context() as session:
        flow_run = await models.flow_runs.read_flow_run(
            session=session, flow_run_id=flow_run_id
        )
        if not flow_run:
            raise HTTPException(status.HTTP_404_NOT_FOUND, detail="Flow run not found")
        return schemas.responses.FlowRunResponse.model_validate(
            flow_run, from_attributes=True
        )


@router.get("/{id}/graph")
async def read_flow_run_graph_v1(
    flow_run_id: UUID = Path(..., description="The flow run id", alias="id"),
    db: PrefectDBInterface = Depends(provide_database_interface),
) -> List[DependencyResult]:
    """
    Get a task run dependency map for a given flow run.
    """
    async with db.session_context() as session:
        return await models.flow_runs.read_task_run_dependencies(
            session=session, flow_run_id=flow_run_id
        )


@router.get("/{id:uuid}/graph-v2")
async def read_flow_run_graph_v2(
    flow_run_id: UUID = Path(..., description="The flow run id", alias="id"),
    since: datetime.datetime = Query(
        datetime.datetime.min,
        description="Only include runs that start or end after this time.",
    ),
    db: PrefectDBInterface = Depends(provide_database_interface),
) -> Graph:
    """
    Get a graph of the tasks and subflow runs for the given flow run
    """
    async with db.session_context() as session:
        try:
            return await read_flow_run_graph(
                session=session,
                flow_run_id=flow_run_id,
                since=since,
            )
        except FlowRunGraphTooLarge as e:
            raise HTTPException(
                status_code=status.HTTP_400_BAD_REQUEST,
                detail=str(e),
            )


@router.post("/{id}/resume")
async def resume_flow_run(
    flow_run_id: UUID = Path(..., description="The flow run id", alias="id"),
    db: PrefectDBInterface = Depends(provide_database_interface),
    run_input: Optional[Dict] = Body(default=None, embed=True),
    response: Response = None,
    flow_policy: Type[BaseOrchestrationPolicy] = Depends(
        orchestration_dependencies.provide_flow_policy
    ),
    task_policy: BaseOrchestrationPolicy = Depends(
        orchestration_dependencies.provide_task_policy
    ),
    orchestration_parameters: Dict[str, Any] = Depends(
        orchestration_dependencies.provide_flow_orchestration_parameters
    ),
    api_version=Depends(dependencies.provide_request_api_version),
) -> OrchestrationResult:
    """
    Resume a paused flow run.
    """
    now = pendulum.now("UTC")

    async with db.session_context(begin_transaction=True) as session:
        flow_run = await models.flow_runs.read_flow_run(session, flow_run_id)
        state = flow_run.state

        if state is None or state.type != schemas.states.StateType.PAUSED:
            result = OrchestrationResult(
                state=None,
                status=schemas.responses.SetStateStatus.ABORT,
                details=schemas.responses.StateAbortDetails(
                    reason="Cannot resume a flow run that is not paused."
                ),
            )
            return result

        orchestration_parameters.update({"api-version": api_version})

        keyset = state.state_details.run_input_keyset

        if keyset:
            run_input = run_input or {}

            try:
                hydration_context = await schema_tools.HydrationContext.build(
                    session=session,
                    raise_on_error=True,
                    render_jinja=True,
                    render_workspace_variables=True,
                )
                run_input = schema_tools.hydrate(run_input, hydration_context) or {}
            except schema_tools.HydrationError as exc:
                return OrchestrationResult(
                    state=state,
                    status=schemas.responses.SetStateStatus.REJECT,
                    details=schemas.responses.StateAbortDetails(
                        reason=f"Error hydrating run input: {exc}",
                    ),
                )

            schema_json = await models.flow_run_input.read_flow_run_input(
                session=session, flow_run_id=flow_run.id, key=keyset["schema"]
            )

            if schema_json is None:
                return OrchestrationResult(
                    state=state,
                    status=schemas.responses.SetStateStatus.REJECT,
                    details=schemas.responses.StateAbortDetails(
                        reason="Run input schema not found."
                    ),
                )

            try:
                schema = orjson.loads(schema_json.value)
            except orjson.JSONDecodeError:
                return OrchestrationResult(
                    state=state,
                    status=schemas.responses.SetStateStatus.REJECT,
                    details=schemas.responses.StateAbortDetails(
                        reason="Run input schema is not valid JSON."
                    ),
                )

            try:
                schema_tools.validate(run_input, schema, raise_on_error=True)
            except schema_tools.ValidationError as exc:
                return OrchestrationResult(
                    state=state,
                    status=schemas.responses.SetStateStatus.REJECT,
                    details=schemas.responses.StateAbortDetails(
                        reason=f"Reason: {exc}"
                    ),
                )
            except schema_tools.CircularSchemaRefError:
                return OrchestrationResult(
                    state=state,
                    status=schemas.responses.SetStateStatus.REJECT,
                    details=schemas.responses.StateAbortDetails(
                        reason="Invalid schema: Unable to validate schema with circular references.",
                    ),
                )

        if state.state_details.pause_reschedule:
            orchestration_result = await models.flow_runs.set_flow_run_state(
                session=session,
                flow_run_id=flow_run_id,
                state=schemas.states.Scheduled(
                    name="Resuming", scheduled_time=pendulum.now("UTC")
                ),
                flow_policy=flow_policy,
                orchestration_parameters=orchestration_parameters,
            )
        else:
            orchestration_result = await models.flow_runs.set_flow_run_state(
                session=session,
                flow_run_id=flow_run_id,
                state=schemas.states.Running(),
                flow_policy=flow_policy,
                orchestration_parameters=orchestration_parameters,
            )

        if (
            keyset
            and run_input
            and orchestration_result.status == schemas.responses.SetStateStatus.ACCEPT
        ):
            # The state change is accepted, go ahead and store the validated
            # run input.
            await models.flow_run_input.create_flow_run_input(
                session=session,
                flow_run_input=schemas.core.FlowRunInput(
                    flow_run_id=flow_run_id,
                    key=keyset["response"],
                    value=orjson.dumps(run_input).decode("utf-8"),
                ),
            )

        # set the 201 if a new state was created
        if orchestration_result.state and orchestration_result.state.timestamp >= now:
            response.status_code = status.HTTP_201_CREATED
        else:
            response.status_code = status.HTTP_200_OK

        return orchestration_result


@router.post("/filter", response_class=ORJSONResponse)
async def read_flow_runs(
    sort: schemas.sorting.FlowRunSort = Body(schemas.sorting.FlowRunSort.ID_DESC),
    limit: int = dependencies.LimitBody(),
    offset: int = Body(0, ge=0),
    flows: Optional[schemas.filters.FlowFilter] = None,
    flow_runs: Optional[schemas.filters.FlowRunFilter] = None,
    task_runs: Optional[schemas.filters.TaskRunFilter] = None,
    deployments: Optional[schemas.filters.DeploymentFilter] = None,
    work_pools: Optional[schemas.filters.WorkPoolFilter] = None,
    work_pool_queues: Optional[schemas.filters.WorkQueueFilter] = None,
    db: PrefectDBInterface = Depends(provide_database_interface),
) -> List[schemas.responses.FlowRunResponse]:
    """
    Query for flow runs.
    """
    async with db.session_context() as session:
        db_flow_runs = await models.flow_runs.read_flow_runs(
            session=session,
            flow_filter=flows,
            flow_run_filter=flow_runs,
            task_run_filter=task_runs,
            deployment_filter=deployments,
            work_pool_filter=work_pools,
            work_queue_filter=work_pool_queues,
            offset=offset,
            limit=limit,
            sort=sort,
        )

        # Instead of relying on fastapi.encoders.jsonable_encoder to convert the
        # response to JSON, we do so more efficiently ourselves.
        # In particular, the FastAPI encoder is very slow for large, nested objects.
        # See: https://github.com/tiangolo/fastapi/issues/1224
        encoded = [
            schemas.responses.FlowRunResponse.model_validate(
                fr, from_attributes=True
            ).model_dump(mode="json")
            for fr in db_flow_runs
        ]
        return ORJSONResponse(content=encoded)


@router.delete("/{id}", status_code=status.HTTP_204_NO_CONTENT)
async def delete_flow_run(
    flow_run_id: UUID = Path(..., description="The flow run id", alias="id"),
    db: PrefectDBInterface = Depends(provide_database_interface),
):
    """
    Delete a flow run by id.
    """
    async with db.session_context(begin_transaction=True) as session:
        result = await models.flow_runs.delete_flow_run(
            session=session, flow_run_id=flow_run_id
        )
    if not result:
        raise HTTPException(
            status_code=status.HTTP_404_NOT_FOUND, detail="Flow run not found"
        )


@router.post("/{id}/set_state")
async def set_flow_run_state(
    flow_run_id: UUID = Path(..., description="The flow run id", alias="id"),
    state: schemas.actions.StateCreate = Body(..., description="The intended state."),
    force: bool = Body(
        False,
        description=(
            "If false, orchestration rules will be applied that may alter or prevent"
            " the state transition. If True, orchestration rules are not applied."
        ),
    ),
    db: PrefectDBInterface = Depends(provide_database_interface),
    response: Response = None,
    flow_policy: Type[BaseOrchestrationPolicy] = Depends(
        orchestration_dependencies.provide_flow_policy
    ),
    orchestration_parameters: Dict[str, Any] = Depends(
        orchestration_dependencies.provide_flow_orchestration_parameters
    ),
    api_version=Depends(dependencies.provide_request_api_version),
) -> OrchestrationResult:
    """Set a flow run state, invoking any orchestration rules."""

    # pass the request version to the orchestration engine to support compatibility code
    orchestration_parameters.update({"api-version": api_version})

    now = pendulum.now("UTC")

    # create the state
    async with db.session_context(
        begin_transaction=True, with_for_update=True
    ) as session:
        orchestration_result = await models.flow_runs.set_flow_run_state(
            session=session,
            flow_run_id=flow_run_id,
            # convert to a full State object
            state=schemas.states.State.model_validate(state),
            force=force,
            flow_policy=flow_policy,
            orchestration_parameters=orchestration_parameters,
        )

    # set the 201 if a new state was created
    if orchestration_result.state and orchestration_result.state.timestamp >= now:
        response.status_code = status.HTTP_201_CREATED
    else:
        response.status_code = status.HTTP_200_OK

    return orchestration_result


@router.post("/{id}/input", status_code=status.HTTP_201_CREATED)
async def create_flow_run_input(
    flow_run_id: UUID = Path(..., description="The flow run id", alias="id"),
    key: str = Body(..., description="The input key"),
    value: bytes = Body(..., description="The value of the input"),
    sender: Optional[str] = Body(None, description="The sender of the input"),
    db: PrefectDBInterface = Depends(provide_database_interface),
):
    """
    Create a key/value input for a flow run.
    """
    async with db.session_context() as session:
        try:
            await models.flow_run_input.create_flow_run_input(
                session=session,
                flow_run_input=schemas.core.FlowRunInput(
                    flow_run_id=flow_run_id,
                    key=key,
                    sender=sender,
                    value=value.decode(),
                ),
            )
            await session.commit()

        except IntegrityError as exc:
            if "unique constraint" in str(exc).lower():
                raise HTTPException(
                    status_code=status.HTTP_409_CONFLICT,
                    detail="A flow run input with this key already exists.",
                )
            else:
                raise HTTPException(
                    status_code=status.HTTP_404_NOT_FOUND, detail="Flow run not found"
                )


@router.post("/{id}/input/filter")
async def filter_flow_run_input(
    flow_run_id: UUID = Path(..., description="The flow run id", alias="id"),
    prefix: str = Body(..., description="The input key prefix", embed=True),
    limit: int = Body(
        1, description="The maximum number of results to return", embed=True
    ),
    exclude_keys: List[str] = Body(
        [], description="Exclude inputs with these keys", embed=True
    ),
    db: PrefectDBInterface = Depends(provide_database_interface),
) -> List[schemas.core.FlowRunInput]:
    """
    Filter flow run inputs by key prefix
    """
    async with db.session_context() as session:
        return await models.flow_run_input.filter_flow_run_input(
            session=session,
            flow_run_id=flow_run_id,
            prefix=prefix,
            limit=limit,
            exclude_keys=exclude_keys,
        )


@router.get("/{id}/input/{key}")
async def read_flow_run_input(
    flow_run_id: UUID = Path(..., description="The flow run id", alias="id"),
    key: str = Path(..., description="The input key", alias="key"),
    db: PrefectDBInterface = Depends(provide_database_interface),
) -> PlainTextResponse:
    """
    Create a value from a flow run input
    """

    async with db.session_context() as session:
        flow_run_input = await models.flow_run_input.read_flow_run_input(
            session=session, flow_run_id=flow_run_id, key=key
        )

    if flow_run_input:
        return PlainTextResponse(flow_run_input.value)
    else:
        raise HTTPException(
            status_code=status.HTTP_404_NOT_FOUND, detail="Flow run input not found"
        )


@router.delete("/{id}/input/{key}", status_code=status.HTTP_204_NO_CONTENT)
async def delete_flow_run_input(
    flow_run_id: UUID = Path(..., description="The flow run id", alias="id"),
    key: str = Path(..., description="The input key", alias="key"),
    db: PrefectDBInterface = Depends(provide_database_interface),
):
    """
    Delete a flow run input
    """

    async with db.session_context() as session:
        deleted = await models.flow_run_input.delete_flow_run_input(
            session=session, flow_run_id=flow_run_id, key=key
        )
        await session.commit()

        if not deleted:
            raise HTTPException(
                status_code=status.HTTP_404_NOT_FOUND, detail="Flow run input not found"
            )


@router.post("/paginate", response_class=ORJSONResponse)
async def paginate_flow_runs(
    sort: schemas.sorting.FlowRunSort = Body(schemas.sorting.FlowRunSort.ID_DESC),
    limit: int = dependencies.LimitBody(),
    page: int = Body(1, ge=1),
    flows: Optional[schemas.filters.FlowFilter] = None,
    flow_runs: Optional[schemas.filters.FlowRunFilter] = None,
    task_runs: Optional[schemas.filters.TaskRunFilter] = None,
    deployments: Optional[schemas.filters.DeploymentFilter] = None,
    work_pools: Optional[schemas.filters.WorkPoolFilter] = None,
    work_pool_queues: Optional[schemas.filters.WorkQueueFilter] = None,
    db: PrefectDBInterface = Depends(provide_database_interface),
) -> FlowRunPaginationResponse:
    """
    Pagination query for flow runs.
    """
    offset = (page - 1) * limit

    async with db.session_context() as session:
        runs = await models.flow_runs.read_flow_runs(
            session=session,
            flow_filter=flows,
            flow_run_filter=flow_runs,
            task_run_filter=task_runs,
            deployment_filter=deployments,
            work_pool_filter=work_pools,
            work_queue_filter=work_pool_queues,
            offset=offset,
            limit=limit,
            sort=sort,
        )

        count = await models.flow_runs.count_flow_runs(
            session=session,
            flow_filter=flows,
            flow_run_filter=flow_runs,
            task_run_filter=task_runs,
            deployment_filter=deployments,
            work_pool_filter=work_pools,
            work_queue_filter=work_pool_queues,
        )

        # Instead of relying on fastapi.encoders.jsonable_encoder to convert the
        # response to JSON, we do so more efficiently ourselves.
        # In particular, the FastAPI encoder is very slow for large, nested objects.
        # See: https://github.com/tiangolo/fastapi/issues/1224
        results = [
            schemas.responses.FlowRunResponse.model_validate(
                run, from_attributes=True
            ).model_dump(mode="json")
            for run in runs
        ]

        response = FlowRunPaginationResponse(
            results=results,
            count=count,
            limit=limit,
            pages=(count + limit - 1) // limit,
            page=page,
        ).model_dump(mode="json")

        return ORJSONResponse(content=response)


FLOW_RUN_LOGS_DOWNLOAD_PAGE_LIMIT = 1000


@router.get("/{id}/logs/download")
async def download_logs(
    flow_run_id: UUID = Path(..., description="The flow run id", alias="id"),
    db: PrefectDBInterface = Depends(provide_database_interface),
) -> StreamingResponse:
    """
    Download all flow run logs as a CSV file, collecting all logs until there are no more logs to retrieve.
    """
    async with db.session_context() as session:
        flow_run = await models.flow_runs.read_flow_run(
            session=session, flow_run_id=flow_run_id
        )

        if not flow_run:
            raise HTTPException(status.HTTP_404_NOT_FOUND, detail="Flow run not found")

        async def generate():
            data = io.StringIO()
            csv_writer = csv.writer(data)
            csv_writer.writerow(
                ["timestamp", "level", "flow_run_id", "task_run_id", "message"]
            )

            offset = 0
            limit = FLOW_RUN_LOGS_DOWNLOAD_PAGE_LIMIT

            while True:
                results = await models.logs.read_logs(
                    session=session,
                    log_filter=schemas.filters.LogFilter(
                        flow_run_id={"any_": [flow_run_id]}
                    ),
                    offset=offset,
                    limit=limit,
                    sort=schemas.sorting.LogSort.TIMESTAMP_ASC,
                )

                if not results:
                    break

                offset += limit

                for log in results:
                    csv_writer.writerow(
                        [
                            log.timestamp,
                            log.level,
                            log.flow_run_id,
                            log.task_run_id,
                            log.message,
                        ]
                    )
                    data.seek(0)
                    yield data.read()
                    data.seek(0)
                    data.truncate(0)

        return StreamingResponse(
            generate(),
            media_type="text/csv",
            headers={
                "Content-Disposition": f"attachment; filename={flow_run.name}-logs.csv"
            },
        )


@router.patch("/{id}/labels", status_code=status.HTTP_204_NO_CONTENT)
async def update_flow_run_labels(
    flow_run_id: UUID = Path(..., description="The flow run id", alias="id"),
    labels: Dict[str, Any] = Body(..., description="The labels to update"),
    db: PrefectDBInterface = Depends(provide_database_interface),
):
<<<<<<< HEAD
=======
    """
    Update the labels of a flow run.
    """
>>>>>>> 8b740d4c
    async with db.session_context(begin_transaction=True) as session:
        await models.flow_runs.update_flow_run_labels(
            session=session, flow_run_id=flow_run_id, labels=labels
        )<|MERGE_RESOLUTION|>--- conflicted
+++ resolved
@@ -846,12 +846,9 @@
     labels: Dict[str, Any] = Body(..., description="The labels to update"),
     db: PrefectDBInterface = Depends(provide_database_interface),
 ):
-<<<<<<< HEAD
-=======
     """
     Update the labels of a flow run.
     """
->>>>>>> 8b740d4c
     async with db.session_context(begin_transaction=True) as session:
         await models.flow_runs.update_flow_run_labels(
             session=session, flow_run_id=flow_run_id, labels=labels
