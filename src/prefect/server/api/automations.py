from typing import Sequence
from uuid import UUID

import pendulum

from prefect._internal.pydantic import HAS_PYDANTIC_V2
from prefect.server.events.filters import AutomationFilter, AutomationFilterCreated

if HAS_PYDANTIC_V2:
    from pydantic.v1 import ValidationError
    from pydantic.v1.error_wrappers import ErrorWrapper
else:
    from pydantic import ValidationError
    from pydantic.error_wrappers import ErrorWrapper

from prefect._vendor.fastapi import Body, Depends, HTTPException, Path, status
from prefect._vendor.fastapi.exceptions import RequestValidationError

from prefect._internal.schemas.validators import validate_values_conform_to_schema
from prefect.server.api.clients import OrchestrationClient, WorkPoolsOrchestrationClient
from prefect.server.api.dependencies import LimitBody
from prefect.server.database.dependencies import provide_database_interface
from prefect.server.database.interface import PrefectDBInterface
from prefect.server.events import actions
from prefect.server.events.models import automations
from prefect.server.events.schemas.automations import (
    Automation,
    AutomationCreate,
    AutomationPartialUpdate,
    AutomationSort,
    AutomationUpdate,
)
from prefect.server.exceptions import ObjectNotFoundError
from prefect.server.utilities.server import PrefectRouter
<<<<<<< HEAD
=======
from prefect.settings import (
    PREFECT_API_SERVICES_TRIGGERS_ENABLED,
    PREFECT_EXPERIMENTAL_ENABLE_FLOW_RUN_INFRA_OVERRIDES,
    PREFECT_EXPERIMENTAL_EVENTS,
)


def automations_enabled() -> bool:
    if not PREFECT_EXPERIMENTAL_EVENTS or not PREFECT_API_SERVICES_TRIGGERS_ENABLED:
        raise HTTPException(
            status_code=status.HTTP_404_NOT_FOUND,
            detail="Automations are not enabled. Please enable the"
            " PREFECT_EXPERIMENTAL_EVENTS and"
            " PREFECT_API_SERVICES_TRIGGERS_ENABLED settings.",
        )

>>>>>>> c8b71634

router = PrefectRouter(
    prefix="/automations",
    tags=["Automations"],
    dependencies=[Depends(automations_enabled)],
)


class FlowRunInfrastructureMissing(Exception):
    """
    Raised when there is an missing infrastructure data when creating or updating a
    flow run.
    """


def _get_base_config_defaults(base_config: dict):
    template: dict = base_config.get("variables", {}).get("properties", {})
    defaults = dict()
    for variable_name, attrs in template.items():
        if "default" in attrs:
            defaults[variable_name] = attrs["default"]

    return defaults


async def _validate_run_deployment_action_against_pool_schema(
    *,
    deployment_id: UUID,
    job_variables: dict,
):
    async with OrchestrationClient() as oc:
        deployment = await oc.read_deployment(deployment_id=deployment_id)
        if deployment is None:
            raise FlowRunInfrastructureMissing(
                f"Deployment {deployment_id} for RunDeployment action not found"
            )
        if not deployment.work_pool_name:
            raise FlowRunInfrastructureMissing(
                f"Deployment {deployment_id} has no work pool name"
            )

    async with WorkPoolsOrchestrationClient() as wpc:
        work_pool = await wpc.read_work_pool(deployment.work_pool_name)

    default_vars = _get_base_config_defaults(work_pool.base_job_template)
    deployment_vars = deployment.job_variables or {}
    validate_values_conform_to_schema(
        {**default_vars, **deployment_vars, **job_variables},
        work_pool.base_job_template.get("variables", {}),
    )


@router.post("/", status_code=status.HTTP_201_CREATED)
async def create_automation(
    automation: AutomationCreate,
    db: PrefectDBInterface = Depends(provide_database_interface),
) -> Automation:
    # reset any client-provided IDs on the provided triggers
    automation.trigger.reset_ids()

    errors = []
    for action in automation.actions:
        if (
            isinstance(action, actions.RunDeployment)
            and action.deployment_id is not None
            and action.job_variables is not None
            and action.job_variables != {}
        ):
            try:
                await _validate_run_deployment_action_against_pool_schema(
                    deployment_id=action.deployment_id,
                    job_variables=action.job_variables,
                )
            except (ValueError, FlowRunInfrastructureMissing) as exc:
                errors.append(str(exc))

        if errors:
            raise HTTPException(
                status_code=status.HTTP_409_CONFLICT,
                detail=f"Error creating automation: {' '.join(errors)}",
            )

    automation_dict = automation.dict()
    owner_resource = automation_dict.pop("owner_resource", None)

    async with db.session_context(begin_transaction=True) as session:
        created_automation = await automations.create_automation(
            session=session,
            automation=Automation(
                **automation_dict,
            ),
        )

        if owner_resource:
            await automations.relate_automation_to_resource(
                session,
                automation_id=created_automation.id,
                resource_id=owner_resource,
                owned_by_resource=True,
            )

    return created_automation


@router.put("/{id:uuid}", status_code=status.HTTP_204_NO_CONTENT)
async def update_automation(
    automation: AutomationUpdate,
    automation_id: UUID = Path(..., alias="id"),
    db: PrefectDBInterface = Depends(provide_database_interface),
):
    # reset any client-provided IDs on the provided triggers
    automation.trigger.reset_ids()

    errors = []
    for action in automation.actions:
        if (
            isinstance(action, actions.RunDeployment)
            and action.deployment_id is not None
            and action.job_variables is not None
        ):
            try:
                await _validate_run_deployment_action_against_pool_schema(
                    deployment_id=action.deployment_id,
                    job_variables=action.job_variables,
                )
            except ValueError as exc:
                errors.append(str(exc))
            except AssertionError:
                errors.append(
                    "Unable to find required resources for automation update."
                )
        if errors:
            raise HTTPException(
                status_code=status.HTTP_409_CONFLICT,
                detail=f"Error creating automation: {' '.join(errors)}",
            )

    async with db.session_context(begin_transaction=True) as session:
        updated = await automations.update_automation(
            session=session,
            automation_update=automation,
            automation_id=automation_id,
        )

    if not updated:
        raise ObjectNotFoundError("Automation not found")


@router.patch(
    "/{id:uuid}",
    status_code=status.HTTP_204_NO_CONTENT,
)
async def patch_automation(
    automation: AutomationPartialUpdate,
    automation_id: UUID = Path(..., alias="id"),
    db: PrefectDBInterface = Depends(provide_database_interface),
):
    try:
        async with db.session_context(begin_transaction=True) as session:
            updated = await automations.update_automation(
                session=session,
                automation_update=automation,
                automation_id=automation_id,
            )
    except ValidationError as e:
        raise RequestValidationError(
            errors=[ErrorWrapper(e, "automation")],
            body=automation.dict(json_compatible=True),
        )

    if not updated:
        raise ObjectNotFoundError("Automation not found")


@router.delete(
    "/{id:uuid}",
    status_code=status.HTTP_204_NO_CONTENT,
)
async def delete_automation(
    automation_id: UUID = Path(..., alias="id"),
    db: PrefectDBInterface = Depends(provide_database_interface),
):
    async with db.session_context(begin_transaction=True) as session:
        deleted = await automations.delete_automation(
            session=session,
            automation_id=automation_id,
        )

    if not deleted:
        raise ObjectNotFoundError("Automation not found")


@router.post("/filter")
async def read_automations(
    sort: AutomationSort = Body(AutomationSort.NAME_ASC),
    limit: int = LimitBody(),
    offset: int = Body(0, ge=0),
    db: PrefectDBInterface = Depends(provide_database_interface),
) -> Sequence[Automation]:
    async with db.session_context() as session:
        return await automations.read_automations_for_workspace(
            session=session,
            sort=sort,
            limit=limit,
            offset=offset,
        )


@router.post("/count")
async def count_automations(
    db: PrefectDBInterface = Depends(provide_database_interface),
) -> int:
    async with db.session_context() as session:
        return await automations.count_automations_for_workspace(session=session)


@router.get("/{id:uuid}")
async def read_automation(
    automation_id: UUID = Path(..., alias="id"),
    db: PrefectDBInterface = Depends(provide_database_interface),
) -> Automation:
    async with db.session_context() as session:
        automation = await automations.read_automation(
            session=session,
            automation_id=automation_id,
        )

    if not automation:
        raise ObjectNotFoundError("Automation not found")
    return automation


@router.get("/related-to/{resource_id:str}")
async def read_automations_related_to_resource(
    resource_id: str = Path(..., alias="resource_id"),
    db: PrefectDBInterface = Depends(provide_database_interface),
) -> Sequence[Automation]:
    async with db.session_context() as session:
        return await automations.read_automations_related_to_resource(
            session=session,
            resource_id=resource_id,
        )


@router.delete("/owned-by/{resource_id:str}", status_code=status.HTTP_202_ACCEPTED)
async def delete_automations_owned_by_resource(
    resource_id: str = Path(..., alias="resource_id"),
    db: PrefectDBInterface = Depends(provide_database_interface),
):
    async with db.session_context(begin_transaction=True) as session:
        await automations.delete_automations_owned_by_resource(
            session,
            resource_id=resource_id,
            automation_filter=AutomationFilter(
                created=AutomationFilterCreated(before_=pendulum.now("UTC"))
            ),
        )<|MERGE_RESOLUTION|>--- conflicted
+++ resolved
@@ -32,11 +32,8 @@
 )
 from prefect.server.exceptions import ObjectNotFoundError
 from prefect.server.utilities.server import PrefectRouter
-<<<<<<< HEAD
-=======
 from prefect.settings import (
     PREFECT_API_SERVICES_TRIGGERS_ENABLED,
-    PREFECT_EXPERIMENTAL_ENABLE_FLOW_RUN_INFRA_OVERRIDES,
     PREFECT_EXPERIMENTAL_EVENTS,
 )
 
@@ -50,7 +47,6 @@
             " PREFECT_API_SERVICES_TRIGGERS_ENABLED settings.",
         )
 
->>>>>>> c8b71634
 
 router = PrefectRouter(
     prefix="/automations",
