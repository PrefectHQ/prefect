"""
Defines the Prefect REST API FastAPI app.
"""

import asyncio
import mimetypes
import os
import shutil
import sqlite3
from contextlib import asynccontextmanager
from functools import partial, wraps
from hashlib import sha256
from typing import Awaitable, Callable, Dict, List, Mapping, Optional, Tuple

import anyio
import asyncpg
import sqlalchemy as sa
import sqlalchemy.exc
import sqlalchemy.orm.exc
from prefect._vendor.fastapi import APIRouter, Depends, FastAPI, Request, status
from prefect._vendor.fastapi.encoders import jsonable_encoder
from prefect._vendor.fastapi.exceptions import RequestValidationError
from prefect._vendor.fastapi.middleware.cors import CORSMiddleware
from prefect._vendor.fastapi.middleware.gzip import GZipMiddleware
from prefect._vendor.fastapi.openapi.utils import get_openapi
from prefect._vendor.fastapi.responses import JSONResponse
from prefect._vendor.fastapi.staticfiles import StaticFiles
from starlette.exceptions import HTTPException

import prefect
import prefect.server.api as api
import prefect.server.services as services
import prefect.settings
from prefect._internal.compatibility.experimental import enabled_experiments
from prefect.client.constants import SERVER_API_VERSION
from prefect.logging import get_logger
from prefect.server.api.dependencies import EnforceMinimumAPIVersion
from prefect.server.exceptions import ObjectNotFoundError
from prefect.server.utilities.database import get_dialect
from prefect.server.utilities.server import method_paths_from_routes
from prefect.settings import (
    PREFECT_API_DATABASE_CONNECTION_URL,
    PREFECT_DEBUG_MODE,
    PREFECT_MEMO_STORE_PATH,
    PREFECT_MEMOIZE_BLOCK_AUTO_REGISTRATION,
    PREFECT_UI_SERVE_BASE,
)
from prefect.utilities.hashing import hash_objects

TITLE = "Prefect Server"
API_TITLE = "Prefect Prefect REST API"
UI_TITLE = "Prefect Prefect REST API UI"
API_VERSION = prefect.__version__

logger = get_logger("server")

enforce_minimum_version = EnforceMinimumAPIVersion(
    # this should be <= SERVER_API_VERSION; clients that send
    # a version header under this value will be rejected
    minimum_api_version="0.8.0",
    logger=logger,
)


API_ROUTERS = (
    api.flows.router,
    api.flow_runs.router,
    api.task_runs.router,
    api.flow_run_states.router,
    api.task_run_states.router,
    api.flow_run_notification_policies.router,
    api.deployments.router,
    api.saved_searches.router,
    api.logs.router,
    api.concurrency_limits.router,
    api.concurrency_limits_v2.router,
    api.block_types.router,
    api.block_documents.router,
    api.workers.router,
    api.work_queues.router,
    api.artifacts.router,
    api.block_schemas.router,
    api.block_capabilities.router,
    api.collections.router,
    api.variables.router,
    api.ui.flow_runs.router,
    api.ui.task_runs.router,
    api.admin.router,
    api.root.router,
)

SQLITE_LOCKED_MSG = "database is locked"


class SPAStaticFiles(StaticFiles):
    """
    Implementation of `StaticFiles` for serving single page applications.

    Adds `get_response` handling to ensure that when a resource isn't found the
    application still returns the index.
    """

    async def get_response(self, path: str, scope):
        try:
            return await super().get_response(path, scope)
        except HTTPException:
            return await super().get_response("./index.html", scope)


class RequestLimitMiddleware:
    """
    A middleware that limits the number of concurrent requests handled by the API.

    This is a blunt tool for limiting SQLite concurrent writes which will cause failures
    at high volume. Ideally, we would only apply the limit to routes that perform
    writes.
    """

    def __init__(self, app, limit: float):
        self.app = app
        self._limiter = anyio.CapacityLimiter(limit)

    async def __call__(self, scope, receive, send) -> None:
        async with self._limiter:
            await self.app(scope, receive, send)


async def validation_exception_handler(request: Request, exc: RequestValidationError):
    """Provide a detailed message for request validation errors."""
    return JSONResponse(
        status_code=status.HTTP_422_UNPROCESSABLE_ENTITY,
        content=jsonable_encoder(
            {
                "exception_message": "Invalid request received.",
                "exception_detail": exc.errors(),
                "request_body": exc.body,
            }
        ),
    )


async def integrity_exception_handler(request: Request, exc: Exception):
    """Capture database integrity errors."""
    logger.error("Encountered exception in request:", exc_info=True)
    return JSONResponse(
        content={
            "detail": (
                "Data integrity conflict. This usually means a "
                "unique or foreign key constraint was violated. "
                "See server logs for details."
            )
        },
        status_code=status.HTTP_409_CONFLICT,
    )


def is_client_retryable_exception(exc: Exception):
    if isinstance(exc, sqlalchemy.exc.OperationalError) and isinstance(
        exc.orig, sqlite3.OperationalError
    ):
        if getattr(exc.orig, "sqlite_errorname", None) in {
            "SQLITE_BUSY",
            "SQLITE_BUSY_SNAPSHOT",
        } or SQLITE_LOCKED_MSG in getattr(exc.orig, "args", []):
            return True
        else:
            # Avoid falling through to the generic `DBAPIError` case below
            return False

    if isinstance(
        exc,
        (
            sqlalchemy.exc.DBAPIError,
            asyncpg.exceptions.QueryCanceledError,
            asyncpg.exceptions.ConnectionDoesNotExistError,
            asyncpg.exceptions.CannotConnectNowError,
            sqlalchemy.exc.InvalidRequestError,
            sqlalchemy.orm.exc.DetachedInstanceError,
        ),
    ):
        return True

    return False


def replace_placeholder_string_in_files(directory, placeholder, replacement):
    """
    Recursively loops through all files in the given directory and replaces
    a placeholder string.
    """
    for root, dirs, files in os.walk(directory):
        for file in files:
            file_path = os.path.join(root, file)

            with open(file_path, "r", encoding="utf-8") as file:
                file_data = file.read()

            file_data = file_data.replace(placeholder, replacement)

            with open(file_path, "w", encoding="utf-8") as file:
                file.write(file_data)


def copy_directory(directory, path):
    os.makedirs(path)
    for item in os.listdir(directory):
        s = os.path.join(directory, item)
        d = os.path.join(path, item)
        if os.path.isdir(s):
            shutil.copytree(s, d, symlinks=True)
        else:
            shutil.copy2(s, d)


async def custom_internal_exception_handler(request: Request, exc: Exception):
    """
    Log a detailed exception for internal server errors before returning.

    Send 503 for errors clients can retry on.
    """
    logger.error("Encountered exception in request:", exc_info=True)

    if is_client_retryable_exception(exc):
        return JSONResponse(
            content={"exception_message": "Service Unavailable"},
            status_code=status.HTTP_503_SERVICE_UNAVAILABLE,
        )

    return JSONResponse(
        content={"exception_message": "Internal Server Error"},
        status_code=status.HTTP_500_INTERNAL_SERVER_ERROR,
    )


async def prefect_object_not_found_exception_handler(
    request: Request, exc: ObjectNotFoundError
):
    """Return 404 status code on object not found exceptions."""
    return JSONResponse(
        content={"exception_message": str(exc)}, status_code=status.HTTP_404_NOT_FOUND
    )


def create_api_app(
    router_prefix: Optional[str] = "",
    dependencies: Optional[List[Depends]] = None,
    health_check_path: str = "/health",
    version_check_path: str = "/version",
    fast_api_app_kwargs: dict = None,
    router_overrides: Mapping[str, Optional[APIRouter]] = None,
) -> FastAPI:
    """
    Create a FastAPI app that includes the Prefect REST API

    Args:
        router_prefix: a prefix to apply to all included routers
        dependencies: a list of global dependencies to add to each Prefect REST API router
        health_check_path: the health check route path
        fast_api_app_kwargs: kwargs to pass to the FastAPI constructor
        router_overrides: a mapping of route prefixes (i.e. "/admin") to new routers
            allowing the caller to override the default routers. If `None` is provided
            as a value, the default router will be dropped from the application.

    Returns:
        a FastAPI app that serves the Prefect REST API
    """
    fast_api_app_kwargs = fast_api_app_kwargs or {}
    api_app = FastAPI(title=API_TITLE, **fast_api_app_kwargs)
    api_app.add_middleware(GZipMiddleware)

    @api_app.get(health_check_path, tags=["Root"])
    async def health_check():
        return True

    @api_app.get(version_check_path, tags=["Root"])
    async def orion_info():
        return SERVER_API_VERSION

    # always include version checking
    if dependencies is None:
        dependencies = [Depends(enforce_minimum_version)]
    else:
        dependencies.append(Depends(enforce_minimum_version))

    routers = {router.prefix: router for router in API_ROUTERS}

    if router_overrides:
        for prefix, router in router_overrides.items():
            # We may want to allow this behavior in the future to inject new routes, but
            # for now this will be treated an as an exception
            if prefix not in routers:
                raise KeyError(
                    "Router override provided for prefix that does not exist:"
                    f" {prefix!r}"
                )

            # Drop the existing router
            existing_router = routers.pop(prefix)

            # Replace it with a new router if provided
            if router is not None:
                if prefix != router.prefix:
                    # We may want to allow this behavior in the future, but it will
                    # break expectations without additional routing and is banned for
                    # now
                    raise ValueError(
                        f"Router override for {prefix!r} defines a different prefix "
                        f"{router.prefix!r}."
                    )

                existing_paths = method_paths_from_routes(existing_router.routes)
                new_paths = method_paths_from_routes(router.routes)
                if not existing_paths.issubset(new_paths):
                    raise ValueError(
                        f"Router override for {prefix!r} is missing paths defined by "
                        f"the original router: {existing_paths.difference(new_paths)}"
                    )

                routers[prefix] = router

    for router in routers.values():
        api_app.include_router(router, prefix=router_prefix, dependencies=dependencies)

    return api_app


def create_ui_app(ephemeral: bool) -> FastAPI:
    ui_app = FastAPI(title=UI_TITLE)
    ui_app.add_middleware(GZipMiddleware)
    base_url = os.environ.get("PREFECT_UI_SERVE_BASE", "/")
    reference_file_name = "UI_SERVE_BASE"

    if os.name == "nt":
        # Windows defaults to text/plain for .js files
        mimetypes.init()
        mimetypes.add_type("application/javascript", ".js")

    @ui_app.get("/ui-settings")
    def ui_settings():
        return {
            "api_url": prefect.settings.PREFECT_UI_API_URL.value(),
            "flags": enabled_experiments(),
        }

    def reference_file_matches_base_url():
        if os.path.exists(prefect.__ui_static_subpath__):
            with open(
                os.path.join(prefect.__ui_static_subpath__, reference_file_name), "r"
            ) as f:
                return f.read() == base_url
        else:
            return False

    def create_ui_static_subpath():
        if os.path.exists(prefect.__ui_static_subpath__):
            shutil.rmtree(prefect.__ui_static_subpath__)
        os.makedirs(prefect.__ui_static_subpath__)
        copy_directory(prefect.__ui_static_path__, prefect.__ui_static_subpath__)
        replace_placeholder_string_in_files(
            prefect.__ui_static_subpath__,
            "PREFECT_UI_SERVE_BASE_REPLACE_PLACEHOLDER",
            base_url,
        )

        # Create a file to indicate that the static files have been copied
        # This is used to determine if the static files need to be copied again
        # when the server is restarted
        with open(
            os.path.join(prefect.__ui_static_subpath__, reference_file_name), "w"
        ) as f:
            f.write(base_url)

    if (
        os.path.exists(prefect.__ui_static_path__)
        and prefect.settings.PREFECT_UI_ENABLED.value()
        and not ephemeral
    ):
        # If the static files have already been copied, check if the base_url has changed
        # If it has, we delete the subpath directory and copy the files again
        if not reference_file_matches_base_url():
            create_ui_static_subpath()

        ui_app.mount(
<<<<<<< HEAD
            os.environ.get("PREFECT_UI_SERVE_BASE", "/"),
            SPAStaticFiles(directory=prefect.__ui_static_subpath__),
=======
            PREFECT_UI_SERVE_BASE.value(),
            SPAStaticFiles(directory=prefect.__ui_static_path__),
>>>>>>> 5fc75d76
            name="ui_root",
        )

    return ui_app


APP_CACHE: Dict[Tuple[prefect.settings.Settings, bool], FastAPI] = {}


def _memoize_block_auto_registration(fn: Callable[[], Awaitable[None]]):
    """
    Decorator to handle skipping the wrapped function if the block registry has
    not changed since the last invocation
    """
    import toml

    import prefect.plugins
    from prefect.blocks.core import Block
    from prefect.server.models.block_registration import _load_collection_blocks_data
    from prefect.utilities.dispatch import get_registry_for_type

    @wraps(fn)
    async def wrapper(*args, **kwargs):
        if not PREFECT_MEMOIZE_BLOCK_AUTO_REGISTRATION.value():
            await fn(*args, **kwargs)
            return

        # Ensure collections are imported and have the opportunity to register types
        # before loading the registry
        prefect.plugins.load_prefect_collections()

        blocks_registry = get_registry_for_type(Block)
        collection_blocks_data = await _load_collection_blocks_data()
        current_blocks_loading_hash = hash_objects(
            blocks_registry,
            collection_blocks_data,
            PREFECT_API_DATABASE_CONNECTION_URL.value(),
            hash_algo=sha256,
        )

        memo_store_path = PREFECT_MEMO_STORE_PATH.value()
        try:
            if memo_store_path.exists():
                saved_blocks_loading_hash = toml.load(memo_store_path).get(
                    "block_auto_registration"
                )
                if (
                    saved_blocks_loading_hash is not None
                    and current_blocks_loading_hash == saved_blocks_loading_hash
                ):
                    if PREFECT_DEBUG_MODE.value():
                        logger.debug(
                            "Skipping block loading due to matching hash for block "
                            "auto-registration found in memo store."
                        )
                    return
        except Exception as exc:
            logger.warn(
                ""
                f"Unable to read memo_store.toml from {PREFECT_MEMO_STORE_PATH} during "
                f"block auto-registration: {exc!r}.\n"
                "All blocks will be registered."
            )

        await fn(*args, **kwargs)

        if current_blocks_loading_hash is not None:
            try:
                if not memo_store_path.exists():
                    memo_store_path.touch(mode=0o0600)

                memo_store_path.write_text(
                    toml.dumps({"block_auto_registration": current_blocks_loading_hash})
                )
            except Exception as exc:
                logger.warn(
                    "Unable to write to memo_store.toml at"
                    f" {PREFECT_MEMO_STORE_PATH} after block auto-registration:"
                    f" {exc!r}.\n Subsequent server start ups will perform block"
                    " auto-registration, which may result in slower server startup."
                )

    return wrapper


def create_app(
    settings: prefect.settings.Settings = None,
    ephemeral: bool = False,
    ignore_cache: bool = False,
) -> FastAPI:
    """
    Create an FastAPI app that includes the Prefect REST API and UI

    Args:
        settings: The settings to use to create the app. If not set, settings are pulled
            from the context.
        ignore_cache: If set, a new application will be created even if the settings
            match. Otherwise, an application is returned from the cache.
        ephemeral: If set, the application will be treated as ephemeral. The UI
            and services will be disabled.
    """
    settings = settings or prefect.settings.get_current_settings()
    cache_key = (settings, ephemeral)

    if cache_key in APP_CACHE and not ignore_cache:
        return APP_CACHE[cache_key]

    # TODO: Move these startup functions out of this closure into the top-level or
    #       another dedicated location
    async def run_migrations():
        """Ensure the database is created and up to date with the current migrations"""
        if prefect.settings.PREFECT_API_DATABASE_MIGRATE_ON_START:
            from prefect.server.database.dependencies import provide_database_interface

            db = provide_database_interface()
            await db.create_db()

    @_memoize_block_auto_registration
    async def add_block_types():
        """Add all registered blocks to the database"""
        if not prefect.settings.PREFECT_API_BLOCKS_REGISTER_ON_START:
            return

        from prefect.server.database.dependencies import provide_database_interface
        from prefect.server.models.block_registration import run_block_auto_registration

        db = provide_database_interface()
        session = await db.session()

        async with session:
            await run_block_auto_registration(session=session)

    async def start_services():
        """Start additional services when the Prefect REST API starts up."""

        if ephemeral:
            app.state.services = None
            return

        service_instances = []

        if prefect.settings.PREFECT_API_SERVICES_SCHEDULER_ENABLED.value():
            service_instances.append(services.scheduler.Scheduler())
            service_instances.append(services.scheduler.RecentDeploymentsScheduler())

        if prefect.settings.PREFECT_API_SERVICES_LATE_RUNS_ENABLED.value():
            service_instances.append(services.late_runs.MarkLateRuns())

        if prefect.settings.PREFECT_API_SERVICES_PAUSE_EXPIRATIONS_ENABLED.value():
            service_instances.append(services.pause_expirations.FailExpiredPauses())

        if prefect.settings.PREFECT_API_SERVICES_CANCELLATION_CLEANUP_ENABLED.value():
            service_instances.append(
                services.cancellation_cleanup.CancellationCleanup()
            )

        if prefect.settings.PREFECT_SERVER_ANALYTICS_ENABLED.value():
            service_instances.append(services.telemetry.Telemetry())

        if prefect.settings.PREFECT_API_SERVICES_FLOW_RUN_NOTIFICATIONS_ENABLED.value():
            service_instances.append(
                services.flow_run_notifications.FlowRunNotifications()
            )

        loop = asyncio.get_running_loop()

        app.state.services = {
            service: loop.create_task(service.start()) for service in service_instances
        }

        for service, task in app.state.services.items():
            logger.info(f"{service.name} service scheduled to start in-app")
            task.add_done_callback(partial(on_service_exit, service))

    async def stop_services():
        """Ensure services are stopped before the Prefect REST API shuts down."""
        if hasattr(app.state, "services") and app.state.services:
            await asyncio.gather(*[service.stop() for service in app.state.services])
            try:
                await asyncio.gather(
                    *[task.stop() for task in app.state.services.values()]
                )
            except Exception:
                # `on_service_exit` should handle logging exceptions on exit
                pass

    @asynccontextmanager
    async def lifespan(app):
        try:
            await run_migrations()
            await add_block_types()
            await start_services()
            yield
        finally:
            await stop_services()

    def on_service_exit(service, task):
        """
        Added as a callback for completion of services to log exit
        """
        try:
            # Retrieving the result will raise the exception
            task.result()
        except Exception:
            logger.error(f"{service.name} service failed!", exc_info=True)
        else:
            logger.info(f"{service.name} service stopped!")

    app = FastAPI(
        title=TITLE,
        version=API_VERSION,
        lifespan=lifespan,
    )
    api_app = create_api_app(
        fast_api_app_kwargs={
            "exception_handlers": {
                # NOTE: FastAPI special cases the generic `Exception` handler and
                #       registers it as a separate middleware from the others
                Exception: custom_internal_exception_handler,
                RequestValidationError: validation_exception_handler,
                sa.exc.IntegrityError: integrity_exception_handler,
                ObjectNotFoundError: prefect_object_not_found_exception_handler,
            }
        },
    )
    ui_app = create_ui_app(ephemeral)

    # middleware
    app.add_middleware(
        CORSMiddleware,
        allow_origins=["*"],
        allow_methods=["*"],
        allow_headers=["*"],
    )

    # Limit the number of concurrent requests when using a SQLite database to reduce
    # chance of errors where the database cannot be opened due to a high number of
    # concurrent writes
    if (
        get_dialect(prefect.settings.PREFECT_API_DATABASE_CONNECTION_URL.value()).name
        == "sqlite"
    ):
        app.add_middleware(RequestLimitMiddleware, limit=100)

    api_app.mount(
        "/static",
        StaticFiles(
            directory=os.path.join(
                os.path.dirname(os.path.realpath(__file__)), "static"
            )
        ),
        name="static",
    )
    app.api_app = api_app
    app.mount("/api", app=api_app, name="api")
    app.mount("/", app=ui_app, name="ui")

    def openapi():
        """
        Convenience method for extracting the user facing OpenAPI schema from the API app.

        This method is attached to the global public app for easy access.
        """
        partial_schema = get_openapi(
            title=API_TITLE,
            version=API_VERSION,
            routes=api_app.routes,
        )
        new_schema = partial_schema.copy()
        new_schema["paths"] = {}
        for path, value in partial_schema["paths"].items():
            new_schema["paths"][f"/api{path}"] = value

        new_schema["info"]["x-logo"] = {"url": "static/prefect-logo-mark-gradient.png"}
        return new_schema

    app.openapi = openapi

    APP_CACHE[cache_key] = app
    return app<|MERGE_RESOLUTION|>--- conflicted
+++ resolved
@@ -381,13 +381,8 @@
             create_ui_static_subpath()
 
         ui_app.mount(
-<<<<<<< HEAD
-            os.environ.get("PREFECT_UI_SERVE_BASE", "/"),
+            PREFECT_UI_SERVE_BASE.value(),
             SPAStaticFiles(directory=prefect.__ui_static_subpath__),
-=======
-            PREFECT_UI_SERVE_BASE.value(),
-            SPAStaticFiles(directory=prefect.__ui_static_path__),
->>>>>>> 5fc75d76
             name="ui_root",
         )
 
