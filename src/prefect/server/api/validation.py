--- conflicted
+++ resolved
@@ -61,19 +61,16 @@
     deployment: schemas.core.Deployment,
     session: AsyncSession,
 ) -> None:
-<<<<<<< HEAD
+    """
+    This will raise HTTP 404 error if the referenced block document or
+    the actor does not have permissions to access that block. Therefore, this is only safe
+    to use within the context of an API request
+    """
     if deployment.work_queue is None or deployment.work_queue.work_pool is None:
         # if we aren't able to access a deployment's work pool, we don't have a
         # base job template to validate job variables against
         return
 
-=======
-    """
-    This will raise HTTP 404 error if the referenced block document or
-    the actor does not have permissions to access that block. Therefore, this is only safe
-    to use within the context of an API request
-    """
->>>>>>> 6c188abd
     base_vars = _get_base_config_defaults(
         deployment.work_queue.work_pool.base_job_template
     )
