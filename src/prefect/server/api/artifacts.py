"""
Routes for interacting with artifact objects.
"""
from typing import List
from uuid import UUID

import pendulum
from fastapi import Body, Depends, HTTPException, Path, Response, status

import prefect.server.api.dependencies as dependencies
from prefect.server import models
from prefect.server.database.dependencies import provide_database_interface
from prefect.server.database.interface import PrefectDBInterface
from prefect.server.schemas import actions, core, filters, sorting
from prefect.server.utilities.server import PrefectRouter

router = PrefectRouter(
    prefix="/artifacts",
    tags=["Artifacts"],
)


@router.post("/")
async def create_artifact(
    artifact: actions.ArtifactCreate,
    response: Response = None,
    db: PrefectDBInterface = Depends(provide_database_interface),
) -> core.Artifact:
    artifact = core.Artifact(**artifact.dict())

    now = pendulum.now("UTC")

    async with db.session_context(begin_transaction=True) as session:
        model = await models.artifacts.create_artifact(
            session=session,
            artifact=artifact,
        )

    if model.created >= now:
        response.status_code = status.HTTP_201_CREATED
    return model


@router.get("/{id}")
async def read_artifact(
    artifact_id: UUID = Path(
        ..., description="The ID of the artifact to retrieve.", alias="id"
    ),
    db: PrefectDBInterface = Depends(provide_database_interface),
) -> core.Artifact:
    """
    Retrieve an artifact from the database.
    """
    async with db.session_context() as session:
        artifact = await models.artifacts.read_artifact(
            session=session, artifact_id=artifact_id
        )

    if artifact is None:
        raise HTTPException(status_code=404, detail="Artifact not found.")
    return artifact


@router.get("/{key}/latest")
async def read_latest_artifact(
    key: str = Path(
        ...,
        description="The key of the artifact to retrieve.",
    ),
    db: PrefectDBInterface = Depends(provide_database_interface),
) -> core.Artifact:
    """
    Retrieve the latest artifact from the artifact table.
    """
    async with db.session_context() as session:
        artifact = await models.artifacts.read_latest_artifact(session=session, key=key)

    if artifact is None:
        raise HTTPException(status_code=404, detail="Artifact not found.")
    return artifact


@router.post("/filter")
async def read_artifacts(
    sort: sorting.ArtifactSort = Body(sorting.ArtifactSort.ID_DESC),
    limit: int = dependencies.LimitBody(),
    offset: int = Body(0, ge=0),
    artifacts: filters.ArtifactFilter = None,
    flow_runs: filters.FlowRunFilter = None,
    task_runs: filters.TaskRunFilter = None,
    db: PrefectDBInterface = Depends(provide_database_interface),
) -> List[core.Artifact]:
    """
    Retrieve artifacts from the database.
    """
    async with db.session_context() as session:
        return await models.artifacts.read_artifacts(
            session=session,
            artifact_filter=artifacts,
            flow_run_filter=flow_runs,
            task_run_filter=task_runs,
            offset=offset,
            limit=limit,
            sort=sort,
        )


<<<<<<< HEAD
@router.post("/latest/filter")
async def read_latest_artifacts(
    sort: sorting.ArtifactCollectionSort = Body(sorting.ArtifactCollectionSort.ID_DESC),
    limit: int = dependencies.LimitBody(),
    offset: int = Body(0, ge=0),
    artifacts: filters.ArtifactCollectionFilter = None,
    flow_runs: filters.FlowRunFilter = None,
    task_runs: filters.TaskRunFilter = None,
    db: PrefectDBInterface = Depends(provide_database_interface),
) -> List[core.Artifact]:
    """
    Retrieve artifacts from the database.
    """
    async with db.session_context() as session:
        return await models.artifacts.read_latest_artifacts(
=======
@router.post("/count")
async def count_artifacts(
    artifacts: filters.ArtifactFilter = None,
    flow_runs: filters.FlowRunFilter = None,
    task_runs: filters.TaskRunFilter = None,
    db: PrefectDBInterface = Depends(provide_database_interface),
) -> int:
    """
    Count artifacts from the database.
    """
    async with db.session_context() as session:
        return await models.artifacts.count_artifacts(
>>>>>>> 43d58405
            session=session,
            artifact_filter=artifacts,
            flow_run_filter=flow_runs,
            task_run_filter=task_runs,
<<<<<<< HEAD
            offset=offset,
            limit=limit,
            sort=sort,
=======
>>>>>>> 43d58405
        )


@router.patch("/{id}", status_code=204)
async def update_artifact(
    artifact: actions.ArtifactUpdate,
    artifact_id: UUID = Path(
        ..., description="The ID of the artifact to update.", alias="id"
    ),
    db: PrefectDBInterface = Depends(provide_database_interface),
):
    """
    Update an artifact in the database.
    """
    async with db.session_context(begin_transaction=True) as session:
        result = await models.artifacts.update_artifact(
            session=session,
            artifact_id=artifact_id,
            artifact=artifact,
        )
    if not result:
        raise HTTPException(status_code=404, detail="Artifact not found.")


@router.delete("/{id}", status_code=204)
async def delete_artifact(
    artifact_id: UUID = Path(
        ..., description="The ID of the artifact to delete.", alias="id"
    ),
    db: PrefectDBInterface = Depends(provide_database_interface),
):
    """
    Delete an artifact from the database.
    """
    async with db.session_context(begin_transaction=True) as session:
        result = await models.artifacts.delete_artifact(
            session=session,
            artifact_id=artifact_id,
        )
    if not result:
        raise HTTPException(status_code=404, detail="Artifact not found.")<|MERGE_RESOLUTION|>--- conflicted
+++ resolved
@@ -105,7 +105,6 @@
         )
 
 
-<<<<<<< HEAD
 @router.post("/latest/filter")
 async def read_latest_artifacts(
     sort: sorting.ArtifactCollectionSort = Body(sorting.ArtifactCollectionSort.ID_DESC),
@@ -121,7 +120,16 @@
     """
     async with db.session_context() as session:
         return await models.artifacts.read_latest_artifacts(
-=======
+            session=session,
+            artifact_filter=artifacts,
+            flow_run_filter=flow_runs,
+            task_run_filter=task_runs,
+            offset=offset,
+            limit=limit,
+            sort=sort,
+        )
+
+
 @router.post("/count")
 async def count_artifacts(
     artifacts: filters.ArtifactFilter = None,
@@ -134,17 +142,13 @@
     """
     async with db.session_context() as session:
         return await models.artifacts.count_artifacts(
->>>>>>> 43d58405
             session=session,
             artifact_filter=artifacts,
             flow_run_filter=flow_runs,
             task_run_filter=task_runs,
-<<<<<<< HEAD
             offset=offset,
             limit=limit,
             sort=sort,
-=======
->>>>>>> 43d58405
         )
 
 
