"""
Functions for interacting with flow run ORM objects.
Intended for internal use by the Prefect REST API.
"""

import contextlib
import datetime
from itertools import chain
from typing import (
    Any,
    Dict,
    List,
    Optional,
    Sequence,
    Tuple,
    Type,
    TypeVar,
    Union,
    cast,
)
from uuid import UUID

import pendulum
import sqlalchemy as sa
from sqlalchemy import delete, select
from sqlalchemy.ext.asyncio import AsyncSession
from sqlalchemy.orm import load_only, selectinload
from sqlalchemy.sql import Select

import prefect.server.models as models
import prefect.server.schemas as schemas
from prefect.logging.loggers import get_logger
from prefect.server.database import orm_models
from prefect.server.database.dependencies import db_injector
from prefect.server.database.interface import PrefectDBInterface
from prefect.server.exceptions import ObjectNotFoundError
from prefect.server.orchestration.core_policy import MinimalFlowPolicy
from prefect.server.orchestration.global_policy import GlobalFlowPolicy
from prefect.server.orchestration.policies import BaseOrchestrationPolicy
from prefect.server.orchestration.rules import FlowOrchestrationContext
from prefect.server.schemas.core import TaskRunResult
from prefect.server.schemas.graph import Graph
from prefect.server.schemas.responses import OrchestrationResult, SetStateStatus
from prefect.server.schemas.states import State
from prefect.server.utilities.schemas import PrefectBaseModel
from prefect.settings import (
    PREFECT_API_MAX_FLOW_RUN_GRAPH_ARTIFACTS,
    PREFECT_API_MAX_FLOW_RUN_GRAPH_NODES,
)
from prefect.types import KeyValueLabels

logger = get_logger("flow_runs")


logger = get_logger("flow_runs")


T = TypeVar("T", bound=tuple)


@db_injector
async def create_flow_run(
    db: PrefectDBInterface,
    session: AsyncSession,
    flow_run: schemas.core.FlowRun,
    orchestration_parameters: Optional[dict] = None,
) -> orm_models.FlowRun:
    """Creates a new flow run.

    If the provided flow run has a state attached, it will also be created.

    Args:
        session: a database session
        flow_run: a flow run model

    Returns:
        orm_models.FlowRun: the newly-created flow run
    """
    now = pendulum.now("UTC")
    # model: Union[orm_models.FlowRun, None] = None

    flow_run.labels = await with_system_labels_for_flow_run(
        session=session, flow_run=flow_run
    )

    flow_run_dict = dict(
        **flow_run.model_dump_for_orm(
            exclude={
                "created",
                "state",
                "estimated_run_time",
                "estimated_start_time_delta",
            },
            exclude_unset=True,
        ),
        created=now,
    )

    # if no idempotency key was provided, create the run directly
    if not flow_run.idempotency_key:
        model = orm_models.FlowRun(**flow_run_dict)
        session.add(model)
        await session.flush()

    # otherwise let the database take care of enforcing idempotency
    else:
        insert_stmt = (
            db.insert(orm_models.FlowRun)
            .values(**flow_run_dict)
            .on_conflict_do_nothing(
                index_elements=db.flow_run_unique_upsert_columns,
            )
        )
        await session.execute(insert_stmt)

        # read the run to see if idempotency was applied or not
        query = (
            sa.select(orm_models.FlowRun)
            .where(
                sa.and_(
                    orm_models.FlowRun.flow_id == flow_run.flow_id,
                    orm_models.FlowRun.idempotency_key == flow_run.idempotency_key,
                )
            )
            .limit(1)
            .execution_options(populate_existing=True)
            .options(
                selectinload(orm_models.FlowRun.work_queue).selectinload(
                    orm_models.WorkQueue.work_pool
                )
            )
        )
        result = await session.execute(query)
        model = result.scalar_one()

    # if the flow run was created in this function call then we need to set the
    # state. If it was created idempotently, the created time won't match.
    if model.created == now and flow_run.state:
        await models.flow_runs.set_flow_run_state(
            session=session,
            flow_run_id=model.id,
            state=flow_run.state,
            force=True,
            orchestration_parameters=orchestration_parameters,
        )
    return model


async def update_flow_run(
    session: AsyncSession,
    flow_run_id: UUID,
    flow_run: schemas.actions.FlowRunUpdate,
) -> bool:
    """
    Updates a flow run.

    Args:
        session: a database session
        flow_run_id: the flow run id to update
        flow_run: a flow run model

    Returns:
        bool: whether or not matching rows were found to update
    """
    update_stmt = (
        sa.update(orm_models.FlowRun)
        .where(orm_models.FlowRun.id == flow_run_id)
        # exclude_unset=True allows us to only update values provided by
        # the user, ignoring any defaults on the model
        .values(**flow_run.model_dump_for_orm(exclude_unset=True))
    )
    result = await session.execute(update_stmt)
    return result.rowcount > 0


async def read_flow_run(
    session: AsyncSession,
    flow_run_id: UUID,
    for_update: bool = False,
) -> Optional[orm_models.FlowRun]:
    """
    Reads a flow run by id.

    Args:
        session: A database session
        flow_run_id: a flow run id

    Returns:
        orm_models.FlowRun: the flow run
    """
    select = (
        sa.select(orm_models.FlowRun)
        .where(orm_models.FlowRun.id == flow_run_id)
        .options(
            selectinload(orm_models.FlowRun.work_queue).selectinload(
                orm_models.WorkQueue.work_pool
            )
        )
    )

    if for_update:
        select = select.with_for_update()

    result = await session.execute(select)
    return result.scalar()


async def _apply_flow_run_filters(
    query: Select[T],
    flow_filter: Optional[schemas.filters.FlowFilter] = None,
    flow_run_filter: Optional[schemas.filters.FlowRunFilter] = None,
    task_run_filter: Optional[schemas.filters.TaskRunFilter] = None,
    deployment_filter: Optional[schemas.filters.DeploymentFilter] = None,
    work_pool_filter: Optional[schemas.filters.WorkPoolFilter] = None,
    work_queue_filter: Optional[schemas.filters.WorkQueueFilter] = None,
) -> Select[T]:
    """
    Applies filters to a flow run query as a combination of EXISTS subqueries.
    """

    if flow_run_filter:
        query = query.where(flow_run_filter.as_sql_filter())

    if deployment_filter:
        deployment_exists_clause = select(orm_models.Deployment).where(
            orm_models.Deployment.id == orm_models.FlowRun.deployment_id,
            deployment_filter.as_sql_filter(),
        )
        query = query.where(deployment_exists_clause.exists())

    if work_pool_filter:
        work_pool_exists_clause = select(orm_models.WorkPool).where(
            orm_models.WorkQueue.id == orm_models.FlowRun.work_queue_id,
            orm_models.WorkPool.id == orm_models.WorkQueue.work_pool_id,
            work_pool_filter.as_sql_filter(),
        )

        query = query.where(work_pool_exists_clause.exists())

    if work_queue_filter:
        work_queue_exists_clause = select(orm_models.WorkQueue).where(
            orm_models.WorkQueue.id == orm_models.FlowRun.work_queue_id,
            work_queue_filter.as_sql_filter(),
        )
        query = query.where(work_queue_exists_clause.exists())

    if flow_filter or task_run_filter:
        flow_or_task_run_exists_clause: Union[
            Select[Tuple[orm_models.Flow]],
            Select[Tuple[orm_models.TaskRun]],
        ]

        if flow_filter:
            flow_or_task_run_exists_clause = select(orm_models.Flow).where(
                orm_models.Flow.id == orm_models.FlowRun.flow_id,
                flow_filter.as_sql_filter(),
            )

        if task_run_filter:
            if not flow_filter:
                flow_or_task_run_exists_clause = select(orm_models.TaskRun).where(
                    orm_models.TaskRun.flow_run_id == orm_models.FlowRun.id
                )
            else:
                flow_or_task_run_exists_clause = flow_or_task_run_exists_clause.join(
                    orm_models.TaskRun,
                    orm_models.TaskRun.flow_run_id == orm_models.FlowRun.id,
                )
            flow_or_task_run_exists_clause = flow_or_task_run_exists_clause.where(
                orm_models.FlowRun.id == orm_models.TaskRun.flow_run_id,
                task_run_filter.as_sql_filter(),
            )

        query = query.where(flow_or_task_run_exists_clause.exists())

    return query


async def read_flow_runs(
    session: AsyncSession,
    columns: Optional[List] = None,
    flow_filter: Optional[schemas.filters.FlowFilter] = None,
    flow_run_filter: Optional[schemas.filters.FlowRunFilter] = None,
    task_run_filter: Optional[schemas.filters.TaskRunFilter] = None,
    deployment_filter: Optional[schemas.filters.DeploymentFilter] = None,
    work_pool_filter: Optional[schemas.filters.WorkPoolFilter] = None,
    work_queue_filter: Optional[schemas.filters.WorkQueueFilter] = None,
    offset: Optional[int] = None,
    limit: Optional[int] = None,
    sort: schemas.sorting.FlowRunSort = schemas.sorting.FlowRunSort.ID_DESC,
) -> Sequence[orm_models.FlowRun]:
    """
    Read flow runs.

    Args:
        session: a database session
        columns: a list of the flow run ORM columns to load, for performance
        flow_filter: only select flow runs whose flows match these filters
        flow_run_filter: only select flow runs match these filters
        task_run_filter: only select flow runs whose task runs match these filters
        deployment_filter: only select flow runs whose deployments match these filters
        offset: Query offset
        limit: Query limit
        sort: Query sort

    Returns:
        List[orm_models.FlowRun]: flow runs
    """
    query = (
        select(orm_models.FlowRun)
        .order_by(sort.as_sql_sort())
        .options(
            selectinload(orm_models.FlowRun.work_queue).selectinload(
                orm_models.WorkQueue.work_pool
            )
        )
    )

    if columns:
        query = query.options(load_only(*columns))

    query = await _apply_flow_run_filters(
        query,
        flow_filter=flow_filter,
        flow_run_filter=flow_run_filter,
        task_run_filter=task_run_filter,
        deployment_filter=deployment_filter,
        work_pool_filter=work_pool_filter,
        work_queue_filter=work_queue_filter,
    )

    if offset is not None:
        query = query.offset(offset)

    if limit is not None:
        query = query.limit(limit)

    result = await session.execute(query)
    return result.scalars().unique().all()


async def cleanup_flow_run_concurrency_slots(
    session: AsyncSession,
    flow_run: orm_models.FlowRun,
):
    """
    Cleanup flow run related resources, such as releasing concurrency slots.
    All operations should be idempotent and safe to call multiple times.
    IMPORTANT: This run may no longer exist in the database when this operation occurs.
    """

    if (
        flow_run.deployment_id
        and flow_run.state
        and flow_run.state.type
        in (
            schemas.states.StateType.PENDING,
            schemas.states.StateType.RUNNING,
            schemas.states.StateType.CANCELLING,
        )
    ):
        deployment = await models.deployments.read_deployment(
            session, flow_run.deployment_id
        )
        if deployment and deployment.concurrency_limit_id:
            await models.concurrency_limits_v2.bulk_decrement_active_slots(
                session, [deployment.concurrency_limit_id], 1
            )


class DependencyResult(PrefectBaseModel):
    id: UUID
    name: str
    upstream_dependencies: List[TaskRunResult]
    state: Optional[State]
    expected_start_time: Optional[datetime.datetime]
    start_time: Optional[datetime.datetime]
    end_time: Optional[datetime.datetime]
    total_run_time: Optional[datetime.timedelta]
    estimated_run_time: Optional[datetime.timedelta]
    untrackable_result: bool


async def read_task_run_dependencies(
    session: AsyncSession,
    flow_run_id: UUID,
) -> List[DependencyResult]:
    """
    Get a task run dependency map for a given flow run.
    """
    flow_run = await models.flow_runs.read_flow_run(
        session=session, flow_run_id=flow_run_id
    )
    if not flow_run:
        raise ObjectNotFoundError(f"Flow run with id {flow_run_id} not found")

    task_runs = await models.task_runs.read_task_runs(
        session=session,
        flow_run_filter=schemas.filters.FlowRunFilter(
            id=schemas.filters.FlowRunFilterId(any_=[flow_run_id])
        ),
    )

    dependency_graph = []

    for task_run in task_runs:
        inputs = list(set(chain(*task_run.task_inputs.values())))
        untrackable_result_status = (
            False
            if task_run.state is None
            else task_run.state.state_details.untrackable_result
        )
        dependency_graph.append(
            DependencyResult(
                id=task_run.id,
                upstream_dependencies=inputs,
                state=task_run.state,
                expected_start_time=task_run.expected_start_time,
                name=task_run.name,
                start_time=task_run.start_time,
                end_time=task_run.end_time,
                total_run_time=task_run.total_run_time,
                estimated_run_time=task_run.estimated_run_time,
                untrackable_result=untrackable_result_status,
            )
        )

    return dependency_graph


async def count_flow_runs(
    session: AsyncSession,
    flow_filter: Optional[schemas.filters.FlowFilter] = None,
    flow_run_filter: Optional[schemas.filters.FlowRunFilter] = None,
    task_run_filter: Optional[schemas.filters.TaskRunFilter] = None,
    deployment_filter: Optional[schemas.filters.DeploymentFilter] = None,
    work_pool_filter: Optional[schemas.filters.WorkPoolFilter] = None,
    work_queue_filter: Optional[schemas.filters.WorkQueueFilter] = None,
) -> int:
    """
    Count flow runs.

    Args:
        session: a database session
        flow_filter: only count flow runs whose flows match these filters
        flow_run_filter: only count flow runs that match these filters
        task_run_filter: only count flow runs whose task runs match these filters
        deployment_filter: only count flow runs whose deployments match these filters

    Returns:
        int: count of flow runs
    """

    query = select(sa.func.count(sa.text("*"))).select_from(orm_models.FlowRun)

    query = await _apply_flow_run_filters(
        query,
        flow_filter=flow_filter,
        flow_run_filter=flow_run_filter,
        task_run_filter=task_run_filter,
        deployment_filter=deployment_filter,
        work_pool_filter=work_pool_filter,
        work_queue_filter=work_queue_filter,
    )

    result = await session.execute(query)
    return result.scalar_one()


async def delete_flow_run(session: AsyncSession, flow_run_id: UUID) -> bool:
    """
    Delete a flow run by flow_run_id, handling concurrency limits if applicable.

    Args:
        session: A database session
        flow_run_id: a flow run id

    Returns:
        bool: whether or not the flow run was deleted
    """
    flow_run = await read_flow_run(session, flow_run_id)
    if not flow_run:
        return False

    deployment_id = flow_run.deployment_id

    if deployment_id:
        await cleanup_flow_run_concurrency_slots(session=session, flow_run=flow_run)

    # Delete the flow run
    result = await session.execute(
        delete(orm_models.FlowRun).where(orm_models.FlowRun.id == flow_run_id)
    )

    return result.rowcount > 0


async def set_flow_run_state(
    session: AsyncSession,
    flow_run_id: UUID,
    state: schemas.states.State,
    force: bool = False,
    flow_policy: Optional[Type[BaseOrchestrationPolicy]] = None,
    orchestration_parameters: Optional[Dict[str, Any]] = None,
) -> OrchestrationResult:
    """
    Creates a new orchestrated flow run state.

    Setting a new state on a run is the one of the principal actions that is governed by
    Prefect's orchestration logic. Setting a new run state will not guarantee creation,
    but instead trigger orchestration rules to govern the proposed `state` input. If
    the state is considered valid, it will be written to the database. Otherwise, a
    it's possible a different state, or no state, will be created. A `force` flag is
    supplied to bypass a subset of orchestration logic.

    Args:
        session: a database session
        flow_run_id: the flow run id
        state: a flow run state model
        force: if False, orchestration rules will be applied that may alter or prevent
            the state transition. If True, orchestration rules are not applied.

    Returns:
        OrchestrationResult object
    """

    # load the flow run
    run = await models.flow_runs.read_flow_run(
        session=session,
        flow_run_id=flow_run_id,
        # Lock the row to prevent orchestration race conditions
        for_update=True,
    )

    if not run:
        raise ObjectNotFoundError(f"Flow run with id {flow_run_id} not found")

    initial_state = run.state.as_state() if run.state else None
    initial_state_type = initial_state.type if initial_state else None
    proposed_state_type = state.type if state else None
    intended_transition = (initial_state_type, proposed_state_type)

    if force or flow_policy is None:
        flow_policy = MinimalFlowPolicy

    orchestration_rules = flow_policy.compile_transition_rules(*intended_transition)  # type: ignore
    global_rules = GlobalFlowPolicy.compile_transition_rules(*intended_transition)

    context = FlowOrchestrationContext(
        session=session,
        run=run,
        initial_state=initial_state,
        proposed_state=state,
    )

    if orchestration_parameters is not None:
        context.parameters = orchestration_parameters

    # apply orchestration rules and create the new flow run state
    async with contextlib.AsyncExitStack() as stack:
        for rule in orchestration_rules:
            context = await stack.enter_async_context(
                rule(context, *intended_transition)
            )

        for rule in global_rules:
            context = await stack.enter_async_context(
                rule(context, *intended_transition)
            )

        await context.validate_proposed_state()

    if context.orchestration_error is not None:
        raise context.orchestration_error

    result = OrchestrationResult(
        state=context.validated_state,
        status=context.response_status,
        details=context.response_details,
    )

    # if a new state is being set (either ACCEPTED from user or REJECTED
    # and set by the server), check for any notification policies
    if result.status in (SetStateStatus.ACCEPT, SetStateStatus.REJECT):
        await models.flow_run_notification_policies.queue_flow_run_notifications(
            session=session, flow_run=run
        )

    return result


@db_injector
async def read_flow_run_graph(
    db: PrefectDBInterface,
    session: AsyncSession,
    flow_run_id: UUID,
    since: datetime.datetime = datetime.datetime.min,
) -> Graph:
    """Given a flow run, return the graph of it's task and subflow runs. If a `since`
    datetime is provided, only return items that may have changed since that time."""
    return await db.queries.flow_run_graph_v2(
        session=session,
        flow_run_id=flow_run_id,
        since=since,
        max_nodes=PREFECT_API_MAX_FLOW_RUN_GRAPH_NODES.value(),
        max_artifacts=PREFECT_API_MAX_FLOW_RUN_GRAPH_ARTIFACTS.value(),
    )


async def with_system_labels_for_flow_run(
    session: AsyncSession,
    flow_run: Union[schemas.core.FlowRun, schemas.actions.FlowRunCreate],
) -> schemas.core.KeyValueLabels:
    """Augment user supplied labels with system default labels for a flow
    run."""

    default_labels = cast(
        schemas.core.KeyValueLabels,
        {
            "prefect.flow.id": str(flow_run.flow_id),
        },
    )

    parent_labels: schemas.core.KeyValueLabels = {}
    user_supplied_labels = flow_run.labels or {}

    # `deployment_id` is deprecated on `schemas.actions.FlowRunCreate`. Only
    # check `deployment_id` if given an instance of a `schemas.core.FlowRun`.
    if isinstance(flow_run, schemas.core.FlowRun) and flow_run.deployment_id:
        default_labels["prefect.deployment.id"] = str(flow_run.deployment_id)
        deployment = await models.deployments.read_deployment(
            session, deployment_id=flow_run.deployment_id
        )
        parent_labels = deployment.labels if deployment and deployment.labels else {}
    else:
        # If the flow run is not part of a deployment then we need to check for
        # labels from the flow. We don't use this when there is a deployment as
        # the deployment would have inherited the flow labels already.
        parent_labels = (
            await models.flows.read_flow_labels(session, flow_run.flow_id) or {}
        )

    return parent_labels | default_labels | user_supplied_labels


async def update_flow_run_labels(
    session: AsyncSession,
    flow_run_id: UUID,
<<<<<<< HEAD
    labels: schemas.core.KeyValueLabels,
=======
    labels: KeyValueLabels,
>>>>>>> 8b740d4c
) -> bool:
    """
    Update flow run labels by patching existing labels with new values.
    Args:
        session: A database session
        flow_run_id: the flow run id to update
        labels: the new labels to patch into existing labels
    Returns:
        bool: whether the update was successful
    """
    # First read the existing flow run to get current labels
<<<<<<< HEAD
    flow_run = await read_flow_run(session, flow_run_id)
    if not flow_run:
        return False
=======
    flow_run: Optional[orm_models.FlowRun] = await read_flow_run(session, flow_run_id)
    if not flow_run:
        raise ObjectNotFoundError(f"Flow run with id {flow_run_id} not found")
>>>>>>> 8b740d4c

    # Merge existing labels with new labels
    current_labels = flow_run.labels or {}
    updated_labels = {**current_labels, **labels}

    try:
        # Update the flow run with merged labels
        result = await session.execute(
            sa.update(orm_models.FlowRun)
            .where(orm_models.FlowRun.id == flow_run_id)
            .values(labels=updated_labels)
        )
        success = result.rowcount > 0
        if success:
            await session.commit()  # Explicitly commit
        return success
    except Exception:
        raise<|MERGE_RESOLUTION|>--- conflicted
+++ resolved
@@ -646,11 +646,7 @@
 async def update_flow_run_labels(
     session: AsyncSession,
     flow_run_id: UUID,
-<<<<<<< HEAD
-    labels: schemas.core.KeyValueLabels,
-=======
     labels: KeyValueLabels,
->>>>>>> 8b740d4c
 ) -> bool:
     """
     Update flow run labels by patching existing labels with new values.
@@ -662,15 +658,9 @@
         bool: whether the update was successful
     """
     # First read the existing flow run to get current labels
-<<<<<<< HEAD
-    flow_run = await read_flow_run(session, flow_run_id)
-    if not flow_run:
-        return False
-=======
     flow_run: Optional[orm_models.FlowRun] = await read_flow_run(session, flow_run_id)
     if not flow_run:
         raise ObjectNotFoundError(f"Flow run with id {flow_run_id} not found")
->>>>>>> 8b740d4c
 
     # Merge existing labels with new labels
     current_labels = flow_run.labels or {}
