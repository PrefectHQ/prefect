--- conflicted
+++ resolved
@@ -264,7 +264,6 @@
 
 
 @inject_db
-<<<<<<< HEAD
 async def read_latest_artifacts(
     session: sa.orm.Session,
     db: PrefectDBInterface,
@@ -282,32 +281,12 @@
         session: A database session
         offset: Query offset
         limit: Query limit
-=======
-async def count_artifacts(
-    session: sa.orm.Session,
-    db: PrefectDBInterface,
-    artifact_filter: filters.ArtifactFilter = None,
-    flow_run_filter: filters.FlowRunFilter = None,
-    task_run_filter: filters.TaskRunFilter = None,
-) -> int:
-    """
-    Counts artifacts.
-
-    Args:
-        session: A database session
->>>>>>> 43d58405
         artifact_filter: Only select artifacts matching this filter
         flow_run_filter: Only select artifacts whose flow runs matching this filter
         task_run_filter: Only select artifacts whose task runs matching this filter
     """
-<<<<<<< HEAD
     query = sa.select(db.ArtifactCollection).order_by(sort.as_sql_sort(db))
     query = await _apply_artifact_collection_filters(
-=======
-    query = sa.select(sa.func.count(db.Artifact.id))
-
-    query = await _apply_artifact_filters(
->>>>>>> 43d58405
         query,
         db=db,
         artifact_filter=artifact_filter,
@@ -315,7 +294,6 @@
         task_run_filter=task_run_filter,
     )
 
-<<<<<<< HEAD
     if offset is not None:
         query = query.offset(offset)
     if limit is not None:
@@ -323,10 +301,36 @@
 
     result = await session.execute(query)
     return result.scalars().unique().all()
-=======
+
+
+@inject_db
+async def count_artifacts(
+    session: sa.orm.Session,
+    db: PrefectDBInterface,
+    artifact_filter: filters.ArtifactFilter = None,
+    flow_run_filter: filters.FlowRunFilter = None,
+    task_run_filter: filters.TaskRunFilter = None,
+) -> int:
+    """
+    Counts artifacts.
+    Args:
+        session: A database session
+        artifact_filter: Only select artifacts matching this filter
+        flow_run_filter: Only select artifacts whose flow runs matching this filter
+        task_run_filter: Only select artifacts whose task runs matching this filter
+    """
+    query = sa.select(sa.func.count(db.Artifact.id))
+
+    query = await _apply_artifact_filters(
+        query,
+        db=db,
+        artifact_filter=artifact_filter,
+        flow_run_filter=flow_run_filter,
+        task_run_filter=task_run_filter,
+    )
+
     result = await session.execute(query)
     return result.scalar_one()
->>>>>>> 43d58405
 
 
 @inject_db
