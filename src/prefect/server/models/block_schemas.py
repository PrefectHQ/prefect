--- conflicted
+++ resolved
@@ -33,15 +33,9 @@
 
 @db_injector
 async def create_block_schema(
-<<<<<<< HEAD
+    db: PrefectDBInterface,
     session: AsyncSession,
     block_schema: Union[schemas.actions.BlockSchemaCreate, "ClientBlockSchemaCreate"],
-    db: PrefectDBInterface,
-=======
-    db: PrefectDBInterface,
-    session: sa.orm.Session,
-    block_schema: schemas.actions.BlockSchemaCreate,
->>>>>>> aad7f63c
     override: bool = False,
     definitions: Optional[Dict] = None,
 ):
@@ -281,14 +275,7 @@
     return sub_block_schema_fields
 
 
-<<<<<<< HEAD
-@inject_db
-async def delete_block_schema(
-    session: AsyncSession, block_schema_id: UUID, db: PrefectDBInterface
-) -> bool:
-=======
 async def delete_block_schema(session: sa.orm.Session, block_schema_id: UUID) -> bool:
->>>>>>> aad7f63c
     """
     Delete a block schema by id.
 
@@ -587,12 +574,7 @@
 
 
 async def read_block_schemas(
-<<<<<<< HEAD
     session: AsyncSession,
-    db: PrefectDBInterface,
-=======
-    session: sa.orm.Session,
->>>>>>> aad7f63c
     block_schema_filter: Optional[schemas.filters.BlockSchemaFilter] = None,
     limit: Optional[int] = None,
     offset: Optional[int] = None,
@@ -783,12 +765,8 @@
 
 @db_injector
 async def read_available_block_capabilities(
-<<<<<<< HEAD
-    session: AsyncSession, db: PrefectDBInterface
-=======
     db: PrefectDBInterface,
-    session: sa.orm.Session,
->>>>>>> aad7f63c
+    session: AsyncSession,
 ) -> List[str]:
     """
     Retrieves a list of all available block capabilities.
@@ -810,12 +788,8 @@
 
 @db_injector
 async def create_block_schema_reference(
-<<<<<<< HEAD
+    db: PrefectDBInterface,
     session: AsyncSession,
-=======
-    db: PrefectDBInterface,
-    session: sa.orm.Session,
->>>>>>> aad7f63c
     block_schema_reference: schemas.core.BlockSchemaReference,
 ):
     """
@@ -840,15 +814,9 @@
     if existing_reference:
         return existing_reference
 
-<<<<<<< HEAD
-    insert_stmt = db.insert(db.BlockSchemaReference).values(
+    insert_stmt = db.insert(orm_models.BlockSchemaReference).values(
         **block_schema_reference.model_dump_for_orm(
             exclude_unset=True, exclude={"created", "updated"}
-=======
-    insert_stmt = db.insert(orm_models.BlockSchemaReference).values(
-        **block_schema_reference.dict(
-            shallow=True, exclude_unset=True, exclude={"created", "updated"}
->>>>>>> aad7f63c
         )
     )
     await session.execute(insert_stmt)
