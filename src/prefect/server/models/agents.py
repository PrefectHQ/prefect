--- conflicted
+++ resolved
@@ -35,11 +35,7 @@
 
     """
 
-<<<<<<< HEAD
-    model = db.Agent(**agent.model_dump())
-=======
     model = orm_models.Agent(**agent.dict())
->>>>>>> aad7f63c
     session.add(model)
     await session.flush()
 
@@ -153,15 +149,9 @@
             )
         )
         .on_conflict_do_update(
-<<<<<<< HEAD
             index_elements=[db.Agent.id],
             set_=agent_data.model_dump_for_orm(
                 include={"work_queue_id", "last_activity_time"}
-=======
-            index_elements=[orm_models.Agent.id],
-            set_=agent_data.dict(
-                shallow=True, include={"work_queue_id", "last_activity_time"}
->>>>>>> aad7f63c
             ),
         )
     )
