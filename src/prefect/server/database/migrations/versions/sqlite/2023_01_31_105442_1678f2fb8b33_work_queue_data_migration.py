--- conflicted
+++ resolved
@@ -5,6 +5,7 @@
 Create Date: 2023-01-31 10:54:42.747849
 
 """
+import sqlalchemy as sa
 from alembic import op
 
 # revision identifiers, used by Alembic.
@@ -13,9 +14,9 @@
 branch_labels = None
 depends_on = None
 
-# 02/14/2024 - removed data migration that added a `default-agent-pool` work pool
+# 03/06/2024 - removed data migration that added a `default-agent-pool` work pool
 
-<<<<<<< HEAD
+
 def upgrade():
     # Create temporary indexes for migration
     op.execute(
@@ -92,10 +93,7 @@
                     )
                     if result.rowcount <= batch_size:
                         break
-=======
->>>>>>> fcec68ae
 
-def upgrade():
     with op.batch_alter_table("work_queue", schema=None) as batch_op:
         batch_op.drop_constraint("uq_work_queue__name")
         batch_op.create_unique_constraint(
@@ -103,9 +101,11 @@
         )
         batch_op.alter_column("work_pool_id", nullable=False)
 
+    op.execute("DROP INDEX IF EXISTS ix_flow_run__work_queue_id_work_queue_name")
+    op.execute("DROP INDEX IF EXISTS ix_deployment__work_queue_id_work_queue_name")
+
 
 def downgrade():
-<<<<<<< HEAD
     # Create temporary indexes for migration
     op.execute(
         "CREATE INDEX IF NOT EXISTS ix_flow_run__work_queue_id_work_queue_name ON"
@@ -119,8 +119,9 @@
     with op.batch_alter_table("work_queue", schema=None) as batch_op:
         batch_op.alter_column("work_pool_id", nullable=True)
 
-=======
->>>>>>> fcec68ae
     with op.batch_alter_table("work_queue", schema=None) as batch_op:
         batch_op.drop_constraint("uq_work_queue__work_pool_id_name")
-        batch_op.create_unique_constraint("uq_work_queue__name", ["name"])+        batch_op.create_unique_constraint("uq_work_queue__name", ["name"])
+
+    op.execute("DROP INDEX IF EXISTS ix_flow_run__work_queue_id_work_queue_name")
+    op.execute("DROP INDEX IF EXISTS ix_deployment__work_queue_id_work_queue_name")