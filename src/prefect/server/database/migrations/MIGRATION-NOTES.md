# Migration notes

Each time a database migration is written, an entry is included here with:

- The purpose of the migration
- Concerns about upgrade / downgrade (if any)
- Revision numbers for sqlite/postgres

This gives us a history of changes and will create merge conflicts if two migrations are made at once, flagging situations where a branch needs to be updated before merging.

# Add Artifact Collection table
SQLite: `b9aafc3ab936`
Postgres: `d20618ce678e`

<<<<<<< HEAD
=======
# Remove Artifact unique constraint
SQLite: `1d7441c031d0`
Postgres: `aa84ac237ce8`

# Add Artifact description column
SQLite: `cf1159bd0d3c`
Postgres: `4a1a0e4f89de`

>>>>>>> 027c1235
# Remove Flow Run foreign keys
SQLite: `f3df94dca3cc`
Postgres: `7d918a392297`

# Remove Artifact foreign keys
SQLite: `8d148e44e669`
Postgres: `cfdfec5d7557`

# Clean up work queue migration
SQLite: `bfe42b7090d6`
Postgres: `2a88656f4a23`

# Work queue data migration
SQLite: `1678f2fb8b33`
Postgres: `f98ae6d8e2cc`

# Expands Work Queue Table
SQLite: `b9bda9f142f1`
Postgres: `0a1250a5aa25`

# State data migration cleanup
SQLite: `f92143d30c27`
Postgres: `2882cd2df466`

# Migrates state data to the artifact table
SQLite: `f92143d30c26`
Postgres: `2882cd2df465`

# Add a helper index for the artifact data migration
SQLite: `f92143d30c25`
Postgres: `2882cd2df464`

# Initial schema migration for the artifacts/results table
SQLite: `f92143d30c24`
Postgres: `2882cd2df463`

This schema migration creates the artifact table with extra `state_id` columns in order speed up the data migration.

# Add `CANCELLING` to StateType enum
SQLite: None
Postgres: `9326a6aee18b`

# Add infrastructure_pid to flow runs
SQLite: `7201de756d85`
Postgres: `5d526270ddb4`

# Add index for partial work queue name match
SQLite: None
Postgres: `41e5ed9e1034`

# Add version to block schema
SQLite: `e757138e954a`
Postgres: `2d5e000696f1`

# Add work queue name to runs
SQLite: `575634b7acd4`
Postgres: `77eb737fc759`

## Add more fields to deployments

SQLite: `296e2665785f`
Postgres: `60e428f92a75`

## Fix concurrency limit tag index name

SQLite: `53c19b31aa09`
Postgres: `7737221bf8a4`

## Add deployment.version

SQLite: `24bb2e4a195c`
Postgres: `97e212ea6545`

## Breaking changes to Deployment schema

SQLite: `88c2112b668f`
Postgres: `add97ce1937d`

## Adds block type slug

SQLite: `f335f9633eec`
Postgres: `4ff2f2bf81f4`

## Add CRASHED canonical state

SQLite: None
Postgres: `0cf7311d6ea6`

## Renames existing block types and deletes removed block types

SQLite: `628a873f0d1a`
Postgres: `bb4dc90d3e29`
## Removing default storage block document

SQLite: `56be24fdb383`
Postgres: `0f27d462bf6d`

## Removes DebugPrintNotification block type

SQLite: `061c7e518b40`
Postgres: `e905fd199258`

## Migrates block schemas with new secrets fields

SQLite: `e2dae764a603`
Postgres: `4cdc2ba709a4`

## Add description column to deployment table

SQLite: `3bd87ecdac38`
Postgres: `813ddf14e2de`

## Remove name column for flow run notification policies

SQLite: `42762c37b7bc`
Postgres: `2f46fc3f3beb`

## Add protected column for block types

SQLite: `dff8da7a6c2c`
Postgres: `7296741dff68`

## Add indexes for block entity filtering

SQLite: `a205b458d997`
Postgres: `29ad9bef6147`
## Add indexes for block schemas

SQLite: `9e2a1c08c6f1`
Postgres: `d335ad57d5ba`

## Add anonymous column for block documents

SQLite: `2d900af9cd07`
Postgres: `61c76ee09e02`

## Add description to block types

SQLite: `84892301571a`
Postgres: `3a7c41d3b464`
## Add indexes for partial matches on names

SQLite: `f65b6ad0b869`
Postgres: `77ebcc9cf355`

## Rename Flow Run Alerts to Notifications

SQLite: `d76326ed0d06`
Postgres: `cdcb4018dd0e`

## Add BlockSchemas

SQLite: `33439667aeea`
Postgres: `d76326ed0d06`

## Add FlowRunAlertPolicy and FlowRunAlertQueue

SQLite: `888a0bb0df7b`
Postgres: `dc7a3c6fd3e9`

## Rename Block to BlockDocument and BlockSpec to BlockSchema

SQLite: `fd966d4ad99c`
Postgres: `d38c5e6a9115`
## Backfill state_name columns

SQLite: `db6bde582447`
Postgres: `14dc68cc5853`

Data only migration that backfills FlowRun.state_name and TaskRun.state_name.

## Add state_name columns

SQLite: `7f5f335cace3`
Postgres: `605ebb4e9155`

Adds FlowRun.state_name and TaskRun.state_name columns for more efficient querying.

## Add block spec id to blocks

SQLite: `c8ff35f94028`
Postgres: `b68b3cad6b8a`

## Index FlowRun.flow_runner_type

SQLite: `f327e877e423`
Postgres: `d115556a8ab6`

Indexes FlowRun.flow_runner_type for more efficient querying.
## Add block spec table

SQLite: `e1ff4973a9eb`
Postgres: `4799f657a6a1`

## Rename block data table

SQLite: `4c4a6a138053`
Postgres: `d9d98a9ebb6f`

## Add configuration tables

Adds a table for storing key / value configuration options for Prefect REST API in the database.

SQLite: `28ae48128c75`
Postgres: `679e695af6ba`

## Add agent and work queue tables

Adds tables for storing agent information and work queues.

SQLite: `7c91cb86dc4e`
Postgres: `5bff7878e700`

## Add block storage

Adds tables for storing block data.

SQLite: `619bea85701a`
Postgres: `5f376def75c3`

## Intial

Creates the database that previously was not managed by migrations.

Upgrading to an existing database to use migrations requires the use of `prefect database alembic stamp` before a reset will drop existing tables.

SQLite: `9725c1cbee35`
Postgres: `25f4b90a7a42`<|MERGE_RESOLUTION|>--- conflicted
+++ resolved
@@ -12,8 +12,6 @@
 SQLite: `b9aafc3ab936`
 Postgres: `d20618ce678e`
 
-<<<<<<< HEAD
-=======
 # Remove Artifact unique constraint
 SQLite: `1d7441c031d0`
 Postgres: `aa84ac237ce8`
@@ -22,7 +20,6 @@
 SQLite: `cf1159bd0d3c`
 Postgres: `4a1a0e4f89de`
 
->>>>>>> 027c1235
 # Remove Flow Run foreign keys
 SQLite: `f3df94dca3cc`
 Postgres: `7d918a392297`
