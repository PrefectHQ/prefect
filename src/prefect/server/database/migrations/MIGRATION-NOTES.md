--- conflicted
+++ resolved
@@ -8,15 +8,13 @@
 
 This gives us a history of changes and will create merge conflicts if two migrations are made at once, flagging situations where a branch needs to be updated before merging.
 
-<<<<<<< HEAD
 # Add Artifact Collection columns
 SQLite: `3e1eb8281d5e`
 Postgres: `6a1eb3d442e4`
-=======
+
 # Add index on log table
 SQLite: `553920ec20e9`
 Postgres: `3bf47e3ce2dd`
->>>>>>> 06c3a5a5
 
 # Add Artifact index
 SQLite: `422f8ba9541d`
