# Migration notes

Each time a database migration is written, an entry is included here with:

- The purpose of the migration
- Concerns about upgrade / downgrade (if any)
- Revision numbers for sqlite/postgres

This gives us a history of changes and will create merge conflicts if two migrations are made at once, flagging situations where a branch needs to be updated before merging.

<<<<<<< HEAD
# Add Artifact index
SQLite: `422f8ba9541d`
Postgres: `46bd82c6279a`
=======
# Add Artifact Collection table
SQLite: `b9aafc3ab936`
Postgres: `d20618ce678e`
>>>>>>> 1dcb74fe

# Remove Flow Run foreign keys
SQLite: `f3df94dca3cc`
Postgres: `7d918a392297`

# Remove Artifact foreign keys
SQLite: `8d148e44e669`
Postgres: `cfdfec5d7557`

# Clean up work queue migration
SQLite: `bfe42b7090d6`
Postgres: `2a88656f4a23`

# Work queue data migration
SQLite: `1678f2fb8b33`
Postgres: `f98ae6d8e2cc`

# Expands Work Queue Table
SQLite: `b9bda9f142f1`
Postgres: `0a1250a5aa25`

# State data migration cleanup
SQLite: `f92143d30c27`
Postgres: `2882cd2df466`

# Migrates state data to the artifact table
SQLite: `f92143d30c26`
Postgres: `2882cd2df465`

# Add a helper index for the artifact data migration
SQLite: `f92143d30c25`
Postgres: `2882cd2df464`

# Initial schema migration for the artifacts/results table
SQLite: `f92143d30c24`
Postgres: `2882cd2df463`

This schema migration creates the artifact table with extra `state_id` columns in order speed up the data migration.

# Add `CANCELLING` to StateType enum
SQLite: None
Postgres: `9326a6aee18b`

# Add infrastructure_pid to flow runs
SQLite: `7201de756d85`
Postgres: `5d526270ddb4`

# Add index for partial work queue name match
SQLite: None
Postgres: `41e5ed9e1034`

# Add version to block schema
SQLite: `e757138e954a`
Postgres: `2d5e000696f1`

# Add work queue name to runs
SQLite: `575634b7acd4`
Postgres: `77eb737fc759`

## Add more fields to deployments

SQLite: `296e2665785f`
Postgres: `60e428f92a75`

## Fix concurrency limit tag index name

SQLite: `53c19b31aa09`
Postgres: `7737221bf8a4`

## Add deployment.version

SQLite: `24bb2e4a195c`
Postgres: `97e212ea6545`

## Breaking changes to Deployment schema

SQLite: `88c2112b668f`
Postgres: `add97ce1937d`

## Adds block type slug

SQLite: `f335f9633eec`
Postgres: `4ff2f2bf81f4`

## Add CRASHED canonical state

SQLite: None
Postgres: `0cf7311d6ea6`

## Renames existing block types and deletes removed block types

SQLite: `628a873f0d1a`
Postgres: `bb4dc90d3e29`
## Removing default storage block document

SQLite: `56be24fdb383`
Postgres: `0f27d462bf6d`

## Removes DebugPrintNotification block type

SQLite: `061c7e518b40`
Postgres: `e905fd199258`

## Migrates block schemas with new secrets fields

SQLite: `e2dae764a603`
Postgres: `4cdc2ba709a4`

## Add description column to deployment table

SQLite: `3bd87ecdac38`
Postgres: `813ddf14e2de`

## Remove name column for flow run notification policies

SQLite: `42762c37b7bc`
Postgres: `2f46fc3f3beb`

## Add protected column for block types

SQLite: `dff8da7a6c2c`
Postgres: `7296741dff68`

## Add indexes for block entity filtering

SQLite: `a205b458d997`
Postgres: `29ad9bef6147`
## Add indexes for block schemas

SQLite: `9e2a1c08c6f1`
Postgres: `d335ad57d5ba`

## Add anonymous column for block documents

SQLite: `2d900af9cd07`
Postgres: `61c76ee09e02`

## Add description to block types

SQLite: `84892301571a`
Postgres: `3a7c41d3b464`
## Add indexes for partial matches on names

SQLite: `f65b6ad0b869`
Postgres: `77ebcc9cf355`

## Rename Flow Run Alerts to Notifications

SQLite: `d76326ed0d06`
Postgres: `cdcb4018dd0e`

## Add BlockSchemas

SQLite: `33439667aeea`
Postgres: `d76326ed0d06`

## Add FlowRunAlertPolicy and FlowRunAlertQueue

SQLite: `888a0bb0df7b`
Postgres: `dc7a3c6fd3e9`

## Rename Block to BlockDocument and BlockSpec to BlockSchema

SQLite: `fd966d4ad99c`
Postgres: `d38c5e6a9115`
## Backfill state_name columns

SQLite: `db6bde582447`
Postgres: `14dc68cc5853`

Data only migration that backfills FlowRun.state_name and TaskRun.state_name.

## Add state_name columns

SQLite: `7f5f335cace3`
Postgres: `605ebb4e9155`

Adds FlowRun.state_name and TaskRun.state_name columns for more efficient querying.

## Add block spec id to blocks

SQLite: `c8ff35f94028`
Postgres: `b68b3cad6b8a`

## Index FlowRun.flow_runner_type

SQLite: `f327e877e423`
Postgres: `d115556a8ab6`

Indexes FlowRun.flow_runner_type for more efficient querying.
## Add block spec table

SQLite: `e1ff4973a9eb`
Postgres: `4799f657a6a1`

## Rename block data table

SQLite: `4c4a6a138053`
Postgres: `d9d98a9ebb6f`

## Add configuration tables

Adds a table for storing key / value configuration options for Prefect REST API in the database.

SQLite: `28ae48128c75`
Postgres: `679e695af6ba`

## Add agent and work queue tables

Adds tables for storing agent information and work queues.

SQLite: `7c91cb86dc4e`
Postgres: `5bff7878e700`

## Add block storage

Adds tables for storing block data.

SQLite: `619bea85701a`
Postgres: `5f376def75c3`

## Intial

Creates the database that previously was not managed by migrations.

Upgrading to an existing database to use migrations requires the use of `prefect database alembic stamp` before a reset will drop existing tables.

SQLite: `9725c1cbee35`
Postgres: `25f4b90a7a42`<|MERGE_RESOLUTION|>--- conflicted
+++ resolved
@@ -8,15 +8,13 @@
 
 This gives us a history of changes and will create merge conflicts if two migrations are made at once, flagging situations where a branch needs to be updated before merging.
 
-<<<<<<< HEAD
 # Add Artifact index
 SQLite: `422f8ba9541d`
 Postgres: `46bd82c6279a`
-=======
+
 # Add Artifact Collection table
 SQLite: `b9aafc3ab936`
 Postgres: `d20618ce678e`
->>>>>>> 1dcb74fe
 
 # Remove Flow Run foreign keys
 SQLite: `f3df94dca3cc`
