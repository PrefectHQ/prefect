"""
The base class for all Prefect REST API loop services.
"""

from __future__ import annotations

import asyncio
import signal
from operator import methodcaller
from typing import TYPE_CHECKING, Any, List, NoReturn, Optional, overload

import anyio
import pendulum

from prefect.logging import get_logger
<<<<<<< HEAD
from prefect.server.database import PrefectDBInterface
from prefect.server.database.dependencies import db_injector
=======
>>>>>>> d069600a
from prefect.settings import PREFECT_API_LOG_RETRYABLE_ERRORS
from prefect.utilities.processutils import _register_signal

if TYPE_CHECKING:
    import logging


class LoopService:
    """
    Loop services are relatively lightweight maintenance routines that need to run periodically.

    This class makes it straightforward to design and integrate them. Users only need to
    define the `run_once` coroutine to describe the behavior of the service on each loop.
    """

    loop_seconds = 60

    def __init__(
        self, loop_seconds: Optional[float] = None, handle_signals: bool = False
    ):
        """
        Args:
            loop_seconds (float): if provided, overrides the loop interval
                otherwise specified as a class variable
            handle_signals (bool): if True, SIGINT and SIGTERM are
                gracefully intercepted and shut down the running service.
        """
        if loop_seconds:
            self.loop_seconds: int = loop_seconds  # seconds between runs
        self._should_stop: bool = (
            False  # flag for whether the service should stop running
        )
        self._is_running: bool = False  # flag for whether the service is running
        self.name: str = type(self).__name__
        self.logger: "logging.Logger" = get_logger(
            f"server.services.{self.name.lower()}"
        )

        if handle_signals:
            _register_signal(signal.SIGINT, self._stop)
            _register_signal(signal.SIGTERM, self._stop)

<<<<<<< HEAD
    @db_injector
    async def _on_start(self, db: PrefectDBInterface) -> None:
=======
    async def _on_start(self) -> None:
>>>>>>> d069600a
        """
        Called prior to running the service
        """
        # reset the _should_stop flag
        self._should_stop = False
        # set the _is_running flag
        self._is_running = True

    async def _on_stop(self) -> None:
        """
        Called after running the service
        """
        # reset the _is_running flag
        self._is_running = False

    @overload
    async def start(self, loops: None = None) -> NoReturn:
        ...

    @overload
    async def start(self, loops: int) -> None:
        ...

    async def start(self, loops: int | None = None) -> None | NoReturn:
        """
        Run the service `loops` time. Pass loops=None to run forever.

        Args:
            loops (int, optional): the number of loops to run before exiting.
        """

        await self._on_start()

        i = 0
        while not self._should_stop:
            start_time = pendulum.now("UTC")

            try:
                self.logger.debug(f"About to run {self.name}...")
                await self.run_once()

            except NotImplementedError as exc:
                raise exc from None

            # if an error is raised, log and continue
            except Exception as exc:
                # avoid circular import
                from prefect.server.api.server import is_client_retryable_exception

                retryable_error = is_client_retryable_exception(exc)
                if not retryable_error or (
                    retryable_error and PREFECT_API_LOG_RETRYABLE_ERRORS.value()
                ):
                    self.logger.error(
                        f"Unexpected error in: {repr(exc)}", exc_info=True
                    )

            end_time = pendulum.now("UTC")

            # if service took longer than its loop interval, log a warning
            # that the interval might be too short
            if (end_time - start_time).total_seconds() > self.loop_seconds:
                self.logger.warning(
                    f"{self.name} took {(end_time-start_time).total_seconds()} seconds"
                    " to run, which is longer than its loop interval of"
                    f" {self.loop_seconds} seconds."
                )

            # check if early stopping was requested
            i += 1
            if loops is not None and i == loops:
                self.logger.debug(f"{self.name} exiting after {loops} loop(s).")
                await self.stop(block=False)

            # next run is every "loop seconds" after each previous run *started*.
            # note that if the loop took unexpectedly long, the "next_run" time
            # might be in the past, which will result in an instant start
            next_run = max(
                start_time.add(seconds=self.loop_seconds), pendulum.now("UTC")
            )
            self.logger.debug(f"Finished running {self.name}. Next run at {next_run}")

            # check the `_should_stop` flag every 1 seconds until the next run time is reached
            while pendulum.now("UTC") < next_run and not self._should_stop:
                await asyncio.sleep(
                    min(1, (next_run - pendulum.now("UTC")).total_seconds())
                )

        await self._on_stop()

    async def stop(self, block: bool = True) -> None:
        """
        Gracefully stops a running LoopService and optionally blocks until the
        service stops.

        Args:
            block (bool): if True, blocks until the service is
                finished running. Otherwise it requests a stop and returns but
                the service may still be running a final loop.

        """
        self._stop()

        if block:
            # if block=True, sleep until the service stops running,
            # but no more than `loop_seconds` to avoid a deadlock
            with anyio.move_on_after(self.loop_seconds):
                while self._is_running:
                    await asyncio.sleep(0.1)

            # if the service is still running after `loop_seconds`, something's wrong
            if self._is_running:
                self.logger.warning(
                    f"`stop(block=True)` was called on {self.name} but more than one"
                    f" loop interval ({self.loop_seconds} seconds) has passed. This"
                    " usually means something is wrong. If `stop()` was called from"
                    " inside the loop service, use `stop(block=False)` instead."
                )

    def _stop(self, *_: Any) -> None:
        """
        Private, synchronous method for setting the `_should_stop` flag. Takes arbitrary
        arguments so it can be used as a signal handler.
        """
        self._should_stop = True

    async def run_once(self) -> None:
        """
        Represents one loop of the service.

        Users should override this method.

        To actually run the service once, call `LoopService().start(loops=1)`
        instead of `LoopService().run_once()`, because this method will not invoke setup
        and teardown methods properly.
        """
        raise NotImplementedError("LoopService subclasses must implement this method.")


async def run_multiple_services(loop_services: List[LoopService]) -> NoReturn:
    """
    Only one signal handler can be active at a time, so this function takes a list
    of loop services and runs all of them with a global signal handler.
    """

    def stop_all_services(*_: Any) -> None:
        for service in loop_services:
            stop = methodcaller("_stop")
            stop(service)

    signal.signal(signal.SIGINT, stop_all_services)
    signal.signal(signal.SIGTERM, stop_all_services)
    await asyncio.gather(*[service.start() for service in loop_services])<|MERGE_RESOLUTION|>--- conflicted
+++ resolved
@@ -13,11 +13,6 @@
 import pendulum
 
 from prefect.logging import get_logger
-<<<<<<< HEAD
-from prefect.server.database import PrefectDBInterface
-from prefect.server.database.dependencies import db_injector
-=======
->>>>>>> d069600a
 from prefect.settings import PREFECT_API_LOG_RETRYABLE_ERRORS
 from prefect.utilities.processutils import _register_signal
 
@@ -60,12 +55,7 @@
             _register_signal(signal.SIGINT, self._stop)
             _register_signal(signal.SIGTERM, self._stop)
 
-<<<<<<< HEAD
-    @db_injector
-    async def _on_start(self, db: PrefectDBInterface) -> None:
-=======
     async def _on_start(self) -> None:
->>>>>>> d069600a
         """
         Called prior to running the service
         """
