--- conflicted
+++ resolved
@@ -147,9 +147,6 @@
                 isouter=True,
             )
             .where(
-<<<<<<< HEAD
-                db.Deployment.paused.is_not(True),
-=======
                 sa.and_(
                     db.Deployment.paused.is_not(True),
                     (
@@ -165,7 +162,6 @@
                         .exists()
                     ),
                 )
->>>>>>> 67f1cb2a
             )
             .group_by(db.Deployment.id)
             # having EITHER fewer than three runs OR runs not scheduled far enough out
@@ -319,16 +315,6 @@
         query = (
             sa.select(db.Deployment.id)
             .where(
-<<<<<<< HEAD
-                db.Deployment.paused.is_not(True),
-                # use a slightly larger window than the loop interval to pick up
-                # any deployments that were created *while* the scheduler was
-                # last running (assuming the scheduler takes less than one
-                # second to run). Scheduling is idempotent so picking up schedules
-                # multiple times is not a concern.
-                db.Deployment.updated
-                >= pendulum.now("UTC").subtract(seconds=self.loop_seconds + 1),
-=======
                 sa.and_(
                     db.Deployment.paused.is_not(True),
                     # use a slightly larger window than the loop interval to pick up
@@ -351,7 +337,6 @@
                         .exists()
                     ),
                 )
->>>>>>> 67f1cb2a
             )
             .order_by(db.Deployment.id)
             .limit(self.deployment_batch_size)
