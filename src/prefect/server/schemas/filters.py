--- conflicted
+++ resolved
@@ -1173,13 +1173,9 @@
     ) -> Iterable[sa.ColumnExpressionArgument[bool]]:
         filters: list[sa.ColumnElement[bool]] = []
         if self.all_ is not None:
-<<<<<<< HEAD
             filters.append(orm_models.Deployment.tags.has_all(_as_array(self.all_)))
         if self.any_ is not None:
             filters.append(orm_models.Deployment.tags.has_any(_as_array(self.any_)))
-=======
-            filters.append(db.Deployment.tags.has_all(_as_array(self.all_)))
->>>>>>> 7bf76976
         if self.is_null_ is not None:
             filters.append(
                 db.Deployment.tags == [] if self.is_null_ else db.Deployment.tags != []
