"""
Schemas that define Prefect REST API filtering operations.

Each filter schema includes logic for transforming itself into a SQL `where` clause.
"""

from typing import TYPE_CHECKING, List, Optional
from uuid import UUID

from pydantic.v1 import Field

import prefect.server.schemas as schemas
from prefect.server.database import orm_models
from prefect.server.utilities.schemas.bases import PrefectBaseModel
from prefect.server.utilities.schemas.fields import DateTimeTZ
from prefect.utilities.collections import AutoEnum
from prefect.utilities.importtools import lazy_import

if TYPE_CHECKING:
    from sqlalchemy.sql.elements import BooleanClauseList

sa = lazy_import("sqlalchemy")

# TODO: Consider moving the `as_sql_filter` functions out of here since they are a
#       database model level function and do not properly separate concerns when
#       present in the schemas module


class Operator(AutoEnum):
    """Operators for combining filter criteria."""

    and_ = AutoEnum.auto()
    or_ = AutoEnum.auto()


class PrefectFilterBaseModel(PrefectBaseModel):
    """Base model for Prefect filters"""

    class Config:
        extra = "forbid"

    def as_sql_filter(self) -> "BooleanClauseList":
        """Generate SQL filter from provided filter parameters. If no filters parameters are available, return a TRUE filter."""
        filters = self._get_filter_list()
        if not filters:
            return True
        return sa.and_(*filters)

    def _get_filter_list(self) -> List:
        """Return a list of boolean filter statements based on filter parameters"""
        raise NotImplementedError("_get_filter_list must be implemented")


class PrefectOperatorFilterBaseModel(PrefectFilterBaseModel):
    """Base model for Prefect filters that combines criteria with a user-provided operator"""

    operator: Operator = Field(
        default=Operator.and_,
        description="Operator for combining filter criteria. Defaults to 'and_'.",
    )

    def as_sql_filter(self) -> "BooleanClauseList":
        filters = self._get_filter_list()
        if not filters:
            return True
        return sa.and_(*filters) if self.operator == Operator.and_ else sa.or_(*filters)


class FlowFilterId(PrefectFilterBaseModel):
    """Filter by `Flow.id`."""

    any_: Optional[List[UUID]] = Field(
        default=None, description="A list of flow ids to include"
    )

    def _get_filter_list(self) -> List:
        filters = []
        if self.any_ is not None:
            filters.append(orm_models.Flow.id.in_(self.any_))
        return filters


class FlowFilterDeployment(PrefectOperatorFilterBaseModel):
    """Filter by flows by deployment"""

    is_null_: Optional[bool] = Field(
        default=None,
        description="If true, only include flows without deployments",
    )

    def _get_filter_list(self) -> List:
        filters = []

        if self.is_null_ is not None:
            deployments_subquery = (
                sa.select(orm_models.Deployment.flow_id).distinct().subquery()
            )

            if self.is_null_:
                filters.append(
                    orm_models.Flow.id.not_in(sa.select(deployments_subquery.c.flow_id))
                )
            else:
                filters.append(
                    orm_models.Flow.id.in_(sa.select(deployments_subquery.c.flow_id))
                )

        return filters


class FlowFilterName(PrefectFilterBaseModel):
    """Filter by `Flow.name`."""

    any_: Optional[List[str]] = Field(
        default=None,
        description="A list of flow names to include",
        examples=[["my-flow-1", "my-flow-2"]],
    )

    like_: Optional[str] = Field(
        default=None,
        description=(
            "A case-insensitive partial match. For example, "
            " passing 'marvin' will match "
            "'marvin', 'sad-Marvin', and 'marvin-robot'."
        ),
        examples=["marvin"],
    )

    def _get_filter_list(self) -> List:
        filters = []
        if self.any_ is not None:
            filters.append(orm_models.Flow.name.in_(self.any_))
        if self.like_ is not None:
            filters.append(orm_models.Flow.name.ilike(f"%{self.like_}%"))
        return filters


class FlowFilterTags(PrefectOperatorFilterBaseModel):
    """Filter by `Flow.tags`."""

    all_: Optional[List[str]] = Field(
        default=None,
        examples=[["tag-1", "tag-2"]],
        description=(
            "A list of tags. Flows will be returned only if their tags are a superset"
            " of the list"
        ),
    )
    is_null_: Optional[bool] = Field(
        default=None, description="If true, only include flows without tags"
    )

    def _get_filter_list(self) -> List:
        from prefect.server.utilities.database import json_has_all_keys

        filters = []
        if self.all_ is not None:
            filters.append(json_has_all_keys(orm_models.Flow.tags, self.all_))
        if self.is_null_ is not None:
            filters.append(
                orm_models.Flow.tags == []
                if self.is_null_
                else orm_models.Flow.tags != []
            )
        return filters


class FlowFilter(PrefectOperatorFilterBaseModel):
    """Filter for flows. Only flows matching all criteria will be returned."""

    id: Optional[FlowFilterId] = Field(
        default=None, description="Filter criteria for `Flow.id`"
    )
    deployment: Optional[FlowFilterDeployment] = Field(
        default=None, description="Filter criteria for Flow deployments"
    )
    name: Optional[FlowFilterName] = Field(
        default=None, description="Filter criteria for `Flow.name`"
    )
    tags: Optional[FlowFilterTags] = Field(
        default=None, description="Filter criteria for `Flow.tags`"
    )

    def _get_filter_list(self) -> List:
        filters = []

        if self.id is not None:
            filters.append(self.id.as_sql_filter())
        if self.deployment is not None:
            filters.append(self.deployment.as_sql_filter())
        if self.name is not None:
            filters.append(self.name.as_sql_filter())
        if self.tags is not None:
            filters.append(self.tags.as_sql_filter())

        return filters


class FlowRunFilterId(PrefectFilterBaseModel):
    """Filter by `FlowRun.id`."""

    any_: Optional[List[UUID]] = Field(
        default=None, description="A list of flow run ids to include"
    )
    not_any_: Optional[List[UUID]] = Field(
        default=None, description="A list of flow run ids to exclude"
    )

    def _get_filter_list(self) -> List:
        filters = []
        if self.any_ is not None:
            filters.append(orm_models.FlowRun.id.in_(self.any_))
        if self.not_any_ is not None:
            filters.append(orm_models.FlowRun.id.not_in(self.not_any_))
        return filters


class FlowRunFilterName(PrefectFilterBaseModel):
    """Filter by `FlowRun.name`."""

    any_: Optional[List[str]] = Field(
        default=None,
        description="A list of flow run names to include",
        examples=[["my-flow-run-1", "my-flow-run-2"]],
    )

    like_: Optional[str] = Field(
        default=None,
        description=(
            "A case-insensitive partial match. For example, "
            " passing 'marvin' will match "
            "'marvin', 'sad-Marvin', and 'marvin-robot'."
        ),
        examples=["marvin"],
    )

    def _get_filter_list(self) -> List:
        filters = []
        if self.any_ is not None:
            filters.append(orm_models.FlowRun.name.in_(self.any_))
        if self.like_ is not None:
            filters.append(orm_models.FlowRun.name.ilike(f"%{self.like_}%"))
        return filters


class FlowRunFilterTags(PrefectOperatorFilterBaseModel):
    """Filter by `FlowRun.tags`."""

    all_: Optional[List[str]] = Field(
        default=None,
        examples=[["tag-1", "tag-2"]],
        description=(
            "A list of tags. Flow runs will be returned only if their tags are a"
            " superset of the list"
        ),
    )
    is_null_: Optional[bool] = Field(
        default=None, description="If true, only include flow runs without tags"
    )

    def _get_filter_list(self) -> List:
        from prefect.server.utilities.database import json_has_all_keys

        filters = []
        if self.all_ is not None:
            filters.append(json_has_all_keys(orm_models.FlowRun.tags, self.all_))
        if self.is_null_ is not None:
            filters.append(
                orm_models.FlowRun.tags == []
                if self.is_null_
                else orm_models.FlowRun.tags != []
            )
        return filters


class FlowRunFilterDeploymentId(PrefectOperatorFilterBaseModel):
    """Filter by `FlowRun.deployment_id`."""

    any_: Optional[List[UUID]] = Field(
        default=None, description="A list of flow run deployment ids to include"
    )
    is_null_: Optional[bool] = Field(
        default=None,
        description="If true, only include flow runs without deployment ids",
    )

    def _get_filter_list(self) -> List:
        filters = []
        if self.any_ is not None:
            filters.append(orm_models.FlowRun.deployment_id.in_(self.any_))
        if self.is_null_ is not None:
            filters.append(
                orm_models.FlowRun.deployment_id.is_(None)
                if self.is_null_
                else orm_models.FlowRun.deployment_id.is_not(None)
            )
        return filters


class FlowRunFilterWorkQueueName(PrefectOperatorFilterBaseModel):
    """Filter by `FlowRun.work_queue_name`."""

    any_: Optional[List[str]] = Field(
        default=None,
        description="A list of work queue names to include",
        examples=[["work_queue_1", "work_queue_2"]],
    )
    is_null_: Optional[bool] = Field(
        default=None,
        description="If true, only include flow runs without work queue names",
    )

    def _get_filter_list(self) -> List:
        filters = []
        if self.any_ is not None:
            filters.append(orm_models.FlowRun.work_queue_name.in_(self.any_))
        if self.is_null_ is not None:
            filters.append(
                orm_models.FlowRun.work_queue_name.is_(None)
                if self.is_null_
                else orm_models.FlowRun.work_queue_name.is_not(None)
            )
        return filters


class FlowRunFilterStateType(PrefectFilterBaseModel):
    """Filter by `FlowRun.state_type`."""

    any_: Optional[List[schemas.states.StateType]] = Field(
        default=None, description="A list of flow run state types to include"
    )

    def _get_filter_list(self) -> List:
        filters = []
        if self.any_ is not None:
            filters.append(orm_models.FlowRun.state_type.in_(self.any_))
        return filters


class FlowRunFilterStateName(PrefectFilterBaseModel):
    """Filter by `FlowRun.state_name`."""

    any_: Optional[List[str]] = Field(
        default=None, description="A list of flow run state names to include"
    )

    def _get_filter_list(self) -> List:
        filters = []
        if self.any_ is not None:
            filters.append(orm_models.FlowRun.state_name.in_(self.any_))
        return filters


class FlowRunFilterState(PrefectOperatorFilterBaseModel):
    """Filter by `FlowRun.state_type` and `FlowRun.state_name`."""

    type: Optional[FlowRunFilterStateType] = Field(
        default=None, description="Filter criteria for `FlowRun.state_type`"
    )
    name: Optional[FlowRunFilterStateName] = Field(
        default=None, description="Filter criteria for `FlowRun.state_name`"
    )

    def _get_filter_list(self) -> List:
        filters = []
        if self.type is not None:
            filters.extend(self.type._get_filter_list())
        if self.name is not None:
            filters.extend(self.name._get_filter_list())
        return filters


class FlowRunFilterFlowVersion(PrefectFilterBaseModel):
    """Filter by `FlowRun.flow_version`."""

    any_: Optional[List[str]] = Field(
        default=None, description="A list of flow run flow_versions to include"
    )

    def _get_filter_list(self) -> List:
        filters = []
        if self.any_ is not None:
            filters.append(orm_models.FlowRun.flow_version.in_(self.any_))
        return filters


class FlowRunFilterStartTime(PrefectFilterBaseModel):
    """Filter by `FlowRun.start_time`."""

    before_: Optional[DateTimeTZ] = Field(
        default=None,
        description="Only include flow runs starting at or before this time",
    )
    after_: Optional[DateTimeTZ] = Field(
        default=None,
        description="Only include flow runs starting at or after this time",
    )
    is_null_: Optional[bool] = Field(
        default=None, description="If true, only return flow runs without a start time"
    )

    def _get_filter_list(self) -> List:
        filters = []
        if self.before_ is not None:
            filters.append(orm_models.FlowRun.start_time <= self.before_)
        if self.after_ is not None:
            filters.append(orm_models.FlowRun.start_time >= self.after_)
        if self.is_null_ is not None:
            filters.append(
                orm_models.FlowRun.start_time.is_(None)
                if self.is_null_
                else orm_models.FlowRun.start_time.is_not(None)
            )
        return filters


class FlowRunFilterExpectedStartTime(PrefectFilterBaseModel):
    """Filter by `FlowRun.expected_start_time`."""

    before_: Optional[DateTimeTZ] = Field(
        default=None,
        description="Only include flow runs scheduled to start at or before this time",
    )
    after_: Optional[DateTimeTZ] = Field(
        default=None,
        description="Only include flow runs scheduled to start at or after this time",
    )

    def _get_filter_list(self) -> List:
        filters = []
        if self.before_ is not None:
            filters.append(orm_models.FlowRun.expected_start_time <= self.before_)
        if self.after_ is not None:
            filters.append(orm_models.FlowRun.expected_start_time >= self.after_)
        return filters


class FlowRunFilterNextScheduledStartTime(PrefectFilterBaseModel):
    """Filter by `FlowRun.next_scheduled_start_time`."""

    before_: Optional[DateTimeTZ] = Field(
        default=None,
        description=(
            "Only include flow runs with a next_scheduled_start_time or before this"
            " time"
        ),
    )
    after_: Optional[DateTimeTZ] = Field(
        default=None,
        description=(
            "Only include flow runs with a next_scheduled_start_time at or after this"
            " time"
        ),
    )

    def _get_filter_list(self) -> List:
        filters = []
        if self.before_ is not None:
            filters.append(orm_models.FlowRun.next_scheduled_start_time <= self.before_)
        if self.after_ is not None:
            filters.append(orm_models.FlowRun.next_scheduled_start_time >= self.after_)
        return filters


class FlowRunFilterParentFlowRunId(PrefectOperatorFilterBaseModel):
    """Filter for subflows of a given flow run"""

    any_: Optional[List[UUID]] = Field(
        default=None, description="A list of parent flow run ids to include"
    )

    def _get_filter_list(self) -> List:
        filters = []
        if self.any_ is not None:
            filters.append(
                orm_models.FlowRun.id.in_(
                    sa.select(orm_models.FlowRun.id)
                    .join(
                        orm_models.TaskRun,
                        sa.and_(
                            orm_models.TaskRun.id
                            == orm_models.FlowRun.parent_task_run_id,
                        ),
                    )
                    .where(orm_models.TaskRun.flow_run_id.in_(self.any_))
                )
            )
        return filters


class FlowRunFilterParentTaskRunId(PrefectOperatorFilterBaseModel):
    """Filter by `FlowRun.parent_task_run_id`."""

    any_: Optional[List[UUID]] = Field(
        default=None, description="A list of flow run parent_task_run_ids to include"
    )
    is_null_: Optional[bool] = Field(
        default=None,
        description="If true, only include flow runs without parent_task_run_id",
    )

    def _get_filter_list(self) -> List:
        filters = []
        if self.any_ is not None:
            filters.append(orm_models.FlowRun.parent_task_run_id.in_(self.any_))
        if self.is_null_ is not None:
            filters.append(
                orm_models.FlowRun.parent_task_run_id.is_(None)
                if self.is_null_
                else orm_models.FlowRun.parent_task_run_id.is_not(None)
            )
        return filters


class FlowRunFilterIdempotencyKey(PrefectFilterBaseModel):
    """Filter by FlowRun.idempotency_key."""

    any_: Optional[List[str]] = Field(
        default=None, description="A list of flow run idempotency keys to include"
    )
    not_any_: Optional[List[str]] = Field(
        default=None, description="A list of flow run idempotency keys to exclude"
    )

    def _get_filter_list(self) -> List:
        filters = []
        if self.any_ is not None:
            filters.append(orm_models.FlowRun.idempotency_key.in_(self.any_))
        if self.not_any_ is not None:
            filters.append(orm_models.FlowRun.idempotency_key.not_in(self.not_any_))
        return filters


class FlowRunFilter(PrefectOperatorFilterBaseModel):
    """Filter flow runs. Only flow runs matching all criteria will be returned"""

    id: Optional[FlowRunFilterId] = Field(
        default=None, description="Filter criteria for `FlowRun.id`"
    )
    name: Optional[FlowRunFilterName] = Field(
        default=None, description="Filter criteria for `FlowRun.name`"
    )
    tags: Optional[FlowRunFilterTags] = Field(
        default=None, description="Filter criteria for `FlowRun.tags`"
    )
    deployment_id: Optional[FlowRunFilterDeploymentId] = Field(
        default=None, description="Filter criteria for `FlowRun.deployment_id`"
    )
    work_queue_name: Optional[FlowRunFilterWorkQueueName] = Field(
        default=None, description="Filter criteria for `FlowRun.work_queue_name"
    )
    state: Optional[FlowRunFilterState] = Field(
        default=None, description="Filter criteria for `FlowRun.state`"
    )
    flow_version: Optional[FlowRunFilterFlowVersion] = Field(
        default=None, description="Filter criteria for `FlowRun.flow_version`"
    )
    start_time: Optional[FlowRunFilterStartTime] = Field(
        default=None, description="Filter criteria for `FlowRun.start_time`"
    )
    expected_start_time: Optional[FlowRunFilterExpectedStartTime] = Field(
        default=None, description="Filter criteria for `FlowRun.expected_start_time`"
    )
    next_scheduled_start_time: Optional[FlowRunFilterNextScheduledStartTime] = Field(
        default=None,
        description="Filter criteria for `FlowRun.next_scheduled_start_time`",
    )
    parent_flow_run_id: Optional[FlowRunFilterParentFlowRunId] = Field(
        default=None, description="Filter criteria for subflows of the given flow runs"
    )
    parent_task_run_id: Optional[FlowRunFilterParentTaskRunId] = Field(
        default=None, description="Filter criteria for `FlowRun.parent_task_run_id`"
    )
    idempotency_key: Optional[FlowRunFilterIdempotencyKey] = Field(
        default=None, description="Filter criteria for `FlowRun.idempotency_key`"
    )

    def only_filters_on_id(self):
        return (
            self.id is not None
            and (self.id.any_ and not self.id.not_any_)
            and self.name is None
            and self.tags is None
            and self.deployment_id is None
            and self.work_queue_name is None
            and self.state is None
            and self.flow_version is None
            and self.start_time is None
            and self.expected_start_time is None
            and self.next_scheduled_start_time is None
            and self.parent_flow_run_id is None
            and self.parent_task_run_id is None
            and self.idempotency_key is None
        )

    def _get_filter_list(self) -> List:
        filters = []

        if self.id is not None:
            filters.append(self.id.as_sql_filter())
        if self.name is not None:
            filters.append(self.name.as_sql_filter())
        if self.tags is not None:
            filters.append(self.tags.as_sql_filter())
        if self.deployment_id is not None:
            filters.append(self.deployment_id.as_sql_filter())
        if self.work_queue_name is not None:
            filters.append(self.work_queue_name.as_sql_filter())
        if self.flow_version is not None:
            filters.append(self.flow_version.as_sql_filter())
        if self.state is not None:
            filters.append(self.state.as_sql_filter())
        if self.start_time is not None:
            filters.append(self.start_time.as_sql_filter())
        if self.expected_start_time is not None:
            filters.append(self.expected_start_time.as_sql_filter())
        if self.next_scheduled_start_time is not None:
            filters.append(self.next_scheduled_start_time.as_sql_filter())
        if self.parent_flow_run_id is not None:
            filters.append(self.parent_flow_run_id.as_sql_filter())
        if self.parent_task_run_id is not None:
            filters.append(self.parent_task_run_id.as_sql_filter())
        if self.idempotency_key is not None:
            filters.append(self.idempotency_key.as_sql_filter())

        return filters


class TaskRunFilterFlowRunId(PrefectOperatorFilterBaseModel):
    """Filter by `TaskRun.flow_run_id`."""

    any_: Optional[List[UUID]] = Field(
        default=None, description="A list of task run flow run ids to include"
    )

    is_null_: bool = Field(
        default=False, description="Filter for task runs with None as their flow run id"
    )

    def _get_filter_list(self) -> List:
        filters = []
        if self.is_null_ is True:
<<<<<<< HEAD
            filters.append(db.TaskRun.flow_run_id.is_(None))
        elif self.is_null_ is False and self.any_ is None:
            filters.append(db.TaskRun.flow_run_id.is_not(None))
=======
            filters.append(orm_models.TaskRun.flow_run_id.is_(None))
>>>>>>> 398c047d
        else:
            if self.any_ is not None:
                filters.append(orm_models.TaskRun.flow_run_id.in_(self.any_))
        return filters


class TaskRunFilterId(PrefectFilterBaseModel):
    """Filter by `TaskRun.id`."""

    any_: Optional[List[UUID]] = Field(
        default=None, description="A list of task run ids to include"
    )

    def _get_filter_list(self) -> List:
        filters = []
        if self.any_ is not None:
            filters.append(orm_models.TaskRun.id.in_(self.any_))
        return filters


class TaskRunFilterName(PrefectFilterBaseModel):
    """Filter by `TaskRun.name`."""

    any_: Optional[List[str]] = Field(
        default=None,
        description="A list of task run names to include",
        examples=[["my-task-run-1", "my-task-run-2"]],
    )

    like_: Optional[str] = Field(
        default=None,
        description=(
            "A case-insensitive partial match. For example, "
            " passing 'marvin' will match "
            "'marvin', 'sad-Marvin', and 'marvin-robot'."
        ),
        examples=["marvin"],
    )

    def _get_filter_list(self) -> List:
        filters = []
        if self.any_ is not None:
            filters.append(orm_models.TaskRun.name.in_(self.any_))
        if self.like_ is not None:
            filters.append(orm_models.TaskRun.name.ilike(f"%{self.like_}%"))
        return filters


class TaskRunFilterTags(PrefectOperatorFilterBaseModel):
    """Filter by `TaskRun.tags`."""

    all_: Optional[List[str]] = Field(
        default=None,
        examples=[["tag-1", "tag-2"]],
        description=(
            "A list of tags. Task runs will be returned only if their tags are a"
            " superset of the list"
        ),
    )
    is_null_: Optional[bool] = Field(
        default=None, description="If true, only include task runs without tags"
    )

    def _get_filter_list(self) -> List:
        from prefect.server.utilities.database import json_has_all_keys

        filters = []
        if self.all_ is not None:
            filters.append(json_has_all_keys(orm_models.TaskRun.tags, self.all_))
        if self.is_null_ is not None:
            filters.append(
                orm_models.TaskRun.tags == []
                if self.is_null_
                else orm_models.TaskRun.tags != []
            )
        return filters


class TaskRunFilterStateType(PrefectFilterBaseModel):
    """Filter by `TaskRun.state_type`."""

    any_: Optional[List[schemas.states.StateType]] = Field(
        default=None, description="A list of task run state types to include"
    )

    def _get_filter_list(self) -> List:
        filters = []
        if self.any_ is not None:
            filters.append(orm_models.TaskRun.state_type.in_(self.any_))
        return filters


class TaskRunFilterStateName(PrefectFilterBaseModel):
    """Filter by `TaskRun.state_name`."""

    any_: Optional[List[str]] = Field(
        default=None, description="A list of task run state names to include"
    )

    def _get_filter_list(self) -> List:
        filters = []
        if self.any_ is not None:
            filters.append(orm_models.TaskRun.state_name.in_(self.any_))
        return filters


class TaskRunFilterState(PrefectOperatorFilterBaseModel):
    """Filter by `TaskRun.type` and `TaskRun.name`."""

    type: Optional[TaskRunFilterStateType]
    name: Optional[TaskRunFilterStateName]

    def _get_filter_list(self) -> List:
        filters = []
        if self.type is not None:
            filters.extend(self.type._get_filter_list())
        if self.name is not None:
            filters.extend(self.name._get_filter_list())
        return filters


class TaskRunFilterSubFlowRuns(PrefectFilterBaseModel):
    """Filter by `TaskRun.subflow_run`."""

    exists_: Optional[bool] = Field(
        default=None,
        description=(
            "If true, only include task runs that are subflow run parents; if false,"
            " exclude parent task runs"
        ),
    )

    def _get_filter_list(self) -> List:
        filters = []
        if self.exists_ is True:
            filters.append(orm_models.TaskRun.subflow_run.has())
        elif self.exists_ is False:
            filters.append(sa.not_(orm_models.TaskRun.subflow_run.has()))
        return filters


class TaskRunFilterStartTime(PrefectFilterBaseModel):
    """Filter by `TaskRun.start_time`."""

    before_: Optional[DateTimeTZ] = Field(
        default=None,
        description="Only include task runs starting at or before this time",
    )
    after_: Optional[DateTimeTZ] = Field(
        default=None,
        description="Only include task runs starting at or after this time",
    )
    is_null_: Optional[bool] = Field(
        default=None, description="If true, only return task runs without a start time"
    )

    def _get_filter_list(self) -> List:
        filters = []
        if self.before_ is not None:
            filters.append(orm_models.TaskRun.start_time <= self.before_)
        if self.after_ is not None:
            filters.append(orm_models.TaskRun.start_time >= self.after_)
        if self.is_null_ is not None:
            filters.append(
                orm_models.TaskRun.start_time.is_(None)
                if self.is_null_
                else orm_models.TaskRun.start_time.is_not(None)
            )
        return filters


class TaskRunFilter(PrefectOperatorFilterBaseModel):
    """Filter task runs. Only task runs matching all criteria will be returned"""

    id: Optional[TaskRunFilterId] = Field(
        default=None, description="Filter criteria for `TaskRun.id`"
    )
    name: Optional[TaskRunFilterName] = Field(
        default=None, description="Filter criteria for `TaskRun.name`"
    )
    tags: Optional[TaskRunFilterTags] = Field(
        default=None, description="Filter criteria for `TaskRun.tags`"
    )
    state: Optional[TaskRunFilterState] = Field(
        default=None, description="Filter criteria for `TaskRun.state`"
    )
    start_time: Optional[TaskRunFilterStartTime] = Field(
        default=None, description="Filter criteria for `TaskRun.start_time`"
    )
    subflow_runs: Optional[TaskRunFilterSubFlowRuns] = Field(
        default=None, description="Filter criteria for `TaskRun.subflow_run`"
    )
    flow_run_id: Optional[TaskRunFilterFlowRunId] = Field(
        default=None, description="Filter criteria for `TaskRun.flow_run_id`"
    )

    def _get_filter_list(self) -> List:
        filters = []

        if self.id is not None:
            filters.append(self.id.as_sql_filter())
        if self.name is not None:
            filters.append(self.name.as_sql_filter())
        if self.tags is not None:
            filters.append(self.tags.as_sql_filter())
        if self.state is not None:
            filters.append(self.state.as_sql_filter())
        if self.start_time is not None:
            filters.append(self.start_time.as_sql_filter())
        if self.subflow_runs is not None:
            filters.append(self.subflow_runs.as_sql_filter())
        if self.flow_run_id is not None:
            filters.append(self.flow_run_id.as_sql_filter())

        return filters


class DeploymentFilterId(PrefectFilterBaseModel):
    """Filter by `Deployment.id`."""

    any_: Optional[List[UUID]] = Field(
        default=None, description="A list of deployment ids to include"
    )

    def _get_filter_list(self) -> List:
        filters = []
        if self.any_ is not None:
            filters.append(orm_models.Deployment.id.in_(self.any_))
        return filters


class DeploymentFilterName(PrefectFilterBaseModel):
    """Filter by `Deployment.name`."""

    any_: Optional[List[str]] = Field(
        default=None,
        description="A list of deployment names to include",
        examples=[["my-deployment-1", "my-deployment-2"]],
    )

    like_: Optional[str] = Field(
        default=None,
        description=(
            "A case-insensitive partial match. For example, "
            " passing 'marvin' will match "
            "'marvin', 'sad-Marvin', and 'marvin-robot'."
        ),
        examples=["marvin"],
    )

    def _get_filter_list(self) -> List:
        filters = []
        if self.any_ is not None:
            filters.append(orm_models.Deployment.name.in_(self.any_))
        if self.like_ is not None:
            filters.append(orm_models.Deployment.name.ilike(f"%{self.like_}%"))
        return filters


class DeploymentFilterPaused(PrefectFilterBaseModel):
    """Filter by `Deployment.paused`."""

    eq_: Optional[bool] = Field(
        default=None,
        description="Only returns where deployment is/is not paused",
    )

    def _get_filter_list(self) -> List:
        filters = []
        if self.eq_ is not None:
            filters.append(orm_models.Deployment.paused.is_(self.eq_))
        return filters


class DeploymentFilterWorkQueueName(PrefectFilterBaseModel):
    """Filter by `Deployment.work_queue_name`."""

    any_: Optional[List[str]] = Field(
        default=None,
        description="A list of work queue names to include",
        examples=[["work_queue_1", "work_queue_2"]],
    )

    def _get_filter_list(self) -> List:
        filters = []
        if self.any_ is not None:
            filters.append(orm_models.Deployment.work_queue_name.in_(self.any_))
        return filters


class DeploymentFilterIsScheduleActive(PrefectFilterBaseModel):
    """Legacy filter to filter by `Deployment.is_schedule_active` which
    is always the opposite of `Deployment.paused`."""

    eq_: Optional[bool] = Field(
        default=None,
        description="Only returns where deployment schedule is/is not active",
    )

    def _get_filter_list(self) -> List:
        filters = []
        if self.eq_ is not None:
            filters.append(orm_models.Deployment.paused.is_not(self.eq_))
        return filters


class DeploymentFilterTags(PrefectOperatorFilterBaseModel):
    """Filter by `Deployment.tags`."""

    all_: Optional[List[str]] = Field(
        default=None,
        examples=[["tag-1", "tag-2"]],
        description=(
            "A list of tags. Deployments will be returned only if their tags are a"
            " superset of the list"
        ),
    )
    is_null_: Optional[bool] = Field(
        default=None, description="If true, only include deployments without tags"
    )

    def _get_filter_list(self) -> List:
        from prefect.server.utilities.database import json_has_all_keys

        filters = []
        if self.all_ is not None:
            filters.append(json_has_all_keys(orm_models.Deployment.tags, self.all_))
        if self.is_null_ is not None:
            filters.append(
                orm_models.Deployment.tags == []
                if self.is_null_
                else orm_models.Deployment.tags != []
            )
        return filters


class DeploymentFilter(PrefectOperatorFilterBaseModel):
    """Filter for deployments. Only deployments matching all criteria will be returned."""

    id: Optional[DeploymentFilterId] = Field(
        default=None, description="Filter criteria for `Deployment.id`"
    )
    name: Optional[DeploymentFilterName] = Field(
        default=None, description="Filter criteria for `Deployment.name`"
    )
    paused: Optional[DeploymentFilterPaused] = Field(
        default=None, description="Filter criteria for `Deployment.paused`"
    )
    is_schedule_active: Optional[DeploymentFilterIsScheduleActive] = Field(
        default=None, description="Filter criteria for `Deployment.is_schedule_active`"
    )
    tags: Optional[DeploymentFilterTags] = Field(
        default=None, description="Filter criteria for `Deployment.tags`"
    )
    work_queue_name: Optional[DeploymentFilterWorkQueueName] = Field(
        default=None, description="Filter criteria for `Deployment.work_queue_name`"
    )

    def _get_filter_list(self) -> List:
        filters = []

        if self.id is not None:
            filters.append(self.id.as_sql_filter())
        if self.name is not None:
            filters.append(self.name.as_sql_filter())
        if self.paused is not None:
            filters.append(self.paused.as_sql_filter())
        if self.is_schedule_active is not None:
            filters.append(self.is_schedule_active.as_sql_filter())
        if self.tags is not None:
            filters.append(self.tags.as_sql_filter())
        if self.work_queue_name is not None:
            filters.append(self.work_queue_name.as_sql_filter())

        return filters


class DeploymentScheduleFilterActive(PrefectFilterBaseModel):
    """Filter by `DeploymentSchedule.active`."""

    eq_: Optional[bool] = Field(
        default=None,
        description="Only returns where deployment schedule is/is not active",
    )

    def _get_filter_list(self) -> List:
        filters = []
        if self.eq_ is not None:
            filters.append(orm_models.DeploymentSchedule.active.is_(self.eq_))
        return filters


class DeploymentScheduleFilter(PrefectOperatorFilterBaseModel):
    """Filter for deployments. Only deployments matching all criteria will be returned."""

    active: Optional[DeploymentScheduleFilterActive] = Field(
        default=None, description="Filter criteria for `DeploymentSchedule.active`"
    )

    def _get_filter_list(self) -> List:
        filters = []

        if self.active is not None:
            filters.append(self.active.as_sql_filter())

        return filters


class LogFilterName(PrefectFilterBaseModel):
    """Filter by `Log.name`."""

    any_: Optional[List[str]] = Field(
        default=None,
        description="A list of log names to include",
        examples=[["prefect.logger.flow_runs", "prefect.logger.task_runs"]],
    )

    def _get_filter_list(self) -> List:
        filters = []
        if self.any_ is not None:
            filters.append(orm_models.Log.name.in_(self.any_))
        return filters


class LogFilterLevel(PrefectFilterBaseModel):
    """Filter by `Log.level`."""

    ge_: Optional[int] = Field(
        default=None,
        description="Include logs with a level greater than or equal to this level",
        examples=[20],
    )

    le_: Optional[int] = Field(
        default=None,
        description="Include logs with a level less than or equal to this level",
        examples=[50],
    )

    def _get_filter_list(self) -> List:
        filters = []
        if self.ge_ is not None:
            filters.append(orm_models.Log.level >= self.ge_)
        if self.le_ is not None:
            filters.append(orm_models.Log.level <= self.le_)
        return filters


class LogFilterTimestamp(PrefectFilterBaseModel):
    """Filter by `Log.timestamp`."""

    before_: Optional[DateTimeTZ] = Field(
        default=None,
        description="Only include logs with a timestamp at or before this time",
    )
    after_: Optional[DateTimeTZ] = Field(
        default=None,
        description="Only include logs with a timestamp at or after this time",
    )

    def _get_filter_list(self) -> List:
        filters = []
        if self.before_ is not None:
            filters.append(orm_models.Log.timestamp <= self.before_)
        if self.after_ is not None:
            filters.append(orm_models.Log.timestamp >= self.after_)
        return filters


class LogFilterFlowRunId(PrefectFilterBaseModel):
    """Filter by `Log.flow_run_id`."""

    any_: Optional[List[UUID]] = Field(
        default=None, description="A list of flow run IDs to include"
    )

    def _get_filter_list(self) -> List:
        filters = []
        if self.any_ is not None:
            filters.append(orm_models.Log.flow_run_id.in_(self.any_))
        return filters


class LogFilterTaskRunId(PrefectFilterBaseModel):
    """Filter by `Log.task_run_id`."""

    any_: Optional[List[UUID]] = Field(
        default=None, description="A list of task run IDs to include"
    )

    def _get_filter_list(self) -> List:
        filters = []
        if self.any_ is not None:
            filters.append(orm_models.Log.task_run_id.in_(self.any_))
        return filters


class LogFilter(PrefectOperatorFilterBaseModel):
    """Filter logs. Only logs matching all criteria will be returned"""

    level: Optional[LogFilterLevel] = Field(
        default=None, description="Filter criteria for `Log.level`"
    )
    timestamp: Optional[LogFilterTimestamp] = Field(
        default=None, description="Filter criteria for `Log.timestamp`"
    )
    flow_run_id: Optional[LogFilterFlowRunId] = Field(
        default=None, description="Filter criteria for `Log.flow_run_id`"
    )
    task_run_id: Optional[LogFilterTaskRunId] = Field(
        default=None, description="Filter criteria for `Log.task_run_id`"
    )

    def _get_filter_list(self) -> List:
        filters = []

        if self.level is not None:
            filters.append(self.level.as_sql_filter())
        if self.timestamp is not None:
            filters.append(self.timestamp.as_sql_filter())
        if self.flow_run_id is not None:
            filters.append(self.flow_run_id.as_sql_filter())
        if self.task_run_id is not None:
            filters.append(self.task_run_id.as_sql_filter())

        return filters


class FilterSet(PrefectBaseModel):
    """A collection of filters for common objects"""

    flows: FlowFilter = Field(
        default_factory=FlowFilter, description="Filters that apply to flows"
    )
    flow_runs: FlowRunFilter = Field(
        default_factory=FlowRunFilter, description="Filters that apply to flow runs"
    )
    task_runs: TaskRunFilter = Field(
        default_factory=TaskRunFilter, description="Filters that apply to task runs"
    )
    deployments: DeploymentFilter = Field(
        default_factory=DeploymentFilter,
        description="Filters that apply to deployments",
    )


class BlockTypeFilterName(PrefectFilterBaseModel):
    """Filter by `BlockType.name`"""

    like_: Optional[str] = Field(
        default=None,
        description=(
            "A case-insensitive partial match. For example, "
            " passing 'marvin' will match "
            "'marvin', 'sad-Marvin', and 'marvin-robot'."
        ),
        examples=["marvin"],
    )

    def _get_filter_list(self) -> List:
        filters = []
        if self.like_ is not None:
            filters.append(orm_models.BlockType.name.ilike(f"%{self.like_}%"))
        return filters


class BlockTypeFilterSlug(PrefectFilterBaseModel):
    """Filter by `BlockType.slug`"""

    any_: Optional[List[str]] = Field(
        default=None, description="A list of slugs to match"
    )

    def _get_filter_list(self) -> List:
        filters = []
        if self.any_ is not None:
            filters.append(orm_models.BlockType.slug.in_(self.any_))

        return filters


class BlockTypeFilter(PrefectFilterBaseModel):
    """Filter BlockTypes"""

    name: Optional[BlockTypeFilterName] = Field(
        default=None, description="Filter criteria for `BlockType.name`"
    )

    slug: Optional[BlockTypeFilterSlug] = Field(
        default=None, description="Filter criteria for `BlockType.slug`"
    )

    def _get_filter_list(self) -> List:
        filters = []

        if self.name is not None:
            filters.append(self.name.as_sql_filter())
        if self.slug is not None:
            filters.append(self.slug.as_sql_filter())

        return filters


class BlockSchemaFilterBlockTypeId(PrefectFilterBaseModel):
    """Filter by `BlockSchema.block_type_id`."""

    any_: Optional[List[UUID]] = Field(
        default=None, description="A list of block type ids to include"
    )

    def _get_filter_list(self) -> List:
        filters = []
        if self.any_ is not None:
            filters.append(orm_models.BlockSchema.block_type_id.in_(self.any_))
        return filters


class BlockSchemaFilterId(PrefectFilterBaseModel):
    """Filter by BlockSchema.id"""

    any_: Optional[List[UUID]] = Field(
        default=None, description="A list of IDs to include"
    )

    def _get_filter_list(self) -> List:
        filters = []
        if self.any_ is not None:
            filters.append(orm_models.BlockSchema.id.in_(self.any_))
        return filters


class BlockSchemaFilterCapabilities(PrefectFilterBaseModel):
    """Filter by `BlockSchema.capabilities`"""

    all_: Optional[List[str]] = Field(
        default=None,
        examples=[["write-storage", "read-storage"]],
        description=(
            "A list of block capabilities. Block entities will be returned only if an"
            " associated block schema has a superset of the defined capabilities."
        ),
    )

    def _get_filter_list(self) -> List:
        from prefect.server.utilities.database import json_has_all_keys

        filters = []
        if self.all_ is not None:
            filters.append(
                json_has_all_keys(orm_models.BlockSchema.capabilities, self.all_)
            )
        return filters


class BlockSchemaFilterVersion(PrefectFilterBaseModel):
    """Filter by `BlockSchema.capabilities`"""

    any_: Optional[List[str]] = Field(
        default=None,
        examples=[["2.0.0", "2.1.0"]],
        description="A list of block schema versions.",
    )

    def _get_filter_list(self) -> List:
        pass

        filters = []
        if self.any_ is not None:
            filters.append(orm_models.BlockSchema.version.in_(self.any_))
        return filters


class BlockSchemaFilter(PrefectOperatorFilterBaseModel):
    """Filter BlockSchemas"""

    block_type_id: Optional[BlockSchemaFilterBlockTypeId] = Field(
        default=None, description="Filter criteria for `BlockSchema.block_type_id`"
    )
    block_capabilities: Optional[BlockSchemaFilterCapabilities] = Field(
        default=None, description="Filter criteria for `BlockSchema.capabilities`"
    )
    id: Optional[BlockSchemaFilterId] = Field(
        default=None, description="Filter criteria for `BlockSchema.id`"
    )
    version: Optional[BlockSchemaFilterVersion] = Field(
        default=None, description="Filter criteria for `BlockSchema.version`"
    )

    def _get_filter_list(self) -> List:
        filters = []

        if self.block_type_id is not None:
            filters.append(self.block_type_id.as_sql_filter())
        if self.block_capabilities is not None:
            filters.append(self.block_capabilities.as_sql_filter())
        if self.id is not None:
            filters.append(self.id.as_sql_filter())
        if self.version is not None:
            filters.append(self.version.as_sql_filter())

        return filters


class BlockDocumentFilterIsAnonymous(PrefectFilterBaseModel):
    """Filter by `BlockDocument.is_anonymous`."""

    eq_: Optional[bool] = Field(
        default=None,
        description=(
            "Filter block documents for only those that are or are not anonymous."
        ),
    )

    def _get_filter_list(self) -> List:
        filters = []
        if self.eq_ is not None:
            filters.append(orm_models.BlockDocument.is_anonymous.is_(self.eq_))
        return filters


class BlockDocumentFilterBlockTypeId(PrefectFilterBaseModel):
    """Filter by `BlockDocument.block_type_id`."""

    any_: Optional[List[UUID]] = Field(
        default=None, description="A list of block type ids to include"
    )

    def _get_filter_list(self) -> List:
        filters = []
        if self.any_ is not None:
            filters.append(orm_models.BlockDocument.block_type_id.in_(self.any_))
        return filters


class BlockDocumentFilterId(PrefectFilterBaseModel):
    """Filter by `BlockDocument.id`."""

    any_: Optional[List[UUID]] = Field(
        default=None, description="A list of block ids to include"
    )

    def _get_filter_list(self) -> List:
        filters = []
        if self.any_ is not None:
            filters.append(orm_models.BlockDocument.id.in_(self.any_))
        return filters


class BlockDocumentFilterName(PrefectFilterBaseModel):
    """Filter by `BlockDocument.name`."""

    any_: Optional[List[str]] = Field(
        default=None, description="A list of block names to include"
    )
    like_: Optional[str] = Field(
        default=None,
        description=(
            "A string to match block names against. This can include "
            "SQL wildcard characters like `%` and `_`."
        ),
        examples=["my-block%"],
    )

    def _get_filter_list(self) -> List:
        filters = []
        if self.any_ is not None:
            filters.append(orm_models.BlockDocument.name.in_(self.any_))
        if self.like_ is not None:
            filters.append(orm_models.BlockDocument.name.ilike(f"%{self.like_}%"))
        return filters


class BlockDocumentFilter(PrefectOperatorFilterBaseModel):
    """Filter BlockDocuments. Only BlockDocuments matching all criteria will be returned"""

    id: Optional[BlockDocumentFilterId] = Field(
        default=None, description="Filter criteria for `BlockDocument.id`"
    )
    is_anonymous: Optional[BlockDocumentFilterIsAnonymous] = Field(
        # default is to exclude anonymous blocks
        BlockDocumentFilterIsAnonymous(eq_=False),
        description=(
            "Filter criteria for `BlockDocument.is_anonymous`. "
            "Defaults to excluding anonymous blocks."
        ),
    )
    block_type_id: Optional[BlockDocumentFilterBlockTypeId] = Field(
        default=None, description="Filter criteria for `BlockDocument.block_type_id`"
    )
    name: Optional[BlockDocumentFilterName] = Field(
        default=None, description="Filter criteria for `BlockDocument.name`"
    )

    def _get_filter_list(self) -> List:
        filters = []
        if self.id is not None:
            filters.append(self.id.as_sql_filter())
        if self.is_anonymous is not None:
            filters.append(self.is_anonymous.as_sql_filter())
        if self.block_type_id is not None:
            filters.append(self.block_type_id.as_sql_filter())
        if self.name is not None:
            filters.append(self.name.as_sql_filter())
        return filters


class FlowRunNotificationPolicyFilterIsActive(PrefectFilterBaseModel):
    """Filter by `FlowRunNotificationPolicy.is_active`."""

    eq_: Optional[bool] = Field(
        default=None,
        description=(
            "Filter notification policies for only those that are or are not active."
        ),
    )

    def _get_filter_list(self) -> List:
        filters = []
        if self.eq_ is not None:
            filters.append(orm_models.FlowRunNotificationPolicy.is_active.is_(self.eq_))
        return filters


class FlowRunNotificationPolicyFilter(PrefectFilterBaseModel):
    """Filter FlowRunNotificationPolicies."""

    is_active: Optional[FlowRunNotificationPolicyFilterIsActive] = Field(
        default=FlowRunNotificationPolicyFilterIsActive(eq_=False),
        description="Filter criteria for `FlowRunNotificationPolicy.is_active`. ",
    )

    def _get_filter_list(self) -> List:
        filters = []
        if self.is_active is not None:
            filters.append(self.is_active.as_sql_filter())

        return filters


class WorkQueueFilterId(PrefectFilterBaseModel):
    """Filter by `WorkQueue.id`."""

    any_: Optional[List[UUID]] = Field(
        default=None,
        description="A list of work queue ids to include",
    )

    def _get_filter_list(self) -> List:
        filters = []
        if self.any_ is not None:
            filters.append(orm_models.WorkQueue.id.in_(self.any_))
        return filters


class WorkQueueFilterName(PrefectFilterBaseModel):
    """Filter by `WorkQueue.name`."""

    any_: Optional[List[str]] = Field(
        default=None,
        description="A list of work queue names to include",
        examples=[["wq-1", "wq-2"]],
    )

    startswith_: Optional[List[str]] = Field(
        default=None,
        description=(
            "A list of case-insensitive starts-with matches. For example, "
            " passing 'marvin' will match "
            "'marvin', and 'Marvin-robot', but not 'sad-marvin'."
        ),
        examples=[["marvin", "Marvin-robot"]],
    )

    def _get_filter_list(self) -> List:
        filters = []
        if self.any_ is not None:
            filters.append(orm_models.WorkQueue.name.in_(self.any_))
        if self.startswith_ is not None:
            filters.append(
                sa.or_(
                    *[
                        orm_models.WorkQueue.name.ilike(f"{item}%")
                        for item in self.startswith_
                    ]
                )
            )
        return filters


class WorkQueueFilter(PrefectOperatorFilterBaseModel):
    """Filter work queues. Only work queues matching all criteria will be
    returned"""

    id: Optional[WorkQueueFilterId] = Field(
        default=None, description="Filter criteria for `WorkQueue.id`"
    )

    name: Optional[WorkQueueFilterName] = Field(
        default=None, description="Filter criteria for `WorkQueue.name`"
    )

    def _get_filter_list(self) -> List:
        filters = []

        if self.id is not None:
            filters.append(self.id.as_sql_filter())
        if self.name is not None:
            filters.append(self.name.as_sql_filter())

        return filters


class WorkPoolFilterId(PrefectFilterBaseModel):
    """Filter by `WorkPool.id`."""

    any_: Optional[List[UUID]] = Field(
        default=None, description="A list of work pool ids to include"
    )

    def _get_filter_list(self) -> List:
        filters = []
        if self.any_ is not None:
            filters.append(orm_models.WorkPool.id.in_(self.any_))
        return filters


class WorkPoolFilterName(PrefectFilterBaseModel):
    """Filter by `WorkPool.name`."""

    any_: Optional[List[str]] = Field(
        default=None, description="A list of work pool names to include"
    )

    def _get_filter_list(self) -> List:
        filters = []
        if self.any_ is not None:
            filters.append(orm_models.WorkPool.name.in_(self.any_))
        return filters


class WorkPoolFilterType(PrefectFilterBaseModel):
    """Filter by `WorkPool.type`."""

    any_: Optional[List[str]] = Field(
        default=None, description="A list of work pool types to include"
    )

    def _get_filter_list(self) -> List:
        filters = []
        if self.any_ is not None:
            filters.append(orm_models.WorkPool.type.in_(self.any_))
        return filters


class WorkPoolFilter(PrefectOperatorFilterBaseModel):
    """Filter work pools. Only work pools matching all criteria will be returned"""

    id: Optional[WorkPoolFilterId] = Field(
        default=None, description="Filter criteria for `WorkPool.id`"
    )
    name: Optional[WorkPoolFilterName] = Field(
        default=None, description="Filter criteria for `WorkPool.name`"
    )
    type: Optional[WorkPoolFilterType] = Field(
        default=None, description="Filter criteria for `WorkPool.type`"
    )

    def _get_filter_list(self) -> List:
        filters = []

        if self.id is not None:
            filters.append(self.id.as_sql_filter())
        if self.name is not None:
            filters.append(self.name.as_sql_filter())
        if self.type is not None:
            filters.append(self.type.as_sql_filter())

        return filters


class WorkerFilterWorkPoolId(PrefectFilterBaseModel):
    """Filter by `Worker.worker_config_id`."""

    any_: Optional[List[UUID]] = Field(
        default=None, description="A list of work pool ids to include"
    )

    def _get_filter_list(self) -> List:
        filters = []
        if self.any_ is not None:
            filters.append(orm_models.Worker.worker_config_id.in_(self.any_))
        return filters


class WorkerFilterStatus(PrefectFilterBaseModel):
    """Filter by `Worker.status`."""

    any_: Optional[List[schemas.statuses.WorkerStatus]] = Field(
        default=None, description="A list of worker statuses to include"
    )
    not_any_: Optional[List[schemas.statuses.WorkerStatus]] = Field(
        default=None, description="A list of worker statuses to exclude"
    )

    def _get_filter_list(self) -> List:
        filters = []
        if self.any_ is not None:
            filters.append(orm_models.Worker.status.in_(self.any_))
        if self.not_any_ is not None:
            filters.append(orm_models.Worker.status.notin_(self.not_any_))
        return filters


class WorkerFilterLastHeartbeatTime(PrefectFilterBaseModel):
    """Filter by `Worker.last_heartbeat_time`."""

    before_: Optional[DateTimeTZ] = Field(
        default=None,
        description=(
            "Only include processes whose last heartbeat was at or before this time"
        ),
    )
    after_: Optional[DateTimeTZ] = Field(
        default=None,
        description=(
            "Only include processes whose last heartbeat was at or after this time"
        ),
    )

    def _get_filter_list(self) -> List:
        filters = []
        if self.before_ is not None:
            filters.append(orm_models.Worker.last_heartbeat_time <= self.before_)
        if self.after_ is not None:
            filters.append(orm_models.Worker.last_heartbeat_time >= self.after_)
        return filters


class WorkerFilter(PrefectOperatorFilterBaseModel):
    """Filter by `Worker.last_heartbeat_time`."""

    # worker_config_id: Optional[WorkerFilterWorkPoolId] = Field(
    #     default=None, description="Filter criteria for `Worker.worker_config_id`"
    # )

    last_heartbeat_time: Optional[WorkerFilterLastHeartbeatTime] = Field(
        default=None,
        description="Filter criteria for `Worker.last_heartbeat_time`",
    )

    status: Optional[WorkerFilterStatus] = Field(
        default=None, description="Filter criteria for `Worker.status`"
    )

    def _get_filter_list(self) -> List:
        filters = []

        if self.last_heartbeat_time is not None:
            filters.append(self.last_heartbeat_time.as_sql_filter())

        return filters


class ArtifactFilterId(PrefectFilterBaseModel):
    """Filter by `Artifact.id`."""

    any_: Optional[List[UUID]] = Field(
        default=None, description="A list of artifact ids to include"
    )

    def _get_filter_list(self) -> List:
        filters = []
        if self.any_ is not None:
            filters.append(orm_models.Artifact.id.in_(self.any_))
        return filters


class ArtifactFilterKey(PrefectFilterBaseModel):
    """Filter by `Artifact.key`."""

    any_: Optional[List[str]] = Field(
        default=None, description="A list of artifact keys to include"
    )

    like_: Optional[str] = Field(
        default=None,
        description=(
            "A string to match artifact keys against. This can include "
            "SQL wildcard characters like `%` and `_`."
        ),
        examples=["my-artifact-%"],
    )

    exists_: Optional[bool] = Field(
        default=None,
        description=(
            "If `true`, only include artifacts with a non-null key. If `false`, "
            "only include artifacts with a null key."
        ),
    )

    def _get_filter_list(self) -> List:
        filters = []
        if self.any_ is not None:
            filters.append(orm_models.Artifact.key.in_(self.any_))
        if self.like_ is not None:
            filters.append(orm_models.Artifact.key.ilike(f"%{self.like_}%"))
        if self.exists_ is not None:
            filters.append(
                orm_models.Artifact.key.isnot(None)
                if self.exists_
                else orm_models.Artifact.key.is_(None)
            )
        return filters


class ArtifactFilterFlowRunId(PrefectFilterBaseModel):
    """Filter by `Artifact.flow_run_id`."""

    any_: Optional[List[UUID]] = Field(
        default=None, description="A list of flow run IDs to include"
    )

    def _get_filter_list(self) -> List:
        filters = []
        if self.any_ is not None:
            filters.append(orm_models.Artifact.flow_run_id.in_(self.any_))
        return filters


class ArtifactFilterTaskRunId(PrefectFilterBaseModel):
    """Filter by `Artifact.task_run_id`."""

    any_: Optional[List[UUID]] = Field(
        default=None, description="A list of task run IDs to include"
    )

    def _get_filter_list(self) -> List:
        filters = []
        if self.any_ is not None:
            filters.append(orm_models.Artifact.task_run_id.in_(self.any_))
        return filters


class ArtifactFilterType(PrefectFilterBaseModel):
    """Filter by `Artifact.type`."""

    any_: Optional[List[str]] = Field(
        default=None, description="A list of artifact types to include"
    )
    not_any_: Optional[List[str]] = Field(
        default=None, description="A list of artifact types to exclude"
    )

    def _get_filter_list(self) -> List:
        filters = []
        if self.any_ is not None:
            filters.append(orm_models.Artifact.type.in_(self.any_))
        if self.not_any_ is not None:
            filters.append(orm_models.Artifact.type.notin_(self.not_any_))
        return filters


class ArtifactFilter(PrefectOperatorFilterBaseModel):
    """Filter artifacts. Only artifacts matching all criteria will be returned"""

    id: Optional[ArtifactFilterId] = Field(
        default=None, description="Filter criteria for `Artifact.id`"
    )
    key: Optional[ArtifactFilterKey] = Field(
        default=None, description="Filter criteria for `Artifact.key`"
    )
    flow_run_id: Optional[ArtifactFilterFlowRunId] = Field(
        default=None, description="Filter criteria for `Artifact.flow_run_id`"
    )
    task_run_id: Optional[ArtifactFilterTaskRunId] = Field(
        default=None, description="Filter criteria for `Artifact.task_run_id`"
    )
    type: Optional[ArtifactFilterType] = Field(
        default=None, description="Filter criteria for `Artifact.type`"
    )

    def _get_filter_list(self) -> List:
        filters = []

        if self.id is not None:
            filters.append(self.id.as_sql_filter())
        if self.key is not None:
            filters.append(self.key.as_sql_filter())
        if self.flow_run_id is not None:
            filters.append(self.flow_run_id.as_sql_filter())
        if self.task_run_id is not None:
            filters.append(self.task_run_id.as_sql_filter())
        if self.type is not None:
            filters.append(self.type.as_sql_filter())

        return filters


class ArtifactCollectionFilterLatestId(PrefectFilterBaseModel):
    """Filter by `ArtifactCollection.latest_id`."""

    any_: Optional[List[UUID]] = Field(
        default=None, description="A list of artifact ids to include"
    )

    def _get_filter_list(self) -> List:
        filters = []
        if self.any_ is not None:
            filters.append(orm_models.ArtifactCollection.latest_id.in_(self.any_))
        return filters


class ArtifactCollectionFilterKey(PrefectFilterBaseModel):
    """Filter by `ArtifactCollection.key`."""

    any_: Optional[List[str]] = Field(
        default=None, description="A list of artifact keys to include"
    )

    like_: Optional[str] = Field(
        default=None,
        description=(
            "A string to match artifact keys against. This can include "
            "SQL wildcard characters like `%` and `_`."
        ),
        examples=["my-artifact-%"],
    )

    exists_: Optional[bool] = Field(
        default=None,
        description=(
            "If `true`, only include artifacts with a non-null key. If `false`, "
            "only include artifacts with a null key. Should return all rows in "
            "the ArtifactCollection table if specified."
        ),
    )

    def _get_filter_list(self) -> List:
        filters = []
        if self.any_ is not None:
            filters.append(orm_models.ArtifactCollection.key.in_(self.any_))
        if self.like_ is not None:
            filters.append(orm_models.ArtifactCollection.key.ilike(f"%{self.like_}%"))
        if self.exists_ is not None:
            filters.append(
                orm_models.ArtifactCollection.key.isnot(None)
                if self.exists_
                else orm_models.ArtifactCollection.key.is_(None)
            )
        return filters


class ArtifactCollectionFilterFlowRunId(PrefectFilterBaseModel):
    """Filter by `ArtifactCollection.flow_run_id`."""

    any_: Optional[List[UUID]] = Field(
        default=None, description="A list of flow run IDs to include"
    )

    def _get_filter_list(self) -> List:
        filters = []
        if self.any_ is not None:
            filters.append(orm_models.ArtifactCollection.flow_run_id.in_(self.any_))
        return filters


class ArtifactCollectionFilterTaskRunId(PrefectFilterBaseModel):
    """Filter by `ArtifactCollection.task_run_id`."""

    any_: Optional[List[UUID]] = Field(
        default=None, description="A list of task run IDs to include"
    )

    def _get_filter_list(self) -> List:
        filters = []
        if self.any_ is not None:
            filters.append(orm_models.ArtifactCollection.task_run_id.in_(self.any_))
        return filters


class ArtifactCollectionFilterType(PrefectFilterBaseModel):
    """Filter by `ArtifactCollection.type`."""

    any_: Optional[List[str]] = Field(
        default=None, description="A list of artifact types to include"
    )
    not_any_: Optional[List[str]] = Field(
        default=None, description="A list of artifact types to exclude"
    )

    def _get_filter_list(self) -> List:
        filters = []
        if self.any_ is not None:
            filters.append(orm_models.ArtifactCollection.type.in_(self.any_))
        if self.not_any_ is not None:
            filters.append(orm_models.ArtifactCollection.type.notin_(self.not_any_))
        return filters


class ArtifactCollectionFilter(PrefectOperatorFilterBaseModel):
    """Filter artifact collections. Only artifact collections matching all criteria will be returned"""

    latest_id: Optional[ArtifactCollectionFilterLatestId] = Field(
        default=None, description="Filter criteria for `Artifact.id`"
    )
    key: Optional[ArtifactCollectionFilterKey] = Field(
        default=None, description="Filter criteria for `Artifact.key`"
    )
    flow_run_id: Optional[ArtifactCollectionFilterFlowRunId] = Field(
        default=None, description="Filter criteria for `Artifact.flow_run_id`"
    )
    task_run_id: Optional[ArtifactCollectionFilterTaskRunId] = Field(
        default=None, description="Filter criteria for `Artifact.task_run_id`"
    )
    type: Optional[ArtifactCollectionFilterType] = Field(
        default=None, description="Filter criteria for `Artifact.type`"
    )

    def _get_filter_list(self) -> List:
        filters = []

        if self.latest_id is not None:
            filters.append(self.latest_id.as_sql_filter())
        if self.key is not None:
            filters.append(self.key.as_sql_filter())
        if self.flow_run_id is not None:
            filters.append(self.flow_run_id.as_sql_filter())
        if self.task_run_id is not None:
            filters.append(self.task_run_id.as_sql_filter())
        if self.type is not None:
            filters.append(self.type.as_sql_filter())

        return filters


class VariableFilterId(PrefectFilterBaseModel):
    """Filter by `Variable.id`."""

    any_: Optional[List[UUID]] = Field(
        default=None, description="A list of variable ids to include"
    )

    def _get_filter_list(self) -> List:
        filters = []
        if self.any_ is not None:
            filters.append(orm_models.Variable.id.in_(self.any_))
        return filters


class VariableFilterName(PrefectFilterBaseModel):
    """Filter by `Variable.name`."""

    any_: Optional[List[str]] = Field(
        default=None, description="A list of variables names to include"
    )
    like_: Optional[str] = Field(
        default=None,
        description=(
            "A string to match variable names against. This can include "
            "SQL wildcard characters like `%` and `_`."
        ),
        examples=["my_variable_%"],
    )

    def _get_filter_list(self) -> List:
        filters = []
        if self.any_ is not None:
            filters.append(orm_models.Variable.name.in_(self.any_))
        if self.like_ is not None:
            filters.append(orm_models.Variable.name.ilike(f"%{self.like_}%"))
        return filters


class VariableFilterValue(PrefectFilterBaseModel):
    """Filter by `Variable.value`."""

    any_: Optional[List[str]] = Field(
        default=None, description="A list of variables value to include"
    )
    like_: Optional[str] = Field(
        default=None,
        description=(
            "A string to match variable value against. This can include "
            "SQL wildcard characters like `%` and `_`."
        ),
        examples=["my-value-%"],
    )

    def _get_filter_list(self) -> List:
        filters = []
        if self.any_ is not None:
            filters.append(orm_models.Variable.value.in_(self.any_))
        if self.like_ is not None:
            filters.append(orm_models.Variable.value.ilike(f"%{self.like_}%"))
        return filters


class VariableFilterTags(PrefectOperatorFilterBaseModel):
    """Filter by `Variable.tags`."""

    all_: Optional[List[str]] = Field(
        default=None,
        examples=[["tag-1", "tag-2"]],
        description=(
            "A list of tags. Variables will be returned only if their tags are a"
            " superset of the list"
        ),
    )
    is_null_: Optional[bool] = Field(
        default=None, description="If true, only include Variables without tags"
    )

    def _get_filter_list(self) -> List:
        from prefect.server.utilities.database import json_has_all_keys

        filters = []
        if self.all_ is not None:
            filters.append(json_has_all_keys(orm_models.Variable.tags, self.all_))
        if self.is_null_ is not None:
            filters.append(
                orm_models.Variable.tags == []
                if self.is_null_
                else orm_models.Variable.tags != []
            )
        return filters


class VariableFilter(PrefectOperatorFilterBaseModel):
    """Filter variables. Only variables matching all criteria will be returned"""

    id: Optional[VariableFilterId] = Field(
        default=None, description="Filter criteria for `Variable.id`"
    )
    name: Optional[VariableFilterName] = Field(
        default=None, description="Filter criteria for `Variable.name`"
    )
    value: Optional[VariableFilterValue] = Field(
        default=None, description="Filter criteria for `Variable.value`"
    )
    tags: Optional[VariableFilterTags] = Field(
        default=None, description="Filter criteria for `Variable.tags`"
    )

    def _get_filter_list(self) -> List:
        filters = []

        if self.id is not None:
            filters.append(self.id.as_sql_filter())
        if self.name is not None:
            filters.append(self.name.as_sql_filter())
        if self.value is not None:
            filters.append(self.value.as_sql_filter())
        if self.tags is not None:
            filters.append(self.tags.as_sql_filter())
        return filters<|MERGE_RESOLUTION|>--- conflicted
+++ resolved
@@ -641,13 +641,9 @@
     def _get_filter_list(self) -> List:
         filters = []
         if self.is_null_ is True:
-<<<<<<< HEAD
-            filters.append(db.TaskRun.flow_run_id.is_(None))
+            filters.append(orm_models.TaskRun.flow_run_id.is_(None))
         elif self.is_null_ is False and self.any_ is None:
-            filters.append(db.TaskRun.flow_run_id.is_not(None))
-=======
-            filters.append(orm_models.TaskRun.flow_run_id.is_(None))
->>>>>>> 398c047d
+            filters.append(orm_models.TaskRun.flow_run_id.is_not(None))
         else:
             if self.any_ is not None:
                 filters.append(orm_models.TaskRun.flow_run_id.in_(self.any_))
