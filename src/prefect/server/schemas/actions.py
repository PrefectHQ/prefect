--- conflicted
+++ resolved
@@ -19,10 +19,7 @@
 import prefect.server.schemas as schemas
 from prefect._internal.schemas.validators import (
     get_or_create_run_name,
-<<<<<<< HEAD
     get_or_create_state_name,
-=======
->>>>>>> ccfbcb54
     raise_on_name_alphanumeric_dashes_only,
     raise_on_name_alphanumeric_underscores_only,
     raise_on_name_with_banned_characters,
@@ -138,10 +135,6 @@
     )
 
 
-<<<<<<< HEAD
-=======
-@copy_model_fields
->>>>>>> ccfbcb54
 class DeploymentCreate(ActionBaseModel):
     """Data used by the Prefect REST API to create a deployment."""
 
@@ -243,10 +236,6 @@
         return validate_parameter_openapi_schema(value, values)
 
 
-<<<<<<< HEAD
-=======
-@copy_model_fields
->>>>>>> ccfbcb54
 class DeploymentUpdate(ActionBaseModel):
     """Data used by the Prefect REST API to update a deployment."""
 
@@ -286,13 +275,9 @@
     )
     path: Optional[str] = Field(None)
     job_variables: Optional[Dict[str, Any]] = Field(
-<<<<<<< HEAD
-        default=None, alias="infra_overrides"
-=======
         default=None,
         alias="infra_overrides",
         description="Overrides for the flow's infrastructure configuration.",
->>>>>>> ccfbcb54
     )
     entrypoint: Optional[str] = Field(None)
     manifest_path: Optional[str] = Field(None)
