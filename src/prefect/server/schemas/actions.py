"""
Reduced schemas for accepting API actions.
"""

import json
from copy import deepcopy
from typing import Any, Dict, List, Optional, Union
from uuid import UUID, uuid4

<<<<<<< HEAD
import pendulum
from pydantic import ConfigDict, Field, field_validator, model_validator
from pydantic_extra_types.pendulum_dt import DateTime
=======
import orjson
from pydantic.v1 import (
    Field,
    HttpUrl,
    StrictBool,
    StrictFloat,
    StrictInt,
    StrictStr,
    root_validator,
    validator,
)
>>>>>>> f3d9ffde

import prefect.server.schemas as schemas
from prefect._internal.schemas.validators import (
    get_or_create_run_name,
    raise_on_name_alphanumeric_dashes_only,
    raise_on_name_alphanumeric_underscores_only,
    remove_old_deployment_fields,
    set_deployment_schedules,
    validate_cache_key_length,
    validate_max_metadata_length,
    validate_message_template_variables,
    validate_name_present_on_nonanonymous_blocks,
    validate_parameter_openapi_schema,
    validate_parameters_conform_to_schema,
    validate_parent_and_ref_diff,
    validate_schedule_max_scheduled_runs,
)
from prefect.server.utilities.schemas import get_class_fields_only
from prefect.server.utilities.schemas.bases import PrefectBaseModel
from prefect.settings import PREFECT_DEPLOYMENT_SCHEDULE_MAX_SCHEDULED_RUNS
from prefect.types import (
    Name,
    NonEmptyishName,
    NonNegativeFloat,
    NonNegativeInteger,
    PositiveInteger,
)
from prefect.utilities.collections import listrepr
from prefect.utilities.names import generate_slug
from prefect.utilities.templating import find_placeholders


def validate_block_type_slug(value):
    raise_on_name_alphanumeric_dashes_only(value, field_name="Block type slug")
    return value


def validate_block_document_name(value):
    if value is not None:
        raise_on_name_alphanumeric_dashes_only(value, field_name="Block document name")
    return value


def validate_artifact_key(value):
    if value is not None:
        raise_on_name_alphanumeric_dashes_only(value, field_name="Artifact key")
    return value


def validate_variable_name(value):
    raise_on_name_alphanumeric_underscores_only(value, field_name="Variable name")
    return value


class ActionBaseModel(PrefectBaseModel):
    model_config = ConfigDict(extra="forbid")


class FlowCreate(ActionBaseModel):
    """Data used by the Prefect REST API to create a flow."""

    name: Name = Field(
        default=..., description="The name of the flow", examples=["my-flow"]
    )
    tags: List[str] = Field(
        default_factory=list,
        description="A list of flow tags",
        examples=[["tag-1", "tag-2"]],
    )


class FlowUpdate(ActionBaseModel):
    """Data used by the Prefect REST API to update a flow."""

    tags: List[str] = Field(
        default_factory=list,
        description="A list of flow tags",
        examples=[["tag-1", "tag-2"]],
    )


class DeploymentScheduleCreate(ActionBaseModel):
    active: bool = Field(
        default=True, description="Whether or not the schedule is active."
    )
    schedule: schemas.schedules.SCHEDULE_TYPES = Field(
        default=..., description="The schedule for the deployment."
    )
    max_active_runs: Optional[PositiveInteger] = Field(
        default=None,
        description="The maximum number of active runs for the schedule.",
    )
    max_scheduled_runs: Optional[PositiveInteger] = Field(
        default=None,
        description="The maximum number of scheduled runs for the schedule.",
    )
    catchup: bool = Field(
        default=False,
        description="Whether or not a worker should catch up on Late runs for the schedule.",
    )

    @field_validator("max_scheduled_runs")
    @classmethod
    def validate_max_scheduled_runs(cls, v):
        return validate_schedule_max_scheduled_runs(
            v, PREFECT_DEPLOYMENT_SCHEDULE_MAX_SCHEDULED_RUNS.value()
        )


class DeploymentScheduleUpdate(ActionBaseModel):
    active: Optional[bool] = Field(
        default=None, description="Whether or not the schedule is active."
    )
    schedule: Optional[schemas.schedules.SCHEDULE_TYPES] = Field(
        default=None, description="The schedule for the deployment."
    )

    max_active_runs: Optional[PositiveInteger] = Field(
        default=None,
        description="The maximum number of active runs for the schedule.",
    )

    max_scheduled_runs: Optional[PositiveInteger] = Field(
        default=None,
        description="The maximum number of scheduled runs for the schedule.",
    )

    catchup: Optional[bool] = Field(
        default=None,
        description="Whether or not a worker should catch up on Late runs for the schedule.",
    )

    @field_validator("max_scheduled_runs")
    @classmethod
    def validate_max_scheduled_runs(cls, v):
        return validate_schedule_max_scheduled_runs(
            v, PREFECT_DEPLOYMENT_SCHEDULE_MAX_SCHEDULED_RUNS.value()
        )


class DeploymentCreate(ActionBaseModel):
    """Data used by the Prefect REST API to create a deployment."""

    name: str = Field(
        default=...,
        description="The name of the deployment.",
        examples=["my-deployment"],
    )
    flow_id: UUID = Field(
        default=..., description="The ID of the flow associated with the deployment."
    )
    is_schedule_active: bool = Field(
        default=True, description="Whether the schedule is active."
    )
    paused: bool = Field(
        default=False, description="Whether or not the deployment is paused."
    )
    schedules: List[DeploymentScheduleCreate] = Field(
        default_factory=list,
        description="A list of schedules for the deployment.",
    )
    enforce_parameter_schema: bool = Field(
        default=False,
        description=(
            "Whether or not the deployment should enforce the parameter schema."
        ),
    )
    parameter_openapi_schema: Optional[Dict[str, Any]] = Field(
        default=None,
        description="The parameter schema of the flow, including defaults.",
    )
    parameters: Dict[str, Any] = Field(
        default_factory=dict,
        description="Parameters for flow runs scheduled by the deployment.",
    )
    tags: List[str] = Field(
        default_factory=list,
        description="A list of deployment tags.",
        examples=[["tag-1", "tag-2"]],
    )
    pull_steps: Optional[List[dict]] = Field(None)

    manifest_path: Optional[str] = Field(None)
    work_queue_name: Optional[str] = Field(None)
    work_pool_name: Optional[str] = Field(
        default=None,
        description="The name of the deployment's work pool.",
        examples=["my-work-pool"],
    )
    storage_document_id: Optional[UUID] = Field(None)
    infrastructure_document_id: Optional[UUID] = Field(None)
    schedule: Optional[schemas.schedules.SCHEDULE_TYPES] = Field(
        None, description="The schedule for the deployment."
    )
    description: Optional[str] = Field(None)
    path: Optional[str] = Field(None)
    version: Optional[str] = Field(None)
    entrypoint: Optional[str] = Field(None)
    job_variables: Dict[str, Any] = Field(
        default_factory=dict,
        description="Overrides for the flow's infrastructure configuration.",
    )

    def check_valid_configuration(self, base_job_template: dict):
        """
        Check that the combination of base_job_template defaults and job_variables
        conforms to the specified schema.

        NOTE: This method does not hydrate block references in default values within the
        base job template to validate them. Failing to do this can cause user-facing
        errors. Instead of this method, use `validate_job_variables_for_deployment`
        function from `prefect_cloud.orion.api.validation`.
        """
        # This import is here to avoid a circular import
        from prefect.utilities.schema_tools import validate

        variables_schema = deepcopy(base_job_template.get("variables"))

        if variables_schema is not None:
            validate(
                self.job_variables,
                variables_schema,
                raise_on_error=True,
                preprocess=True,
                ignore_required=True,
            )

    @model_validator(mode="before")
    def populate_schedules(cls, values):
        return set_deployment_schedules(values)

    @model_validator(mode="before")
    @classmethod
    def remove_old_fields(cls, values):
        return remove_old_deployment_fields(values)

    @model_validator(mode="before")
    def _validate_parameters_conform_to_schema(cls, values):
        values["parameters"] = validate_parameters_conform_to_schema(
            values.get("parameters", {}), values
        )
        values["parameter_openapi_schema"] = validate_parameter_openapi_schema(
            values.get("parameter_openapi_schema"), values
        )
        return values


class DeploymentUpdate(ActionBaseModel):
    """Data used by the Prefect REST API to update a deployment."""

    @model_validator(mode="before")
    @classmethod
    def remove_old_fields(cls, values):
        return remove_old_deployment_fields(values)

    version: Optional[str] = Field(None)
    schedule: Optional[schemas.schedules.SCHEDULE_TYPES] = Field(
        None, description="The schedule for the deployment."
    )
    description: Optional[str] = Field(None)
    is_schedule_active: bool = Field(
        default=True, description="Whether the schedule is active."
    )
    paused: bool = Field(
        default=False, description="Whether or not the deployment is paused."
    )
    schedules: List[DeploymentScheduleCreate] = Field(
        default_factory=list,
        description="A list of schedules for the deployment.",
    )
    parameters: Optional[Dict[str, Any]] = Field(
        default=None,
        description="Parameters for flow runs scheduled by the deployment.",
    )
    tags: List[str] = Field(
        default_factory=list,
        description="A list of deployment tags.",
        examples=[["tag-1", "tag-2"]],
    )
    work_queue_name: Optional[str] = Field(None)
    work_pool_name: Optional[str] = Field(
        default=None,
        description="The name of the deployment's work pool.",
        examples=["my-work-pool"],
    )
    path: Optional[str] = Field(None)
    job_variables: Optional[Dict[str, Any]] = Field(
        default=None,
        description="Overrides for the flow's infrastructure configuration.",
    )
    entrypoint: Optional[str] = Field(None)
    manifest_path: Optional[str] = Field(None)
    storage_document_id: Optional[UUID] = Field(None)
    infrastructure_document_id: Optional[UUID] = Field(None)
    enforce_parameter_schema: Optional[bool] = Field(
        default=None,
        description=(
            "Whether or not the deployment should enforce the parameter schema."
        ),
    )
    model_config = ConfigDict(populate_by_name=True)

    def check_valid_configuration(self, base_job_template: dict):
        """
        Check that the combination of base_job_template defaults and job_variables
        conforms to the schema specified in the base_job_template.

        NOTE: This method does not hydrate block references in default values within the
        base job template to validate them. Failing to do this can cause user-facing
        errors. Instead of this method, use `validate_job_variables_for_deployment`
        function from `prefect_cloud.orion.api.validation`.
        """
        # This import is here to avoid a circular import
        from prefect.utilities.schema_tools import validate

        variables_schema = deepcopy(base_job_template.get("variables"))

        if variables_schema is not None:
            errors = validate(
                self.job_variables,
                variables_schema,
                raise_on_error=False,
                preprocess=True,
                ignore_required=True,
            )
            if errors:
                for error in errors:
                    raise error


class FlowRunUpdate(ActionBaseModel):
    """Data used by the Prefect REST API to update a flow run."""

    name: Optional[str] = Field(None)
    flow_version: Optional[str] = Field(None)
    parameters: Dict[str, Any] = Field(default_factory=dict)
    empirical_policy: schemas.core.FlowRunPolicy = Field(
        default_factory=schemas.core.FlowRunPolicy
    )
    tags: List[str] = Field(default_factory=list)
    infrastructure_pid: Optional[str] = Field(None)
    job_variables: Optional[Dict[str, Any]] = Field(None)

    @field_validator("name", mode="before")
    @classmethod
    def set_name(cls, name):
        return get_or_create_run_name(name)


class StateCreate(ActionBaseModel):
    """Data used by the Prefect REST API to create a new state."""

    type: schemas.states.StateType = Field(
        default=..., description="The type of the state to create"
    )
    name: Optional[str] = Field(
        default=None, description="The name of the state to create"
    )
    message: Optional[str] = Field(
        default=None, description="The message of the state to create"
    )
    data: Optional[Any] = Field(
        default=None, description="The data of the state to create"
    )
    state_details: schemas.states.StateDetails = Field(
        default_factory=schemas.states.StateDetails,
        description="The details of the state to create",
    )

    @model_validator(mode="after")
    def default_name_from_type(self):
        """If a name is not provided, use the type"""
        # if `type` is not in `values` it means the `type` didn't pass its own
        # validation check and an error will be raised after this function is called
        name = self.name
        if name is None and self.type:
            self.name = " ".join([v.capitalize() for v in self.type.value.split("_")])
        return self

    @model_validator(mode="after")
    def default_scheduled_start_time(self):
        from prefect.server.schemas.states import StateType

        if self.type == StateType.SCHEDULED:
            if not self.state_details.scheduled_time:
                self.state_details.scheduled_time = pendulum.now("utc")

        return self


class TaskRunCreate(ActionBaseModel):
    """Data used by the Prefect REST API to create a task run"""

    id: Optional[UUID] = Field(
        default=None,
        description="The ID to assign to the task run. If not provided, a random UUID will be generated.",
    )
    # TaskRunCreate states must be provided as StateCreate objects
    state: Optional[StateCreate] = Field(
        default=None, description="The state of the task run to create"
    )

    name: str = Field(
        default_factory=lambda: generate_slug(2), examples=["my-task-run"]
    )
    flow_run_id: Optional[UUID] = Field(
        default=None, description="The flow run id of the task run."
    )
    task_key: str = Field(
        default=..., description="A unique identifier for the task being run."
    )
    dynamic_key: str = Field(
        default=...,
        description=(
            "A dynamic key used to differentiate between multiple runs of the same task"
            " within the same flow run."
        ),
    )
    cache_key: Optional[str] = Field(
        default=None,
        description=(
            "An optional cache key. If a COMPLETED state associated with this cache key"
            " is found, the cached COMPLETED state will be used instead of executing"
            " the task run."
        ),
    )
    cache_expiration: Optional[DateTime] = Field(
        default=None, description="Specifies when the cached state should expire."
    )
    task_version: Optional[str] = Field(
        default=None, description="The version of the task being run."
    )
    empirical_policy: schemas.core.TaskRunPolicy = Field(
        default_factory=schemas.core.TaskRunPolicy,
    )
    tags: List[str] = Field(
        default_factory=list,
        description="A list of tags for the task run.",
        examples=[["tag-1", "tag-2"]],
    )
    task_inputs: Dict[
        str,
        List[
            Union[
                schemas.core.TaskRunResult,
                schemas.core.Parameter,
                schemas.core.Constant,
            ]
        ],
    ] = Field(
        default_factory=dict,
        description="The inputs to the task run.",
    )

    @field_validator("name", mode="before")
    @classmethod
    def set_name(cls, name):
        return get_or_create_run_name(name)

    @field_validator("cache_key")
    @classmethod
    def validate_cache_key(cls, cache_key):
        return validate_cache_key_length(cache_key)


class TaskRunUpdate(ActionBaseModel):
    """Data used by the Prefect REST API to update a task run"""

    name: str = Field(
        default_factory=lambda: generate_slug(2), examples=["my-task-run"]
    )

    @field_validator("name", mode="before")
    @classmethod
    def set_name(cls, name):
        return get_or_create_run_name(name)


class FlowRunCreate(ActionBaseModel):
    """Data used by the Prefect REST API to create a flow run."""

    # FlowRunCreate states must be provided as StateCreate objects
    state: Optional[StateCreate] = Field(
        default=None, description="The state of the flow run to create"
    )

    name: str = Field(
        default_factory=lambda: generate_slug(2),
        description=(
            "The name of the flow run. Defaults to a random slug if not specified."
        ),
        examples=["my-flow-run"],
    )
    flow_id: UUID = Field(default=..., description="The id of the flow being run.")
    flow_version: Optional[str] = Field(
        default=None, description="The version of the flow being run."
    )
    parameters: Dict[str, Any] = Field(
        default_factory=dict,
    )
    context: Dict[str, Any] = Field(
        default_factory=dict,
        description="The context of the flow run.",
    )
    parent_task_run_id: Optional[UUID] = Field(None)
    infrastructure_document_id: Optional[UUID] = Field(None)
    empirical_policy: schemas.core.FlowRunPolicy = Field(
        default_factory=schemas.core.FlowRunPolicy,
        description="The empirical policy for the flow run.",
    )
    tags: List[str] = Field(
        default_factory=list,
        description="A list of tags for the flow run.",
        examples=[["tag-1", "tag-2"]],
    )
    idempotency_key: Optional[str] = Field(
        None,
        description=(
            "An optional idempotency key. If a flow run with the same idempotency key"
            " has already been created, the existing flow run will be returned."
        ),
    )

    # DEPRECATED

    deployment_id: Optional[UUID] = Field(
        None,
        description=(
            "DEPRECATED: The id of the deployment associated with this flow run, if"
            " available."
        ),
        deprecated=True,
    )

    @field_validator("name", mode="before")
    @classmethod
    def set_name(cls, name):
        return get_or_create_run_name(name)


class DeploymentFlowRunCreate(ActionBaseModel):
    """Data used by the Prefect REST API to create a flow run from a deployment."""

    # FlowRunCreate states must be provided as StateCreate objects
    state: Optional[StateCreate] = Field(
        default=None, description="The state of the flow run to create"
    )

    name: str = Field(
        default_factory=lambda: generate_slug(2),
        description=(
            "The name of the flow run. Defaults to a random slug if not specified."
        ),
        examples=["my-flow-run"],
    )
    parameters: Dict[str, Any] = Field(default_factory=dict)
    context: Dict[str, Any] = Field(default_factory=dict)
    infrastructure_document_id: Optional[UUID] = Field(None)
    empirical_policy: schemas.core.FlowRunPolicy = Field(
        default_factory=schemas.core.FlowRunPolicy,
        description="The empirical policy for the flow run.",
    )
    tags: List[str] = Field(
        default_factory=list,
        description="A list of tags for the flow run.",
        examples=[["tag-1", "tag-2"]],
    )
    idempotency_key: Optional[str] = Field(
        None,
        description=(
            "An optional idempotency key. If a flow run with the same idempotency key"
            " has already been created, the existing flow run will be returned."
        ),
    )
    parent_task_run_id: Optional[UUID] = Field(None)
    work_queue_name: Optional[str] = Field(None)
    job_variables: Optional[Dict[str, Any]] = Field(None)

    @field_validator("name", mode="before")
    @classmethod
    def set_name(cls, name):
        return get_or_create_run_name(name)


class SavedSearchCreate(ActionBaseModel):
    """Data used by the Prefect REST API to create a saved search."""

    name: str = Field(default=..., description="The name of the saved search.")
    filters: List[schemas.core.SavedSearchFilter] = Field(
        default_factory=list, description="The filter set for the saved search."
    )


class ConcurrencyLimitCreate(ActionBaseModel):
    """Data used by the Prefect REST API to create a concurrency limit."""

    tag: str = Field(
        default=..., description="A tag the concurrency limit is applied to."
    )
    concurrency_limit: int = Field(default=..., description="The concurrency limit.")


class ConcurrencyLimitV2Create(ActionBaseModel):
    """Data used by the Prefect REST API to create a v2 concurrency limit."""

    active: bool = Field(
        default=True, description="Whether the concurrency limit is active."
    )
    name: Name = Field(default=..., description="The name of the concurrency limit.")
    limit: NonNegativeInteger = Field(default=..., description="The concurrency limit.")
    active_slots: NonNegativeInteger = Field(
        default=0, description="The number of active slots."
    )
    denied_slots: NonNegativeInteger = Field(
        default=0, description="The number of denied slots."
    )
    slot_decay_per_second: NonNegativeFloat = Field(
        default=0,
        description="The decay rate for active slots when used as a rate limit.",
    )


class ConcurrencyLimitV2Update(ActionBaseModel):
    """Data used by the Prefect REST API to update a v2 concurrency limit."""

    active: Optional[bool] = Field(None)
    name: Optional[Name] = Field(None)
    limit: Optional[NonNegativeInteger] = Field(None)
    active_slots: Optional[NonNegativeInteger] = Field(None)
    denied_slots: Optional[NonNegativeInteger] = Field(None)
    slot_decay_per_second: Optional[NonNegativeFloat] = Field(None)


class BlockTypeCreate(ActionBaseModel):
    """Data used by the Prefect REST API to create a block type."""

    name: Name = Field(default=..., description="A block type's name")
    slug: str = Field(default=..., description="A block type's slug")
    logo_url: Optional[str] = Field(  # TODO: HttpUrl
        default=None, description="Web URL for the block type's logo"
    )
    documentation_url: Optional[str] = Field(  # TODO: HttpUrl
        default=None, description="Web URL for the block type's documentation"
    )
    description: Optional[str] = Field(
        default=None,
        description="A short blurb about the corresponding block's intended use",
    )
    code_example: Optional[str] = Field(
        default=None,
        description="A code snippet demonstrating use of the corresponding block",
    )

    # validators
    _validate_slug_format = field_validator("slug")(validate_block_type_slug)


class BlockTypeUpdate(ActionBaseModel):
    """Data used by the Prefect REST API to update a block type."""

    logo_url: Optional[str] = Field(None)  # TODO: HttpUrl
    documentation_url: Optional[str] = Field(None)  # TODO: HttpUrl
    description: Optional[str] = Field(None)
    code_example: Optional[str] = Field(None)

    @classmethod
    def updatable_fields(cls) -> set:
        return get_class_fields_only(cls)


class BlockSchemaCreate(ActionBaseModel):
    """Data used by the Prefect REST API to create a block schema."""

    fields: Dict[str, Any] = Field(
        default_factory=dict, description="The block schema's field schema"
    )
    block_type_id: Optional[UUID] = Field(default=..., description="A block type ID")

    capabilities: List[str] = Field(
        default_factory=list,
        description="A list of Block capabilities",
    )
    version: str = Field(
        default=schemas.core.DEFAULT_BLOCK_SCHEMA_VERSION,
        description="Human readable identifier for the block schema",
    )


class BlockDocumentCreate(ActionBaseModel):
    """Data used by the Prefect REST API to create a block document."""

    name: Optional[str] = Field(
        default=None,
        description=(
            "The block document's name. Not required for anonymous block documents."
        ),
    )
    data: Dict[str, Any] = Field(
        default_factory=dict, description="The block document's data"
    )
    block_schema_id: UUID = Field(default=..., description="A block schema ID")

    block_type_id: UUID = Field(default=..., description="A block type ID")

    is_anonymous: bool = Field(
        default=False,
        description=(
            "Whether the block is anonymous (anonymous blocks are usually created by"
            " Prefect automatically)"
        ),
    )

    _validate_name_format = field_validator("name")(validate_block_document_name)

    @model_validator(mode="before")
    def validate_name_is_present_if_not_anonymous(cls, values):
        return validate_name_present_on_nonanonymous_blocks(values)


class BlockDocumentUpdate(ActionBaseModel):
    """Data used by the Prefect REST API to update a block document."""

    block_schema_id: Optional[UUID] = Field(
        default=None, description="A block schema ID"
    )
    data: Dict[str, Any] = Field(
        default_factory=dict, description="The block document's data"
    )
    merge_existing_data: bool = True


class BlockDocumentReferenceCreate(ActionBaseModel):
    """Data used to create block document reference."""

    id: UUID = Field(
        default_factory=uuid4, description="The block document reference ID"
    )
    parent_block_document_id: UUID = Field(
        default=..., description="ID of the parent block document"
    )
    reference_block_document_id: UUID = Field(
        default=..., description="ID of the nested block document"
    )
    name: str = Field(
        default=..., description="The name that the reference is nested under"
    )

    @model_validator(mode="before")
    def validate_parent_and_ref_are_different(cls, values):
        return validate_parent_and_ref_diff(values)


class LogCreate(ActionBaseModel):
    """Data used by the Prefect REST API to create a log."""

    name: str = Field(default=..., description="The logger name.")
    level: int = Field(default=..., description="The log level.")
    message: str = Field(default=..., description="The log message.")
    timestamp: DateTime = Field(default=..., description="The log timestamp.")
    flow_run_id: Optional[UUID] = Field(None)
    task_run_id: Optional[UUID] = Field(None)


def validate_base_job_template(v):
    if v == dict():
        return v

    job_config = v.get("job_configuration")
    variables_schema = v.get("variables")
    if not (job_config and variables_schema):
        raise ValueError(
            "The `base_job_template` must contain both a `job_configuration` key"
            " and a `variables` key."
        )
    template_variables = set()
    for template in job_config.values():
        # find any variables inside of double curly braces, minus any whitespace
        # e.g. "{{ var1 }}.{{var2}}" -> ["var1", "var2"]
        # convert to json string to handle nested objects and lists
        found_variables = find_placeholders(json.dumps(template))
        template_variables.update({placeholder.name for placeholder in found_variables})

    provided_variables = set(variables_schema.get("properties", {}).keys())
    if not template_variables.issubset(provided_variables):
        missing_variables = template_variables - provided_variables
        raise ValueError(
            "The variables specified in the job configuration template must be "
            "present as properties in the variables schema. "
            "Your job configuration uses the following undeclared "
            f"variable(s): {' ,'.join(missing_variables)}."
        )
    return v


class WorkPoolCreate(ActionBaseModel):
    """Data used by the Prefect REST API to create a work pool."""

    name: NonEmptyishName = Field(..., description="The name of the work pool.")
    description: Optional[str] = Field(None, description="The work pool description.")
    type: str = Field(description="The work pool type.", default="prefect-agent")
    base_job_template: Dict[str, Any] = Field(
        default_factory=dict, description="The work pool's base job template."
    )
    is_paused: bool = Field(
        default=False,
        description="Pausing the work pool stops the delivery of all work.",
    )
    concurrency_limit: Optional[NonNegativeInteger] = Field(
        default=None, description="A concurrency limit for the work pool."
    )

    _validate_base_job_template = field_validator("base_job_template")(
        validate_base_job_template
    )


class WorkPoolUpdate(ActionBaseModel):
    """Data used by the Prefect REST API to update a work pool."""

    description: Optional[str] = Field(None)
    is_paused: Optional[bool] = Field(None)
    base_job_template: Optional[Dict[str, Any]] = Field(None)
    concurrency_limit: Optional[NonNegativeInteger] = Field(None)

    _validate_base_job_template = field_validator("base_job_template")(
        validate_base_job_template
    )


class WorkQueueCreate(ActionBaseModel):
    """Data used by the Prefect REST API to create a work queue."""

    name: Name = Field(default=..., description="The name of the work queue.")
    description: Optional[str] = Field(
        default="", description="An optional description for the work queue."
    )
    is_paused: bool = Field(
        default=False, description="Whether or not the work queue is paused."
    )
    concurrency_limit: Optional[NonNegativeInteger] = Field(
        None, description="The work queue's concurrency limit."
    )
    priority: Optional[PositiveInteger] = Field(
        None,
        description=(
            "The queue's priority. Lower values are higher priority (1 is the highest)."
        ),
    )

    # DEPRECATED

    filter: Optional[schemas.core.QueueFilter] = Field(
        None,
        description="DEPRECATED: Filter criteria for the work queue.",
        deprecated=True,
    )


class WorkQueueUpdate(ActionBaseModel):
    """Data used by the Prefect REST API to update a work queue."""

    name: Optional[str] = Field(None)
    description: Optional[str] = Field(None)
    is_paused: bool = Field(
        default=False, description="Whether or not the work queue is paused."
    )
    concurrency_limit: Optional[NonNegativeInteger] = Field(None)
    priority: Optional[PositiveInteger] = Field(None)
    last_polled: Optional[DateTime] = Field(None)

    # DEPRECATED

    filter: Optional[schemas.core.QueueFilter] = Field(
        None,
        description="DEPRECATED: Filter criteria for the work queue.",
        deprecated=True,
    )


class FlowRunNotificationPolicyCreate(ActionBaseModel):
    """Data used by the Prefect REST API to create a flow run notification policy."""

    is_active: bool = Field(
        default=True, description="Whether the policy is currently active"
    )
    state_names: List[str] = Field(
        default=..., description="The flow run states that trigger notifications"
    )
    tags: List[str] = Field(
        default=...,
        description="The flow run tags that trigger notifications (set [] to disable)",
    )
    block_document_id: UUID = Field(
        default=..., description="The block document ID used for sending notifications"
    )
    message_template: Optional[str] = Field(
        default=None,
        description=(
            "A templatable notification message. Use {braces} to add variables."
            " Valid variables include:"
            f" {listrepr(sorted(schemas.core.FLOW_RUN_NOTIFICATION_TEMPLATE_KWARGS), sep=', ')}"
        ),
        examples=[
            "Flow run {flow_run_name} with id {flow_run_id} entered state"
            " {flow_run_state_name}."
        ],
    )

    @field_validator("message_template")
    @classmethod
    def validate_message_template_variables(cls, v):
        return validate_message_template_variables(v)


class FlowRunNotificationPolicyUpdate(ActionBaseModel):
    """Data used by the Prefect REST API to update a flow run notification policy."""

    is_active: Optional[bool] = Field(None)
    state_names: Optional[List[str]] = Field(None)
    tags: Optional[List[str]] = Field(None)
    block_document_id: Optional[UUID] = Field(None)
    message_template: Optional[str] = Field(None)

    @field_validator("message_template")
    @classmethod
    def validate_message_template_variables(cls, v):
        return validate_message_template_variables(v)


class ArtifactCreate(ActionBaseModel):
    """Data used by the Prefect REST API to create an artifact."""

    key: Optional[str] = Field(
        default=None, description="An optional unique reference key for this artifact."
    )
    type: Optional[str] = Field(
        default=None,
        description=(
            "An identifier that describes the shape of the data field. e.g. 'result',"
            " 'table', 'markdown'"
        ),
    )
    description: Optional[str] = Field(
        default=None, description="A markdown-enabled description of the artifact."
    )
    data: Optional[Union[Dict[str, Any], Any]] = Field(
        default=None,
        description=(
            "Data associated with the artifact, e.g. a result.; structure depends on"
            " the artifact type."
        ),
    )
    metadata_: Optional[Dict[str, str]] = Field(
        default=None,
        description=(
            "User-defined artifact metadata. Content must be string key and value"
            " pairs."
        ),
    )
    flow_run_id: Optional[UUID] = Field(
        default=None, description="The flow run associated with the artifact."
    )
    task_run_id: Optional[UUID] = Field(
        default=None, description="The task run associated with the artifact."
    )

    @classmethod
    def from_result(cls, data: Any):
        artifact_info = dict()
        if isinstance(data, dict):
            artifact_key = data.pop("artifact_key", None)
            if artifact_key:
                artifact_info["key"] = artifact_key

            artifact_type = data.pop("artifact_type", None)
            if artifact_type:
                artifact_info["type"] = artifact_type

            description = data.pop("artifact_description", None)
            if description:
                artifact_info["description"] = description

        return cls(data=data, **artifact_info)

    _validate_metadata_length = field_validator("metadata_")(
        validate_max_metadata_length
    )

    _validate_artifact_format = field_validator("key")(validate_artifact_key)


class ArtifactUpdate(ActionBaseModel):
    """Data used by the Prefect REST API to update an artifact."""

    data: Optional[Union[Dict[str, Any], Any]] = Field(None)
    description: Optional[str] = Field(None)
    metadata_: Optional[Dict[str, str]] = Field(None)

    _validate_metadata_length = field_validator("metadata_")(
        validate_max_metadata_length
    )


class VariableCreate(ActionBaseModel):
    """Data used by the Prefect REST API to create a Variable."""

    name: str = Field(
        default=...,
        description="The name of the variable",
        examples=["my-variable"],
        max_length=schemas.core.MAX_VARIABLE_NAME_LENGTH,
    )
    value: Union[
        StrictStr, StrictFloat, StrictBool, StrictInt, None, Dict[str, Any], List[Any]
    ] = Field(
        default=...,
        description="The value of the variable",
        examples=["my-value"],
    )
    tags: List[str] = Field(
        default_factory=list,
        description="A list of variable tags",
        examples=[["tag-1", "tag-2"]],
    )

    # validators
    _validate_name_format = field_validator("name")(validate_variable_name)

    @validator("value")
    def validate_value(cls, v):
        try:
            json_string = orjson.dumps(v)
        except orjson.JSONDecodeError:
            raise ValueError("Variable value must be serializable to JSON.")

        if len(json_string) > schemas.core.MAX_VARIABLE_VALUE_LENGTH:
            raise ValueError(
                f"value must less than {schemas.core.MAX_VARIABLE_VALUE_LENGTH} characters when serialized."
            )

        return v


class VariableUpdate(ActionBaseModel):
    """Data used by the Prefect REST API to update a Variable."""

    name: Optional[str] = Field(
        default=None,
        description="The name of the variable",
        examples=["my-variable"],
        max_length=schemas.core.MAX_VARIABLE_NAME_LENGTH,
    )
    value: Union[
        StrictStr, StrictInt, StrictFloat, StrictBool, None, Dict[str, Any], List[Any]
    ] = Field(
        default=None,
        description="The value of the variable",
        examples=["my-value"],
    )
    tags: Optional[List[str]] = Field(
        default=None,
        description="A list of variable tags",
        examples=[["tag-1", "tag-2"]],
    )

    @validator("value")
    def validate_value(cls, v):
        try:
            json_string = orjson.dumps(v)
        except orjson.JSONDecodeError:
            raise ValueError("Variable value must be serializable to JSON.")

        if len(json_string) > schemas.core.MAX_VARIABLE_VALUE_LENGTH:
            raise ValueError(
                f"value must less than {schemas.core.MAX_VARIABLE_VALUE_LENGTH} characters when serialized."
            )

        return v

    # validators
    _validate_name_format = field_validator("name")(validate_variable_name)<|MERGE_RESOLUTION|>--- conflicted
+++ resolved
@@ -7,23 +7,9 @@
 from typing import Any, Dict, List, Optional, Union
 from uuid import UUID, uuid4
 
-<<<<<<< HEAD
 import pendulum
 from pydantic import ConfigDict, Field, field_validator, model_validator
 from pydantic_extra_types.pendulum_dt import DateTime
-=======
-import orjson
-from pydantic.v1 import (
-    Field,
-    HttpUrl,
-    StrictBool,
-    StrictFloat,
-    StrictInt,
-    StrictStr,
-    root_validator,
-    validator,
-)
->>>>>>> f3d9ffde
 
 import prefect.server.schemas as schemas
 from prefect._internal.schemas.validators import (
@@ -50,6 +36,7 @@
     NonNegativeFloat,
     NonNegativeInteger,
     PositiveInteger,
+    StrictVariableType,
 )
 from prefect.utilities.collections import listrepr
 from prefect.utilities.names import generate_slug
@@ -1036,9 +1023,7 @@
         examples=["my-variable"],
         max_length=schemas.core.MAX_VARIABLE_NAME_LENGTH,
     )
-    value: Union[
-        StrictStr, StrictFloat, StrictBool, StrictInt, None, Dict[str, Any], List[Any]
-    ] = Field(
+    value: StrictVariableType = Field(
         default=...,
         description="The value of the variable",
         examples=["my-value"],
@@ -1052,20 +1037,6 @@
     # validators
     _validate_name_format = field_validator("name")(validate_variable_name)
 
-    @validator("value")
-    def validate_value(cls, v):
-        try:
-            json_string = orjson.dumps(v)
-        except orjson.JSONDecodeError:
-            raise ValueError("Variable value must be serializable to JSON.")
-
-        if len(json_string) > schemas.core.MAX_VARIABLE_VALUE_LENGTH:
-            raise ValueError(
-                f"value must less than {schemas.core.MAX_VARIABLE_VALUE_LENGTH} characters when serialized."
-            )
-
-        return v
-
 
 class VariableUpdate(ActionBaseModel):
     """Data used by the Prefect REST API to update a Variable."""
@@ -1076,9 +1047,7 @@
         examples=["my-variable"],
         max_length=schemas.core.MAX_VARIABLE_NAME_LENGTH,
     )
-    value: Union[
-        StrictStr, StrictInt, StrictFloat, StrictBool, None, Dict[str, Any], List[Any]
-    ] = Field(
+    value: StrictVariableType = Field(
         default=None,
         description="The value of the variable",
         examples=["my-value"],
@@ -1089,19 +1058,5 @@
         examples=[["tag-1", "tag-2"]],
     )
 
-    @validator("value")
-    def validate_value(cls, v):
-        try:
-            json_string = orjson.dumps(v)
-        except orjson.JSONDecodeError:
-            raise ValueError("Variable value must be serializable to JSON.")
-
-        if len(json_string) > schemas.core.MAX_VARIABLE_VALUE_LENGTH:
-            raise ValueError(
-                f"value must less than {schemas.core.MAX_VARIABLE_VALUE_LENGTH} characters when serialized."
-            )
-
-        return v
-
     # validators
     _validate_name_format = field_validator("name")(validate_variable_name)