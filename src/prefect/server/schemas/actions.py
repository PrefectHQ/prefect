--- conflicted
+++ resolved
@@ -131,15 +131,7 @@
     )
 
 
-<<<<<<< HEAD
-@copy_model_fields
-=======
-@experimental_field(
-    "work_pool_name",
-    group="work_pools",
-    when=lambda x: x is not None,
-)
->>>>>>> 34522afb
+@copy_model_fields
 class DeploymentCreate(ActionBaseModel):
     """Data used by the Prefect REST API to create a deployment."""
 
