"""
Schemas for sorting Prefect REST API objects.
"""

from typing import TYPE_CHECKING

from prefect.utilities.collections import AutoEnum

if TYPE_CHECKING:
    from sqlalchemy.sql.expression import ColumnElement

    from prefect.server.database.interface import PrefectDBInterface

# TOOD: Consider moving the `as_sql_sort` functions out of here since they are a
#       database model level function and do not properly separate concerns when
#       present in the schemas module


class FlowRunSort(AutoEnum):
    """Defines flow run sorting options."""

    ID_DESC = AutoEnum.auto()
    START_TIME_ASC = AutoEnum.auto()
    START_TIME_DESC = AutoEnum.auto()
    EXPECTED_START_TIME_ASC = AutoEnum.auto()
    EXPECTED_START_TIME_DESC = AutoEnum.auto()
    NAME_ASC = AutoEnum.auto()
    NAME_DESC = AutoEnum.auto()
    NEXT_SCHEDULED_START_TIME_ASC = AutoEnum.auto()
    END_TIME_DESC = AutoEnum.auto()

    def as_sql_sort(self, db: "PrefectDBInterface") -> "ColumnElement":
        from sqlalchemy.sql.functions import coalesce

        """Return an expression used to sort flow runs"""
        sort_mapping = {
            "ID_DESC": db.FlowRun.id.desc(),
            "START_TIME_ASC": coalesce(
                db.FlowRun.start_time, db.FlowRun.expected_start_time
            ).asc(),
            "START_TIME_DESC": coalesce(
                db.FlowRun.start_time, db.FlowRun.expected_start_time
            ).desc(),
            "EXPECTED_START_TIME_ASC": db.FlowRun.expected_start_time.asc(),
            "EXPECTED_START_TIME_DESC": db.FlowRun.expected_start_time.desc(),
            "NAME_ASC": db.FlowRun.name.asc(),
            "NAME_DESC": db.FlowRun.name.desc(),
            "NEXT_SCHEDULED_START_TIME_ASC": db.FlowRun.next_scheduled_start_time.asc(),
            "END_TIME_DESC": db.FlowRun.end_time.desc(),
        }
        return sort_mapping[self.value]


class TaskRunSort(AutoEnum):
    """Defines task run sorting options."""

    ID_DESC = AutoEnum.auto()
    EXPECTED_START_TIME_ASC = AutoEnum.auto()
    EXPECTED_START_TIME_DESC = AutoEnum.auto()
    NAME_ASC = AutoEnum.auto()
    NAME_DESC = AutoEnum.auto()
    NEXT_SCHEDULED_START_TIME_ASC = AutoEnum.auto()
    END_TIME_DESC = AutoEnum.auto()

    def as_sql_sort(self, db: "PrefectDBInterface") -> "ColumnElement":
        """Return an expression used to sort task runs"""
        sort_mapping = {
            "ID_DESC": db.TaskRun.id.desc(),
            "EXPECTED_START_TIME_ASC": db.TaskRun.expected_start_time.asc(),
            "EXPECTED_START_TIME_DESC": db.TaskRun.expected_start_time.desc(),
            "NAME_ASC": db.TaskRun.name.asc(),
            "NAME_DESC": db.TaskRun.name.desc(),
            "NEXT_SCHEDULED_START_TIME_ASC": db.TaskRun.next_scheduled_start_time.asc(),
            "END_TIME_DESC": db.TaskRun.end_time.desc(),
        }
        return sort_mapping[self.value]


class LogSort(AutoEnum):
    """Defines log sorting options."""

    TIMESTAMP_ASC = AutoEnum.auto()
    TIMESTAMP_DESC = AutoEnum.auto()

    def as_sql_sort(self, db: "PrefectDBInterface") -> "ColumnElement":
        """Return an expression used to sort task runs"""
        sort_mapping = {
            "TIMESTAMP_ASC": db.Log.timestamp.asc(),
            "TIMESTAMP_DESC": db.Log.timestamp.desc(),
        }
        return sort_mapping[self.value]


class FlowSort(AutoEnum):
    """Defines flow sorting options."""

    CREATED_DESC = AutoEnum.auto()
    UPDATED_DESC = AutoEnum.auto()
    NAME_ASC = AutoEnum.auto()
    NAME_DESC = AutoEnum.auto()

    def as_sql_sort(self, db: "PrefectDBInterface") -> "ColumnElement":
        """Return an expression used to sort flows"""
        sort_mapping = {
            "CREATED_DESC": db.Flow.created.desc(),
            "UPDATED_DESC": db.Flow.updated.desc(),
            "NAME_ASC": db.Flow.name.asc(),
            "NAME_DESC": db.Flow.name.desc(),
        }
        return sort_mapping[self.value]


class DeploymentSort(AutoEnum):
    """Defines deployment sorting options."""

    CREATED_DESC = AutoEnum.auto()
    UPDATED_DESC = AutoEnum.auto()
    NAME_ASC = AutoEnum.auto()
    NAME_DESC = AutoEnum.auto()

    def as_sql_sort(self, db: "PrefectDBInterface") -> "ColumnElement":
        """Return an expression used to sort deployments"""
        sort_mapping = {
            "CREATED_DESC": db.Deployment.created.desc(),
            "UPDATED_DESC": db.Deployment.updated.desc(),
            "NAME_ASC": db.Deployment.name.asc(),
            "NAME_DESC": db.Deployment.name.desc(),
        }
        return sort_mapping[self.value]


class ArtifactSort(AutoEnum):
    """Defines artifact sorting options."""

    CREATED_DESC = AutoEnum.auto()
    UPDATED_DESC = AutoEnum.auto()
    ID_DESC = AutoEnum.auto()
    KEY_DESC = AutoEnum.auto()
    KEY_ASC = AutoEnum.auto()

    def as_sql_sort(self, db: "PrefectDBInterface") -> "ColumnElement":
        """Return an expression used to sort artifacts"""
        sort_mapping = {
            "CREATED_DESC": db.Artifact.created.desc(),
            "UPDATED_DESC": db.Artifact.updated.desc(),
            "ID_DESC": db.Artifact.id.desc(),
            "KEY_DESC": db.Artifact.key.desc(),
            "KEY_ASC": db.Artifact.key.asc(),
        }
        return sort_mapping[self.value]


<<<<<<< HEAD
=======
class ArtifactCollectionSort(AutoEnum):
    """Defines artifact collection sorting options."""

    CREATED_DESC = AutoEnum.auto()
    UPDATED_DESC = AutoEnum.auto()
    ID_DESC = AutoEnum.auto()
    KEY_DESC = AutoEnum.auto()
    KEY_ASC = AutoEnum.auto()

    def as_sql_sort(self, db: "PrefectDBInterface") -> "ColumnElement":
        """Return an expression used to sort artifact collections"""
        sort_mapping = {
            "CREATED_DESC": db.ArtifactCollection.created.desc(),
            "UPDATED_DESC": db.ArtifactCollection.updated.desc(),
            "ID_DESC": db.ArtifactCollection.id.desc(),
            "KEY_DESC": db.ArtifactCollection.key.desc(),
            "KEY_ASC": db.ArtifactCollection.key.asc(),
        }
        return sort_mapping[self.value]


>>>>>>> fc3cd33f
class VariableSort(AutoEnum):
    """Defines variables sorting options."""

    CREATED_DESC = "CREATED_DESC"
    UPDATED_DESC = "UPDATED_DESC"
    NAME_DESC = "NAME_DESC"
    NAME_ASC = "NAME_ASC"

    def as_sql_sort(self, db: "PrefectDBInterface") -> "ColumnElement":
        """Return an expression used to sort variables"""
        sort_mapping = {
            "CREATED_DESC": db.Variable.created.desc(),
            "UPDATED_DESC": db.Variable.updated.desc(),
            "NAME_DESC": db.Variable.name.desc(),
            "NAME_ASC": db.Variable.name.asc(),
        }
        return sort_mapping[self.value]<|MERGE_RESOLUTION|>--- conflicted
+++ resolved
@@ -150,8 +150,6 @@
         return sort_mapping[self.value]
 
 
-<<<<<<< HEAD
-=======
 class ArtifactCollectionSort(AutoEnum):
     """Defines artifact collection sorting options."""
 
@@ -173,7 +171,6 @@
         return sort_mapping[self.value]
 
 
->>>>>>> fc3cd33f
 class VariableSort(AutoEnum):
     """Defines variables sorting options."""
 
