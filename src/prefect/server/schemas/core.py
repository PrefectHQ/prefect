--- conflicted
+++ resolved
@@ -1208,7 +1208,43 @@
         return v
 
 
-<<<<<<< HEAD
+class ArtifactCollection(ORMBaseModel):
+    key: str = Field(description="An optional unique reference key for this artifact.")
+    latest_id: UUID = Field(
+        description="The latest artifact ID associated with the key."
+    )
+    type: Optional[str] = Field(
+        default=None,
+        description=(
+            "An identifier that describes the shape of the data field. e.g. 'result',"
+            " 'table', 'markdown'"
+        ),
+    )
+    description: Optional[str] = Field(
+        default=None, description="A markdown-enabled description of the artifact."
+    )
+    data: Optional[Union[Dict[str, Any], Any]] = Field(
+        default=None,
+        description=(
+            "Data associated with the artifact, e.g. a result.; structure depends on"
+            " the artifact type."
+        ),
+    )
+    metadata_: Optional[Dict[str, str]] = Field(
+        default=None,
+        description=(
+            "User-defined artifact metadata. Content must be string key and value"
+            " pairs."
+        ),
+    )
+    flow_run_id: Optional[UUID] = Field(
+        default=None, description="The flow run associated with the artifact."
+    )
+    task_run_id: Optional[UUID] = Field(
+        default=None, description="The task run associated with the artifact."
+    )
+
+
 class Variable(ORMBaseModel):
     name: str = Field(
         default=...,
@@ -1226,40 +1262,4 @@
         default_factory=list,
         description="A list of variable tags",
         example=["tag-1", "tag-2"],
-=======
-class ArtifactCollection(ORMBaseModel):
-    key: str = Field(description="An optional unique reference key for this artifact.")
-    latest_id: UUID = Field(
-        description="The latest artifact ID associated with the key."
-    )
-    type: Optional[str] = Field(
-        default=None,
-        description=(
-            "An identifier that describes the shape of the data field. e.g. 'result',"
-            " 'table', 'markdown'"
-        ),
-    )
-    description: Optional[str] = Field(
-        default=None, description="A markdown-enabled description of the artifact."
-    )
-    data: Optional[Union[Dict[str, Any], Any]] = Field(
-        default=None,
-        description=(
-            "Data associated with the artifact, e.g. a result.; structure depends on"
-            " the artifact type."
-        ),
-    )
-    metadata_: Optional[Dict[str, str]] = Field(
-        default=None,
-        description=(
-            "User-defined artifact metadata. Content must be string key and value"
-            " pairs."
-        ),
-    )
-    flow_run_id: Optional[UUID] = Field(
-        default=None, description="The flow run associated with the artifact."
-    )
-    task_run_id: Optional[UUID] = Field(
-        default=None, description="The task run associated with the artifact."
->>>>>>> d1e1ab12
     )