"""
Full schemas of Prefect REST API objects.
"""

import datetime
from typing import TYPE_CHECKING, Any, Dict, List, Optional, Type, Union
from uuid import UUID

import pendulum
from pydantic import (
    BaseModel,
    ConfigDict,
    Field,
    field_validator,
    model_validator,
)
from pydantic_extra_types.pendulum_dt import DateTime
from typing_extensions import Literal, Self

from prefect._internal.schemas.validators import (
    get_or_create_run_name,
    list_length_50_or_less,
    raise_on_name_alphanumeric_dashes_only,
    set_run_policy_deprecated_fields,
    validate_cache_key_length,
    validate_default_queue_id_not_none,
    validate_max_metadata_length,
    validate_message_template_variables,
    validate_name_present_on_nonanonymous_blocks,
    validate_not_negative,
    validate_parent_and_ref_diff,
    validate_schedule_max_scheduled_runs,
)
from prefect.server.schemas import schedules, states
from prefect.server.schemas.statuses import WorkPoolStatus
from prefect.server.utilities.schemas.bases import (
    ORMBaseModel,
    PrefectBaseModel,
)
from prefect.settings import PREFECT_DEPLOYMENT_SCHEDULE_MAX_SCHEDULED_RUNS
from prefect.types import (
    MAX_VARIABLE_NAME_LENGTH,
    Name,
    NameOrEmpty,
    NonEmptyishName,
    NonNegativeInteger,
    PositiveInteger,
    StrictVariableValue,
)
from prefect.utilities.collections import dict_to_flatdict, flatdict_to_dict, listrepr
from prefect.utilities.names import generate_slug, obfuscate, obfuscate_string

if TYPE_CHECKING:
    from prefect.server.database import orm_models


FLOW_RUN_NOTIFICATION_TEMPLATE_KWARGS = [
    "flow_run_notification_policy_id",
    "flow_id",
    "flow_name",
    "flow_run_url",
    "flow_run_id",
    "flow_run_name",
    "flow_run_parameters",
    "flow_run_state_type",
    "flow_run_state_name",
    "flow_run_state_timestamp",
    "flow_run_state_message",
]

DEFAULT_BLOCK_SCHEMA_VERSION = "non-versioned"


class Flow(ORMBaseModel):
    """An ORM representation of flow data."""

    name: Name = Field(
        default=..., description="The name of the flow", examples=["my-flow"]
    )
    tags: List[str] = Field(
        default_factory=list,
        description="A list of flow tags",
        examples=[["tag-1", "tag-2"]],
    )


class FlowRunPolicy(PrefectBaseModel):
    """Defines of how a flow run should retry."""

    # TODO: Determine how to separate between infrastructure and within-process level
    #       retries
    max_retries: int = Field(
        default=0,
        description=(
            "The maximum number of retries. Field is not used. Please use `retries`"
            " instead."
        ),
        deprecated=True,
    )
    retry_delay_seconds: float = Field(
        default=0,
        description=(
            "The delay between retries. Field is not used. Please use `retry_delay`"
            " instead."
        ),
        deprecated=True,
    )
    retries: Optional[int] = Field(default=None, description="The number of retries.")
    retry_delay: Optional[int] = Field(
        default=None, description="The delay time between retries, in seconds."
    )
    pause_keys: Optional[set] = Field(
        default_factory=set, description="Tracks pauses this run has observed."
    )
    resuming: Optional[bool] = Field(
        default=False, description="Indicates if this run is resuming from a pause."
    )

    @model_validator(mode="before")
    def populate_deprecated_fields(cls, values):
        return set_run_policy_deprecated_fields(values)


class CreatedBy(BaseModel):
    id: Optional[UUID] = Field(
        default=None, description="The id of the creator of the object."
    )
    type: Optional[str] = Field(
        default=None, description="The type of the creator of the object."
    )
    display_value: Optional[str] = Field(
        default=None, description="The display value for the creator."
    )


class UpdatedBy(BaseModel):
    id: Optional[UUID] = Field(
        default=None, description="The id of the updater of the object."
    )
    type: Optional[str] = Field(
        default=None, description="The type of the updater of the object."
    )
    display_value: Optional[str] = Field(
        default=None, description="The display value for the updater."
    )


class FlowRun(ORMBaseModel):
    """An ORM representation of flow run data."""

    name: str = Field(
        default_factory=lambda: generate_slug(2),
        description=(
            "The name of the flow run. Defaults to a random slug if not specified."
        ),
        examples=["my-flow-run"],
    )
    flow_id: UUID = Field(default=..., description="The id of the flow being run.")
    state_id: Optional[UUID] = Field(
        default=None, description="The id of the flow run's current state."
    )
    deployment_id: Optional[UUID] = Field(
        default=None,
        description=(
            "The id of the deployment associated with this flow run, if available."
        ),
    )
    deployment_version: Optional[str] = Field(
        default=None,
        description="The version of the deployment associated with this flow run.",
        examples=["1.0"],
    )
    work_queue_name: Optional[str] = Field(
        default=None, description="The work queue that handled this flow run."
    )
    flow_version: Optional[str] = Field(
        default=None,
        description="The version of the flow executed in this flow run.",
        examples=["1.0"],
    )
    parameters: Dict[str, Any] = Field(
        default_factory=dict, description="Parameters for the flow run."
    )
    idempotency_key: Optional[str] = Field(
        default=None,
        description=(
            "An optional idempotency key for the flow run. Used to ensure the same flow"
            " run is not created multiple times."
        ),
    )
    context: Dict[str, Any] = Field(
        default_factory=dict,
        description="Additional context for the flow run.",
        examples=[{"my_var": "my_value"}],
    )
    empirical_policy: FlowRunPolicy = Field(
        default_factory=FlowRunPolicy,
    )
    tags: List[str] = Field(
        default_factory=list,
        description="A list of tags on the flow run",
        examples=[["tag-1", "tag-2"]],
    )
    parent_task_run_id: Optional[UUID] = Field(
        default=None,
        description=(
            "If the flow run is a subflow, the id of the 'dummy' task in the parent"
            " flow used to track subflow state."
        ),
    )

    state_type: Optional[states.StateType] = Field(
        default=None, description="The type of the current flow run state."
    )
    state_name: Optional[str] = Field(
        default=None, description="The name of the current flow run state."
    )
    run_count: int = Field(
        default=0, description="The number of times the flow run was executed."
    )
    expected_start_time: Optional[DateTime] = Field(
        default=None,
        description="The flow run's expected start time.",
    )
    next_scheduled_start_time: Optional[DateTime] = Field(
        default=None,
        description="The next time the flow run is scheduled to start.",
    )
    start_time: Optional[DateTime] = Field(
        default=None, description="The actual start time."
    )
    end_time: Optional[DateTime] = Field(
        default=None, description="The actual end time."
    )
    total_run_time: datetime.timedelta = Field(
        default=datetime.timedelta(0),
        description=(
            "Total run time. If the flow run was executed multiple times, the time of"
            " each run will be summed."
        ),
    )
    estimated_run_time: datetime.timedelta = Field(
        default=datetime.timedelta(0),
        description="A real-time estimate of the total run time.",
    )
    estimated_start_time_delta: datetime.timedelta = Field(
        default=datetime.timedelta(0),
        description="The difference between actual and expected start time.",
    )
    auto_scheduled: bool = Field(
        default=False,
        description="Whether or not the flow run was automatically scheduled.",
    )
    infrastructure_document_id: Optional[UUID] = Field(
        default=None,
        description="The block document defining infrastructure to use this flow run.",
    )
    infrastructure_pid: Optional[str] = Field(
        default=None,
        description="The id of the flow run as returned by an infrastructure block.",
    )
    created_by: Optional[CreatedBy] = Field(
        default=None,
        description="Optional information about the creator of this flow run.",
    )
    work_queue_id: Optional[UUID] = Field(
        default=None, description="The id of the run's work pool queue."
    )

    # relationships
    # flow: Flow = None
    # task_runs: List["TaskRun"] = Field(default_factory=list)
    state: Optional[states.State] = Field(
        default=None, description="The current state of the flow run."
    )
    # parent_task_run: "TaskRun" = None

    job_variables: Optional[Dict[str, Any]] = Field(
        default=None,
        description="Variables used as overrides in the base job template",
    )

    @field_validator("name", mode="before")
    @classmethod
    def set_name(cls, name):
        return get_or_create_run_name(name)

    def __eq__(self, other: Any) -> bool:
        """
        Check for "equality" to another flow run schema

        Estimates times are rolling and will always change with repeated queries for
        a flow run so we ignore them during equality checks.
        """
        if isinstance(other, FlowRun):
            exclude_fields = {"estimated_run_time", "estimated_start_time_delta"}
            return self.model_dump(exclude=exclude_fields) == other.model_dump(
                exclude=exclude_fields
            )
        return super().__eq__(other)


class TaskRunPolicy(PrefectBaseModel):
    """Defines of how a task run should retry."""

    max_retries: int = Field(
        default=0,
        description=(
            "The maximum number of retries. Field is not used. Please use `retries`"
            " instead."
        ),
        deprecated=True,
    )
    retry_delay_seconds: float = Field(
        default=0,
        description=(
            "The delay between retries. Field is not used. Please use `retry_delay`"
            " instead."
        ),
        deprecated=True,
    )
    retries: Optional[int] = Field(default=None, description="The number of retries.")
    retry_delay: Union[None, int, List[int]] = Field(
        default=None,
        description="A delay time or list of delay times between retries, in seconds.",
    )
    retry_jitter_factor: Optional[float] = Field(
        default=None, description="Determines the amount a retry should jitter"
    )

    @model_validator(mode="before")
    def populate_deprecated_fields(cls, values):
        return set_run_policy_deprecated_fields(values)

    @field_validator("retry_delay")
    @classmethod
    def validate_configured_retry_delays(cls, v):
        return list_length_50_or_less(v)

    @field_validator("retry_jitter_factor")
    @classmethod
    def validate_jitter_factor(cls, v):
        return validate_not_negative(v)


class TaskRunInput(PrefectBaseModel):
    """
    Base class for classes that represent inputs to task runs, which
    could include, constants, parameters, or other task runs.
    """

    model_config = ConfigDict(frozen=True)

    input_type: str


class TaskRunResult(TaskRunInput):
    """Represents a task run result input to another task run."""

    input_type: Literal["task_run"] = "task_run"
    id: UUID


class Parameter(TaskRunInput):
    """Represents a parameter input to a task run."""

    input_type: Literal["parameter"] = "parameter"
    name: str


class Constant(TaskRunInput):
    """Represents constant input value to a task run."""

    input_type: Literal["constant"] = "constant"
    type: str


class TaskRun(ORMBaseModel):
    """An ORM representation of task run data."""

    name: str = Field(
        default_factory=lambda: generate_slug(2), examples=["my-task-run"]
    )
    flow_run_id: Optional[UUID] = Field(
        default=None, description="The flow run id of the task run."
    )
    task_key: str = Field(
        default=..., description="A unique identifier for the task being run."
    )
    dynamic_key: str = Field(
        default=...,
        description=(
            "A dynamic key used to differentiate between multiple runs of the same task"
            " within the same flow run."
        ),
    )
    cache_key: Optional[str] = Field(
        default=None,
        description=(
            "An optional cache key. If a COMPLETED state associated with this cache key"
            " is found, the cached COMPLETED state will be used instead of executing"
            " the task run."
        ),
    )
    cache_expiration: Optional[DateTime] = Field(
        default=None, description="Specifies when the cached state should expire."
    )
    task_version: Optional[str] = Field(
        default=None, description="The version of the task being run."
    )
    empirical_policy: TaskRunPolicy = Field(
        default_factory=TaskRunPolicy,
    )
    tags: List[str] = Field(
        default_factory=list,
        description="A list of tags for the task run.",
        examples=[["tag-1", "tag-2"]],
    )
    state_id: Optional[UUID] = Field(
        default=None, description="The id of the current task run state."
    )
    task_inputs: Dict[str, List[Union[TaskRunResult, Parameter, Constant]]] = Field(
        default_factory=dict,
        description=(
            "Tracks the source of inputs to a task run. Used for internal bookkeeping."
        ),
    )
    state_type: Optional[states.StateType] = Field(
        default=None, description="The type of the current task run state."
    )
    state_name: Optional[str] = Field(
        default=None, description="The name of the current task run state."
    )
    run_count: int = Field(
        default=0, description="The number of times the task run has been executed."
    )
    flow_run_run_count: int = Field(
        default=0,
        description=(
            "If the parent flow has retried, this indicates the flow retry this run is"
            " associated with."
        ),
    )
    expected_start_time: Optional[DateTime] = Field(
        default=None,
        description="The task run's expected start time.",
    )

    # the next scheduled start time will be populated
    # whenever the run is in a scheduled state
    next_scheduled_start_time: Optional[DateTime] = Field(
        default=None,
        description="The next time the task run is scheduled to start.",
    )
    start_time: Optional[DateTime] = Field(
        default=None, description="The actual start time."
    )
    end_time: Optional[DateTime] = Field(
        default=None, description="The actual end time."
    )
    total_run_time: datetime.timedelta = Field(
        default=datetime.timedelta(0),
        description=(
            "Total run time. If the task run was executed multiple times, the time of"
            " each run will be summed."
        ),
    )
    estimated_run_time: datetime.timedelta = Field(
        default=datetime.timedelta(0),
        description="A real-time estimate of total run time.",
    )
    estimated_start_time_delta: datetime.timedelta = Field(
        default=datetime.timedelta(0),
        description="The difference between actual and expected start time.",
    )

    # relationships
    # flow_run: FlowRun = None
    # subflow_runs: List[FlowRun] = Field(default_factory=list)
    state: Optional[states.State] = Field(
        default=None, description="The current task run state."
    )

    @field_validator("name", mode="before")
    @classmethod
    def set_name(cls, name):
        return get_or_create_run_name(name)

    @field_validator("cache_key")
    @classmethod
    def validate_cache_key(cls, cache_key):
        return validate_cache_key_length(cache_key)


class DeploymentSchedule(ORMBaseModel):
    deployment_id: Optional[UUID] = Field(
        default=None,
        description="The deployment id associated with this schedule.",
    )
    schedule: schedules.SCHEDULE_TYPES = Field(
        default=..., description="The schedule for the deployment."
    )
    active: bool = Field(
        default=True, description="Whether or not the schedule is active."
    )
    max_active_runs: Optional[PositiveInteger] = Field(
        default=None,
        description="The maximum number of active runs for the schedule.",
    )
    max_scheduled_runs: Optional[PositiveInteger] = Field(
        default=None,
        description="The maximum number of scheduled runs for the schedule.",
    )
    catchup: bool = Field(
        default=False,
        description="Whether or not a worker should catch up on Late runs for the schedule.",
    )

    @field_validator("max_scheduled_runs")
    @classmethod
    def validate_max_scheduled_runs(cls, v):
        return validate_schedule_max_scheduled_runs(
            v, PREFECT_DEPLOYMENT_SCHEDULE_MAX_SCHEDULED_RUNS.value()
        )


class Deployment(ORMBaseModel):
    """An ORM representation of deployment data."""

    model_config = ConfigDict(populate_by_name=True)

    name: NameOrEmpty = Field(default=..., description="The name of the deployment.")
    version: Optional[str] = Field(
        default=None, description="An optional version for the deployment."
    )
    description: Optional[str] = Field(
        default=None, description="A description for the deployment."
    )
    flow_id: UUID = Field(
        default=..., description="The flow id associated with the deployment."
    )
    schedule: Optional[schedules.SCHEDULE_TYPES] = Field(
        default=None, description="A schedule for the deployment."
    )
    is_schedule_active: bool = Field(
        default=True, description="Whether or not the deployment schedule is active."
    )
    paused: bool = Field(
        default=False, description="Whether or not the deployment is paused."
    )
    schedules: List[DeploymentSchedule] = Field(
        default_factory=list, description="A list of schedules for the deployment."
    )
    job_variables: Dict[str, Any] = Field(
        default_factory=dict,
        description="Overrides to apply to flow run infrastructure at runtime.",
    )
    parameters: Dict[str, Any] = Field(
        default_factory=dict,
        description="Parameters for flow runs scheduled by the deployment.",
    )
    pull_steps: Optional[List[dict]] = Field(
        default=None,
        description="Pull steps for cloning and running this deployment.",
    )
    tags: List[str] = Field(
        default_factory=list,
        description="A list of tags for the deployment",
        examples=[["tag-1", "tag-2"]],
    )
    work_queue_name: Optional[str] = Field(
        default=None,
        description=(
            "The work queue for the deployment. If no work queue is set, work will not"
            " be scheduled."
        ),
    )
    last_polled: Optional[DateTime] = Field(
        default=None,
        description="The last time the deployment was polled for status updates.",
    )
    parameter_openapi_schema: Optional[Dict[str, Any]] = Field(
        default=None,
        description="The parameter schema of the flow, including defaults.",
    )
    path: Optional[str] = Field(
        default=None,
        description=(
            "The path to the working directory for the workflow, relative to remote"
            " storage or an absolute path."
        ),
    )
    entrypoint: Optional[str] = Field(
        default=None,
        description=(
            "The path to the entrypoint for the workflow, relative to the `path`."
        ),
    )
    manifest_path: Optional[str] = Field(
        default=None,
        description=(
            "The path to the flow's manifest file, relative to the chosen storage."
        ),
    )
    storage_document_id: Optional[UUID] = Field(
        default=None,
        description="The block document defining storage used for this flow.",
    )
    infrastructure_document_id: Optional[UUID] = Field(
        default=None,
        description="The block document defining infrastructure to use for flow runs.",
    )
    created_by: Optional[CreatedBy] = Field(
        default=None,
        description="Optional information about the creator of this deployment.",
    )
    updated_by: Optional[UpdatedBy] = Field(
        default=None,
        description="Optional information about the updater of this deployment.",
    )
    work_queue_id: Optional[UUID] = Field(
        default=None,
        description=(
            "The id of the work pool queue to which this deployment is assigned."
        ),
    )
    enforce_parameter_schema: bool = Field(
        default=False,
        description=(
            "Whether or not the deployment should enforce the parameter schema."
        ),
    )


class ConcurrencyLimit(ORMBaseModel):
    """An ORM representation of a concurrency limit."""

    tag: str = Field(
        default=..., description="A tag the concurrency limit is applied to."
    )
    concurrency_limit: int = Field(default=..., description="The concurrency limit.")
    active_slots: List[UUID] = Field(
        default_factory=list,
        description="A list of active run ids using a concurrency slot",
    )


class ConcurrencyLimitV2(ORMBaseModel):
    """An ORM representation of a v2 concurrency limit."""

    active: bool = Field(
        default=True, description="Whether the concurrency limit is active."
    )
    name: Name = Field(default=..., description="The name of the concurrency limit.")
    limit: int = Field(default=..., description="The concurrency limit.")
    active_slots: int = Field(default=0, description="The number of active slots.")
    denied_slots: int = Field(default=0, description="The number of denied slots.")
    slot_decay_per_second: float = Field(
        default=0,
        description="The decay rate for active slots when used as a rate limit.",
    )
    avg_slot_occupancy_seconds: float = Field(
        default=2.0, description="The average amount of time a slot is occupied."
    )


class BlockType(ORMBaseModel):
    """An ORM representation of a block type"""

    name: Name = Field(default=..., description="A block type's name")
    slug: str = Field(default=..., description="A block type's slug")
    logo_url: Optional[str] = Field(  # TODO: make it HttpUrl
        default=None, description="Web URL for the block type's logo"
    )
    documentation_url: Optional[str] = Field(  # TODO: make it HttpUrl
        default=None, description="Web URL for the block type's documentation"
    )
    description: Optional[str] = Field(
        default=None,
        description="A short blurb about the corresponding block's intended use",
    )
    code_example: Optional[str] = Field(
        default=None,
        description="A code snippet demonstrating use of the corresponding block",
    )
    is_protected: bool = Field(
        default=False, description="Protected block types cannot be modified via API."
    )


class BlockSchema(ORMBaseModel):
    """An ORM representation of a block schema."""

    checksum: str = Field(default=..., description="The block schema's unique checksum")
    fields: Dict[str, Any] = Field(
        default_factory=dict, description="The block schema's field schema"
    )
    block_type_id: Optional[UUID] = Field(default=..., description="A block type ID")
    block_type: Optional[BlockType] = Field(
        default=None, description="The associated block type"
    )
    capabilities: List[str] = Field(
        default_factory=list,
        description="A list of Block capabilities",
    )
    version: str = Field(
        default=DEFAULT_BLOCK_SCHEMA_VERSION,
        description="Human readable identifier for the block schema",
    )


class BlockSchemaReference(ORMBaseModel):
    """An ORM representation of a block schema reference."""

    parent_block_schema_id: UUID = Field(
        default=..., description="ID of block schema the reference is nested within"
    )
    parent_block_schema: Optional[BlockSchema] = Field(
        default=None, description="The block schema the reference is nested within"
    )
    reference_block_schema_id: UUID = Field(
        default=..., description="ID of the nested block schema"
    )
    reference_block_schema: Optional[BlockSchema] = Field(
        default=None, description="The nested block schema"
    )
    name: str = Field(
        default=..., description="The name that the reference is nested under"
    )


class BlockDocument(ORMBaseModel):
    """An ORM representation of a block document."""

    name: Optional[Name] = Field(
        default=None,
        description=(
            "The block document's name. Not required for anonymous block documents."
        ),
    )
    data: Dict[str, Any] = Field(
        default_factory=dict, description="The block document's data"
    )
    block_schema_id: UUID = Field(default=..., description="A block schema ID")
    block_schema: Optional[BlockSchema] = Field(
        default=None, description="The associated block schema"
    )
    block_type_id: UUID = Field(default=..., description="A block type ID")
    block_type_name: Optional[str] = Field(
        default=None, description="The associated block type's name"
    )
    block_type: Optional[BlockType] = Field(
        default=None, description="The associated block type"
    )
    block_document_references: Dict[str, Dict[str, Any]] = Field(
        default_factory=dict, description="Record of the block document's references"
    )
    is_anonymous: bool = Field(
        default=False,
        description=(
            "Whether the block is anonymous (anonymous blocks are usually created by"
            " Prefect automatically)"
        ),
    )

    @model_validator(mode="before")
    def validate_name_is_present_if_not_anonymous(cls, values):
        return validate_name_present_on_nonanonymous_blocks(values)

    @classmethod
    async def from_orm_model(
        cls: type[Self],
        session,
        orm_block_document: "orm_models.ORMBlockDocument",
        include_secrets: bool = False,
    ) -> Self:
        data = await orm_block_document.decrypt_data(session=session)
        # if secrets are not included, obfuscate them based on the schema's
        # `secret_fields`. Note this walks any nested blocks as well. If the
        # nested blocks were recovered from named blocks, they will already
        # be obfuscated, but if nested fields were hardcoded into the parent
        # blocks data, this is the only opportunity to obfuscate them.
        if not include_secrets:
            flat_data = dict_to_flatdict(data)
            # iterate over the (possibly nested) secret fields
            # and obfuscate their data
            for secret_field in orm_block_document.block_schema.fields.get(
                "secret_fields", []
            ):
                secret_key = tuple(secret_field.split("."))
                if flat_data.get(secret_key) is not None:
                    flat_data[secret_key] = obfuscate_string(flat_data[secret_key])
                # If a wildcard (*) is in the current secret key path, we take the portion
                # of the path before the wildcard and compare it to the same level of each
                # key. A match means that the field is nested under the secret key and should
                # be obfuscated.
                elif "*" in secret_key:
                    wildcard_index = secret_key.index("*")
                    for data_key in flat_data.keys():
                        if secret_key[0:wildcard_index] == data_key[0:wildcard_index]:
                            flat_data[data_key] = obfuscate(flat_data[data_key])
            data = flatdict_to_dict(flat_data)
        return cls(
            id=orm_block_document.id,
            created=orm_block_document.created,
            updated=orm_block_document.updated,
            name=orm_block_document.name,
            data=data,
            block_schema_id=orm_block_document.block_schema_id,
            block_schema=orm_block_document.block_schema,
            block_type_id=orm_block_document.block_type_id,
            block_type_name=orm_block_document.block_type_name,
            block_type=orm_block_document.block_type,
            is_anonymous=orm_block_document.is_anonymous,
        )


class BlockDocumentReference(ORMBaseModel):
    """An ORM representation of a block document reference."""

    parent_block_document_id: UUID = Field(
        default=..., description="ID of block document the reference is nested within"
    )
    parent_block_document: Optional[BlockDocument] = Field(
        default=None, description="The block document the reference is nested within"
    )
    reference_block_document_id: UUID = Field(
        default=..., description="ID of the nested block document"
    )
    reference_block_document: Optional[BlockDocument] = Field(
        default=None, description="The nested block document"
    )
    name: str = Field(
        default=..., description="The name that the reference is nested under"
    )

    @model_validator(mode="before")
    def validate_parent_and_ref_are_different(cls, values):
        return validate_parent_and_ref_diff(values)


class Configuration(ORMBaseModel):
    """An ORM representation of account info."""

    key: str = Field(default=..., description="Account info key")
    value: Dict[str, Any] = Field(default=..., description="Account info")


class SavedSearchFilter(PrefectBaseModel):
    """A filter for a saved search model. Intended for use by the Prefect UI."""

    object: str = Field(default=..., description="The object over which to filter.")
    property: str = Field(
        default=..., description="The property of the object on which to filter."
    )
    type: str = Field(default=..., description="The type of the property.")
    operation: str = Field(
        default=...,
        description="The operator to apply to the object. For example, `equals`.",
    )
    value: Any = Field(
        default=..., description="A JSON-compatible value for the filter."
    )


class SavedSearch(ORMBaseModel):
    """An ORM representation of saved search data. Represents a set of filter criteria."""

    name: str = Field(default=..., description="The name of the saved search.")
    filters: List[SavedSearchFilter] = Field(
        default_factory=list, description="The filter set for the saved search."
    )


class Log(ORMBaseModel):
    """An ORM representation of log data."""

    name: str = Field(default=..., description="The logger name.")
    level: int = Field(default=..., description="The log level.")
    message: str = Field(default=..., description="The log message.")
    timestamp: DateTime = Field(default=..., description="The log timestamp.")
    flow_run_id: Optional[UUID] = Field(
        default=None, description="The flow run ID associated with the log."
    )
    task_run_id: Optional[UUID] = Field(
        default=None, description="The task run ID associated with the log."
    )


class QueueFilter(PrefectBaseModel):
    """Filter criteria definition for a work queue."""

    tags: Optional[List[str]] = Field(
        default=None,
        description="Only include flow runs with these tags in the work queue.",
    )
    deployment_ids: Optional[List[UUID]] = Field(
        default=None,
        description="Only include flow runs from these deployments in the work queue.",
    )


class WorkQueue(ORMBaseModel):
    """An ORM representation of a work queue"""

    name: Name = Field(default=..., description="The name of the work queue.")
    description: Optional[str] = Field(
        default="", description="An optional description for the work queue."
    )
    is_paused: bool = Field(
        default=False, description="Whether or not the work queue is paused."
    )
    concurrency_limit: Optional[NonNegativeInteger] = Field(
        default=None, description="An optional concurrency limit for the work queue."
    )
    priority: PositiveInteger = Field(
        default=1,
        description=(
            "The queue's priority. Lower values are higher priority (1 is the highest)."
        ),
    )
    # Will be required after a future migration
    work_pool_id: Optional[UUID] = Field(
        default=None, description="The work pool with which the queue is associated."
    )
    filter: Optional[QueueFilter] = Field(
        default=None,
        description="DEPRECATED: Filter criteria for the work queue.",
        deprecated=True,
    )
    last_polled: Optional[DateTime] = Field(
        default=None, description="The last time an agent polled this queue for work."
    )


class WorkQueueHealthPolicy(PrefectBaseModel):
    maximum_late_runs: Optional[int] = Field(
        default=0,
        description=(
            "The maximum number of late runs in the work queue before it is deemed"
            " unhealthy. Defaults to `0`."
        ),
    )
    maximum_seconds_since_last_polled: Optional[int] = Field(
        default=60,
        description=(
            "The maximum number of time in seconds elapsed since work queue has been"
            " polled before it is deemed unhealthy. Defaults to `60`."
        ),
    )

    def evaluate_health_status(
        self, late_runs_count: int, last_polled: Optional[DateTime] = None
    ) -> bool:
        """
        Given empirical information about the state of the work queue, evaluate its health status.

        Args:
            late_runs: the count of late runs for the work queue.
            last_polled: the last time the work queue was polled, if available.

        Returns:
            bool: whether or not the work queue is healthy.
        """
        healthy = True
        if (
            self.maximum_late_runs is not None
            and late_runs_count > self.maximum_late_runs
        ):
            healthy = False

        if self.maximum_seconds_since_last_polled is not None:
            if (
                last_polled is None
                or pendulum.now("UTC").diff(last_polled).in_seconds()
                > self.maximum_seconds_since_last_polled
            ):
                healthy = False

        return healthy


class WorkQueueStatusDetail(PrefectBaseModel):
    healthy: bool = Field(..., description="Whether or not the work queue is healthy.")
    late_runs_count: int = Field(
        default=0, description="The number of late flow runs in the work queue."
    )
    last_polled: Optional[DateTime] = Field(
        default=None, description="The last time an agent polled this queue for work."
    )
    health_check_policy: WorkQueueHealthPolicy = Field(
        ...,
        description=(
            "The policy used to determine whether or not the work queue is healthy."
        ),
    )


class FlowRunNotificationPolicy(ORMBaseModel):
    """An ORM representation of a flow run notification."""

    is_active: bool = Field(
        default=True, description="Whether the policy is currently active"
    )
    state_names: List[str] = Field(
        default=..., description="The flow run states that trigger notifications"
    )
    tags: List[str] = Field(
        default=...,
        description="The flow run tags that trigger notifications (set [] to disable)",
    )
    block_document_id: UUID = Field(
        default=..., description="The block document ID used for sending notifications"
    )
    message_template: Optional[str] = Field(
        default=None,
        description=(
            "A templatable notification message. Use {braces} to add variables."
            " Valid variables include:"
            f" {listrepr(sorted(FLOW_RUN_NOTIFICATION_TEMPLATE_KWARGS), sep=', ')}"
        ),
        examples=[
            "Flow run {flow_run_name} with id {flow_run_id} entered state"
            " {flow_run_state_name}."
        ],
    )

    @field_validator("message_template")
    @classmethod
    def validate_message_template_variables(cls, v):
        return validate_message_template_variables(v)


class Agent(ORMBaseModel):
    """An ORM representation of an agent"""

    name: str = Field(
        default_factory=lambda: generate_slug(2),
        description=(
            "The name of the agent. If a name is not provided, it will be"
            " auto-generated."
        ),
    )
    work_queue_id: UUID = Field(
        default=..., description="The work queue with which the agent is associated."
    )
    last_activity_time: Optional[DateTime] = Field(
        default=None, description="The last time this agent polled for work."
    )


class WorkPool(ORMBaseModel):
    """An ORM representation of a work pool"""

    name: NonEmptyishName = Field(
        description="The name of the work pool.",
    )
    description: Optional[str] = Field(
        default=None, description="A description of the work pool."
    )
    type: str = Field(description="The work pool type.")
    base_job_template: Dict[str, Any] = Field(
        default_factory=dict, description="The work pool's base job template."
    )
    is_paused: bool = Field(
        default=False,
        description="Pausing the work pool stops the delivery of all work.",
    )
    concurrency_limit: Optional[NonNegativeInteger] = Field(
        default=None, description="A concurrency limit for the work pool."
    )
    status: Optional[WorkPoolStatus] = Field(
        default=None, description="The current status of the work pool."
    )

    # this required field has a default of None so that the custom validator
    # below will be called and produce a more helpful error message
    default_queue_id: UUID = Field(
        None, description="The id of the pool's default queue."
    )

    @field_validator("default_queue_id")
    def helpful_error_for_missing_default_queue_id(cls, v):
        return validate_default_queue_id_not_none(v)

    @classmethod
    def model_validate(
        cls: Type[Self],
        obj: Any,
        *,
        strict: Optional[bool] = None,
        from_attributes: Optional[bool] = None,
        context: Optional[dict[str, Any]] = None,
    ) -> Self:
        parsed: WorkPool = super().model_validate(
            obj, strict=strict, from_attributes=from_attributes, context=context
        )
        if from_attributes:
            if obj.type == "prefect-agent":
                parsed.status = None
        return parsed


class Worker(ORMBaseModel):
    """An ORM representation of a worker"""

    name: str = Field(description="The name of the worker.")
    work_pool_id: UUID = Field(
        description="The work pool with which the queue is associated."
    )
    last_heartbeat_time: datetime.datetime = Field(
        None, description="The last time the worker process sent a heartbeat."
    )
    heartbeat_interval_seconds: Optional[int] = Field(
        default=None,
        description=(
            "The number of seconds to expect between heartbeats sent by the worker."
        ),
    )


Flow.model_rebuild()
FlowRun.model_rebuild()


class Artifact(ORMBaseModel):
    key: Optional[str] = Field(
        default=None, description="An optional unique reference key for this artifact."
    )
    type: Optional[str] = Field(
        default=None,
        description=(
            "An identifier that describes the shape of the data field. e.g. 'result',"
            " 'table', 'markdown'"
        ),
    )
    description: Optional[str] = Field(
        default=None, description="A markdown-enabled description of the artifact."
    )
    # data will eventually be typed as `Optional[Union[Result, Any]]`
    data: Optional[Union[Dict[str, Any], Any]] = Field(
        default=None,
        description=(
            "Data associated with the artifact, e.g. a result.; structure depends on"
            " the artifact type."
        ),
    )
    metadata_: Optional[Dict[str, str]] = Field(
        default=None,
        description=(
            "User-defined artifact metadata. Content must be string key and value"
            " pairs."
        ),
    )
    flow_run_id: Optional[UUID] = Field(
        default=None, description="The flow run associated with the artifact."
    )
    task_run_id: Optional[UUID] = Field(
        default=None, description="The task run associated with the artifact."
    )

    @classmethod
    def from_result(cls, data: Any):
        artifact_info = dict()
        if isinstance(data, dict):
            artifact_key = data.pop("artifact_key", None)
            if artifact_key:
                artifact_info["key"] = artifact_key

            artifact_type = data.pop("artifact_type", None)
            if artifact_type:
                artifact_info["type"] = artifact_type

            description = data.pop("artifact_description", None)
            if description:
                artifact_info["description"] = description

        return cls(data=data, **artifact_info)

    @field_validator("metadata_")
    @classmethod
    def validate_metadata_length(cls, v):
        return validate_max_metadata_length(v)


class ArtifactCollection(ORMBaseModel):
    key: str = Field(description="An optional unique reference key for this artifact.")
    latest_id: UUID = Field(
        description="The latest artifact ID associated with the key."
    )
    type: Optional[str] = Field(
        default=None,
        description=(
            "An identifier that describes the shape of the data field. e.g. 'result',"
            " 'table', 'markdown'"
        ),
    )
    description: Optional[str] = Field(
        default=None, description="A markdown-enabled description of the artifact."
    )
    data: Optional[Union[Dict[str, Any], Any]] = Field(
        default=None,
        description=(
            "Data associated with the artifact, e.g. a result.; structure depends on"
            " the artifact type."
        ),
    )
    metadata_: Optional[Dict[str, str]] = Field(
        default=None,
        description=(
            "User-defined artifact metadata. Content must be string key and value"
            " pairs."
        ),
    )
    flow_run_id: Optional[UUID] = Field(
        default=None, description="The flow run associated with the artifact."
    )
    task_run_id: Optional[UUID] = Field(
        default=None, description="The task run associated with the artifact."
    )


<<<<<<< HEAD
=======
# strict typing to use inside a pydantic object, to avoid
# casting values to undesired types (e.g. 123 -> "123")
STRICT_VARIABLE_TYPES: TypeAlias = Union[
    StrictStr, StrictInt, StrictBool, StrictFloat, None, Dict[str, Any], List[Any]
]
VARIABLE_TYPES: TypeAlias = Union[
    str, int, float, bool, None, Dict[str, Any], List[Any]
]


>>>>>>> d1639f58
class Variable(ORMBaseModel):
    name: str = Field(
        default=...,
        description="The name of the variable",
        examples=["my-variable"],
        max_length=MAX_VARIABLE_NAME_LENGTH,
    )
    value: StrictVariableValue = Field(
        default=...,
        description="The value of the variable",
        examples=["my-value"],
    )
    tags: List[str] = Field(
        default_factory=list,
        description="A list of variable tags",
        examples=[["tag-1", "tag-2"]],
    )


class FlowRunInput(ORMBaseModel):
    flow_run_id: UUID = Field(description="The flow run ID associated with the input.")
    key: str = Field(description="The key of the input.")
    value: str = Field(description="The value of the input.")
    sender: Optional[str] = Field(default=None, description="The sender of the input.")

    @field_validator("key", check_fields=False)
    @classmethod
    def validate_name_characters(cls, v):
        raise_on_name_alphanumeric_dashes_only(v)
        return v


class CsrfToken(ORMBaseModel):
    token: str = Field(
        default=...,
        description="The CSRF token",
    )
    client: str = Field(
        default=..., description="The client id associated with the CSRF token"
    )
    expiration: DateTime = Field(
        default=..., description="The expiration time of the CSRF token"
    )<|MERGE_RESOLUTION|>--- conflicted
+++ resolved
@@ -1220,19 +1220,6 @@
     )
 
 
-<<<<<<< HEAD
-=======
-# strict typing to use inside a pydantic object, to avoid
-# casting values to undesired types (e.g. 123 -> "123")
-STRICT_VARIABLE_TYPES: TypeAlias = Union[
-    StrictStr, StrictInt, StrictBool, StrictFloat, None, Dict[str, Any], List[Any]
-]
-VARIABLE_TYPES: TypeAlias = Union[
-    str, int, float, bool, None, Dict[str, Any], List[Any]
-]
-
-
->>>>>>> d1639f58
 class Variable(ORMBaseModel):
     name: str = Field(
         default=...,
