--- conflicted
+++ resolved
@@ -350,7 +350,6 @@
     prefetched. Defaults to `10`.""",
 )
 
-<<<<<<< HEAD
 PREFECT_ORION_DATABASE_PASSWORD = Setting(
     str,
     default=None,
@@ -358,8 +357,6 @@
     Usage: postgresql+asyncpg://postgres:${PREFECT_ORION_DATABASE_PASSWORD}@localhost/orion
     Defaults to None.""",
 )
-=======
->>>>>>> 0eb3ca45
 
 PREFECT_ORION_DATABASE_CONNECTION_URL = Setting(
     str,
