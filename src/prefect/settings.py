--- conflicted
+++ resolved
@@ -1449,7 +1449,6 @@
 The maximum number of retries to queue for submission.
 """
 
-<<<<<<< HEAD
 PREFECT_TASK_SCHEDULING_PENDING_TASK_TIMEOUT = Setting(
     timedelta,
     default=timedelta(seconds=30),
@@ -1459,9 +1458,6 @@
 a task server should move a task from PENDING to RUNNING very quickly, so runs stuck in
 PENDING for a while is a sign that the task server may have crashed.
 """
-
-=======
->>>>>>> e85fe332
 
 PREFECT_EXPERIMENTAL_ENABLE_FLOW_RUN_INFRA_OVERRIDES = Setting(bool, default=False)
 """
