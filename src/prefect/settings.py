"""
Prefect settings management.

Each setting is defined as a `Setting` type. The name of each setting is stylized in all
caps, matching the environment variable that can be used to change the setting.

All settings defined in this file are used to generate a dynamic Pydantic settings class
called `Settings`. When insantiated, this class will load settings from environment
variables and pull default values from the setting definitions.

The current instance of `Settings` being used by the application is stored in a
`SettingsContext` model which allows each instance of the `Settings` class to be
accessed in an async-safe manner.

Aside from environment variables, we allow settings to be changed during the runtime of
the process using profiles. Profiles contain setting overrides that the user may
persist without setting environment variables. Profiles are also used internally for
managing settings during task run execution where differing settings may be used
concurrently in the same process and during testing where we need to override settings
to ensure their value is respected as intended.

The `SettingsContext` is set when the `prefect` module is imported. This context is
referred to as the "root" settings context for clarity. Generally, this is the only
settings context that will be used. When this context is entered, we will instantiate
a `Settings` object, loading settings from environment variables and defaults, then we
will load the active profile and use it to override settings. See  `enter_root_settings_context`
for details on determining the active profile.

Another `SettingsContext` may be entered at any time to change the settings being
used by the code within the context. Generally, users should not use this. Settings
management should be left to Prefect application internals.

Generally, settings should be accessed with `SETTING_VARIABLE.value()` which will
pull the current `Settings` instance from the current `SettingsContext` and retrieve
the value of the relevant setting.

Accessing a setting's value will also call the `Setting.value_callback` which allows
settings to be dynamically modified on retrieval. This allows us to make settings
dependent on the value of other settings or perform other dynamic effects.

"""
import logging
import os
import string
import warnings
from contextlib import contextmanager
from datetime import timedelta
from pathlib import Path
from typing import (
    Any,
    Callable,
    Dict,
    Generic,
    Iterable,
    List,
    Mapping,
    Optional,
    Set,
    Type,
    TypeVar,
    Union,
)

import pydantic
import toml
from pydantic import BaseSettings, Field, create_model, root_validator, validator

from prefect.exceptions import MissingProfileError
from prefect.utilities.names import OBFUSCATED_PREFIX, obfuscate
from prefect.utilities.pydantic import add_cloudpickle_reduction

T = TypeVar("T")


DEFAULT_PROFILES_PATH = Path(__file__).parent.joinpath("profiles.toml")


class Setting(Generic[T]):
    """
    Setting definition type.
    """

    def __init__(
        self,
        type: Type[T],
        *,
        value_callback: Callable[["Settings", T], T] = None,
        is_secret: bool = False,
        **kwargs,
    ) -> None:
        self.field: pydantic.fields.FieldInfo = Field(**kwargs)
        self.type = type
        self.value_callback = value_callback
        self.name = None  # Will be populated after all settings are defined
        self.is_secret = is_secret

        self.__doc__ = self.field.description

    def value(self, bypass_callback: bool = False) -> T:
        """
        Get the current value of a setting.

        Example:
        ```python
        from prefect.settings import PREFECT_API_URL
        PREFECT_API_URL.value()
        ```
        """
        return self.value_from(get_current_settings(), bypass_callback=bypass_callback)

    def value_from(self, settings: "Settings", bypass_callback: bool = False) -> T:
        """
        Get the value of a setting from a settings object

        Example:
        ```python
        from prefect.settings import get_default_settings
        PREFECT_API_URL.value_from(get_default_settings())
        ```
        """
        return settings.value_of(self, bypass_callback=bypass_callback)

    def __repr__(self) -> str:
        return f"<{self.name}: {self.type.__name__}>"

    def __bool__(self) -> bool:
        """
        Returns a truthy check of the current value.
        """
        return bool(self.value())

    def __eq__(self, __o: object) -> bool:
        return __o.__eq__(self.value())

    def __hash__(self) -> int:
        return hash((type(self), self.name))


# Callbacks and validators


def get_extra_loggers(_: "Settings", value: str) -> List[str]:
    """
    `value_callback` for `PREFECT_LOGGING_EXTRA_LOGGERS`that parses the CSV string into a
    list and trims whitespace from logger names.
    """
    return [name.strip() for name in value.split(",")] if value else []


def expanduser_in_path(_, value: Path) -> Path:
    return value.expanduser()


def debug_mode_log_level(settings, value):
    """
    `value_callback` for `PREFECT_LOGGING_LEVEL` that overrides the log level to DEBUG
    when debug mode is enabled.
    """
    if PREFECT_DEBUG_MODE.value_from(settings):
        return "DEBUG"
    else:
        return value


def only_return_value_in_test_mode(settings, value):
    """
    `value_callback` for `PREFECT_TEST_SETTING` that only allows access during test mode
    """
    if PREFECT_TEST_MODE.value_from(settings):
        return value
    else:
        return None


def default_ui_api_url(settings, value):
    """
    `value_callback` for `PREFECT_ORION_UI_API_URL` that sets the default value to
    `PREFECT_API_URL` if set otherwise it constructs an API URL from the API settings.
    """
    if value is None:
        # Set a default value
        if PREFECT_API_URL.value_from(settings):
            value = "${PREFECT_API_URL}"
        else:
            value = "http://${PREFECT_ORION_API_HOST}:${PREFECT_ORION_API_PORT}/api"

    return template_with_settings(
        PREFECT_ORION_API_HOST, PREFECT_ORION_API_PORT, PREFECT_API_URL
    )(settings, value)


def template_with_settings(*upstream_settings: Setting) -> Callable[["Settings", T], T]:
    """
    Returns a `value_callback` that will template the given settings into the runtime
    value for the setting.
    """

    def templater(settings, value):
        original_type = type(value)
        template_values = {
            setting.name: setting.value_from(settings) for setting in upstream_settings
        }
        template = string.Template(str(value))
        return original_type(template.substitute(template_values))

    return templater


def max_log_size_smaller_than_batch_size(values):
    """
    Validator for settings asserting the batch size and match log size are compatible
    """
    if (
        values["PREFECT_LOGGING_ORION_BATCH_SIZE"]
        < values["PREFECT_LOGGING_ORION_MAX_LOG_SIZE"]
    ):
        raise ValueError(
            "`PREFECT_LOGGING_ORION_MAX_LOG_SIZE` cannot be larger than `PREFECT_LOGGING_ORION_BATCH_SIZE`"
        )
    return values


def warn_on_database_password_value_without_usage(values):
    """
    Validator for settings warning if the database password is set but not used.
    """
    value = values["PREFECT_ORION_DATABASE_PASSWORD"]
    if (
        value
        and not value.startswith(OBFUSCATED_PREFIX)
        and (
            "PREFECT_ORION_DATABASE_PASSWORD"
            not in values["PREFECT_ORION_DATABASE_CONNECTION_URL"]
        )
    ):
        warnings.warn(
            "PREFECT_ORION_DATABASE_PASSWORD is set but not included in the "
            "PREFECT_ORION_DATABASE_CONNECTION_URL. "
            "The provided password will be ignored."
        )
    return values


def get_deprecated_prefect_cloud_url(settings, value):
    warnings.warn(
        "`PREFECT_CLOUD_URL` is deprecated. Use `PREFECT_CLOUD_API_URL` instead.",
        DeprecationWarning,
    )
    return value or PREFECT_CLOUD_API_URL.value_from(settings)


def check_for_deprecated_cloud_url(settings, value):
    deprecated_value = PREFECT_CLOUD_URL.value_from(settings, bypass_callback=True)
    if deprecated_value is not None:
        warnings.warn(
            "`PREFECT_CLOUD_URL` is set and will be used instead of `PREFECT_CLOUD_API_URL` for backwards compatibility. `PREFECT_CLOUD_URL` is deprecated, set `PREFECT_CLOUD_API_URL` instead.",
            DeprecationWarning,
        )
    return deprecated_value or value


def default_ui_url(settings, value):
    if value is not None:
        return value

    # Otherwise, infer a value from the API URL
    ui_url = api_url = PREFECT_API_URL.value_from(settings)

    if not api_url:
        return None

    cloud_url = PREFECT_CLOUD_API_URL.value_from(settings)
    cloud_ui_url = PREFECT_CLOUD_UI_URL.value_from(settings)
    if api_url.startswith(cloud_url):
        ui_url = ui_url.replace(cloud_url, cloud_ui_url)

    if ui_url.endswith("/api"):
        # Handles open-source APIs
        ui_url = ui_url[:-4]

    # Handles Cloud APIs with content after `/api`
    ui_url = ui_url.replace("/api/", "/")

    # Update routing
    ui_url = ui_url.replace("/accounts/", "/account/")
    ui_url = ui_url.replace("/workspaces/", "/workspace/")

    return ui_url


def default_cloud_ui_url(settings, value):
    if value is not None:
        return value

    # Otherwise, infer a value from the API URL
    ui_url = api_url = PREFECT_CLOUD_API_URL.value_from(settings)

    if api_url.startswith("https://api.prefect.cloud"):
        ui_url = ui_url.replace(
            "https://api.prefect.cloud", "https://app.prefect.cloud", 1
        )

    if ui_url.endswith("/api"):
        ui_url = ui_url[:-4]

    return ui_url


# Setting definitions


PREFECT_HOME = Setting(
    Path,
    default=Path("~") / ".prefect",
    value_callback=expanduser_in_path,
)
"""Prefect's home directory. Defaults to `~/.prefect`. This
directory may be created automatically when required.
"""

PREFECT_EXTRA_ENTRYPOINTS = Setting(
    str,
    default="",
)
"""
Modules for Prefect to import when Prefect is imported.

Values should be separated by commas, e.g. `my_module,my_other_module`.
Objects within modules may be specified by a ':' partition, e.g. `my_module:my_object`.
If a callable object is provided, it will be called with no arguments on import.
"""

PREFECT_DEBUG_MODE = Setting(
    bool,
    default=False,
)
"""If `True`, places the API in debug mode. This may modify
behavior to facilitate debugging, including extra logs and other verbose
assistance. Defaults to `False`.
"""

PREFECT_CLI_COLORS = Setting(
    bool,
    default=True,
)
"""If `True`, use colors in CLI output. If `False`,
output will not include colors codes. Defaults to `True`.
"""

PREFECT_CLI_WRAP_LINES = Setting(
    bool,
    default=True,
)
"""If `True`, wrap text by inserting new lines in long lines
in CLI output. If `False`, output will not be wrapped. Defaults to `True`.
"""

PREFECT_TEST_MODE = Setting(
    bool,
    default=False,
)
"""If `True`, places the API in test mode. This may modify
behavior to faciliate testing. Defaults to `False`.
"""

PREFECT_TEST_SETTING = Setting(
    Any,
    default=None,
    value_callback=only_return_value_in_test_mode,
)
"""
This variable only exists to faciliate testing of settings.
If accessed when `PREFECT_TEST_MODE` is not set, `None` is returned.
"""

PREFECT_API_TLS_INSECURE_SKIP_VERIFY = Setting(
    bool,
    default=False,
)
"""If `True`, disables SSL checking to allow insecure requests. 
This is recommended only during development, e.g. when using self-signed certificates.
"""

PREFECT_API_URL = Setting(
    str,
    default=None,
)
"""
If provided, the url of an externally-hosted Orion API. Defaults to `None`.

When using Prefect Cloud, this will include an account and workspace.
"""

PREFECT_API_KEY = Setting(
    str,
    default=None,
    is_secret=True,
)
"""API key used to authenticate against Orion API. Defaults to `None`."""

PREFECT_API_ENABLE_HTTP2 = Setting(bool, default=True)
"""If True, enable support for HTTP/2 for communicating with a remote Orion API.

If the remote Orion API does not support HTTP/2, this will have no effect and
connections will be made via HTTP/1.1"""

PREFECT_CLOUD_API_URL = Setting(
    str,
    default="https://api.prefect.cloud/api",
    value_callback=check_for_deprecated_cloud_url,
)
"""API URL for Prefect Cloud. Used for authentication."""


PREFECT_CLOUD_URL = Setting(
    str, default=None, value_callback=get_deprecated_prefect_cloud_url
)
"""
DEPRECATED: Use `PREFECT_CLOUD_API_URL` instead.
"""

PREFECT_UI_URL = Setting(
    Optional[str],
    default=None,
    value_callback=default_ui_url,
)
"""
The URL for the UI. By default, this is inferred from the PREFECT_API_URL.

When using Prefect Cloud, this will include the account and workspace.
When using an ephemeral server, this will be `None`.
"""


PREFECT_CLOUD_UI_URL = Setting(
    str,
    default=None,
    value_callback=default_cloud_ui_url,
)
"""
The URL for the Cloud UI. By default, this is inferred from the PREFECT_CLOUD_API_URL.

Note: PREFECT_UI_URL will be workspace specific and will be usable in the open source too.
      In contrast, this value is only valid for Cloud and will not include the workspace.
"""

PREFECT_API_REQUEST_TIMEOUT = Setting(
    float,
    default=30.0,
)
"""The default timeout for requests to the API"""

PREFECT_EXPERIMENTAL_WARN = Setting(bool, default=True)
"""
If enabled, warn on usage of expirimental features.
"""

PREFECT_PROFILES_PATH = Setting(
    Path,
    default=Path("${PREFECT_HOME}") / "profiles.toml",
    value_callback=template_with_settings(PREFECT_HOME),
)
"""The path to a profiles configuration files."""

PREFECT_RESULTS_DEFAULT_SERIALIZER = Setting(
    str,
    default="pickle",
)
"""The default serializer to use when not otherwise specified."""


PREFECT_RESULTS_PERSIST_BY_DEFAULT = Setting(
    bool,
    default=False,
)
"""
The default setting for persisting results when not otherwise specified. If enabled,
flow and task results will be persisted unless they opt out.
"""

PREFECT_TASKS_REFRESH_CACHE = Setting(
    bool,
    default=False,
)
"""
If `True`, enables a refresh of cached results: re-executing the
task will refresh the cached results. Defaults to `False`.
"""

PREFECT_LOCAL_STORAGE_PATH = Setting(
    Path,
    default=Path("${PREFECT_HOME}") / "storage",
    value_callback=template_with_settings(PREFECT_HOME),
)
"""The path to a directory to store things in."""

PREFECT_MEMO_STORE_PATH = Setting(
    Path,
    default=Path("${PREFECT_HOME}") / "memo_store.toml",
    value_callback=template_with_settings(PREFECT_HOME),
)
"""The path to the memo store file."""

PREFECT_MEMOIZE_BLOCK_AUTO_REGISTRATION = Setting(
    bool,
    default=True,
)
"""
Controls whether or not block auto-registration on start 
up should be memoized. Setting to False may result in slower server start
up times.
"""

PREFECT_LOGGING_LEVEL = Setting(
    str,
    default="INFO",
    value_callback=debug_mode_log_level,
)
"""
The default logging level for Prefect loggers. Defaults to
"INFO" during normal operation. Is forced to "DEBUG" during debug mode.
"""

PREFECT_LOGGING_SERVER_LEVEL = Setting(
    str,
    default="WARNING",
)
"""The default logging level for the Orion API."""

PREFECT_LOGGING_SETTINGS_PATH = Setting(
    Path,
    default=Path("${PREFECT_HOME}") / "logging.yml",
    value_callback=template_with_settings(PREFECT_HOME),
)
"""
The path to a custom YAML logging configuration file. If
no file is found, the default `logging.yml` is used. 
Defaults to a logging.yml in the Prefect home directory.
"""

PREFECT_LOGGING_EXTRA_LOGGERS = Setting(
    str,
    default="",
    value_callback=get_extra_loggers,
)
"""
Additional loggers to attach to Prefect logging at runtime.
Values should be comma separated. The handlers attached to the 'prefect' logger
will be added to these loggers. Additionally, if the level is not set, it will
be set to the same level as the 'prefect' logger.
"""

PREFECT_LOGGING_LOG_PRINTS = Setting(
    bool,
    default=False,
)
"""
If set, `print` statements in flows and tasks will be redirected to the Prefect logger
for the given run. This setting can be overriden by individual tasks and flows.
"""

PREFECT_LOGGING_ORION_ENABLED = Setting(
    bool,
    default=True,
)
"""Should logs be sent to Orion? If False, logs sent to the `OrionHandler` will not be sent to the API."""

PREFECT_LOGGING_ORION_BATCH_INTERVAL = Setting(
    float,
    default=2.0,
)
"""The number of seconds between batched writes of logs to Orion."""

PREFECT_LOGGING_ORION_BATCH_SIZE = Setting(
    int,
    default=4_000_000,
)
"""The maximum size in bytes for a batch of logs."""

PREFECT_LOGGING_ORION_MAX_LOG_SIZE = Setting(
    int,
    default=1_000_000,
)
"""The maximum size in bytes for a single log."""

PREFECT_LOGGING_COLORS = Setting(
    bool,
    default=True,
)
"""Whether to style console logs with color."""

PREFECT_LOGGING_MARKUP = Setting(
    bool,
    default=False,
)
"""
Whether to interpret strings wrapped in square brackets as a style.
This allows styles to be conveniently added to log messages, e.g.
`[red]This is a red message.[/red]`. However, the downside is,
if enabled, strings that contain square brackets may be inaccurately
interpreted and lead to incomplete output, e.g.
`DROP TABLE [dbo].[SomeTable];"` outputs `DROP TABLE .[SomeTable];`.
"""

PREFECT_AGENT_QUERY_INTERVAL = Setting(
    float,
    default=10,
)
"""
The agent loop interval, in seconds. Agents will check for new runs this often. 
Defaults to `10`.
"""

PREFECT_AGENT_PREFETCH_SECONDS = Setting(
    int,
    default=10,
)
"""
Agents will look for scheduled runs this many seconds in
the future and attempt to run them. This accounts for any additional
infrastructure spin-up time or latency in preparing a flow run. Note
flow runs will not start before their scheduled time, even if they are
prefetched. Defaults to `10`.
"""

PREFECT_ASYNC_FETCH_STATE_RESULT = Setting(bool, default=False)
"""
Determines whether `State.result()` fetches results automatically or not.
In Prefect 2.6.0, the `State.result()` method was updated to be async
to faciliate automatic retrieval of results from storage which means when 
writing async code you must `await` the call. For backwards compatibility, 
the result is not retrieved by default for async users. You may opt into this
per call by passing  `fetch=True` or toggle this setting to change the behavior
globally.
This setting does not affect users writing synchronous tasks and flows.
This setting does not affect retrieval of results when using `Future.result()`.
"""

PREFECT_ORION_BLOCKS_REGISTER_ON_START = Setting(
    bool,
    default=True,
)
"""
If set, any block types that have been imported will be registered with the 
backend on application startup. If not set, block types must be manually 
registered.
"""

PREFECT_ORION_DATABASE_PASSWORD = Setting(
    str,
    default=None,
    is_secret=True,
)
"""
Password to template into the `PREFECT_ORION_DATABASE_CONNECTION_URL`.
This is useful if the password must be provided separately from the connection URL.
To use this setting, you must include it in your connection URL.
"""

PREFECT_ORION_DATABASE_CONNECTION_URL = Setting(
    str,
    default="sqlite+aiosqlite:///" + str(Path("${PREFECT_HOME}") / "orion.db"),
    value_callback=template_with_settings(
        PREFECT_HOME, PREFECT_ORION_DATABASE_PASSWORD
    ),
    is_secret=True,
)
"""
A database connection URL in a SQLAlchemy-compatible
format. Orion currently supports SQLite and Postgres. Note that all
Orion engines must use an async driver - for SQLite, use
`sqlite+aiosqlite` and for Postgres use `postgresql+asyncpg`.

SQLite in-memory databases can be used by providing the url
`sqlite+aiosqlite:///file::memory:?cache=shared&uri=true&check_same_thread=false`,
which will allow the database to be accessed by multiple threads. Note
that in-memory databases can not be accessed from multiple processes and
should only be used for simple tests.

Defaults to a sqlite database stored in the Prefect home directory.

If you need to provide password via a different environment variable, you use
the `PREFECT_ORION_DATABASE_PASSWORD` setting. For example:

```
PREFECT_ORION_DATABASE_PASSWORD='mypassword'
PREFECT_ORION_DATABASE_CONNECTION_URL='postgresql+asyncpg://postgres:${PREFECT_ORION_DATABASE_PASSWORD}@localhost/orion'
```
"""

PREFECT_ORION_DATABASE_ECHO = Setting(
    bool,
    default=False,
)
"""If `True`, SQLAlchemy will log all SQL issued to the database. Defaults to `False`."""

PREFECT_ORION_DATABASE_MIGRATE_ON_START = Setting(
    bool,
    default=True,
)
"""If `True`, the database will be upgraded on application creation. If `False`, the database will need to be upgraded manually."""

PREFECT_ORION_DATABASE_TIMEOUT = Setting(
    Optional[float],
    default=10.0,
)
"""
A statement timeout, in seconds, applied to all database interactions made by the API.
Defaults to 10 seconds.
"""

PREFECT_ORION_DATABASE_CONNECTION_TIMEOUT = Setting(
    Optional[float],
    default=5,
)
"""A connection timeout, in seconds, applied to database
connections. Defaults to `5`.
"""

PREFECT_ORION_SERVICES_SCHEDULER_LOOP_SECONDS = Setting(
    float,
    default=60,
)
"""The scheduler loop interval, in seconds. This determines
how often the scheduler will attempt to schedule new flow runs, but has no
impact on how quickly either flow runs or task runs are actually executed.
Defaults to `60`.
"""

PREFECT_ORION_SERVICES_SCHEDULER_DEPLOYMENT_BATCH_SIZE = Setting(
    int,
    default=100,
)
"""The number of deployments the scheduler will attempt to
schedule in a single batch. If there are more deployments than the batch
size, the scheduler immediately attempts to schedule the next batch; it
does not sleep for `scheduler_loop_seconds` until it has visited every
deployment once. Defaults to `100`.
"""

PREFECT_ORION_SERVICES_SCHEDULER_MAX_RUNS = Setting(
    int,
    default=100,
)
"""The scheduler will attempt to schedule up to this many
auto-scheduled runs in the future. Note that runs may have fewer than
this many scheduled runs, depending on the value of
`scheduler_max_scheduled_time`.  Defaults to `100`.
"""

PREFECT_ORION_SERVICES_SCHEDULER_MIN_RUNS = Setting(
    int,
    default=3,
)
"""The scheduler will attempt to schedule at least this many
auto-scheduled runs in the future. Note that runs may have more than
this many scheduled runs, depending on the value of
`scheduler_min_scheduled_time`.  Defaults to `3`.
"""

PREFECT_ORION_SERVICES_SCHEDULER_MAX_SCHEDULED_TIME = Setting(
    timedelta,
    default=timedelta(days=100),
)
"""The scheduler will create new runs up to this far in the
future. Note that this setting will take precedence over
`scheduler_max_runs`: if a flow runs once a month and
`scheduler_max_scheduled_time` is three months, then only three runs will be
scheduled. Defaults to 100 days (`8640000` seconds).
"""

PREFECT_ORION_SERVICES_SCHEDULER_MIN_SCHEDULED_TIME = Setting(
    timedelta,
    default=timedelta(hours=1),
)
"""The scheduler will create new runs at least this far in the
future. Note that this setting will take precedence over `scheduler_min_runs`:
if a flow runs every hour and `scheduler_min_scheduled_time` is three hours,
then three runs will be scheduled even if `scheduler_min_runs` is 1. Defaults to
1 hour (`3600` seconds).
"""

PREFECT_ORION_SERVICES_SCHEDULER_INSERT_BATCH_SIZE = Setting(
    int,
    default=500,
)
"""The number of flow runs the scheduler will attempt to insert
in one batch across all deployments. If the number of flow runs to
schedule exceeds this amount, the runs will be inserted in batches of this size. 
Defaults to `500`.
"""

PREFECT_ORION_SERVICES_LATE_RUNS_LOOP_SECONDS = Setting(
    float,
    default=5,
)
"""The late runs service will look for runs to mark as late
this often. Defaults to `5`.
"""

PREFECT_ORION_SERVICES_LATE_RUNS_AFTER_SECONDS = Setting(
    timedelta,
    default=timedelta(seconds=5),
)
"""The late runs service will mark runs as late after they
have exceeded their scheduled start time by this many seconds. Defaults
to `5` seconds.
"""

PREFECT_ORION_SERVICES_PAUSE_EXPIRATIONS_LOOP_SECONDS = Setting(
    float,
    default=5,
)
"""The pause expiration service will look for runs to mark as failed
this often. Defaults to `5`.
"""

<<<<<<< HEAD
PREFECT_ORION_SERVICES_CONCURRENCY_LIMIT_DELAY_SECONDS = Setting(
    float,
    default=30,
)
"""The concurrency limit delay interval, in seconds. This determines how
often the concurrency slots are checked to attempt submit tasks tagged
with a concurrency limit tag, once the slots are full. This does not
impact on how quickly task runs are actually executed.
Defaults to `30`.
=======
PREFECT_ORION_SERVICES_CANCELLATION_CLEANUP_LOOP_SECONDS = Setting(
    float,
    default=20,
)
"""The cancellation cleanup service will look non-terminal tasks and subflows
this often. Defaults to `20`.
>>>>>>> f2efb792
"""

PREFECT_ORION_API_DEFAULT_LIMIT = Setting(
    int,
    default=200,
)
"""The default limit applied to queries that can return
multiple objects, such as `POST /flow_runs/filter`.
"""

PREFECT_ORION_API_HOST = Setting(
    str,
    default="127.0.0.1",
)
"""The API's host address (defaults to `127.0.0.1`)."""

PREFECT_ORION_API_PORT = Setting(
    int,
    default=4200,
)
"""The API's port address (defaults to `4200`)."""

PREFECT_ORION_API_KEEPALIVE_TIMEOUT = Setting(
    int,
    default=5,
)
"""
The API's keep alive timeout (defaults to `5`).
Refer to https://www.uvicorn.org/settings/#timeouts for details.

When the API is hosted behind a load balancer, you may want to set this to a value
greater than the load balancer's idle timeout.

Note this setting only applies when calling `prefect orion start`; if hosting the
API with another tool you will need to configure this there instead.
"""

PREFECT_ORION_UI_ENABLED = Setting(
    bool,
    default=True,
)
"""Whether or not to serve the Orion UI."""

PREFECT_ORION_UI_API_URL = Setting(
    str,
    default=None,
    value_callback=default_ui_api_url,
)
"""The connection url for communication from the UI to the API.
Defaults to `PREFECT_API_URL` if set. Otherwise, the default URL is generated from
`PREFECT_ORION_API_HOST` and `PREFECT_ORION_API_PORT`. If providing a custom value,
the aforementioned settings may be templated into the given string.
"""

PREFECT_ORION_ANALYTICS_ENABLED = Setting(
    bool,
    default=True,
)
"""If True, Orion sends anonymous data (e.g. count of flow runs, package version) to Prefect to help us improve."""

PREFECT_ORION_SERVICES_SCHEDULER_ENABLED = Setting(
    bool,
    default=True,
)
"""Whether or not to start the scheduling service in the Orion application. 
If disabled, you will need to run this service separately to schedule runs for deployments.
"""

PREFECT_ORION_SERVICES_LATE_RUNS_ENABLED = Setting(
    bool,
    default=True,
)
"""Whether or not to start the late runs service in the Orion application. 
If disabled, you will need to run this service separately to have runs past their 
scheduled start time marked as late.
"""

PREFECT_ORION_SERVICES_FLOW_RUN_NOTIFICATIONS_ENABLED = Setting(
    bool,
    default=True,
)
"""Whether or not to start the flow run notifications service in the Orion application. 
If disabled, you will need to run this service separately to send flow run notifications.
"""

PREFECT_ORION_SERVICES_PAUSE_EXPIRATIONS_ENABLED = Setting(
    bool,
    default=True,
)
"""Whether or not to start the paused flow run expiration service in the Orion
application. If disabled, paused flows that have timed out will remain in a Paused state
until a resume attempt.
"""

PREFECT_ORION_TASK_CACHE_KEY_MAX_LENGTH = Setting(int, default=2000)
"""
The maximum number of characters allowed for a task run cache key.
This setting cannot be changed client-side, it must be set on the server.
"""

PREFECT_EXPERIMENTAL_ENABLE_WORK_POOLS = Setting(bool, default=False)
"""
Whether or not to enable experimental Prefect work pools.
"""
PREFECT_EXPERIMENTAL_WARN_WORK_POOLS = Setting(bool, default=True)
"""
Whether or not to warn when experimental Prefect work pools are used.
"""
PREFECT_ORION_SERVICES_CANCELLATION_CLEANUP_ENABLED = Setting(
    bool,
    default=True,
)
"""Whether or not to start the cancellation cleanup service in the Orion
application. If disabled, task runs and subflow runs belonging to cancelled flows may
remain in non-terminal states.
"""

PREFECT_EXPERIMENTAL_ENABLE_WORKERS = Setting(bool, default=False)
"""
Whether or not to enable experimental Prefect workers.
"""
PREFECT_EXPERIMENTAL_WARN_WORKERS = Setting(bool, default=True)
"""
Whether or not to warn when experimental Prefect workers are used.
"""

PREFECT_WORKER_HEARTBEAT_SECONDS = Setting(float, default=30)
"""
Number of seconds a worker should wait between sending a heartbeat.
"""
PREFECT_WORKER_QUERY_SECONDS = Setting(float, default=10)
"""
Number of seconds a worker should wait between queries for scheduled flow runs.
"""
PREFECT_WORKER_PREFETCH_SECONDS = Setting(float, default=10)
"""
The number of seconds into the future a worker should query for scheduled flow runs.
Can be used to compensate for infrastructure start up time for a worker.
"""
PREFECT_WORKER_WORKFLOW_STORAGE_SCAN_SECONDS = Setting(float, default=30)
"""
The number of seconds a worker should wait between scanning its workflow storage
location for submitted deployments.
"""
PREFECT_WORKER_WORKFLOW_STORAGE_PATH = Setting(
    Path,
    default=Path("${PREFECT_HOME}") / "workflows",
    value_callback=template_with_settings(PREFECT_HOME),
)
"""
The location where workers will scan for newly submitted deployments and store
flow code for submitted deployments.
"""

# Collect all defined settings

SETTING_VARIABLES = {
    name: val for name, val in tuple(globals().items()) if isinstance(val, Setting)
}

# Populate names in settings objects from assignments above
# Uses `__` to avoid setting these as global variables which can lead to sneaky bugs

for __name, __setting in SETTING_VARIABLES.items():
    __setting.name = __name

# Dynamically create a pydantic model that includes all of our settings

SettingsFieldsMixin = create_model(
    "SettingsFieldsMixin",
    # Inheriting from `BaseSettings` provides environment variable loading
    __base__=BaseSettings,
    **{
        setting.name: (setting.type, setting.field)
        for setting in SETTING_VARIABLES.values()
    },
)


# Defining a class after this that inherits the dynamic class rather than setting
# __base__ to the following class ensures that mkdocstrings properly generates
# reference documentation. It does not support module-level variables, even if they are
# an object which has __doc__ set.


@add_cloudpickle_reduction
class Settings(SettingsFieldsMixin):
    """
    Contains validated Prefect settings.

    Settings should be accessed using the relevant `Setting` object. For example:
    ```python
    from prefect.settings import PREFECT_HOME
    PREFECT_HOME.value()
    ```

    Accessing a setting attribute directly will ignore any `value_callback` mutations.
    This is not recommended:
    ```python
    from prefect.settings import Settings
    Settings().PREFECT_PROFILES_PATH  # PosixPath('${PREFECT_HOME}/profiles.toml')
    ```
    """

    def value_of(self, setting: Setting[T], bypass_callback: bool = False) -> T:
        """
        Retrieve a setting's value.
        """
        value = getattr(self, setting.name)
        if setting.value_callback and not bypass_callback:
            value = setting.value_callback(self, value)
        return value

    @validator(PREFECT_LOGGING_LEVEL.name, PREFECT_LOGGING_SERVER_LEVEL.name)
    def check_valid_log_level(cls, value):
        if isinstance(value, str):
            value = value.upper()
        logging._checkLevel(value)
        return value

    @root_validator
    def post_root_validators(cls, values):
        """
        Add root validation functions for settings here.
        """
        # TODO: We could probably register these dynamically but this is the simpler
        #       approach for now. We can explore more interesting validation features
        #       in the future.
        values = max_log_size_smaller_than_batch_size(values)
        values = warn_on_database_password_value_without_usage(values)
        return values

    def copy_with_update(
        self,
        updates: Mapping[Setting, Any] = None,
        set_defaults: Mapping[Setting, Any] = None,
        restore_defaults: Iterable[Setting] = None,
    ) -> "Settings":
        """
        Create a new `Settings` object with validation.

        Arguments:
            updates: A mapping of settings to new values. Existing values for the
                given settings will be overridden.
            set_defaults: A mapping of settings to new default values. Existing values for
                the given settings will only be overridden if they were not set.
            restore_defaults: An iterable of settings to restore to their default values.

        Returns:
            A new `Settings` object.
        """
        updates = updates or {}
        set_defaults = set_defaults or {}
        restore_defaults = restore_defaults or set()
        restore_defaults_names = {setting.name for setting in restore_defaults}

        return self.__class__(
            **{
                **{setting.name: value for setting, value in set_defaults.items()},
                **self.dict(exclude_unset=True, exclude=restore_defaults_names),
                **{setting.name: value for setting, value in updates.items()},
            }
        )

    def with_obfuscated_secrets(self):
        """
        Returns a copy of this settings object with secret setting values obfuscated.
        """
        settings = self.copy(
            update={
                setting.name: obfuscate(self.value_of(setting))
                for setting in SETTING_VARIABLES.values()
                if setting.is_secret
            }
        )
        # Ensure that settings that have not been marked as "set" before are still so
        # after we have updated their value above
        settings.__fields_set__.intersection_update(self.__fields_set__)
        return settings

    def to_environment_variables(
        self, include: Iterable[Setting] = None, exclude_unset: bool = False
    ) -> Dict[str, str]:
        """
        Convert the settings object to environment variables.

        Note that setting values will not be run through their `value_callback` allowing
        dynamic resolution to occur when loaded from the returned environment.

        Args:
            include_keys: An iterable of settings to include in the return value.
                If not set, all settings are used.
            exclude_unset: Only include settings that have been set (i.e. the value is
                not from the default). If set, unset keys will be dropped even if they
                are set in `include_keys`.

        Returns:
            A dictionary of settings with values cast to strings
        """
        include = set(include or SETTING_VARIABLES.values())

        if exclude_unset:
            set_keys = {
                # Collect all of the "set" keys and cast to `Setting` objects
                SETTING_VARIABLES[key]
                for key in self.dict(exclude_unset=True)
            }
            include.intersection_update(set_keys)

        # Validate the types of items in `include` to prevent exclusion bugs
        for key in include:
            if not isinstance(key, Setting):
                raise TypeError(
                    "Invalid type {type(key).__name__!r} for key in `include`."
                )

        env = {
            # Use `getattr` instead of `value_of` to avoid value callback resolution
            key: getattr(self, key)
            for key, setting in SETTING_VARIABLES.items()
            if setting in include
        }

        # Cast to strings and drop null values
        return {key: str(value) for key, value in env.items() if value is not None}

    class Config:
        frozen = True


# Functions to instantiate `Settings` instances

_DEFAULTS_CACHE: Settings = None
_FROM_ENV_CACHE: Dict[int, Settings] = {}


def get_current_settings() -> Settings:
    """
    Returns a settings object populated with values from the current settings context
    or, if no settings context is active, the environment.
    """
    from prefect.context import SettingsContext

    settings_context = SettingsContext.get()
    if settings_context is not None:
        return settings_context.settings

    return get_settings_from_env()


def get_settings_from_env() -> Settings:
    """
    Returns a settings object populated with default values and overrides from
    environment variables, ignoring any values in profiles.

    Calls with the same environment return a cached object instead of reconstructing
    to avoid validation overhead.
    """
    # Since os.environ is a Dict[str, str] we can safely hash it by contents, but we
    # must be careful to avoid hashing a generator instead of a tuple
    cache_key = hash(tuple((key, value) for key, value in os.environ.items()))

    if cache_key not in _FROM_ENV_CACHE:
        _FROM_ENV_CACHE[cache_key] = Settings()

    return _FROM_ENV_CACHE[cache_key]


def get_default_settings() -> Settings:
    """
    Returns a settings object populated with default values, ignoring any overrides
    from environment variables or profiles.

    This is cached since the defaults should not change during the lifetime of the
    module.
    """
    global _DEFAULTS_CACHE

    if not _DEFAULTS_CACHE:
        old = os.environ
        try:
            os.environ = {}
            settings = get_settings_from_env()
        finally:
            os.environ = old

        _DEFAULTS_CACHE = settings

    return _DEFAULTS_CACHE


@contextmanager
def temporary_settings(
    updates: Mapping[Setting, Any] = None,
    set_defaults: Mapping[Setting, Any] = None,
    restore_defaults: Iterable[Setting] = None,
) -> Settings:
    """
    Temporarily override the current settings by entering a new profile.

    See `Settings.copy_with_update` for details on different argument behavior.

    Example:
        >>> from prefect.settings import PREFECT_API_URL
        >>>
        >>> with temporary_settings(updates={PREFECT_API_URL: "foo"}):
        >>>    assert PREFECT_API_URL.value() == "foo"
        >>>
        >>>    with temporary_settings(set_defaults={PREFECT_API_URL: "bar"}):
        >>>         assert PREFECT_API_URL.value() == "foo"
        >>>
        >>>    with temporary_settings(restore_defaults={PREFECT_API_URL}):
        >>>         assert PREFECT_API_URL.value() is None
        >>>
        >>>         with temporary_settings(set_defaults={PREFECT_API_URL: "bar"})
        >>>             assert PREFECT_API_URL.value() == "bar"
        >>> assert PREFECT_API_URL.value() is None
    """
    import prefect.context

    context = prefect.context.get_settings_context()

    new_settings = context.settings.copy_with_update(
        updates=updates, set_defaults=set_defaults, restore_defaults=restore_defaults
    )

    with prefect.context.SettingsContext(
        profile=context.profile, settings=new_settings
    ):
        yield new_settings


class Profile(pydantic.BaseModel):
    """
    A user profile containing settings.
    """

    name: str
    settings: Dict[Setting, Any] = Field(default_factory=dict)
    source: Optional[Path]

    @pydantic.validator("settings", pre=True)
    def map_names_to_settings(cls, value):
        if value is None:
            return value

        # Cast string setting names to variables
        validated = {}
        for setting, val in value.items():
            if isinstance(setting, str) and setting in SETTING_VARIABLES:
                validated[SETTING_VARIABLES[setting]] = val
            elif isinstance(setting, Setting):
                validated[setting] = val
            else:
                raise ValueError(f"Unknown setting {setting!r}.")

        return validated

    def validate_settings(self) -> None:
        """
        Validate the settings contained in this profile.

        Raises:
            pydantic.ValidationError: When settings do not have valid values.
        """
        # Create a new `Settings` instance with the settings from this profile relying
        # on Pydantic validation to raise an error.
        # We do not return the `Settings` object because this is not the recommended
        # path for constructing settings with a profile. See `use_profile` instead.
        Settings(**{setting.name: value for setting, value in self.settings.items()})

    class Config:
        arbitrary_types_allowed = True


class ProfilesCollection:
    """ "
    A utility class for working with a collection of profiles.

    Profiles in the collection must have unique names.

    The collection may store the name of the active profile.
    """

    def __init__(
        self, profiles: Iterable[Profile], active: Optional[str] = None
    ) -> None:
        self.profiles_by_name = {profile.name: profile for profile in profiles}
        self.active_name = active

    @property
    def names(self) -> Set[str]:
        """
        Return a set of profile names in this collection.
        """
        return set(self.profiles_by_name.keys())

    @property
    def active_profile(self) -> Optional[Profile]:
        """
        Retrieve the active profile in this collection.
        """
        if self.active_name is None:
            return None
        return self[self.active_name]

    def set_active(self, name: Optional[str], check: bool = True):
        """
        Set the active profile name in the collection.

        A null value may be passed to indicate that this collection does not determine
        the active profile.
        """
        if check and name is not None and name not in self.names:
            raise ValueError(f"Unknown profile name {name!r}.")
        self.active_name = name

    def update_profile(
        self, name: str, settings: Mapping[Union[Dict, str], Any], source: Path = None
    ) -> Profile:
        """
        Add a profile to the collection or update the existing on if the name is already
        present in this collection.

        If updating an existing profile, the settings will be merged. Settings can
        be dropped from the existing profile by setting them to `None` in the new
        profile.

        Returns the new profile object.
        """
        existing = self.profiles_by_name.get(name)

        # Convert the input to a `Profile` to cast settings to the correct type
        profile = Profile(name=name, settings=settings, source=source)

        if existing:
            new_settings = {**existing.settings, **profile.settings}

            # Drop null keys to restore to default
            for key, value in tuple(new_settings.items()):
                if value is None:
                    new_settings.pop(key)

            new_profile = Profile(
                name=profile.name,
                settings=new_settings,
                source=source or profile.source,
            )
        else:
            new_profile = profile

        self.profiles_by_name[new_profile.name] = new_profile

        return new_profile

    def add_profile(self, profile: Profile) -> None:
        """
        Add a profile to the collection.

        If the profile name already exists, an exception will be raised.
        """
        if profile.name in self.profiles_by_name:
            raise ValueError(
                f"Profile name {profile.name!r} already exists in collection."
            )

        self.profiles_by_name[profile.name] = profile

    def remove_profile(self, name: str) -> None:
        """
        Remove a profile from the collection.
        """
        self.profiles_by_name.pop(name)

    def without_profile_source(self, path: Optional[Path]) -> "ProfilesCollection":
        """
        Remove profiles that were loaded from a given path.

        Returns a new collection.
        """
        return ProfilesCollection(
            [
                profile
                for profile in self.profiles_by_name.values()
                if profile.source != path
            ],
            active=self.active_name,
        )

    def to_dict(self):
        """
        Convert to a dictionary suitable for writing to disk.
        """
        return {
            "active": self.active_name,
            "profiles": {
                profile.name: {
                    setting.name: value for setting, value in profile.settings.items()
                }
                for profile in self.profiles_by_name.values()
            },
        }

    def __getitem__(self, name: str) -> Profile:
        return self.profiles_by_name[name]

    def __iter__(self):
        return self.profiles_by_name.__iter__()

    def items(self):
        return self.profiles_by_name.items()

    def __eq__(self, __o: object) -> bool:
        if not isinstance(__o, ProfilesCollection):
            return False

        return (
            self.profiles_by_name == __o.profiles_by_name
            and self.active_name == __o.active_name
        )

    def __repr__(self) -> str:
        return f"ProfilesCollection(profiles={list(self.profiles_by_name.values())!r}, active={self.active_name!r})>"


def _read_profiles_from(path: Path) -> ProfilesCollection:
    """
    Read profiles from a path into a new `ProfilesCollection`.

    Profiles are expected to be written in TOML with the following schema:
        ```
        active = <name: Optional[str]>

        [profiles.<name: str>]
        <SETTING: str> = <value: Any>
        ```
    """
    contents = toml.loads(path.read_text())
    active_profile = contents.get("active")
    raw_profiles = contents.get("profiles", {})

    profiles = [
        Profile(name=name, settings=settings, source=path)
        for name, settings in raw_profiles.items()
    ]

    return ProfilesCollection(profiles, active=active_profile)


def _write_profiles_to(path: Path, profiles: ProfilesCollection) -> None:
    """
    Write profiles in the given collection to a path as TOML.

    Any existing data not present in the given `profiles` will be deleted.
    """
    return path.write_text(toml.dumps(profiles.to_dict()))


def load_profiles() -> ProfilesCollection:
    """
    Load all profiles from the default and current profile paths.
    """
    profiles = _read_profiles_from(DEFAULT_PROFILES_PATH)

    user_profiles_path = PREFECT_PROFILES_PATH.value()
    if user_profiles_path.exists():
        user_profiles = _read_profiles_from(user_profiles_path)

        # Merge all of the user profiles with the defaults
        for name in user_profiles:
            profiles.update_profile(
                name,
                settings=user_profiles[name].settings,
                source=user_profiles[name].source,
            )

        if user_profiles.active_name:
            profiles.set_active(user_profiles.active_name, check=False)

    return profiles


def load_current_profile():
    """
    Load the current profile from the default and current profile paths.

    This will _not_ include settings from the current settings context. Only settings
    that have been persisted to the profiles file will be saved.
    """
    from prefect.context import SettingsContext

    profiles = load_profiles()
    context = SettingsContext.get()

    if context:
        profiles.set_active(context.profile.name)

    return profiles.active_profile


def save_profiles(profiles: ProfilesCollection) -> None:
    """
    Writes all non-default profiles to the current profiles path.
    """
    profiles_path = PREFECT_PROFILES_PATH.value()
    profiles = profiles.without_profile_source(DEFAULT_PROFILES_PATH)
    return _write_profiles_to(profiles_path, profiles)


def load_profile(name: str) -> Profile:
    """
    Load a single profile by name.
    """
    profiles = load_profiles()
    try:
        return profiles[name]
    except KeyError:
        raise ValueError(f"Profile {name!r} not found.")


def update_current_profile(settings: Dict[Union[str, Setting], Any]) -> Profile:
    """
    Update the persisted data for the profile currently in-use.

    If the profile does not exist in the profiles file, it will be created.

    Given settings will be merged with the existing settings as described in
    `ProfilesCollection.update_profile`.

    Returns:
        The new profile.
    """
    import prefect.context

    current_profile = prefect.context.get_settings_context().profile

    if not current_profile:
        raise MissingProfileError("No profile is currently in use.")

    profiles = load_profiles()

    # Ensure the current profile's settings are present
    profiles.update_profile(current_profile.name, current_profile.settings)
    # Then merge the new settings in
    new_profile = profiles.update_profile(current_profile.name, settings)

    # Validate before saving
    new_profile.validate_settings()

    save_profiles(profiles)

    return profiles[current_profile.name]<|MERGE_RESOLUTION|>--- conflicted
+++ resolved
@@ -815,7 +815,6 @@
 this often. Defaults to `5`.
 """
 
-<<<<<<< HEAD
 PREFECT_ORION_SERVICES_CONCURRENCY_LIMIT_DELAY_SECONDS = Setting(
     float,
     default=30,
@@ -825,14 +824,14 @@
 with a concurrency limit tag, once the slots are full. This does not
 impact on how quickly task runs are actually executed.
 Defaults to `30`.
-=======
+"""
+
 PREFECT_ORION_SERVICES_CANCELLATION_CLEANUP_LOOP_SECONDS = Setting(
     float,
     default=20,
 )
 """The cancellation cleanup service will look non-terminal tasks and subflows
 this often. Defaults to `20`.
->>>>>>> f2efb792
 """
 
 PREFECT_ORION_API_DEFAULT_LIMIT = Setting(
