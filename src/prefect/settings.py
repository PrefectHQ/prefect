"""
Prefect settings management.

Each setting is defined as a `Setting` type. The name of each setting is stylized in all
caps, matching the environment variable that can be used to change the setting.

All settings defined in this file are used to generate a dynamic Pydantic settings class
called `Settings`. When instantiated, this class will load settings from environment
variables and pull default values from the setting definitions.

The current instance of `Settings` being used by the application is stored in a
`SettingsContext` model which allows each instance of the `Settings` class to be
accessed in an async-safe manner.

Aside from environment variables, we allow settings to be changed during the runtime of
the process using profiles. Profiles contain setting overrides that the user may
persist without setting environment variables. Profiles are also used internally for
managing settings during task run execution where differing settings may be used
concurrently in the same process and during testing where we need to override settings
to ensure their value is respected as intended.

The `SettingsContext` is set when the `prefect` module is imported. This context is
referred to as the "root" settings context for clarity. Generally, this is the only
settings context that will be used. When this context is entered, we will instantiate
a `Settings` object, loading settings from environment variables and defaults, then we
will load the active profile and use it to override settings. See  `enter_root_settings_context`
for details on determining the active profile.

Another `SettingsContext` may be entered at any time to change the settings being
used by the code within the context. Generally, users should not use this. Settings
management should be left to Prefect application internals.

Generally, settings should be accessed with `SETTING_VARIABLE.value()` which will
pull the current `Settings` instance from the current `SettingsContext` and retrieve
the value of the relevant setting.

Accessing a setting's value will also call the `Setting.value_callback` which allows
settings to be dynamically modified on retrieval. This allows us to make settings
dependent on the value of other settings or perform other dynamic effects.

"""

import logging
import os
import string
import warnings
from contextlib import contextmanager
from datetime import timedelta
from pathlib import Path
from typing import (
    Any,
    Callable,
    Dict,
    Generic,
    Iterable,
    List,
    Mapping,
    Optional,
    Set,
    Tuple,
    Type,
    TypeVar,
    Union,
)
from urllib.parse import urlparse

import toml

from prefect._internal.pydantic import HAS_PYDANTIC_V2

if HAS_PYDANTIC_V2:
    from pydantic.v1 import (
        BaseModel,
        BaseSettings,
        Field,
        create_model,
        fields,
        root_validator,
        validator,
    )
else:
    from pydantic import (
        BaseModel,
        BaseSettings,
        Field,
        create_model,
        fields,
        root_validator,
        validator,
    )

from typing_extensions import Literal

from prefect._internal.compatibility.deprecated import generate_deprecation_message
from prefect._internal.pydantic import HAS_PYDANTIC_V2
from prefect.exceptions import MissingProfileError
from prefect.utilities.names import OBFUSCATED_PREFIX, obfuscate
from prefect.utilities.pydantic import add_cloudpickle_reduction

T = TypeVar("T")


DEFAULT_PROFILES_PATH = Path(__file__).parent.joinpath("profiles.toml")

REMOVED_EXPERIMENTAL_FLAGS = {"PREFECT_EXPERIMENTAL_ENABLE_ENHANCED_SCHEDULING_UI"}


class Setting(Generic[T]):
    """
    Setting definition type.
    """

    def __init__(
        self,
        type: Type[T],
        *,
        deprecated: bool = False,
        deprecated_start_date: Optional[str] = None,
        deprecated_end_date: Optional[str] = None,
        deprecated_help: str = "",
        deprecated_when_message: str = "",
        deprecated_when: Optional[Callable[[Any], bool]] = None,
        deprecated_renamed_to: Optional["Setting[T]"] = None,
        value_callback: Optional[Callable[["Settings", T], T]] = None,
        is_secret: bool = False,
        **kwargs: Any,
    ) -> None:
        self.field: fields.FieldInfo = Field(**kwargs)
        self.type = type
        self.value_callback = value_callback
        self._name = None
        self.is_secret = is_secret
        self.deprecated = deprecated
        self.deprecated_start_date = deprecated_start_date
        self.deprecated_end_date = deprecated_end_date
        self.deprecated_help = deprecated_help
        self.deprecated_when = deprecated_when or (lambda _: True)
        self.deprecated_when_message = deprecated_when_message
        self.deprecated_renamed_to = deprecated_renamed_to
        self.deprecated_renamed_from = None
        self.__doc__ = self.field.description

        # Validate the deprecation settings, will throw an error at setting definition
        # time if the developer has not configured it correctly
        if deprecated:
            generate_deprecation_message(
                name="...",  # setting names not populated until after init
                start_date=self.deprecated_start_date,
                end_date=self.deprecated_end_date,
                help=self.deprecated_help,
                when=self.deprecated_when_message,
            )

        if deprecated_renamed_to is not None:
            # Track the deprecation both ways
            deprecated_renamed_to.deprecated_renamed_from = self

    def value(self, bypass_callback: bool = False) -> T:
        """
        Get the current value of a setting.

        Example:
        ```python
        from prefect.settings import PREFECT_API_URL
        PREFECT_API_URL.value()
        ```
        """
        return self.value_from(get_current_settings(), bypass_callback=bypass_callback)

    def value_from(self, settings: "Settings", bypass_callback: bool = False) -> T:
        """
        Get the value of a setting from a settings object

        Example:
        ```python
        from prefect.settings import get_default_settings
        PREFECT_API_URL.value_from(get_default_settings())
        ```
        """
        value = settings.value_of(self, bypass_callback=bypass_callback)

        if not bypass_callback and self.deprecated and self.deprecated_when(value):
            # Check if this setting is deprecated and someone is accessing the value
            # via the old name
            warnings.warn(self.deprecated_message, DeprecationWarning, stacklevel=3)

            # If the the value is empty, return the new setting's value for compat
            if value is None and self.deprecated_renamed_to is not None:
                return self.deprecated_renamed_to.value_from(settings)

        if not bypass_callback and self.deprecated_renamed_from is not None:
            # Check if this setting is a rename of a deprecated setting and the
            # deprecated setting is set and should be used for compatibility
            deprecated_value = self.deprecated_renamed_from.value_from(
                settings, bypass_callback=True
            )
            if deprecated_value is not None:
                warnings.warn(
                    (
                        f"{self.deprecated_renamed_from.deprecated_message} Because"
                        f" {self.deprecated_renamed_from.name!r} is set it will be used"
                        f" instead of {self.name!r} for backwards compatibility."
                    ),
                    DeprecationWarning,
                    stacklevel=3,
                )
            return deprecated_value or value

        return value

    @property
    def name(self):
        if self._name:
            return self._name

        # Lookup the name on first access
        for name, val in tuple(globals().items()):
            if val == self:
                self._name = name
                return name

        raise ValueError("Setting not found in `prefect.settings` module.")

    @name.setter
    def name(self, value: str):
        self._name = value

    @property
    def deprecated_message(self):
        return generate_deprecation_message(
            name=f"Setting {self.name!r}",
            start_date=self.deprecated_start_date,
            end_date=self.deprecated_end_date,
            help=self.deprecated_help,
            when=self.deprecated_when_message,
        )

    def __repr__(self) -> str:
        return f"<{self.name}: {self.type.__name__}>"

    def __bool__(self) -> bool:
        """
        Returns a truthy check of the current value.
        """
        return bool(self.value())

    def __eq__(self, __o: object) -> bool:
        return __o.__eq__(self.value())

    def __hash__(self) -> int:
        return hash((type(self), self.name))


# Callbacks and validators


def get_extra_loggers(_: "Settings", value: str) -> List[str]:
    """
    `value_callback` for `PREFECT_LOGGING_EXTRA_LOGGERS`that parses the CSV string into a
    list and trims whitespace from logger names.
    """
    return [name.strip() for name in value.split(",")] if value else []


def expanduser_in_path(_, value: Path) -> Path:
    return value.expanduser()


def debug_mode_log_level(settings, value):
    """
    `value_callback` for `PREFECT_LOGGING_LEVEL` that overrides the log level to DEBUG
    when debug mode is enabled.
    """
    if PREFECT_DEBUG_MODE.value_from(settings):
        return "DEBUG"
    else:
        return value


def only_return_value_in_test_mode(settings, value):
    """
    `value_callback` for `PREFECT_TEST_SETTING` that only allows access during test mode
    """
    if PREFECT_TEST_MODE.value_from(settings):
        return value
    else:
        return None


def default_ui_api_url(settings, value):
    """
    `value_callback` for `PREFECT_UI_API_URL` that sets the default value to
    relative path '/api', otherwise it constructs an API URL from the API settings.
    """
    if value is None:
        # Set a default value
        value = "/api"

    return template_with_settings(
        PREFECT_SERVER_API_HOST, PREFECT_SERVER_API_PORT, PREFECT_API_URL
    )(settings, value)


def status_codes_as_integers_in_range(_, value):
    """
    `value_callback` for `PREFECT_CLIENT_RETRY_EXTRA_CODES` that ensures status codes
    are integers in the range 100-599.
    """
    if value == "":
        return set()

    values = {v.strip() for v in value.split(",")}

    if any(not v.isdigit() or int(v) < 100 or int(v) > 599 for v in values):
        raise ValueError(
            "PREFECT_CLIENT_RETRY_EXTRA_CODES must be a comma separated list of "
            "integers between 100 and 599."
        )

    values = {int(v) for v in values}
    return values


def template_with_settings(*upstream_settings: Setting) -> Callable[["Settings", T], T]:
    """
    Returns a `value_callback` that will template the given settings into the runtime
    value for the setting.
    """

    def templater(settings, value):
        if value is None:
            return value  # Do not attempt to template a null string

        original_type = type(value)
        template_values = {
            setting.name: setting.value_from(settings) for setting in upstream_settings
        }
        template = string.Template(str(value))
        return original_type(template.substitute(template_values))

    return templater


def max_log_size_smaller_than_batch_size(values):
    """
    Validator for settings asserting the batch size and match log size are compatible
    """
    if (
        values["PREFECT_LOGGING_TO_API_BATCH_SIZE"]
        < values["PREFECT_LOGGING_TO_API_MAX_LOG_SIZE"]
    ):
        raise ValueError(
            "`PREFECT_LOGGING_TO_API_MAX_LOG_SIZE` cannot be larger than"
            " `PREFECT_LOGGING_TO_API_BATCH_SIZE`"
        )
    return values


def warn_on_database_password_value_without_usage(values):
    """
    Validator for settings warning if the database password is set but not used.
    """
    value = values["PREFECT_API_DATABASE_PASSWORD"]
    if (
        value
        and not value.startswith(OBFUSCATED_PREFIX)
        and (
            "PREFECT_API_DATABASE_PASSWORD"
            not in values["PREFECT_API_DATABASE_CONNECTION_URL"]
        )
    ):
        warnings.warn(
            "PREFECT_API_DATABASE_PASSWORD is set but not included in the "
            "PREFECT_API_DATABASE_CONNECTION_URL. "
            "The provided password will be ignored."
        )
    return values


def check_for_deprecated_cloud_url(settings, value):
    deprecated_value = PREFECT_CLOUD_URL.value_from(settings, bypass_callback=True)
    if deprecated_value is not None:
        warnings.warn(
            (
                "`PREFECT_CLOUD_URL` is set and will be used instead of"
                " `PREFECT_CLOUD_API_URL` for backwards compatibility."
                " `PREFECT_CLOUD_URL` is deprecated, set `PREFECT_CLOUD_API_URL`"
                " instead."
            ),
            DeprecationWarning,
        )
    return deprecated_value or value


def warn_on_misconfigured_api_url(values):
    """
    Validator for settings warning if the API URL is misconfigured.
    """
    api_url = values["PREFECT_API_URL"]
    if api_url is not None:
        misconfigured_mappings = {
            "app.prefect.cloud": (
                "`PREFECT_API_URL` points to `app.prefect.cloud`. Did you"
                " mean `api.prefect.cloud`?"
            ),
            "account/": (
                "`PREFECT_API_URL` uses `/account/` but should use `/accounts/`."
            ),
            "workspace/": (
                "`PREFECT_API_URL` uses `/workspace/` but should use `/workspaces/`."
            ),
        }
        warnings_list = []

        for misconfig, warning in misconfigured_mappings.items():
            if misconfig in api_url:
                warnings_list.append(warning)

        parsed_url = urlparse(api_url)
        if parsed_url.path and not parsed_url.path.startswith("/api"):
            warnings_list.append(
                "`PREFECT_API_URL` should have `/api` after the base URL."
            )

        if warnings_list:
            example = 'e.g. PREFECT_API_URL="https://api.prefect.cloud/api/accounts/[ACCOUNT-ID]/workspaces/[WORKSPACE-ID]"'
            warnings_list.append(example)

            warnings.warn("\n".join(warnings_list), stacklevel=2)

    return values


def default_database_connection_url(settings, value):
    templater = template_with_settings(PREFECT_HOME, PREFECT_API_DATABASE_PASSWORD)

    # If the user has provided a value, use it
    if value is not None:
        return templater(settings, value)

    # Otherwise, the default is a database in a local file
    home = PREFECT_HOME.value_from(settings)

    old_default = home / "orion.db"
    new_default = home / "prefect.db"

    # If the old one exists and the new one does not, continue using the old one
    if not new_default.exists():
        if old_default.exists():
            return "sqlite+aiosqlite:///" + str(old_default)

    # Otherwise, return the new default
    return "sqlite+aiosqlite:///" + str(new_default)


def default_ui_url(settings, value):
    if value is not None:
        return value

    # Otherwise, infer a value from the API URL
    ui_url = api_url = PREFECT_API_URL.value_from(settings)

    if not api_url:
        return None

    cloud_url = PREFECT_CLOUD_API_URL.value_from(settings)
    cloud_ui_url = PREFECT_CLOUD_UI_URL.value_from(settings)
    if api_url.startswith(cloud_url):
        ui_url = ui_url.replace(cloud_url, cloud_ui_url)

    if ui_url.endswith("/api"):
        # Handles open-source APIs
        ui_url = ui_url[:-4]

    # Handles Cloud APIs with content after `/api`
    ui_url = ui_url.replace("/api/", "/")

    # Update routing
    ui_url = ui_url.replace("/accounts/", "/account/")
    ui_url = ui_url.replace("/workspaces/", "/workspace/")

    return ui_url


def default_cloud_ui_url(settings, value):
    if value is not None:
        return value

    # Otherwise, infer a value from the API URL
    ui_url = api_url = PREFECT_CLOUD_API_URL.value_from(settings)

    if api_url.startswith("https://api.prefect.cloud"):
        ui_url = ui_url.replace(
            "https://api.prefect.cloud", "https://app.prefect.cloud", 1
        )

    if ui_url.endswith("/api"):
        ui_url = ui_url[:-4]

    return ui_url


# Setting definitions

PREFECT_HOME = Setting(
    Path,
    default=Path("~") / ".prefect",
    value_callback=expanduser_in_path,
)
"""Prefect's home directory. Defaults to `~/.prefect`. This
directory may be created automatically when required.
"""

PREFECT_EXTRA_ENTRYPOINTS = Setting(
    str,
    default="",
)
"""
Modules for Prefect to import when Prefect is imported.

Values should be separated by commas, e.g. `my_module,my_other_module`.
Objects within modules may be specified by a ':' partition, e.g. `my_module:my_object`.
If a callable object is provided, it will be called with no arguments on import.
"""

PREFECT_DEBUG_MODE = Setting(
    bool,
    default=False,
)
"""If `True`, places the API in debug mode. This may modify
behavior to facilitate debugging, including extra logs and other verbose
assistance. Defaults to `False`.
"""

PREFECT_CLI_COLORS = Setting(
    bool,
    default=True,
)
"""If `True`, use colors in CLI output. If `False`,
output will not include colors codes. Defaults to `True`.
"""

PREFECT_CLI_PROMPT = Setting(
    Optional[bool],
    default=None,
)
"""If `True`, use interactive prompts in CLI commands. If `False`, no interactive
prompts will be used. If `None`, the value will be dynamically determined based on
the presence of an interactive-enabled terminal.
"""

PREFECT_CLI_WRAP_LINES = Setting(
    bool,
    default=True,
)
"""If `True`, wrap text by inserting new lines in long lines
in CLI output. If `False`, output will not be wrapped. Defaults to `True`.
"""

PREFECT_TEST_MODE = Setting(
    bool,
    default=False,
)
"""If `True`, places the API in test mode. This may modify
behavior to facilitate testing. Defaults to `False`.
"""

PREFECT_UNIT_TEST_MODE = Setting(
    bool,
    default=False,
)
"""
This variable only exists to facilitate unit testing. If `True`,
code is executing in a unit test context. Defaults to `False`.
"""

PREFECT_TEST_SETTING = Setting(
    Any,
    default=None,
    value_callback=only_return_value_in_test_mode,
)
"""
This variable only exists to facilitate testing of settings.
If accessed when `PREFECT_TEST_MODE` is not set, `None` is returned.
"""

PREFECT_API_TLS_INSECURE_SKIP_VERIFY = Setting(
    bool,
    default=False,
)
"""If `True`, disables SSL checking to allow insecure requests.
This is recommended only during development, e.g. when using self-signed certificates.
"""

PREFECT_API_URL = Setting(
    str,
    default=None,
)
"""
If provided, the URL of a hosted Prefect API. Defaults to `None`.

When using Prefect Cloud, this will include an account and workspace.
"""

PREFECT_SILENCE_API_URL_MISCONFIGURATION = Setting(
    bool,
    default=False,
)
"""If `True`, disable the warning when a user accidentally misconfigure its `PREFECT_API_URL`
Sometimes when a user manually set `PREFECT_API_URL` to a custom url,reverse-proxy for example,
we would like to silence this warning so we will set it to `FALSE`.
"""

PREFECT_API_KEY = Setting(
    str,
    default=None,
    is_secret=True,
)
"""API key used to authenticate with a the Prefect API. Defaults to `None`."""

PREFECT_API_ENABLE_HTTP2 = Setting(bool, default=True)
"""
If true, enable support for HTTP/2 for communicating with an API.

If the API does not support HTTP/2, this will have no effect and connections will be
made via HTTP/1.1.
"""


PREFECT_CLIENT_MAX_RETRIES = Setting(int, default=5)
"""
The maximum number of retries to perform on failed HTTP requests.

Defaults to 5.
Set to 0 to disable retries.

See `PREFECT_CLIENT_RETRY_EXTRA_CODES` for details on which HTTP status codes are
retried.
"""

PREFECT_CLIENT_RETRY_JITTER_FACTOR = Setting(float, default=0.2)
"""
A value greater than or equal to zero to control the amount of jitter added to retried
client requests. Higher values introduce larger amounts of jitter.

Set to 0 to disable jitter. See `clamped_poisson_interval` for details on the how jitter
can affect retry lengths.
"""


PREFECT_CLIENT_RETRY_EXTRA_CODES = Setting(
    str, default="", value_callback=status_codes_as_integers_in_range
)
"""
A comma-separated list of extra HTTP status codes to retry on. Defaults to an empty string.
429, 502 and 503 are always retried. Please note that not all routes are idempotent and retrying
may result in unexpected behavior.
"""

PREFECT_CLOUD_API_URL = Setting(
    str,
    default="https://api.prefect.cloud/api",
    value_callback=check_for_deprecated_cloud_url,
)
"""API URL for Prefect Cloud. Used for authentication."""


PREFECT_CLOUD_URL = Setting(
    str,
    default=None,
    deprecated=True,
    deprecated_start_date="Dec 2022",
    deprecated_help="Use `PREFECT_CLOUD_API_URL` instead.",
)
"""
DEPRECATED: Use `PREFECT_CLOUD_API_URL` instead.
"""

PREFECT_UI_URL = Setting(
    Optional[str],
    default=None,
    value_callback=default_ui_url,
)
"""
The URL for the UI. By default, this is inferred from the PREFECT_API_URL.

When using Prefect Cloud, this will include the account and workspace.
When using an ephemeral server, this will be `None`.
"""


PREFECT_CLOUD_UI_URL = Setting(
    str,
    default=None,
    value_callback=default_cloud_ui_url,
)
"""
The URL for the Cloud UI. By default, this is inferred from the PREFECT_CLOUD_API_URL.

Note: PREFECT_UI_URL will be workspace specific and will be usable in the open source too.
      In contrast, this value is only valid for Cloud and will not include the workspace.
"""

PREFECT_API_REQUEST_TIMEOUT = Setting(
    float,
    default=60.0,
)
"""The default timeout for requests to the API"""

PREFECT_EXPERIMENTAL_WARN = Setting(bool, default=True)
"""
If enabled, warn on usage of experimental features.
"""

PREFECT_PROFILES_PATH = Setting(
    Path,
    default=Path("${PREFECT_HOME}") / "profiles.toml",
    value_callback=template_with_settings(PREFECT_HOME),
)
"""The path to a profiles configuration files."""

PREFECT_RESULTS_DEFAULT_SERIALIZER = Setting(
    str,
    default="pickle",
)
"""The default serializer to use when not otherwise specified."""


PREFECT_RESULTS_PERSIST_BY_DEFAULT = Setting(
    bool,
    default=False,
)
"""
The default setting for persisting results when not otherwise specified. If enabled,
flow and task results will be persisted unless they opt out.
"""

PREFECT_TASKS_REFRESH_CACHE = Setting(
    bool,
    default=False,
)
"""
If `True`, enables a refresh of cached results: re-executing the
task will refresh the cached results. Defaults to `False`.
"""

PREFECT_TASK_DEFAULT_RETRIES = Setting(int, default=0)
"""
This value sets the default number of retries for all tasks.
This value does not overwrite individually set retries values on tasks
"""

PREFECT_FLOW_DEFAULT_RETRIES = Setting(int, default=0)
"""
This value sets the default number of retries for all flows.
This value does not overwrite individually set retries values on a flow
"""

PREFECT_FLOW_DEFAULT_RETRY_DELAY_SECONDS = Setting(Union[int, float], default=0)
"""
This value sets the retry delay seconds for all flows.
This value does not overwrite individually set retry delay seconds
"""

PREFECT_TASK_DEFAULT_RETRY_DELAY_SECONDS = Setting(
    Union[float, int, List[float]], default=0
)
"""
This value sets the default retry delay seconds for all tasks.
This value does not overwrite individually set retry delay seconds
"""

PREFECT_TASK_RUN_TAG_CONCURRENCY_SLOT_WAIT_SECONDS = Setting(int, default=30)
"""
The number of seconds to wait before retrying when a task run
cannot secure a concurrency slot from the server.
"""

PREFECT_LOCAL_STORAGE_PATH = Setting(
    Path,
    default=Path("${PREFECT_HOME}") / "storage",
    value_callback=template_with_settings(PREFECT_HOME),
)
"""The path to a block storage directory to store things in."""

PREFECT_MEMO_STORE_PATH = Setting(
    Path,
    default=Path("${PREFECT_HOME}") / "memo_store.toml",
    value_callback=template_with_settings(PREFECT_HOME),
)
"""The path to the memo store file."""

PREFECT_MEMOIZE_BLOCK_AUTO_REGISTRATION = Setting(
    bool,
    default=True,
)
"""
Controls whether or not block auto-registration on start
up should be memoized. Setting to False may result in slower server start
up times.
"""

PREFECT_LOGGING_LEVEL = Setting(
    str,
    default="INFO",
    value_callback=debug_mode_log_level,
)
"""
The default logging level for Prefect loggers. Defaults to
"INFO" during normal operation. Is forced to "DEBUG" during debug mode.
"""


PREFECT_LOGGING_INTERNAL_LEVEL = Setting(
    str,
    default="ERROR",
    value_callback=debug_mode_log_level,
)
"""
The default logging level for Prefect's internal machinery loggers. Defaults to
"ERROR" during normal operation. Is forced to "DEBUG" during debug mode.
"""

PREFECT_LOGGING_SERVER_LEVEL = Setting(
    str,
    default="WARNING",
)
"""The default logging level for the Prefect API server."""

PREFECT_LOGGING_SETTINGS_PATH = Setting(
    Path,
    default=Path("${PREFECT_HOME}") / "logging.yml",
    value_callback=template_with_settings(PREFECT_HOME),
)
"""
The path to a custom YAML logging configuration file. If
no file is found, the default `logging.yml` is used.
Defaults to a logging.yml in the Prefect home directory.
"""

PREFECT_LOGGING_EXTRA_LOGGERS = Setting(
    str,
    default="",
    value_callback=get_extra_loggers,
)
"""
Additional loggers to attach to Prefect logging at runtime.
Values should be comma separated. The handlers attached to the 'prefect' logger
will be added to these loggers. Additionally, if the level is not set, it will
be set to the same level as the 'prefect' logger.
"""

PREFECT_LOGGING_LOG_PRINTS = Setting(
    bool,
    default=False,
)
"""
If set, `print` statements in flows and tasks will be redirected to the Prefect logger
for the given run. This setting can be overridden by individual tasks and flows.
"""

PREFECT_LOGGING_TO_API_ENABLED = Setting(
    bool,
    default=True,
)
"""
Toggles sending logs to the API.
If `False`, logs sent to the API log handler will not be sent to the API.
"""

PREFECT_LOGGING_TO_API_BATCH_INTERVAL = Setting(float, default=2.0)
"""The number of seconds between batched writes of logs to the API."""

PREFECT_LOGGING_TO_API_BATCH_SIZE = Setting(
    int,
    default=4_000_000,
)
"""The maximum size in bytes for a batch of logs."""

PREFECT_LOGGING_TO_API_MAX_LOG_SIZE = Setting(
    int,
    default=1_000_000,
)
"""The maximum size in bytes for a single log."""

PREFECT_LOGGING_TO_API_WHEN_MISSING_FLOW = Setting(
    Literal["warn", "error", "ignore"],
    default="warn",
)
"""
Controls the behavior when loggers attempt to send logs to the API handler from outside
of a flow.

All logs sent to the API must be associated with a flow run. The API log handler can
only be used outside of a flow by manually providing a flow run identifier. Logs
that are not associated with a flow run will not be sent to the API. This setting can
be used to determine if a warning or error is displayed when the identifier is missing.

The following options are available:

- "warn": Log a warning message.
- "error": Raise an error.
- "ignore": Do not log a warning message or raise an error.
"""

PREFECT_SQLALCHEMY_POOL_SIZE = Setting(
    int,
    default=None,
)
"""
Controls connection pool size when using a PostgreSQL database with the Prefect API. If not set, the default SQLAlchemy pool size will be used.
"""

PREFECT_SQLALCHEMY_MAX_OVERFLOW = Setting(
    int,
    default=None,
)
"""
Controls maximum overflow of the connection pool when using a PostgreSQL database with the Prefect API. If not set, the default SQLAlchemy maximum overflow value will be used.
"""

PREFECT_LOGGING_COLORS = Setting(
    bool,
    default=True,
)
"""Whether to style console logs with color."""

PREFECT_LOGGING_MARKUP = Setting(
    bool,
    default=False,
)
"""
Whether to interpret strings wrapped in square brackets as a style.
This allows styles to be conveniently added to log messages, e.g.
`[red]This is a red message.[/red]`. However, the downside is,
if enabled, strings that contain square brackets may be inaccurately
interpreted and lead to incomplete output, e.g.
`DROP TABLE [dbo].[SomeTable];"` outputs `DROP TABLE .[SomeTable];`.
"""

PREFECT_TASK_INTROSPECTION_WARN_THRESHOLD = Setting(
    float,
    default=10.0,
)
"""
Threshold time in seconds for logging a warning if task parameter introspection
exceeds this duration. Parameter introspection can be a significant performance hit
when the parameter is a large collection object, e.g. a large dictionary or DataFrame,
and each element needs to be inspected. See `prefect.utilities.annotations.quote`
for more details.
Defaults to `10.0`.
Set to `0` to disable logging the warning.
"""

PREFECT_AGENT_QUERY_INTERVAL = Setting(
    float,
    default=15,
)
"""
The agent loop interval, in seconds. Agents will check for new runs this often.
Defaults to `15`.
"""

PREFECT_AGENT_PREFETCH_SECONDS = Setting(
    int,
    default=15,
)
"""
Agents will look for scheduled runs this many seconds in
the future and attempt to run them. This accounts for any additional
infrastructure spin-up time or latency in preparing a flow run. Note
flow runs will not start before their scheduled time, even if they are
prefetched. Defaults to `15`.
"""

PREFECT_ASYNC_FETCH_STATE_RESULT = Setting(bool, default=False)
"""
Determines whether `State.result()` fetches results automatically or not.
In Prefect 2.6.0, the `State.result()` method was updated to be async
to facilitate automatic retrieval of results from storage which means when
writing async code you must `await` the call. For backwards compatibility,
the result is not retrieved by default for async users. You may opt into this
per call by passing  `fetch=True` or toggle this setting to change the behavior
globally.
This setting does not affect users writing synchronous tasks and flows.
This setting does not affect retrieval of results when using `Future.result()`.
"""


PREFECT_API_BLOCKS_REGISTER_ON_START = Setting(
    bool,
    default=True,
)
"""
If set, any block types that have been imported will be registered with the
backend on application startup. If not set, block types must be manually
registered.
"""

PREFECT_API_DATABASE_PASSWORD = Setting(
    str,
    default=None,
    is_secret=True,
)
"""
Password to template into the `PREFECT_API_DATABASE_CONNECTION_URL`.
This is useful if the password must be provided separately from the connection URL.
To use this setting, you must include it in your connection URL.
"""

PREFECT_API_DATABASE_CONNECTION_URL = Setting(
    str,
    default=None,
    value_callback=default_database_connection_url,
    is_secret=True,
)
"""
A database connection URL in a SQLAlchemy-compatible
format. Prefect currently supports SQLite and Postgres. Note that all
Prefect database engines must use an async driver - for SQLite, use
`sqlite+aiosqlite` and for Postgres use `postgresql+asyncpg`.

SQLite in-memory databases can be used by providing the url
`sqlite+aiosqlite:///file::memory:?cache=shared&uri=true&check_same_thread=false`,
which will allow the database to be accessed by multiple threads. Note
that in-memory databases can not be accessed from multiple processes and
should only be used for simple tests.

Defaults to a sqlite database stored in the Prefect home directory.

If you need to provide password via a different environment variable, you use
the `PREFECT_API_DATABASE_PASSWORD` setting. For example:

```
PREFECT_API_DATABASE_PASSWORD='mypassword'
PREFECT_API_DATABASE_CONNECTION_URL='postgresql+asyncpg://postgres:${PREFECT_API_DATABASE_PASSWORD}@localhost/prefect'
```
"""

PREFECT_API_DATABASE_ECHO = Setting(
    bool,
    default=False,
)
"""If `True`, SQLAlchemy will log all SQL issued to the database. Defaults to `False`."""

PREFECT_API_DATABASE_MIGRATE_ON_START = Setting(
    bool,
    default=True,
)
"""If `True`, the database will be upgraded on application creation. If `False`, the database will need to be upgraded manually."""

PREFECT_API_DATABASE_TIMEOUT = Setting(
    Optional[float],
    default=10.0,
)
"""
A statement timeout, in seconds, applied to all database interactions made by the API.
Defaults to 10 seconds.
"""

PREFECT_API_DATABASE_CONNECTION_TIMEOUT = Setting(
    Optional[float],
    default=5,
)
"""A connection timeout, in seconds, applied to database
connections. Defaults to `5`.
"""

PREFECT_API_SERVICES_SCHEDULER_LOOP_SECONDS = Setting(
    float,
    default=60,
)
"""The scheduler loop interval, in seconds. This determines
how often the scheduler will attempt to schedule new flow runs, but has no
impact on how quickly either flow runs or task runs are actually executed.
Defaults to `60`.
"""

PREFECT_API_SERVICES_SCHEDULER_DEPLOYMENT_BATCH_SIZE = Setting(
    int,
    default=100,
)
"""The number of deployments the scheduler will attempt to
schedule in a single batch. If there are more deployments than the batch
size, the scheduler immediately attempts to schedule the next batch; it
does not sleep for `scheduler_loop_seconds` until it has visited every
deployment once. Defaults to `100`.
"""

PREFECT_API_SERVICES_SCHEDULER_MAX_RUNS = Setting(
    int,
    default=100,
)
"""The scheduler will attempt to schedule up to this many
auto-scheduled runs in the future. Note that runs may have fewer than
this many scheduled runs, depending on the value of
`scheduler_max_scheduled_time`.  Defaults to `100`.
"""

PREFECT_API_SERVICES_SCHEDULER_MIN_RUNS = Setting(
    int,
    default=3,
)
"""The scheduler will attempt to schedule at least this many
auto-scheduled runs in the future. Note that runs may have more than
this many scheduled runs, depending on the value of
`scheduler_min_scheduled_time`.  Defaults to `3`.
"""

PREFECT_API_SERVICES_SCHEDULER_MAX_SCHEDULED_TIME = Setting(
    timedelta,
    default=timedelta(days=100),
)
"""The scheduler will create new runs up to this far in the
future. Note that this setting will take precedence over
`scheduler_max_runs`: if a flow runs once a month and
`scheduler_max_scheduled_time` is three months, then only three runs will be
scheduled. Defaults to 100 days (`8640000` seconds).
"""

PREFECT_API_SERVICES_SCHEDULER_MIN_SCHEDULED_TIME = Setting(
    timedelta,
    default=timedelta(hours=1),
)
"""The scheduler will create new runs at least this far in the
future. Note that this setting will take precedence over `scheduler_min_runs`:
if a flow runs every hour and `scheduler_min_scheduled_time` is three hours,
then three runs will be scheduled even if `scheduler_min_runs` is 1. Defaults to
1 hour (`3600` seconds).
"""

PREFECT_API_SERVICES_SCHEDULER_INSERT_BATCH_SIZE = Setting(
    int,
    default=500,
)
"""The number of flow runs the scheduler will attempt to insert
in one batch across all deployments. If the number of flow runs to
schedule exceeds this amount, the runs will be inserted in batches of this size.
Defaults to `500`.
"""

PREFECT_API_SERVICES_LATE_RUNS_LOOP_SECONDS = Setting(
    float,
    default=5,
)
"""The late runs service will look for runs to mark as late
this often. Defaults to `5`.
"""

PREFECT_API_SERVICES_LATE_RUNS_AFTER_SECONDS = Setting(
    timedelta,
    default=timedelta(seconds=5),
)
"""The late runs service will mark runs as late after they
have exceeded their scheduled start time by this many seconds. Defaults
to `5` seconds.
"""

PREFECT_API_SERVICES_PAUSE_EXPIRATIONS_LOOP_SECONDS = Setting(
    float,
    default=5,
)
"""The pause expiration service will look for runs to mark as failed
this often. Defaults to `5`.
"""

PREFECT_API_SERVICES_CANCELLATION_CLEANUP_LOOP_SECONDS = Setting(
    float,
    default=20,
)
"""The cancellation cleanup service will look non-terminal tasks and subflows
this often. Defaults to `20`.
"""

PREFECT_API_DEFAULT_LIMIT = Setting(
    int,
    default=200,
)
"""The default limit applied to queries that can return
multiple objects, such as `POST /flow_runs/filter`.
"""

PREFECT_SERVER_API_HOST = Setting(
    str,
    default="127.0.0.1",
)
"""The API's host address (defaults to `127.0.0.1`)."""

PREFECT_SERVER_API_PORT = Setting(
    int,
    default=4200,
)
"""The API's port address (defaults to `4200`)."""

PREFECT_SERVER_API_KEEPALIVE_TIMEOUT = Setting(
    int,
    default=5,
)
"""
The API's keep alive timeout (defaults to `5`).
Refer to https://www.uvicorn.org/settings/#timeouts for details.

When the API is hosted behind a load balancer, you may want to set this to a value
greater than the load balancer's idle timeout.

Note this setting only applies when calling `prefect server start`; if hosting the
API with another tool you will need to configure this there instead.
"""

PREFECT_UI_ENABLED = Setting(
    bool,
    default=True,
)
"""Whether or not to serve the Prefect UI."""

PREFECT_UI_API_URL = Setting(
    str,
    default=None,
    value_callback=default_ui_api_url,
)
"""The connection url for communication from the UI to the API.
Defaults to `PREFECT_API_URL` if set. Otherwise, the default URL is generated from
`PREFECT_SERVER_API_HOST` and `PREFECT_SERVER_API_PORT`. If providing a custom value,
the aforementioned settings may be templated into the given string.
"""

PREFECT_SERVER_ANALYTICS_ENABLED = Setting(
    bool,
    default=True,
)
"""
When enabled, Prefect sends anonymous data (e.g. count of flow runs, package version)
on server startup to help us improve our product.
"""

PREFECT_API_SERVICES_SCHEDULER_ENABLED = Setting(
    bool,
    default=True,
)
"""Whether or not to start the scheduling service in the server application.
If disabled, you will need to run this service separately to schedule runs for deployments.
"""

PREFECT_API_SERVICES_LATE_RUNS_ENABLED = Setting(
    bool,
    default=True,
)
"""Whether or not to start the late runs service in the server application.
If disabled, you will need to run this service separately to have runs past their
scheduled start time marked as late.
"""

PREFECT_API_SERVICES_FLOW_RUN_NOTIFICATIONS_ENABLED = Setting(
    bool,
    default=True,
)
"""Whether or not to start the flow run notifications service in the server application.
If disabled, you will need to run this service separately to send flow run notifications.
"""

PREFECT_API_SERVICES_PAUSE_EXPIRATIONS_ENABLED = Setting(
    bool,
    default=True,
)
"""Whether or not to start the paused flow run expiration service in the server
application. If disabled, paused flows that have timed out will remain in a Paused state
until a resume attempt.
"""

PREFECT_API_TASK_CACHE_KEY_MAX_LENGTH = Setting(int, default=2000)
"""
The maximum number of characters allowed for a task run cache key.
This setting cannot be changed client-side, it must be set on the server.
"""

PREFECT_API_SERVICES_CANCELLATION_CLEANUP_ENABLED = Setting(
    bool,
    default=True,
)
"""Whether or not to start the cancellation cleanup service in the server
application. If disabled, task runs and subflow runs belonging to cancelled flows may
remain in non-terminal states.
"""

PREFECT_API_MAX_FLOW_RUN_GRAPH_NODES = Setting(int, default=10000)
"""
The maximum size of a flow run graph on the v2 API
"""

PREFECT_API_MAX_FLOW_RUN_GRAPH_ARTIFACTS = Setting(int, default=10000)
"""
The maximum number of artifacts to show on a flow run graph on the v2 API
"""

PREFECT_EXPERIMENTAL_ENABLE_ARTIFACTS_ON_FLOW_RUN_GRAPH = Setting(bool, default=False)
"""
Whether or not to enable artifacts on the flow run graph.
"""

PREFECT_EXPERIMENTAL_ENABLE_STATES_ON_FLOW_RUN_GRAPH = Setting(bool, default=False)
"""
Whether or not to enable flow run states on the flow run graph.
"""

PREFECT_EXPERIMENTAL_ENABLE_EVENTS_CLIENT = Setting(bool, default=True)
"""
Whether or not to enable experimental Prefect work pools.
"""

PREFECT_EXPERIMENTAL_WARN_EVENTS_CLIENT = Setting(bool, default=False)
"""
Whether or not to warn when experimental Prefect work pools are used.
"""

PREFECT_EXPERIMENTAL_ENABLE_WORK_POOLS = Setting(bool, default=True)
"""
Whether or not to enable experimental Prefect work pools.
"""

PREFECT_EXPERIMENTAL_WARN_WORK_POOLS = Setting(bool, default=False)
"""
Whether or not to warn when experimental Prefect work pools are used.
"""

PREFECT_EXPERIMENTAL_ENABLE_WORKERS = Setting(bool, default=True)
"""
Whether or not to enable experimental Prefect workers.
"""

PREFECT_EXPERIMENTAL_WARN_WORKERS = Setting(bool, default=False)
"""
Whether or not to warn when experimental Prefect workers are used.
"""

PREFECT_EXPERIMENTAL_WARN_VISUALIZE = Setting(bool, default=False)
"""
Whether or not to warn when experimental Prefect visualize is used.
"""

PREFECT_EXPERIMENTAL_ENABLE_ENHANCED_CANCELLATION = Setting(bool, default=True)
"""
Whether or not to enable experimental enhanced flow run cancellation.
"""

PREFECT_EXPERIMENTAL_ENABLE_ENHANCED_DEPLOYMENT_PARAMETERS = Setting(bool, default=True)
"""
Whether or not to enable enhanced deployment parameters.
"""

PREFECT_EXPERIMENTAL_WARN_ENHANCED_CANCELLATION = Setting(bool, default=False)
"""
Whether or not to warn when experimental enhanced flow run cancellation is used.
"""

PREFECT_EXPERIMENTAL_ENABLE_DEPLOYMENT_STATUS = Setting(bool, default=True)
"""
Whether or not to enable deployment status in the UI
"""

PREFECT_EXPERIMENTAL_WARN_DEPLOYMENT_STATUS = Setting(bool, default=False)
"""
Whether or not to warn when deployment status is used.
"""

PREFECT_EXPERIMENTAL_FLOW_RUN_INPUT = Setting(bool, default=False)
"""
Whether or not to enable flow run input.
"""

PREFECT_EXPERIMENTAL_WARN_FLOW_RUN_INPUT = Setting(bool, default=True)
"""
Whether or not to enable flow run input.
"""

PREFECT_RUNNER_PROCESS_LIMIT = Setting(int, default=5)
"""
Maximum number of processes a runner will execute in parallel.
"""

PREFECT_RUNNER_POLL_FREQUENCY = Setting(int, default=10)
"""
Number of seconds a runner should wait between queries for scheduled work.
"""

PREFECT_RUNNER_SERVER_MISSED_POLLS_TOLERANCE = Setting(int, default=2)
"""
Number of missed polls before a runner is considered unhealthy by its webserver.
"""

PREFECT_RUNNER_SERVER_HOST = Setting(str, default="localhost")
"""
The host address the runner's webserver should bind to.
"""

PREFECT_RUNNER_SERVER_PORT = Setting(int, default=8080)
"""
The port the runner's webserver should bind to.
"""

PREFECT_RUNNER_SERVER_LOG_LEVEL = Setting(str, default="error")
"""
The log level of the runner's webserver.
"""

PREFECT_RUNNER_SERVER_ENABLE = Setting(bool, default=False)
"""
Whether or not to enable the runner's webserver.
"""

PREFECT_WORKER_HEARTBEAT_SECONDS = Setting(float, default=30)
"""
Number of seconds a worker should wait between sending a heartbeat.
"""

PREFECT_WORKER_QUERY_SECONDS = Setting(float, default=10)
"""
Number of seconds a worker should wait between queries for scheduled flow runs.
"""

PREFECT_WORKER_PREFETCH_SECONDS = Setting(float, default=10)
"""
The number of seconds into the future a worker should query for scheduled flow runs.
Can be used to compensate for infrastructure start up time for a worker.
"""

PREFECT_WORKER_WEBSERVER_HOST = Setting(
    str,
    default="0.0.0.0",
)
"""
The host address the worker's webserver should bind to.
"""

PREFECT_WORKER_WEBSERVER_PORT = Setting(
    int,
    default=8080,
)
"""
The port the worker's webserver should bind to.
"""

PREFECT_TASK_SCHEDULING_DEFAULT_STORAGE_BLOCK = Setting(
    str,
    default="local-file-system/prefect-task-scheduling",
)
"""The `block-type/block-document` slug of a block to use as the default storage
for autonomous tasks."""

PREFECT_TASK_SCHEDULING_DELETE_FAILED_SUBMISSIONS = Setting(
    bool,
    default=True,
)
"""
Whether or not to delete failed task submissions from the database.
"""

PREFECT_TASK_SCHEDULING_MAX_SCHEDULED_QUEUE_SIZE = Setting(
    int,
    default=1000,
)
"""
The maximum number of scheduled tasks to queue for submission.
"""

PREFECT_TASK_SCHEDULING_MAX_RETRY_QUEUE_SIZE = Setting(
    int,
    default=100,
)
"""
The maximum number of retries to queue for submission.
"""

PREFECT_TASK_SCHEDULING_PENDING_TASK_TIMEOUT = Setting(
    timedelta,
    default=timedelta(seconds=30),
)
"""
How long before a PENDING task are made available to another task server.  In practice,
a task server should move a task from PENDING to RUNNING very quickly, so runs stuck in
PENDING for a while is a sign that the task server may have crashed.
"""

PREFECT_EXPERIMENTAL_ENABLE_FLOW_RUN_INFRA_OVERRIDES = Setting(bool, default=False)
"""
Whether or not to enable infrastructure overrides made on flow runs.
"""

PREFECT_EXPERIMENTAL_WARN_FLOW_RUN_INFRA_OVERRIDES = Setting(bool, default=True)
"""
Whether or not to warn infrastructure when experimental flow runs overrides are used.
"""

PREFECT_EXPERIMENTAL_ENABLE_EXTRA_RUNNER_ENDPOINTS = Setting(bool, default=False)
"""
Whether or not to enable experimental worker webserver endpoints.
"""

PREFECT_EXPERIMENTAL_ENABLE_ARTIFACTS = Setting(bool, default=True)
"""
Whether or not to enable experimental Prefect artifacts.
"""

PREFECT_EXPERIMENTAL_WARN_ARTIFACTS = Setting(bool, default=False)
"""
Whether or not to warn when experimental Prefect artifacts are used.
"""

PREFECT_EXPERIMENTAL_ENABLE_WORKSPACE_DASHBOARD = Setting(bool, default=True)
"""
Whether or not to enable the experimental workspace dashboard.
"""

PREFECT_EXPERIMENTAL_WARN_WORKSPACE_DASHBOARD = Setting(bool, default=False)
"""
Whether or not to warn when the experimental workspace dashboard is enabled.
"""

PREFECT_EXPERIMENTAL_ENABLE_TASK_SCHEDULING = Setting(bool, default=False)
"""
Whether or not to enable experimental task scheduling.
"""

PREFECT_EXPERIMENTAL_ENABLE_WORK_QUEUE_STATUS = Setting(bool, default=True)
"""
Whether or not to enable experimental work queue status in-place of work queue health.
"""

<<<<<<< HEAD
PREFECT_EXPERIMENTAL_ENABLE_ENHANCED_SCHEDULING_UI = Setting(bool, default=True)
"""
Whether or not to enable the enhanced scheduling UI.
"""

=======
>>>>>>> 224fe561

# Defaults -----------------------------------------------------------------------------

PREFECT_DEFAULT_RESULT_STORAGE_BLOCK = Setting(
    str,
    default=None,
)
"""The `block-type/block-document` slug of a block to use as the default result storage."""

PREFECT_DEFAULT_WORK_POOL_NAME = Setting(str, default=None)
"""
The default work pool to deploy to.
"""

PREFECT_DEFAULT_DOCKER_BUILD_NAMESPACE = Setting(
    str,
    default=None,
)
"""
The default Docker namespace to use when building images.

Can be either an organization/username or a registry URL with an organization/username.
"""

PREFECT_UI_SERVE_BASE = Setting(
    str,
    default="/",
)
"""
The base URL path to serve the Prefect UI from.

Defaults to the root path.
"""

PREFECT_UI_STATIC_DIRECTORY = Setting(
    str,
    default=None,
)
"""
The directory to serve static files from. This should be used when running into permissions issues
when attempting to serve the UI from the default directory (for example when running in a Docker container)
"""


# Deprecated settings ------------------------------------------------------------------


# Collect all defined settings ---------------------------------------------------------

SETTING_VARIABLES = {
    name: val for name, val in tuple(globals().items()) if isinstance(val, Setting)
}

# Populate names in settings objects from assignments above
# Uses `__` to avoid setting these as global variables which can lead to sneaky bugs

for __name, __setting in SETTING_VARIABLES.items():
    __setting._name = __name

# Dynamically create a pydantic model that includes all of our settings

SettingsFieldsMixin = create_model(
    "SettingsFieldsMixin",
    # Inheriting from `BaseSettings` provides environment variable loading
    __base__=BaseSettings,
    **{
        setting.name: (setting.type, setting.field)
        for setting in SETTING_VARIABLES.values()
    },
)


# Defining a class after this that inherits the dynamic class rather than setting
# __base__ to the following class ensures that mkdocstrings properly generates
# reference documentation. It does not support module-level variables, even if they are
# an object which has __doc__ set.


@add_cloudpickle_reduction
class Settings(SettingsFieldsMixin):
    """
    Contains validated Prefect settings.

    Settings should be accessed using the relevant `Setting` object. For example:
    ```python
    from prefect.settings import PREFECT_HOME
    PREFECT_HOME.value()
    ```

    Accessing a setting attribute directly will ignore any `value_callback` mutations.
    This is not recommended:
    ```python
    from prefect.settings import Settings
    Settings().PREFECT_PROFILES_PATH  # PosixPath('${PREFECT_HOME}/profiles.toml')
    ```
    """

    def value_of(self, setting: Setting[T], bypass_callback: bool = False) -> T:
        """
        Retrieve a setting's value.
        """
        value = getattr(self, setting.name)
        if setting.value_callback and not bypass_callback:
            value = setting.value_callback(self, value)
        return value

    @validator(PREFECT_LOGGING_LEVEL.name, PREFECT_LOGGING_SERVER_LEVEL.name)
    def check_valid_log_level(cls, value):
        if isinstance(value, str):
            value = value.upper()
        logging._checkLevel(value)
        return value

    @root_validator
    def post_root_validators(cls, values):
        """
        Add root validation functions for settings here.
        """
        # TODO: We could probably register these dynamically but this is the simpler
        #       approach for now. We can explore more interesting validation features
        #       in the future.
        values = max_log_size_smaller_than_batch_size(values)
        values = warn_on_database_password_value_without_usage(values)
        if not values["PREFECT_SILENCE_API_URL_MISCONFIGURATION"]:
            values = warn_on_misconfigured_api_url(values)
        return values

    def copy_with_update(
        self,
        updates: Mapping[Setting, Any] = None,
        set_defaults: Mapping[Setting, Any] = None,
        restore_defaults: Iterable[Setting] = None,
    ) -> "Settings":
        """
        Create a new `Settings` object with validation.

        Arguments:
            updates: A mapping of settings to new values. Existing values for the
                given settings will be overridden.
            set_defaults: A mapping of settings to new default values. Existing values for
                the given settings will only be overridden if they were not set.
            restore_defaults: An iterable of settings to restore to their default values.

        Returns:
            A new `Settings` object.
        """
        updates = updates or {}
        set_defaults = set_defaults or {}
        restore_defaults = restore_defaults or set()
        restore_defaults_names = {setting.name for setting in restore_defaults}

        return self.__class__(
            **{
                **{setting.name: value for setting, value in set_defaults.items()},
                **self.dict(exclude_unset=True, exclude=restore_defaults_names),
                **{setting.name: value for setting, value in updates.items()},
            }
        )

    def with_obfuscated_secrets(self):
        """
        Returns a copy of this settings object with secret setting values obfuscated.
        """
        settings = self.copy(
            update={
                setting.name: obfuscate(self.value_of(setting))
                for setting in SETTING_VARIABLES.values()
                if setting.is_secret
                # Exclude deprecated settings with null values to avoid warnings
                and not (setting.deprecated and self.value_of(setting) is None)
            }
        )
        # Ensure that settings that have not been marked as "set" before are still so
        # after we have updated their value above
        settings.__fields_set__.intersection_update(self.__fields_set__)
        return settings

    def hash_key(self) -> str:
        """
        Return a hash key for the settings object.  This is needed since some
        settings may be unhashable.  An example is lists.
        """
        env_variables = self.to_environment_variables()
        return str(hash(tuple((key, value) for key, value in env_variables.items())))

    def to_environment_variables(
        self, include: Iterable[Setting] = None, exclude_unset: bool = False
    ) -> Dict[str, str]:
        """
        Convert the settings object to environment variables.

        Note that setting values will not be run through their `value_callback` allowing
        dynamic resolution to occur when loaded from the returned environment.

        Args:
            include_keys: An iterable of settings to include in the return value.
                If not set, all settings are used.
            exclude_unset: Only include settings that have been set (i.e. the value is
                not from the default). If set, unset keys will be dropped even if they
                are set in `include_keys`.

        Returns:
            A dictionary of settings with values cast to strings
        """
        include = set(include or SETTING_VARIABLES.values())

        if exclude_unset:
            set_keys = {
                # Collect all of the "set" keys and cast to `Setting` objects
                SETTING_VARIABLES[key]
                for key in self.dict(exclude_unset=True)
            }
            include.intersection_update(set_keys)

        # Validate the types of items in `include` to prevent exclusion bugs
        for key in include:
            if not isinstance(key, Setting):
                raise TypeError(
                    "Invalid type {type(key).__name__!r} for key in `include`."
                )

        env = {
            # Use `getattr` instead of `value_of` to avoid value callback resolution
            key: getattr(self, key)
            for key, setting in SETTING_VARIABLES.items()
            if setting in include
        }

        # Cast to strings and drop null values
        return {key: str(value) for key, value in env.items() if value is not None}

    class Config:
        frozen = True


# Functions to instantiate `Settings` instances

_DEFAULTS_CACHE: Settings = None
_FROM_ENV_CACHE: Dict[int, Settings] = {}


def get_current_settings() -> Settings:
    """
    Returns a settings object populated with values from the current settings context
    or, if no settings context is active, the environment.
    """
    from prefect.context import SettingsContext

    settings_context = SettingsContext.get()
    if settings_context is not None:
        return settings_context.settings

    return get_settings_from_env()


def get_settings_from_env() -> Settings:
    """
    Returns a settings object populated with default values and overrides from
    environment variables, ignoring any values in profiles.

    Calls with the same environment return a cached object instead of reconstructing
    to avoid validation overhead.
    """
    # Since os.environ is a Dict[str, str] we can safely hash it by contents, but we
    # must be careful to avoid hashing a generator instead of a tuple
    cache_key = hash(tuple((key, value) for key, value in os.environ.items()))

    if cache_key not in _FROM_ENV_CACHE:
        _FROM_ENV_CACHE[cache_key] = Settings()

    return _FROM_ENV_CACHE[cache_key]


def get_default_settings() -> Settings:
    """
    Returns a settings object populated with default values, ignoring any overrides
    from environment variables or profiles.

    This is cached since the defaults should not change during the lifetime of the
    module.
    """
    global _DEFAULTS_CACHE

    if not _DEFAULTS_CACHE:
        old = os.environ
        try:
            os.environ = {}
            settings = get_settings_from_env()
        finally:
            os.environ = old

        _DEFAULTS_CACHE = settings

    return _DEFAULTS_CACHE


@contextmanager
def temporary_settings(
    updates: Mapping[Setting, Any] = None,
    set_defaults: Mapping[Setting, Any] = None,
    restore_defaults: Iterable[Setting] = None,
) -> Settings:
    """
    Temporarily override the current settings by entering a new profile.

    See `Settings.copy_with_update` for details on different argument behavior.

    Examples:
        >>> from prefect.settings import PREFECT_API_URL
        >>>
        >>> with temporary_settings(updates={PREFECT_API_URL: "foo"}):
        >>>    assert PREFECT_API_URL.value() == "foo"
        >>>
        >>>    with temporary_settings(set_defaults={PREFECT_API_URL: "bar"}):
        >>>         assert PREFECT_API_URL.value() == "foo"
        >>>
        >>>    with temporary_settings(restore_defaults={PREFECT_API_URL}):
        >>>         assert PREFECT_API_URL.value() is None
        >>>
        >>>         with temporary_settings(set_defaults={PREFECT_API_URL: "bar"})
        >>>             assert PREFECT_API_URL.value() == "bar"
        >>> assert PREFECT_API_URL.value() is None
    """
    import prefect.context

    context = prefect.context.get_settings_context()

    new_settings = context.settings.copy_with_update(
        updates=updates, set_defaults=set_defaults, restore_defaults=restore_defaults
    )

    with prefect.context.SettingsContext(
        profile=context.profile, settings=new_settings
    ):
        yield new_settings


class Profile(BaseModel):
    """
    A user profile containing settings.
    """

    name: str
    settings: Dict[Setting, Any] = Field(default_factory=dict)
    source: Optional[Path]

    @validator("settings", pre=True)
    def map_names_to_settings(cls, value):
        if value is None:
            return value

        # Cast string setting names to variables
        validated = {}
        for setting, val in value.items():
            if isinstance(setting, str) and setting in SETTING_VARIABLES:
                validated[SETTING_VARIABLES[setting]] = val
            elif isinstance(setting, Setting):
                validated[setting] = val
            else:
                raise ValueError(f"Unknown setting {setting!r}.")

        return validated

    def validate_settings(self) -> None:
        """
        Validate the settings contained in this profile.

        Raises:
            pydantic.ValidationError: When settings do not have valid values.
        """
        # Create a new `Settings` instance with the settings from this profile relying
        # on Pydantic validation to raise an error.
        # We do not return the `Settings` object because this is not the recommended
        # path for constructing settings with a profile. See `use_profile` instead.
        Settings(**{setting.name: value for setting, value in self.settings.items()})

    def convert_deprecated_renamed_settings(self) -> List[Tuple[Setting, Setting]]:
        """
        Update settings in place to replace deprecated settings with new settings when
        renamed.

        Returns a list of tuples with the old and new setting.
        """
        changed = []
        for setting in tuple(self.settings):
            if (
                setting.deprecated
                and setting.deprecated_renamed_to
                and setting.deprecated_renamed_to not in self.settings
            ):
                self.settings[setting.deprecated_renamed_to] = self.settings.pop(
                    setting
                )
                changed.append((setting, setting.deprecated_renamed_to))
        return changed

    class Config:
        arbitrary_types_allowed = True


class ProfilesCollection:
    """ "
    A utility class for working with a collection of profiles.

    Profiles in the collection must have unique names.

    The collection may store the name of the active profile.
    """

    def __init__(
        self, profiles: Iterable[Profile], active: Optional[str] = None
    ) -> None:
        self.profiles_by_name = {profile.name: profile for profile in profiles}
        self.active_name = active

    @property
    def names(self) -> Set[str]:
        """
        Return a set of profile names in this collection.
        """
        return set(self.profiles_by_name.keys())

    @property
    def active_profile(self) -> Optional[Profile]:
        """
        Retrieve the active profile in this collection.
        """
        if self.active_name is None:
            return None
        return self[self.active_name]

    def set_active(self, name: Optional[str], check: bool = True):
        """
        Set the active profile name in the collection.

        A null value may be passed to indicate that this collection does not determine
        the active profile.
        """
        if check and name is not None and name not in self.names:
            raise ValueError(f"Unknown profile name {name!r}.")
        self.active_name = name

    def update_profile(
        self, name: str, settings: Mapping[Union[Dict, str], Any], source: Path = None
    ) -> Profile:
        """
        Add a profile to the collection or update the existing on if the name is already
        present in this collection.

        If updating an existing profile, the settings will be merged. Settings can
        be dropped from the existing profile by setting them to `None` in the new
        profile.

        Returns the new profile object.
        """
        existing = self.profiles_by_name.get(name)

        # Convert the input to a `Profile` to cast settings to the correct type
        profile = Profile(name=name, settings=settings, source=source)

        if existing:
            new_settings = {**existing.settings, **profile.settings}

            # Drop null keys to restore to default
            for key, value in tuple(new_settings.items()):
                if value is None:
                    new_settings.pop(key)

            new_profile = Profile(
                name=profile.name,
                settings=new_settings,
                source=source or profile.source,
            )
        else:
            new_profile = profile

        self.profiles_by_name[new_profile.name] = new_profile

        return new_profile

    def add_profile(self, profile: Profile) -> None:
        """
        Add a profile to the collection.

        If the profile name already exists, an exception will be raised.
        """
        if profile.name in self.profiles_by_name:
            raise ValueError(
                f"Profile name {profile.name!r} already exists in collection."
            )

        self.profiles_by_name[profile.name] = profile

    def remove_profile(self, name: str) -> None:
        """
        Remove a profile from the collection.
        """
        self.profiles_by_name.pop(name)

    def without_profile_source(self, path: Optional[Path]) -> "ProfilesCollection":
        """
        Remove profiles that were loaded from a given path.

        Returns a new collection.
        """
        return ProfilesCollection(
            [
                profile
                for profile in self.profiles_by_name.values()
                if profile.source != path
            ],
            active=self.active_name,
        )

    def to_dict(self):
        """
        Convert to a dictionary suitable for writing to disk.
        """
        return {
            "active": self.active_name,
            "profiles": {
                profile.name: {
                    setting.name: value for setting, value in profile.settings.items()
                }
                for profile in self.profiles_by_name.values()
            },
        }

    def __getitem__(self, name: str) -> Profile:
        return self.profiles_by_name[name]

    def __iter__(self):
        return self.profiles_by_name.__iter__()

    def items(self):
        return self.profiles_by_name.items()

    def __eq__(self, __o: object) -> bool:
        if not isinstance(__o, ProfilesCollection):
            return False

        return (
            self.profiles_by_name == __o.profiles_by_name
            and self.active_name == __o.active_name
        )

    def __repr__(self) -> str:
        return (
            f"ProfilesCollection(profiles={list(self.profiles_by_name.values())!r},"
            f" active={self.active_name!r})>"
        )


def _handle_removed_flags(profile_name: str, settings: dict) -> dict:
    to_remove = [name for name in settings if name in REMOVED_EXPERIMENTAL_FLAGS]

    for name in to_remove:
        warnings.warn(
            (
                f"Experimental flag {name!r} has been removed, please "
                f"update your {profile_name!r} profile."
            ),
            UserWarning,
            stacklevel=3,
        )

        settings.pop(name)

    return settings


def _read_profiles_from(path: Path) -> ProfilesCollection:
    """
    Read profiles from a path into a new `ProfilesCollection`.

    Profiles are expected to be written in TOML with the following schema:
        ```
        active = <name: Optional[str]>

        [profiles.<name: str>]
        <SETTING: str> = <value: Any>
        ```
    """
    contents = toml.loads(path.read_text())
    active_profile = contents.get("active")
    raw_profiles = contents.get("profiles", {})

    profiles = []
    for name, settings in raw_profiles.items():
        settings = _handle_removed_flags(name, settings)
        profiles.append(Profile(name=name, settings=settings, source=path))

    return ProfilesCollection(profiles, active=active_profile)


def _write_profiles_to(path: Path, profiles: ProfilesCollection) -> None:
    """
    Write profiles in the given collection to a path as TOML.

    Any existing data not present in the given `profiles` will be deleted.
    """
    if not path.exists():
        path.touch(mode=0o600)
    return path.write_text(toml.dumps(profiles.to_dict()))


def load_profiles() -> ProfilesCollection:
    """
    Load all profiles from the default and current profile paths.
    """
    profiles = _read_profiles_from(DEFAULT_PROFILES_PATH)

    user_profiles_path = PREFECT_PROFILES_PATH.value()
    if user_profiles_path.exists():
        user_profiles = _read_profiles_from(user_profiles_path)

        # Merge all of the user profiles with the defaults
        for name in user_profiles:
            profiles.update_profile(
                name,
                settings=user_profiles[name].settings,
                source=user_profiles[name].source,
            )

        if user_profiles.active_name:
            profiles.set_active(user_profiles.active_name, check=False)

    return profiles


def load_current_profile():
    """
    Load the current profile from the default and current profile paths.

    This will _not_ include settings from the current settings context. Only settings
    that have been persisted to the profiles file will be saved.
    """
    from prefect.context import SettingsContext

    profiles = load_profiles()
    context = SettingsContext.get()

    if context:
        profiles.set_active(context.profile.name)

    return profiles.active_profile


def save_profiles(profiles: ProfilesCollection) -> None:
    """
    Writes all non-default profiles to the current profiles path.
    """
    profiles_path = PREFECT_PROFILES_PATH.value()
    profiles = profiles.without_profile_source(DEFAULT_PROFILES_PATH)
    return _write_profiles_to(profiles_path, profiles)


def load_profile(name: str) -> Profile:
    """
    Load a single profile by name.
    """
    profiles = load_profiles()
    try:
        return profiles[name]
    except KeyError:
        raise ValueError(f"Profile {name!r} not found.")


def update_current_profile(settings: Dict[Union[str, Setting], Any]) -> Profile:
    """
    Update the persisted data for the profile currently in-use.

    If the profile does not exist in the profiles file, it will be created.

    Given settings will be merged with the existing settings as described in
    `ProfilesCollection.update_profile`.

    Returns:
        The new profile.
    """
    import prefect.context

    current_profile = prefect.context.get_settings_context().profile

    if not current_profile:
        raise MissingProfileError("No profile is currently in use.")

    profiles = load_profiles()

    # Ensure the current profile's settings are present
    profiles.update_profile(current_profile.name, current_profile.settings)
    # Then merge the new settings in
    new_profile = profiles.update_profile(current_profile.name, settings)

    # Validate before saving
    new_profile.validate_settings()

    save_profiles(profiles)

    return profiles[current_profile.name]<|MERGE_RESOLUTION|>--- conflicted
+++ resolved
@@ -1525,14 +1525,6 @@
 Whether or not to enable experimental work queue status in-place of work queue health.
 """
 
-<<<<<<< HEAD
-PREFECT_EXPERIMENTAL_ENABLE_ENHANCED_SCHEDULING_UI = Setting(bool, default=True)
-"""
-Whether or not to enable the enhanced scheduling UI.
-"""
-
-=======
->>>>>>> 224fe561
 
 # Defaults -----------------------------------------------------------------------------
 
