"""
Prefect settings management.

Each setting is defined as a `Setting` type. The name of each setting is stylized in all
caps, matching the environment variable that can be used to change the setting.

All settings defined in this file are used to generate a dynamic Pydantic settings class
called `Settings`. When insantiated, this class will load settings from environment
variables and pull default values from the setting definitions.

The current instance of `Settings` being used by the application is stored in a
`SettingsContext` model which allows each instance of the `Settings` class to be
accessed in an async-safe manner.

Aside from environment variables, we allow settings to be changed during the runtime of
the process using profiles. Profiles contain setting overrides that the user may
persist without setting environment variables. Profiles are also used internally for
managing settings during task run execution where differing settings may be used
concurrently in the same process and during testing where we need to override settings
to ensure their value is respected as intended.

The `SettingsContext` is set when the `prefect` module is imported. This context is
referred to as the "root" settings context for clarity. Generally, this is the only
settings context that will be used. When this context is entered, we will instantiate
a `Settings` object, loading settings from environment variables and defaults, then we
will load the active profile and use it to override settings. See  `enter_root_settings_context`
for details on determining the active profile.

Another `SettingsContext` may be entered at any time to change the settings being
used by the code within the context. Generally, users should not use this. Settings
management should be left to Prefect application internals.

Generally, settings should be accessed with `SETTING_VARIABLE.value()` which will
pull the current `Settings` instance from the current `SettingsContext` and retrieve
the value of the relevant setting.

Accessing a setting's value will also call the `Setting.value_callback` which allows
settings to be dynamically modified on retrieval. This allows us to make settings
dependent on the value of other settings or perform other dynamic effects.

"""
import logging
import os
import string
import warnings
from contextlib import contextmanager
from datetime import timedelta
from pathlib import Path
from typing import (
    Any,
    Callable,
    Dict,
    Generic,
    Iterable,
    List,
    Mapping,
    Optional,
    Set,
    Type,
    TypeVar,
    Union,
)

import pydantic
import toml
from pydantic import BaseSettings, Field, create_model, root_validator, validator

from prefect.exceptions import MissingProfileError
from prefect.utilities.names import OBFUSCATED_PREFIX, obfuscate
from prefect.utilities.pydantic import add_cloudpickle_reduction

T = TypeVar("T")


DEFAULT_PROFILES_PATH = Path(__file__).parent.joinpath("profiles.toml")


class Setting(Generic[T]):
    """
    Setting definition type.
    """

    def __init__(
        self,
        type: Type[T],
        *,
        value_callback: Callable[["Settings", T], T] = None,
        is_secret: bool = False,
        **kwargs,
    ) -> None:
        self.field: pydantic.fields.FieldInfo = Field(**kwargs)
        self.type = type
        self.value_callback = value_callback
        self.name = None  # Will be populated after all settings are defined
        self.is_secret = is_secret

        self.__doc__ = self.field.description

    def value(self, bypass_callback: bool = False) -> T:
        """
        Get the current value of a setting.

        Example:
        ```python
        from prefect.settings import PREFECT_API_URL
        PREFECT_API_URL.value()
        ```
        """
        return self.value_from(get_current_settings(), bypass_callback=bypass_callback)

    def value_from(self, settings: "Settings", bypass_callback: bool = False) -> T:
        """
        Get the value of a setting from a settings object

        Example:
        ```python
        from prefect.settings import get_default_settings
        PREFECT_API_URL.value_from(get_default_settings())
        ```
        """
        return settings.value_of(self, bypass_callback=bypass_callback)

    def __repr__(self) -> str:
        return f"<{self.name}: {self.type.__name__}>"

    def __bool__(self) -> bool:
        """
        Returns a truthy check of the current value.
        """
        return bool(self.value())

    def __eq__(self, __o: object) -> bool:
        return __o.__eq__(self.value())

    def __hash__(self) -> int:
        return hash((type(self), self.name))


# Callbacks and validators


def get_extra_loggers(_: "Settings", value: str) -> List[str]:
    """
    `value_callback` for `PREFECT_LOGGING_EXTRA_LOGGERS`that parses the CSV string into a
    list and trims whitespace from logger names.
    """
    return [name.strip() for name in value.split(",")] if value else []


def expanduser_in_path(_, value: Path) -> Path:
    return value.expanduser()


def debug_mode_log_level(settings, value):
    """
    `value_callback` for `PREFECT_LOGGING_LEVEL` that overrides the log level to DEBUG
    when debug mode is enabled.
    """
    if PREFECT_DEBUG_MODE.value_from(settings):
        return "DEBUG"
    else:
        return value


def only_return_value_in_test_mode(settings, value):
    """
    `value_callback` for `PREFECT_TEST_SETTING` that only allows access during test mode
    """
    if PREFECT_TEST_MODE.value_from(settings):
        return value
    else:
        return None


def default_ui_api_url(settings, value):
    """
    `value_callback` for `PREFECT_ORION_UI_API_URL` that sets the default value to
    `PREFECT_API_URL` if set otherwise it constructs an API URL from the API settings.
    """
    if value is None:
        # Set a default value
        if PREFECT_API_URL.value_from(settings):
            value = "${PREFECT_API_URL}"
        else:
            value = "http://${PREFECT_ORION_API_HOST}:${PREFECT_ORION_API_PORT}/api"

    return template_with_settings(
        PREFECT_ORION_API_HOST, PREFECT_ORION_API_PORT, PREFECT_API_URL
    )(settings, value)


def template_with_settings(*upstream_settings: Setting) -> Callable[["Settings", T], T]:
    """
    Returns a `value_callback` that will template the given settings into the runtime
    value for the setting.
    """

    def templater(settings, value):
        original_type = type(value)
        template_values = {
            setting.name: setting.value_from(settings) for setting in upstream_settings
        }
        template = string.Template(str(value))
        return original_type(template.substitute(template_values))

    return templater


def max_log_size_smaller_than_batch_size(values):
    """
    Validator for settings asserting the batch size and match log size are compatible
    """
    if (
        values["PREFECT_LOGGING_ORION_BATCH_SIZE"]
        < values["PREFECT_LOGGING_ORION_MAX_LOG_SIZE"]
    ):
        raise ValueError(
            "`PREFECT_LOGGING_ORION_MAX_LOG_SIZE` cannot be larger than `PREFECT_LOGGING_ORION_BATCH_SIZE`"
        )
    return values


def warn_on_database_password_value_without_usage(values):
    """
    Validator for settings warning if the database password is set but not used.
    """
    value = values["PREFECT_ORION_DATABASE_PASSWORD"]
    if (
        value
        and not value.startswith(OBFUSCATED_PREFIX)
        and (
            "PREFECT_ORION_DATABASE_PASSWORD"
            not in values["PREFECT_ORION_DATABASE_CONNECTION_URL"]
        )
    ):
        warnings.warn(
            "PREFECT_ORION_DATABASE_PASSWORD is set but not included in the "
            "PREFECT_ORION_DATABASE_CONNECTION_URL. "
            "The provided password will be ignored."
        )
    return values


def get_deprecated_prefect_cloud_url(settings, value):
    warnings.warn(
        "`PREFECT_CLOUD_URL` is deprecated. Use `PREFECT_CLOUD_API_URL` instead.",
        DeprecationWarning,
    )
    return value or PREFECT_CLOUD_API_URL.value_from(settings)


def check_for_deprecated_cloud_url(settings, value):
    deprecated_value = PREFECT_CLOUD_URL.value_from(settings, bypass_callback=True)
    if deprecated_value is not None:
        warnings.warn(
            "`PREFECT_CLOUD_URL` is set and will be used instead of `PREFECT_CLOUD_API_URL` for backwards compatibility. `PREFECT_CLOUD_URL` is deprecated, set `PREFECT_CLOUD_API_URL` instead.",
            DeprecationWarning,
        )
    return deprecated_value or value


def default_ui_url(settings, value):
    if value is not None:
        return value

    # Otherwise, infer a value from the API URL
    ui_url = api_url = PREFECT_API_URL.value_from(settings)

    if not api_url:
        return None

    cloud_url = PREFECT_CLOUD_API_URL.value_from(settings)
    cloud_ui_url = PREFECT_CLOUD_UI_URL.value_from(settings)
    if api_url.startswith(cloud_url):
        ui_url = ui_url.replace(cloud_url, cloud_ui_url)

    if ui_url.endswith("/api"):
        # Handles open-source APIs
        ui_url = ui_url[:-4]

    # Handles Cloud APIs with content after `/api`
    ui_url = ui_url.replace("/api/", "/")

    # Update routing
    ui_url = ui_url.replace("/accounts/", "/account/")
    ui_url = ui_url.replace("/workspaces/", "/workspace/")

    return ui_url


def default_cloud_ui_url(settings, value):
    if value is not None:
        return value

    # Otherwise, infer a value from the API URL
    ui_url = api_url = PREFECT_CLOUD_API_URL.value_from(settings)

    if api_url.startswith("https://api.prefect.cloud"):
        ui_url = ui_url.replace(
            "https://api.prefect.cloud", "https://app.prefect.cloud", 1
        )

    if ui_url.endswith("/api"):
        ui_url = ui_url[:-4]

    return ui_url


# Setting definitions


PREFECT_HOME = Setting(
    Path,
    default=Path("~") / ".prefect",
    value_callback=expanduser_in_path,
)
"""Prefect's home directory. Defaults to `~/.prefect`. This
directory may be created automatically when required.
"""

PREFECT_EXTRA_ENTRYPOINTS = Setting(
    str,
    default="",
)
"""
Modules for Prefect to import when Prefect is imported.

Values should be separated by commas, e.g. `my_module,my_other_module`.
Objects within modules may be specified by a ':' partition, e.g. `my_module:my_object`.
If a callable object is provided, it will be called with no arguments on import.
"""

PREFECT_DEBUG_MODE = Setting(
    bool,
    default=False,
)
"""If `True`, places the API in debug mode. This may modify
behavior to facilitate debugging, including extra logs and other verbose
assistance. Defaults to `False`.
"""

PREFECT_CLI_COLORS = Setting(
    bool,
    default=True,
)
"""If `True`, use colors in CLI output. If `False`,
output will not include colors codes. Defaults to `True`.
"""

PREFECT_CLI_WRAP_LINES = Setting(
    bool,
    default=True,
)
"""If `True`, wrap text by inserting new lines in long lines
in CLI output. If `False`, output will not be wrapped. Defaults to `True`.
"""

PREFECT_TEST_MODE = Setting(
    bool,
    default=False,
)
"""If `True`, places the API in test mode. This may modify
behavior to faciliate testing. Defaults to `False`.
"""

PREFECT_TEST_SETTING = Setting(
    Any,
    default=None,
    value_callback=only_return_value_in_test_mode,
)
"""
This variable only exists to faciliate testing of settings.
If accessed when `PREFECT_TEST_MODE` is not set, `None` is returned.
"""

PREFECT_API_URL = Setting(
    str,
    default=None,
)
"""
If provided, the url of an externally-hosted Orion API. Defaults to `None`.

When using Prefect Cloud, this will include an account and workspace.
"""

PREFECT_API_KEY = Setting(
    str,
    default=None,
    is_secret=True,
)
"""API key used to authenticate against Orion API. Defaults to `None`."""

PREFECT_API_ENABLE_HTTP2 = Setting(bool, default=True)
"""If True, enable support for HTTP/2 for communicating with a remote Orion API.

If the remote Orion API does not support HTTP/2, this will have no effect and
connections will be made via HTTP/1.1"""

PREFECT_CLOUD_API_URL = Setting(
    str,
    default="https://api.prefect.cloud/api",
    value_callback=check_for_deprecated_cloud_url,
)
"""API URL for Prefect Cloud. Used for authentication."""


PREFECT_CLOUD_URL = Setting(
    str, default=None, value_callback=get_deprecated_prefect_cloud_url
)
"""
DEPRECATED: Use `PREFECT_CLOUD_API_URL` instead.
"""

PREFECT_UI_URL = Setting(
    Optional[str],
    default=None,
    value_callback=default_ui_url,
)
"""
The URL for the UI. By default, this is inferred from the PREFECT_API_URL.

When using Prefect Cloud, this will include the account and workspace.
When using an ephemeral server, this will be `None`.
"""


PREFECT_CLOUD_UI_URL = Setting(
    str,
    default=None,
    value_callback=default_cloud_ui_url,
)
"""
The URL for the Cloud UI. By default, this is inferred from the PREFECT_CLOUD_API_URL.

Note: PREFECT_UI_URL will be workspace specific and will be usable in the open source too.
      In contrast, this value is only valid for Cloud and will not include the workspace.
"""

PREFECT_API_REQUEST_TIMEOUT = Setting(
    float,
    default=30.0,
)
"""The default timeout for requests to the API"""

PREFECT_EXPERIMENTAL_WARN = Setting(bool, default=True)
"""
If enabled, warn on usage of expirimental features.
"""

PREFECT_PROFILES_PATH = Setting(
    Path,
    default=Path("${PREFECT_HOME}") / "profiles.toml",
    value_callback=template_with_settings(PREFECT_HOME),
)
"""The path to a profiles configuration files."""

PREFECT_RESULTS_DEFAULT_SERIALIZER = Setting(
    str,
    default="pickle",
)
"""The default serializer to use when not otherwise specified."""


PREFECT_RESULTS_PERSIST_BY_DEFAULT = Setting(
    bool,
    default=False,
)
"""
The default setting for persisting results when not otherwise specified. If enabled,
flow and task results will be persisted unless they opt out.
"""


PREFECT_LOCAL_STORAGE_PATH = Setting(
    Path,
    default=Path("${PREFECT_HOME}") / "storage",
    value_callback=template_with_settings(PREFECT_HOME),
)
"""The path to a directory to store things in."""

PREFECT_MEMO_STORE_PATH = Setting(
    Path,
    default=Path("${PREFECT_HOME}") / "memo_store.toml",
    value_callback=template_with_settings(PREFECT_HOME),
)
"""The path to the memo store file."""

PREFECT_MEMOIZE_BLOCK_AUTO_REGISTRATION = Setting(
    bool,
    default=True,
)
"""
Controls whether or not block auto-registration on start 
up should be memoized. Setting to False may result in slower server start
up times.
"""

PREFECT_LOGGING_LEVEL = Setting(
    str,
    default="INFO",
    value_callback=debug_mode_log_level,
)
"""
The default logging level for Prefect loggers. Defaults to
"INFO" during normal operation. Is forced to "DEBUG" during debug mode.
"""

PREFECT_LOGGING_SERVER_LEVEL = Setting(
    str,
    default="WARNING",
)
"""The default logging level for the Orion API."""

PREFECT_LOGGING_SETTINGS_PATH = Setting(
    Path,
    default=Path("${PREFECT_HOME}") / "logging.yml",
    value_callback=template_with_settings(PREFECT_HOME),
)
"""
The path to a custom YAML logging configuration file. If
no file is found, the default `logging.yml` is used. 
Defaults to a logging.yml in the Prefect home directory.
"""

PREFECT_LOGGING_EXTRA_LOGGERS = Setting(
    str,
    default="",
    value_callback=get_extra_loggers,
)
"""
Additional loggers to attach to Prefect logging at runtime.
Values should be comma separated. The handlers attached to the 'prefect' logger
will be added to these loggers. Additionally, if the level is not set, it will
be set to the same level as the 'prefect' logger.
"""

PREFECT_LOGGING_LOG_PRINTS = Setting(
    bool,
    default=False,
)
"""
If set, `print` statements in flows and tasks will be redirected to the Prefect logger
for the given run. This setting can be overriden by individual tasks and flows.
"""

PREFECT_LOGGING_ORION_ENABLED = Setting(
    bool,
    default=True,
)
"""Should logs be sent to Orion? If False, logs sent to the `OrionHandler` will not be sent to the API."""

PREFECT_LOGGING_ORION_BATCH_INTERVAL = Setting(
    float,
    default=2.0,
)
"""The number of seconds between batched writes of logs to Orion."""

PREFECT_LOGGING_ORION_BATCH_SIZE = Setting(
    int,
    default=4_000_000,
)
"""The maximum size in bytes for a batch of logs."""

PREFECT_LOGGING_ORION_MAX_LOG_SIZE = Setting(
    int,
    default=1_000_000,
)
"""The maximum size in bytes for a single log."""

<<<<<<< HEAD
PREFECT_ORION_TASK_CACHE_KEY_MAX_LENGTH = Setting(int, default=2000)
"""Limit size of task run cache keys."""
=======
PREFECT_LOGGING_COLORS = Setting(
    bool,
    default=True,
)
"""Whether to style console logs with color."""

PREFECT_LOGGING_MARKUP = Setting(
    bool,
    default=False,
)
"""
Whether to interpret strings wrapped in square brackets as a style.
This allows styles to be conveniently added to log messages, e.g.
`[red]This is a red message.[/red]`. However, the downside is,
if enabled, strings that contain square brackets may be inaccurately
interpreted and lead to incomplete output, e.g.
`DROP TABLE [dbo].[SomeTable];"` outputs `DROP TABLE .[SomeTable];`.
"""
>>>>>>> d38a28dd

PREFECT_AGENT_QUERY_INTERVAL = Setting(
    float,
    default=10,
)
"""
The agent loop interval, in seconds. Agents will check for new runs this often. 
Defaults to `10`.
"""

PREFECT_AGENT_PREFETCH_SECONDS = Setting(
    int,
    default=10,
)
"""
Agents will look for scheduled runs this many seconds in
the future and attempt to run them. This accounts for any additional
infrastructure spin-up time or latency in preparing a flow run. Note
flow runs will not start before their scheduled time, even if they are
prefetched. Defaults to `10`.
"""

PREFECT_ASYNC_FETCH_STATE_RESULT = Setting(bool, default=False)
"""
Determines whether `State.result()` fetches results automatically or not.
In Prefect 2.6.0, the `State.result()` method was updated to be async
to faciliate automatic retrieval of results from storage which means when 
writing async code you must `await` the call. For backwards compatibility, 
the result is not retrieved by default for async users. You may opt into this
per call by passing  `fetch=True` or toggle this setting to change the behavior
globally.
This setting does not affect users writing synchronous tasks and flows.
This setting does not affect retrieval of results when using `Future.result()`.
"""

PREFECT_ORION_BLOCKS_REGISTER_ON_START = Setting(
    bool,
    default=True,
)
"""
If set, any block types that have been imported will be registered with the 
backend on application startup. If not set, block types must be manually 
registered.
"""

PREFECT_ORION_DATABASE_PASSWORD = Setting(
    str,
    default=None,
    is_secret=True,
)
"""
Password to template into the `PREFECT_ORION_DATABASE_CONNECTION_URL`.
This is useful if the password must be provided separately from the connection URL.
To use this setting, you must include it in your connection URL.
"""

PREFECT_ORION_DATABASE_CONNECTION_URL = Setting(
    str,
    default="sqlite+aiosqlite:///" + str(Path("${PREFECT_HOME}") / "orion.db"),
    value_callback=template_with_settings(
        PREFECT_HOME, PREFECT_ORION_DATABASE_PASSWORD
    ),
    is_secret=True,
)
"""
A database connection URL in a SQLAlchemy-compatible
format. Orion currently supports SQLite and Postgres. Note that all
Orion engines must use an async driver - for SQLite, use
`sqlite+aiosqlite` and for Postgres use `postgresql+asyncpg`.

SQLite in-memory databases can be used by providing the url
`sqlite+aiosqlite:///file::memory:?cache=shared&uri=true&check_same_thread=false`,
which will allow the database to be accessed by multiple threads. Note
that in-memory databases can not be accessed from multiple processes and
should only be used for simple tests.

Defaults to a sqlite database stored in the Prefect home directory.

If you need to provide password via a different environment variable, you use
the `PREFECT_ORION_DATABASE_PASSWORD` setting. For example:

```
PREFECT_ORION_DATABASE_PASSWORD='mypassword'
PREFECT_ORION_DATABASE_CONNECTION_URL='postgresql+asyncpg://postgres:${PREFECT_ORION_DATABASE_PASSWORD}@localhost/orion'
```
"""

PREFECT_ORION_DATABASE_ECHO = Setting(
    bool,
    default=False,
)
"""If `True`, SQLAlchemy will log all SQL issued to the database. Defaults to `False`."""

PREFECT_ORION_DATABASE_MIGRATE_ON_START = Setting(
    bool,
    default=True,
)
"""If `True`, the database will be upgraded on application creation. If `False`, the database will need to be upgraded manually."""

PREFECT_ORION_DATABASE_TIMEOUT = Setting(
    Optional[float],
    default=10.0,
)
"""
A statement timeout, in seconds, applied to all database interactions made by the API.
Defaults to 10 seconds.
"""

PREFECT_ORION_DATABASE_CONNECTION_TIMEOUT = Setting(
    Optional[float],
    default=5,
)
"""A connection timeout, in seconds, applied to database
connections. Defaults to `5`.
"""

PREFECT_ORION_SERVICES_SCHEDULER_LOOP_SECONDS = Setting(
    float,
    default=60,
)
"""The scheduler loop interval, in seconds. This determines
how often the scheduler will attempt to schedule new flow runs, but has no
impact on how quickly either flow runs or task runs are actually executed.
Defaults to `60`.
"""

PREFECT_ORION_SERVICES_SCHEDULER_DEPLOYMENT_BATCH_SIZE = Setting(
    int,
    default=100,
)
"""The number of deployments the scheduler will attempt to
schedule in a single batch. If there are more deployments than the batch
size, the scheduler immediately attempts to schedule the next batch; it
does not sleep for `scheduler_loop_seconds` until it has visited every
deployment once. Defaults to `100`.
"""

PREFECT_ORION_SERVICES_SCHEDULER_MAX_RUNS = Setting(
    int,
    default=100,
)
"""The scheduler will attempt to schedule up to this many
auto-scheduled runs in the future. Note that runs may have fewer than
this many scheduled runs, depending on the value of
`scheduler_max_scheduled_time`.  Defaults to `100`.
"""

PREFECT_ORION_SERVICES_SCHEDULER_MIN_RUNS = Setting(
    int,
    default=3,
)
"""The scheduler will attempt to schedule at least this many
auto-scheduled runs in the future. Note that runs may have more than
this many scheduled runs, depending on the value of
`scheduler_min_scheduled_time`.  Defaults to `3`.
"""

PREFECT_ORION_SERVICES_SCHEDULER_MAX_SCHEDULED_TIME = Setting(
    timedelta,
    default=timedelta(days=100),
)
"""The scheduler will create new runs up to this far in the
future. Note that this setting will take precedence over
`scheduler_max_runs`: if a flow runs once a month and
`scheduler_max_scheduled_time` is three months, then only three runs will be
scheduled. Defaults to 100 days (`8640000` seconds).
"""

PREFECT_ORION_SERVICES_SCHEDULER_MIN_SCHEDULED_TIME = Setting(
    timedelta,
    default=timedelta(hours=1),
)
"""The scheduler will create new runs at least this far in the
future. Note that this setting will take precedence over `scheduler_min_runs`:
if a flow runs every hour and `scheduler_min_scheduled_time` is three hours,
then three runs will be scheduled even if `scheduler_min_runs` is 1. Defaults to
1 hour (`3600` seconds).
"""

PREFECT_ORION_SERVICES_SCHEDULER_INSERT_BATCH_SIZE = Setting(
    int,
    default=500,
)
"""The number of flow runs the scheduler will attempt to insert
in one batch across all deployments. If the number of flow runs to
schedule exceeds this amount, the runs will be inserted in batches of this size. 
Defaults to `500`.
"""

PREFECT_ORION_SERVICES_LATE_RUNS_LOOP_SECONDS = Setting(
    float,
    default=5,
)
"""The late runs service will look for runs to mark as late
this often. Defaults to `5`.
"""

PREFECT_ORION_SERVICES_LATE_RUNS_AFTER_SECONDS = Setting(
    timedelta,
    default=timedelta(seconds=5),
)
"""The late runs service will mark runs as late after they
have exceeded their scheduled start time by this many seconds. Defaults
to `5` seconds.
"""

PREFECT_ORION_SERVICES_PAUSE_EXPIRATIONS_LOOP_SECONDS = Setting(
    float,
    default=5,
)
"""The pause expiration service will look for runs to mark as failed
this often. Defaults to `5`.
"""

PREFECT_ORION_API_DEFAULT_LIMIT = Setting(
    int,
    default=200,
)
"""The default limit applied to queries that can return
multiple objects, such as `POST /flow_runs/filter`.
"""

PREFECT_ORION_API_HOST = Setting(
    str,
    default="127.0.0.1",
)
"""The API's host address (defaults to `127.0.0.1`)."""

PREFECT_ORION_API_PORT = Setting(
    int,
    default=4200,
)
"""The API's port address (defaults to `4200`)."""

PREFECT_ORION_UI_ENABLED = Setting(
    bool,
    default=True,
)
"""Whether or not to serve the Orion UI."""

PREFECT_ORION_UI_API_URL = Setting(
    str,
    default=None,
    value_callback=default_ui_api_url,
)
"""The connection url for communication from the UI to the API.
Defaults to `PREFECT_API_URL` if set. Otherwise, the default URL is generated from
`PREFECT_ORION_API_HOST` and `PREFECT_ORION_API_PORT`. If providing a custom value,
the aforementioned settings may be templated into the given string.
"""

PREFECT_ORION_ANALYTICS_ENABLED = Setting(
    bool,
    default=True,
)
"""If True, Orion sends anonymous data (e.g. count of flow runs, package version) to Prefect to help us improve."""

PREFECT_ORION_SERVICES_SCHEDULER_ENABLED = Setting(
    bool,
    default=True,
)
"""Whether or not to start the scheduling service in the Orion application. 
If disabled, you will need to run this service separately to schedule runs for deployments.
"""

PREFECT_ORION_SERVICES_LATE_RUNS_ENABLED = Setting(
    bool,
    default=True,
)
"""Whether or not to start the late runs service in the Orion application. 
If disabled, you will need to run this service separately to have runs past their 
scheduled start time marked as late.
"""

PREFECT_ORION_SERVICES_FLOW_RUN_NOTIFICATIONS_ENABLED = Setting(
    bool,
    default=True,
)
"""Whether or not to start the flow run notifications service in the Orion application. 
If disabled, you will need to run this service separately to send flow run notifications.
"""

PREFECT_ORION_SERVICES_PAUSE_EXPIRATIONS_ENABLED = Setting(
    bool,
    default=True,
)
"""Whether or not to start the paused flow run expiration service in the Orion
application. If disabled, paused flows that have timed out will remain in a Paused state
until a resume attempt.
"""

PREFECT_EXPERIMENTAL_ENABLE_WORKERS = Setting(bool, default=False)
"""
Whether or not to enable experimental Prefect workers. 
"""

# Collect all defined settings

SETTING_VARIABLES = {
    name: val for name, val in tuple(globals().items()) if isinstance(val, Setting)
}

# Populate names in settings objects from assignments above
# Uses `__` to avoid setting these as global variables which can lead to sneaky bugs

for __name, __setting in SETTING_VARIABLES.items():
    __setting.name = __name

# Dynamically create a pydantic model that includes all of our settings

SettingsFieldsMixin = create_model(
    "SettingsFieldsMixin",
    # Inheriting from `BaseSettings` provides environment variable loading
    __base__=BaseSettings,
    **{
        setting.name: (setting.type, setting.field)
        for setting in SETTING_VARIABLES.values()
    },
)


# Defining a class after this that inherits the dynamic class rather than setting
# __base__ to the following class ensures that mkdocstrings properly generates
# reference documentation. It does not support module-level variables, even if they are
# an object which has __doc__ set.


@add_cloudpickle_reduction
class Settings(SettingsFieldsMixin):
    """
    Contains validated Prefect settings.

    Settings should be accessed using the relevant `Setting` object. For example:
    ```python
    from prefect.settings import PREFECT_HOME
    PREFECT_HOME.value()
    ```

    Accessing a setting attribute directly will ignore any `value_callback` mutations.
    This is not recommended:
    ```python
    from prefect.settings import Settings
    Settings().PREFECT_PROFILES_PATH  # PosixPath('${PREFECT_HOME}/profiles.toml')
    ```
    """

    def value_of(self, setting: Setting[T], bypass_callback: bool = False) -> T:
        """
        Retrieve a setting's value.
        """
        value = getattr(self, setting.name)
        if setting.value_callback and not bypass_callback:
            value = setting.value_callback(self, value)
        return value

    @validator(PREFECT_LOGGING_LEVEL.name, PREFECT_LOGGING_SERVER_LEVEL.name)
    def check_valid_log_level(cls, value):
        if isinstance(value, str):
            value = value.upper()
        logging._checkLevel(value)
        return value

    @root_validator
    def post_root_validators(cls, values):
        """
        Add root validation functions for settings here.
        """
        # TODO: We could probably register these dynamically but this is the simpler
        #       approach for now. We can explore more interesting validation features
        #       in the future.
        values = max_log_size_smaller_than_batch_size(values)
        values = warn_on_database_password_value_without_usage(values)
        return values

    def copy_with_update(
        self,
        updates: Mapping[Setting, Any] = None,
        set_defaults: Mapping[Setting, Any] = None,
        restore_defaults: Iterable[Setting] = None,
    ) -> "Settings":
        """
        Create a new `Settings` object with validation.

        Arguments:
            updates: A mapping of settings to new values. Existing values for the
                given settings will be overridden.
            set_defaults: A mapping of settings to new default values. Existing values for
                the given settings will only be overridden if they were not set.
            restore_defaults: An iterable of settings to restore to their default values.

        Returns:
            A new `Settings` object.
        """
        updates = updates or {}
        set_defaults = set_defaults or {}
        restore_defaults = restore_defaults or set()
        restore_defaults_names = {setting.name for setting in restore_defaults}

        return self.__class__(
            **{
                **{setting.name: value for setting, value in set_defaults.items()},
                **self.dict(exclude_unset=True, exclude=restore_defaults_names),
                **{setting.name: value for setting, value in updates.items()},
            }
        )

    def with_obfuscated_secrets(self):
        """
        Returns a copy of this settings object with secret setting values obfuscated.
        """
        settings = self.copy(
            update={
                setting.name: obfuscate(self.value_of(setting))
                for setting in SETTING_VARIABLES.values()
                if setting.is_secret
            }
        )
        # Ensure that settings that have not been marked as "set" before are still so
        # after we have updated their value above
        settings.__fields_set__.intersection_update(self.__fields_set__)
        return settings

    def to_environment_variables(
        self, include: Iterable[Setting] = None, exclude_unset: bool = False
    ) -> Dict[str, str]:
        """
        Convert the settings object to environment variables.

        Note that setting values will not be run through their `value_callback` allowing
        dynamic resolution to occur when loaded from the returned environment.

        Args:
            include_keys: An iterable of settings to include in the return value.
                If not set, all settings are used.
            exclude_unset: Only include settings that have been set (i.e. the value is
                not from the default). If set, unset keys will be dropped even if they
                are set in `include_keys`.

        Returns:
            A dictionary of settings with values cast to strings
        """
        include = set(include or SETTING_VARIABLES.values())

        if exclude_unset:
            set_keys = {
                # Collect all of the "set" keys and cast to `Setting` objects
                SETTING_VARIABLES[key]
                for key in self.dict(exclude_unset=True)
            }
            include.intersection_update(set_keys)

        # Validate the types of items in `include` to prevent exclusion bugs
        for key in include:
            if not isinstance(key, Setting):
                raise TypeError(
                    "Invalid type {type(key).__name__!r} for key in `include`."
                )

        env = {
            # Use `getattr` instead of `value_of` to avoid value callback resolution
            key: getattr(self, key)
            for key, setting in SETTING_VARIABLES.items()
            if setting in include
        }

        # Cast to strings and drop null values
        return {key: str(value) for key, value in env.items() if value is not None}

    class Config:
        frozen = True


# Functions to instantiate `Settings` instances

_DEFAULTS_CACHE: Settings = None
_FROM_ENV_CACHE: Dict[int, Settings] = {}


def get_current_settings() -> Settings:
    """
    Returns a settings object populated with values from the current settings context
    or, if no settings context is active, the environment.
    """
    from prefect.context import SettingsContext

    settings_context = SettingsContext.get()
    if settings_context is not None:
        return settings_context.settings

    return get_settings_from_env()


def get_settings_from_env() -> Settings:
    """
    Returns a settings object populated with default values and overrides from
    environment variables, ignoring any values in profiles.

    Calls with the same environment return a cached object instead of reconstructing
    to avoid validation overhead.
    """
    # Since os.environ is a Dict[str, str] we can safely hash it by contents, but we
    # must be careful to avoid hashing a generator instead of a tuple
    cache_key = hash(tuple((key, value) for key, value in os.environ.items()))

    if cache_key not in _FROM_ENV_CACHE:
        _FROM_ENV_CACHE[cache_key] = Settings()

    return _FROM_ENV_CACHE[cache_key]


def get_default_settings() -> Settings:
    """
    Returns a settings object populated with default values, ignoring any overrides
    from environment variables or profiles.

    This is cached since the defaults should not change during the lifetime of the
    module.
    """
    global _DEFAULTS_CACHE

    if not _DEFAULTS_CACHE:
        old = os.environ
        try:
            os.environ = {}
            settings = get_settings_from_env()
        finally:
            os.environ = old

        _DEFAULTS_CACHE = settings

    return _DEFAULTS_CACHE


@contextmanager
def temporary_settings(
    updates: Mapping[Setting, Any] = None,
    set_defaults: Mapping[Setting, Any] = None,
    restore_defaults: Iterable[Setting] = None,
) -> Settings:
    """
    Temporarily override the current settings by entering a new profile.

    See `Settings.copy_with_update` for details on different argument behavior.

    Example:
        >>> from prefect.settings import PREFECT_API_URL
        >>>
        >>> with temporary_settings(updates={PREFECT_API_URL: "foo"}):
        >>>    assert PREFECT_API_URL.value() == "foo"
        >>>
        >>>    with temporary_settings(set_defaults={PREFECT_API_URL: "bar"}):
        >>>         assert PREFECT_API_URL.value() == "foo"
        >>>
        >>>    with temporary_settings(restore_defaults={PREFECT_API_URL}):
        >>>         assert PREFECT_API_URL.value() is None
        >>>
        >>>         with temporary_settings(set_defaults={PREFECT_API_URL: "bar"})
        >>>             assert PREFECT_API_URL.value() == "bar"
        >>> assert PREFECT_API_URL.value() is None
    """
    import prefect.context

    context = prefect.context.get_settings_context()

    new_settings = context.settings.copy_with_update(
        updates=updates, set_defaults=set_defaults, restore_defaults=restore_defaults
    )

    with prefect.context.SettingsContext(
        profile=context.profile, settings=new_settings
    ):
        yield new_settings


class Profile(pydantic.BaseModel):
    """
    A user profile containing settings.
    """

    name: str
    settings: Dict[Setting, Any] = Field(default_factory=dict)
    source: Optional[Path]

    @pydantic.validator("settings", pre=True)
    def map_names_to_settings(cls, value):
        if value is None:
            return value

        # Cast string setting names to variables
        validated = {}
        for setting, val in value.items():
            if isinstance(setting, str) and setting in SETTING_VARIABLES:
                validated[SETTING_VARIABLES[setting]] = val
            elif isinstance(setting, Setting):
                validated[setting] = val
            else:
                raise ValueError(f"Unknown setting {setting!r}.")

        return validated

    def validate_settings(self) -> None:
        """
        Validate the settings contained in this profile.

        Raises:
            pydantic.ValidationError: When settings do not have valid values.
        """
        # Create a new `Settings` instance with the settings from this profile relying
        # on Pydantic validation to raise an error.
        # We do not return the `Settings` object because this is not the recommended
        # path for constructing settings with a profile. See `use_profile` instead.
        Settings(**{setting.name: value for setting, value in self.settings.items()})

    class Config:
        arbitrary_types_allowed = True


class ProfilesCollection:
    """ "
    A utility class for working with a collection of profiles.

    Profiles in the collection must have unique names.

    The collection may store the name of the active profile.
    """

    def __init__(
        self, profiles: Iterable[Profile], active: Optional[str] = None
    ) -> None:
        self.profiles_by_name = {profile.name: profile for profile in profiles}
        self.active_name = active

    @property
    def names(self) -> Set[str]:
        """
        Return a set of profile names in this collection.
        """
        return set(self.profiles_by_name.keys())

    @property
    def active_profile(self) -> Optional[Profile]:
        """
        Retrieve the active profile in this collection.
        """
        if self.active_name is None:
            return None
        return self[self.active_name]

    def set_active(self, name: Optional[str], check: bool = True):
        """
        Set the active profile name in the collection.

        A null value may be passed to indicate that this collection does not determine
        the active profile.
        """
        if check and name is not None and name not in self.names:
            raise ValueError(f"Unknown profile name {name!r}.")
        self.active_name = name

    def update_profile(
        self, name: str, settings: Mapping[Union[Dict, str], Any], source: Path = None
    ) -> Profile:
        """
        Add a profile to the collection or update the existing on if the name is already
        present in this collection.

        If updating an existing profile, the settings will be merged. Settings can
        be dropped from the existing profile by setting them to `None` in the new
        profile.

        Returns the new profile object.
        """
        existing = self.profiles_by_name.get(name)

        # Convert the input to a `Profile` to cast settings to the correct type
        profile = Profile(name=name, settings=settings, source=source)

        if existing:
            new_settings = {**existing.settings, **profile.settings}

            # Drop null keys to restore to default
            for key, value in tuple(new_settings.items()):
                if value is None:
                    new_settings.pop(key)

            new_profile = Profile(
                name=profile.name,
                settings=new_settings,
                source=source or profile.source,
            )
        else:
            new_profile = profile

        self.profiles_by_name[new_profile.name] = new_profile

        return new_profile

    def add_profile(self, profile: Profile) -> None:
        """
        Add a profile to the collection.

        If the profile name already exists, an exception will be raised.
        """
        if profile.name in self.profiles_by_name:
            raise ValueError(
                f"Profile name {profile.name!r} already exists in collection."
            )

        self.profiles_by_name[profile.name] = profile

    def remove_profile(self, name: str) -> None:
        """
        Remove a profile from the collection.
        """
        self.profiles_by_name.pop(name)

    def without_profile_source(self, path: Optional[Path]) -> "ProfilesCollection":
        """
        Remove profiles that were loaded from a given path.

        Returns a new collection.
        """
        return ProfilesCollection(
            [
                profile
                for profile in self.profiles_by_name.values()
                if profile.source != path
            ],
            active=self.active_name,
        )

    def to_dict(self):
        """
        Convert to a dictionary suitable for writing to disk.
        """
        return {
            "active": self.active_name,
            "profiles": {
                profile.name: {
                    setting.name: value for setting, value in profile.settings.items()
                }
                for profile in self.profiles_by_name.values()
            },
        }

    def __getitem__(self, name: str) -> Profile:
        return self.profiles_by_name[name]

    def __iter__(self):
        return self.profiles_by_name.__iter__()

    def items(self):
        return self.profiles_by_name.items()

    def __eq__(self, __o: object) -> bool:
        if not isinstance(__o, ProfilesCollection):
            return False

        return (
            self.profiles_by_name == __o.profiles_by_name
            and self.active_name == __o.active_name
        )

    def __repr__(self) -> str:
        return f"ProfilesCollection(profiles={list(self.profiles_by_name.values())!r}, active={self.active_name!r})>"


def _read_profiles_from(path: Path) -> ProfilesCollection:
    """
    Read profiles from a path into a new `ProfilesCollection`.

    Profiles are expected to be written in TOML with the following schema:
        ```
        active = <name: Optional[str]>

        [profiles.<name: str>]
        <SETTING: str> = <value: Any>
        ```
    """
    contents = toml.loads(path.read_text())
    active_profile = contents.get("active")
    raw_profiles = contents.get("profiles", {})

    profiles = [
        Profile(name=name, settings=settings, source=path)
        for name, settings in raw_profiles.items()
    ]

    return ProfilesCollection(profiles, active=active_profile)


def _write_profiles_to(path: Path, profiles: ProfilesCollection) -> None:
    """
    Write profiles in the given collection to a path as TOML.

    Any existing data not present in the given `profiles` will be deleted.
    """
    return path.write_text(toml.dumps(profiles.to_dict()))


def load_profiles() -> ProfilesCollection:
    """
    Load all profiles from the default and current profile paths.
    """
    profiles = _read_profiles_from(DEFAULT_PROFILES_PATH)

    user_profiles_path = PREFECT_PROFILES_PATH.value()
    if user_profiles_path.exists():
        user_profiles = _read_profiles_from(user_profiles_path)

        # Merge all of the user profiles with the defaults
        for name in user_profiles:
            profiles.update_profile(
                name,
                settings=user_profiles[name].settings,
                source=user_profiles[name].source,
            )

        if user_profiles.active_name:
            profiles.set_active(user_profiles.active_name, check=False)

    return profiles


def load_current_profile():
    """
    Load the current profile from the default and current profile paths.

    This will _not_ include settings from the current settings context. Only settings
    that have been persisted to the profiles file will be saved.
    """
    from prefect.context import SettingsContext

    profiles = load_profiles()
    context = SettingsContext.get()

    if context:
        profiles.set_active(context.profile.name)

    return profiles.active_profile


def save_profiles(profiles: ProfilesCollection) -> None:
    """
    Writes all non-default profiles to the current profiles path.
    """
    profiles_path = PREFECT_PROFILES_PATH.value()
    profiles = profiles.without_profile_source(DEFAULT_PROFILES_PATH)
    return _write_profiles_to(profiles_path, profiles)


def load_profile(name: str) -> Profile:
    """
    Load a single profile by name.
    """
    profiles = load_profiles()
    try:
        return profiles[name]
    except KeyError:
        raise ValueError(f"Profile {name!r} not found.")


def update_current_profile(settings: Dict[Union[str, Setting], Any]) -> Profile:
    """
    Update the persisted data for the profile currently in-use.

    If the profile does not exist in the profiles file, it will be created.

    Given settings will be merged with the existing settings as described in
    `ProfilesCollection.update_profile`.

    Returns:
        The new profile.
    """
    import prefect.context

    current_profile = prefect.context.get_settings_context().profile

    if not current_profile:
        raise MissingProfileError("No profile is currently in use.")

    profiles = load_profiles()

    # Ensure the current profile's settings are present
    profiles.update_profile(current_profile.name, current_profile.settings)
    # Then merge the new settings in
    new_profile = profiles.update_profile(current_profile.name, settings)

    # Validate before saving
    new_profile.validate_settings()

    save_profiles(profiles)

    return profiles[current_profile.name]<|MERGE_RESOLUTION|>--- conflicted
+++ resolved
@@ -567,10 +567,6 @@
 )
 """The maximum size in bytes for a single log."""
 
-<<<<<<< HEAD
-PREFECT_ORION_TASK_CACHE_KEY_MAX_LENGTH = Setting(int, default=2000)
-"""Limit size of task run cache keys."""
-=======
 PREFECT_LOGGING_COLORS = Setting(
     bool,
     default=True,
@@ -589,7 +585,6 @@
 interpreted and lead to incomplete output, e.g.
 `DROP TABLE [dbo].[SomeTable];"` outputs `DROP TABLE .[SomeTable];`.
 """
->>>>>>> d38a28dd
 
 PREFECT_AGENT_QUERY_INTERVAL = Setting(
     float,
@@ -880,6 +875,9 @@
 application. If disabled, paused flows that have timed out will remain in a Paused state
 until a resume attempt.
 """
+
+PREFECT_ORION_TASK_CACHE_KEY_MAX_LENGTH = Setting(int, default=2000)
+"""Limit size of task run cache keys."""
 
 PREFECT_EXPERIMENTAL_ENABLE_WORKERS = Setting(bool, default=False)
 """
