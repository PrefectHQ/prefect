"""
Prefect settings management.

Each setting is defined as a `Setting` type. The name of each setting is stylized in all
caps, matching the environment variable that can be used to change the setting.

All settings defined in this file are used to generate a dynamic Pydantic settings class
called `Settings`. When instantiated, this class will load settings from environment
variables and pull default values from the setting definitions.

The current instance of `Settings` being used by the application is stored in a
`SettingsContext` model which allows each instance of the `Settings` class to be
accessed in an async-safe manner.

Aside from environment variables, we allow settings to be changed during the runtime of
the process using profiles. Profiles contain setting overrides that the user may
persist without setting environment variables. Profiles are also used internally for
managing settings during task run execution where differing settings may be used
concurrently in the same process and during testing where we need to override settings
to ensure their value is respected as intended.

The `SettingsContext` is set when the `prefect` module is imported. This context is
referred to as the "root" settings context for clarity. Generally, this is the only
settings context that will be used. When this context is entered, we will instantiate
a `Settings` object, loading settings from environment variables and defaults, then we
will load the active profile and use it to override settings. See  `enter_root_settings_context`
for details on determining the active profile.

Another `SettingsContext` may be entered at any time to change the settings being
used by the code within the context. Generally, users should not use this. Settings
management should be left to Prefect application internals.

Generally, settings should be accessed with `SETTING_VARIABLE.value()` which will
pull the current `Settings` instance from the current `SettingsContext` and retrieve
the value of the relevant setting.

Accessing a setting's value will also call the `Setting.value_callback` which allows
settings to be dynamically modified on retrieval. This allows us to make settings
dependent on the value of other settings or perform other dynamic effects.

"""

import logging
import os
import re
import string
import warnings
from contextlib import contextmanager
from datetime import timedelta
from pathlib import Path
from typing import (
    Any,
    Callable,
    Dict,
    Generator,
    Generic,
    Iterable,
    List,
    Mapping,
    Optional,
    Set,
    Tuple,
    Type,
    TypeVar,
    Union,
)
from urllib.parse import urlparse

import pydantic
import toml
from pydantic import (
    BaseModel,
    ConfigDict,
    Field,
    create_model,
    field_validator,
    fields,
    model_validator,
)
from pydantic_settings import BaseSettings, SettingsConfigDict
from typing_extensions import Literal

from prefect._internal.compatibility.deprecated import generate_deprecation_message
from prefect._internal.schemas.validators import validate_settings
from prefect.exceptions import MissingProfileError
from prefect.utilities.names import OBFUSCATED_PREFIX, obfuscate
from prefect.utilities.pydantic import add_cloudpickle_reduction

T = TypeVar("T")


DEFAULT_PROFILES_PATH = Path(__file__).parent.joinpath("profiles.toml")


class Setting(Generic[T]):
    """
    Setting definition type.
    """

    def __init__(
        self,
        type: Type[T],
        *,
        deprecated: bool = False,
        deprecated_start_date: Optional[str] = None,
        deprecated_end_date: Optional[str] = None,
        deprecated_help: str = "",
        deprecated_when_message: str = "",
        deprecated_when: Optional[Callable[[Any], bool]] = None,
        deprecated_renamed_to: Optional["Setting[T]"] = None,
        value_callback: Optional[Callable[["Settings", T], T]] = None,
        is_secret: bool = False,
        **kwargs: Any,
    ) -> None:
        self.field: fields.FieldInfo = Field(**kwargs)
        self.type = type
        self.value_callback = value_callback
        self._name = None
        self.is_secret = is_secret
        self.deprecated = deprecated
        self.deprecated_start_date = deprecated_start_date
        self.deprecated_end_date = deprecated_end_date
        self.deprecated_help = deprecated_help
        self.deprecated_when = deprecated_when or (lambda _: True)
        self.deprecated_when_message = deprecated_when_message
        self.deprecated_renamed_to = deprecated_renamed_to
        self.deprecated_renamed_from = None
        self.__doc__ = self.field.description

        # Validate the deprecation settings, will throw an error at setting definition
        # time if the developer has not configured it correctly
        if deprecated:
            generate_deprecation_message(
                name="...",  # setting names not populated until after init
                start_date=self.deprecated_start_date,
                end_date=self.deprecated_end_date,
                help=self.deprecated_help,
                when=self.deprecated_when_message,
            )

        if deprecated_renamed_to is not None:
            # Track the deprecation both ways
            deprecated_renamed_to.deprecated_renamed_from = self

    def value(self, bypass_callback: bool = False) -> T:
        """
        Get the current value of a setting.

        Example:
        ```python
        from prefect.settings import PREFECT_API_URL
        PREFECT_API_URL.value()
        ```
        """
        return self.value_from(get_current_settings(), bypass_callback=bypass_callback)

    def value_from(self, settings: "Settings", bypass_callback: bool = False) -> T:
        """
        Get the value of a setting from a settings object

        Example:
        ```python
        from prefect.settings import get_default_settings
        PREFECT_API_URL.value_from(get_default_settings())
        ```
        """
        value = settings.value_of(self, bypass_callback=bypass_callback)

        if not bypass_callback and self.deprecated and self.deprecated_when(value):
            # Check if this setting is deprecated and someone is accessing the value
            # via the old name
            warnings.warn(self.deprecated_message, DeprecationWarning, stacklevel=3)

            # If the the value is empty, return the new setting's value for compat
            if value is None and self.deprecated_renamed_to is not None:
                return self.deprecated_renamed_to.value_from(settings)

        if not bypass_callback and self.deprecated_renamed_from is not None:
            # Check if this setting is a rename of a deprecated setting and the
            # deprecated setting is set and should be used for compatibility
            deprecated_value = self.deprecated_renamed_from.value_from(
                settings, bypass_callback=True
            )
            if deprecated_value is not None:
                warnings.warn(
                    (
                        f"{self.deprecated_renamed_from.deprecated_message} Because"
                        f" {self.deprecated_renamed_from.name!r} is set it will be used"
                        f" instead of {self.name!r} for backwards compatibility."
                    ),
                    DeprecationWarning,
                    stacklevel=3,
                )
            return deprecated_value or value

        return value

    @property
    def name(self):
        if self._name:
            return self._name

        # Lookup the name on first access
        for name, val in tuple(globals().items()):
            if val == self:
                self._name = name
                return name

        raise ValueError("Setting not found in `prefect.settings` module.")

    @name.setter
    def name(self, value: str):
        self._name = value

    @property
    def deprecated_message(self):
        return generate_deprecation_message(
            name=f"Setting {self.name!r}",
            start_date=self.deprecated_start_date,
            end_date=self.deprecated_end_date,
            help=self.deprecated_help,
            when=self.deprecated_when_message,
        )

    def __repr__(self) -> str:
        return f"<{self.name}: {self.type!r}>"

    def __bool__(self) -> bool:
        """
        Returns a truthy check of the current value.
        """
        return bool(self.value())

    def __eq__(self, __o: object) -> bool:
        return __o.__eq__(self.value())

    def __hash__(self) -> int:
        return hash((type(self), self.name))


# Callbacks and validators


def get_extra_loggers(_: "Settings", value: str) -> List[str]:
    """
    `value_callback` for `PREFECT_LOGGING_EXTRA_LOGGERS`that parses the CSV string into a
    list and trims whitespace from logger names.
    """
    return [name.strip() for name in value.split(",")] if value else []


def expanduser_in_path(_, value: Path) -> Path:
    return value.expanduser()


def debug_mode_log_level(settings, value):
    """
    `value_callback` for `PREFECT_LOGGING_LEVEL` that overrides the log level to DEBUG
    when debug mode is enabled.
    """
    if PREFECT_DEBUG_MODE.value_from(settings):
        return "DEBUG"
    else:
        return value


def only_return_value_in_test_mode(settings, value):
    """
    `value_callback` for `PREFECT_TEST_SETTING` that only allows access during test mode
    """
    if PREFECT_TEST_MODE.value_from(settings):
        return value
    else:
        return None


def default_ui_api_url(settings, value):
    """
    `value_callback` for `PREFECT_UI_API_URL` that sets the default value to
    relative path '/api', otherwise it constructs an API URL from the API settings.
    """
    if value is None:
        # Set a default value
        value = "/api"

    return template_with_settings(
        PREFECT_SERVER_API_HOST, PREFECT_SERVER_API_PORT, PREFECT_API_URL
    )(settings, value)


def status_codes_as_integers_in_range(_, value):
    """
    `value_callback` for `PREFECT_CLIENT_RETRY_EXTRA_CODES` that ensures status codes
    are integers in the range 100-599.
    """
    if value == "":
        return set()

    values = {v.strip() for v in value.split(",")}

    if any(not v.isdigit() or int(v) < 100 or int(v) > 599 for v in values):
        raise ValueError(
            "PREFECT_CLIENT_RETRY_EXTRA_CODES must be a comma separated list of "
            "integers between 100 and 599."
        )

    values = {int(v) for v in values}
    return values


def template_with_settings(*upstream_settings: Setting) -> Callable[["Settings", T], T]:
    """
    Returns a `value_callback` that will template the given settings into the runtime
    value for the setting.
    """

    def templater(settings, value):
        if value is None:
            return value  # Do not attempt to template a null string

        original_type = type(value)
        template_values = {
            setting.name: setting.value_from(settings) for setting in upstream_settings
        }
        template = string.Template(str(value))
        return original_type(template.substitute(template_values))

    return templater


def max_log_size_smaller_than_batch_size(values):
    """
    Validator for settings asserting the batch size and match log size are compatible
    """
    if (
        values["PREFECT_LOGGING_TO_API_BATCH_SIZE"]
        < values["PREFECT_LOGGING_TO_API_MAX_LOG_SIZE"]
    ):
        raise ValueError(
            "`PREFECT_LOGGING_TO_API_MAX_LOG_SIZE` cannot be larger than"
            " `PREFECT_LOGGING_TO_API_BATCH_SIZE`"
        )
    return values


def warn_on_database_password_value_without_usage(values):
    """
    Validator for settings warning if the database password is set but not used.
    """
    value = values["PREFECT_API_DATABASE_PASSWORD"]
    if (
        value
        and not value.startswith(OBFUSCATED_PREFIX)
        and (
            "PREFECT_API_DATABASE_PASSWORD"
            not in values["PREFECT_API_DATABASE_CONNECTION_URL"]
        )
    ):
        warnings.warn(
            "PREFECT_API_DATABASE_PASSWORD is set but not included in the "
            "PREFECT_API_DATABASE_CONNECTION_URL. "
            "The provided password will be ignored."
        )
    return values


def warn_on_misconfigured_api_url(values):
    """
    Validator for settings warning if the API URL is misconfigured.
    """
    api_url = values["PREFECT_API_URL"]
    if api_url is not None:
        misconfigured_mappings = {
            "app.prefect.cloud": (
                "`PREFECT_API_URL` points to `app.prefect.cloud`. Did you"
                " mean `api.prefect.cloud`?"
            ),
            "account/": (
                "`PREFECT_API_URL` uses `/account/` but should use `/accounts/`."
            ),
            "workspace/": (
                "`PREFECT_API_URL` uses `/workspace/` but should use `/workspaces/`."
            ),
        }
        warnings_list = []

        for misconfig, warning in misconfigured_mappings.items():
            if misconfig in api_url:
                warnings_list.append(warning)

        parsed_url = urlparse(api_url)
        if parsed_url.path and not parsed_url.path.startswith("/api"):
            warnings_list.append(
                "`PREFECT_API_URL` should have `/api` after the base URL."
            )

        if warnings_list:
            example = 'e.g. PREFECT_API_URL="https://api.prefect.cloud/api/accounts/[ACCOUNT-ID]/workspaces/[WORKSPACE-ID]"'
            warnings_list.append(example)

            warnings.warn("\n".join(warnings_list), stacklevel=2)

    return values


def default_database_connection_url(settings, value):
    templater = template_with_settings(PREFECT_HOME, PREFECT_API_DATABASE_PASSWORD)

    # If the user has provided a value, use it
    if value is not None:
        return templater(settings, value)

    # Otherwise, the default is a database in a local file
    home = PREFECT_HOME.value_from(settings)

    old_default = home / "orion.db"
    new_default = home / "prefect.db"

    # If the old one exists and the new one does not, continue using the old one
    if not new_default.exists():
        if old_default.exists():
            return "sqlite+aiosqlite:///" + str(old_default)

    # Otherwise, return the new default
    return "sqlite+aiosqlite:///" + str(new_default)


def default_ui_url(settings, value):
    if value is not None:
        return value

    # Otherwise, infer a value from the API URL
    ui_url = api_url = PREFECT_API_URL.value_from(settings)

    if not api_url:
        return None

    cloud_url = PREFECT_CLOUD_API_URL.value_from(settings)
    cloud_ui_url = PREFECT_CLOUD_UI_URL.value_from(settings)
    if api_url.startswith(cloud_url):
        ui_url = ui_url.replace(cloud_url, cloud_ui_url)

    if ui_url.endswith("/api"):
        # Handles open-source APIs
        ui_url = ui_url[:-4]

    # Handles Cloud APIs with content after `/api`
    ui_url = ui_url.replace("/api/", "/")

    # Update routing
    ui_url = ui_url.replace("/accounts/", "/account/")
    ui_url = ui_url.replace("/workspaces/", "/workspace/")

    return ui_url


def default_cloud_ui_url(settings, value):
    if value is not None:
        return value

    # Otherwise, infer a value from the API URL
    ui_url = api_url = PREFECT_CLOUD_API_URL.value_from(settings)

    if re.match(r"^https://api[\.\w]*.prefect.[^\.]+/", api_url):
        ui_url = ui_url.replace("https://api", "https://app", 1)

    if ui_url.endswith("/api"):
        ui_url = ui_url[:-4]

    return ui_url


# Setting definitions

PREFECT_HOME = Setting(
    Path,
    default=Path("~") / ".prefect",
    value_callback=expanduser_in_path,
)
"""Prefect's home directory. Defaults to `~/.prefect`. This
directory may be created automatically when required.
"""

PREFECT_EXTRA_ENTRYPOINTS = Setting(
    str,
    default="",
)
"""
Modules for Prefect to import when Prefect is imported.

Values should be separated by commas, e.g. `my_module,my_other_module`.
Objects within modules may be specified by a ':' partition, e.g. `my_module:my_object`.
If a callable object is provided, it will be called with no arguments on import.
"""

PREFECT_DEBUG_MODE = Setting(
    bool,
    default=False,
)
"""If `True`, places the API in debug mode. This may modify
behavior to facilitate debugging, including extra logs and other verbose
assistance. Defaults to `False`.
"""

PREFECT_CLI_COLORS = Setting(
    bool,
    default=True,
)
"""If `True`, use colors in CLI output. If `False`,
output will not include colors codes. Defaults to `True`.
"""

PREFECT_CLI_PROMPT = Setting(
    Optional[bool],
    default=None,
)
"""If `True`, use interactive prompts in CLI commands. If `False`, no interactive
prompts will be used. If `None`, the value will be dynamically determined based on
the presence of an interactive-enabled terminal.
"""

PREFECT_CLI_WRAP_LINES = Setting(
    bool,
    default=True,
)
"""If `True`, wrap text by inserting new lines in long lines
in CLI output. If `False`, output will not be wrapped. Defaults to `True`.
"""

PREFECT_TEST_MODE = Setting(
    bool,
    default=False,
)
"""If `True`, places the API in test mode. This may modify
behavior to facilitate testing. Defaults to `False`.
"""

PREFECT_UNIT_TEST_MODE = Setting(
    bool,
    default=False,
)
"""
This variable only exists to facilitate unit testing. If `True`,
code is executing in a unit test context. Defaults to `False`.
"""
PREFECT_UNIT_TEST_LOOP_DEBUG = Setting(
    bool,
    default=True,
)
"""
If `True` turns on debug mode for the unit testing event loop.
Defaults to `False`.
"""

PREFECT_TEST_SETTING = Setting(
    Any,
    default=None,
    value_callback=only_return_value_in_test_mode,
)
"""
This variable only exists to facilitate testing of settings.
If accessed when `PREFECT_TEST_MODE` is not set, `None` is returned.
"""

PREFECT_API_TLS_INSECURE_SKIP_VERIFY = Setting(
    bool,
    default=False,
)
"""If `True`, disables SSL checking to allow insecure requests.
This is recommended only during development, e.g. when using self-signed certificates.
"""

PREFECT_API_SSL_CERT_FILE = Setting(
    Optional[str],
    default=os.environ.get("SSL_CERT_FILE"),
)
"""
This configuration settings option specifies the path to an SSL certificate file.
When set, it allows the application to use the specified certificate for secure communication.
If left unset, the setting will default to the value provided by the `SSL_CERT_FILE` environment variable.
"""

PREFECT_API_URL = Setting(
    Optional[str],
    default=None,
)
"""
If provided, the URL of a hosted Prefect API. Defaults to `None`.

When using Prefect Cloud, this will include an account and workspace.
"""

PREFECT_SILENCE_API_URL_MISCONFIGURATION = Setting(
    bool,
    default=False,
)
"""If `True`, disable the warning when a user accidentally misconfigure its `PREFECT_API_URL`
Sometimes when a user manually set `PREFECT_API_URL` to a custom url,reverse-proxy for example,
we would like to silence this warning so we will set it to `FALSE`.
"""

PREFECT_API_KEY = Setting(
    Optional[str],
    default=None,
    is_secret=True,
)
"""API key used to authenticate with a the Prefect API. Defaults to `None`."""

PREFECT_API_ENABLE_HTTP2 = Setting(bool, default=True)
"""
If true, enable support for HTTP/2 for communicating with an API.

If the API does not support HTTP/2, this will have no effect and connections will be
made via HTTP/1.1.
"""


PREFECT_CLIENT_MAX_RETRIES = Setting(int, default=5)
"""
The maximum number of retries to perform on failed HTTP requests.

Defaults to 5.
Set to 0 to disable retries.

See `PREFECT_CLIENT_RETRY_EXTRA_CODES` for details on which HTTP status codes are
retried.
"""

PREFECT_CLIENT_RETRY_JITTER_FACTOR = Setting(float, default=0.2)
"""
A value greater than or equal to zero to control the amount of jitter added to retried
client requests. Higher values introduce larger amounts of jitter.

Set to 0 to disable jitter. See `clamped_poisson_interval` for details on the how jitter
can affect retry lengths.
"""


PREFECT_CLIENT_RETRY_EXTRA_CODES = Setting(
    str, default="", value_callback=status_codes_as_integers_in_range
)
"""
A comma-separated list of extra HTTP status codes to retry on. Defaults to an empty string.
429, 502 and 503 are always retried. Please note that not all routes are idempotent and retrying
may result in unexpected behavior.
"""

PREFECT_CLIENT_CSRF_SUPPORT_ENABLED = Setting(bool, default=True)
"""
Determines if CSRF token handling is active in the Prefect client for API
requests.

When enabled (`True`), the client automatically manages CSRF tokens by
retrieving, storing, and including them in applicable state-changing requests
(POST, PUT, PATCH, DELETE) to the API.

Disabling this setting (`False`) means the client will not handle CSRF tokens,
which might be suitable for environments where CSRF protection is disabled.

Defaults to `True`, ensuring CSRF protection is enabled by default.
"""

PREFECT_CLOUD_API_URL = Setting(
    str,
    default="https://api.prefect.cloud/api",
)
"""API URL for Prefect Cloud. Used for authentication."""


PREFECT_UI_URL = Setting(
    Optional[str],
    default=None,
    value_callback=default_ui_url,
)
"""
The URL for the UI. By default, this is inferred from the PREFECT_API_URL.

When using Prefect Cloud, this will include the account and workspace.
When using an ephemeral server, this will be `None`.
"""


PREFECT_CLOUD_UI_URL = Setting(
    Optional[str],
    default=None,
    value_callback=default_cloud_ui_url,
)
"""
The URL for the Cloud UI. By default, this is inferred from the PREFECT_CLOUD_API_URL.

Note: PREFECT_UI_URL will be workspace specific and will be usable in the open source too.
      In contrast, this value is only valid for Cloud and will not include the workspace.
"""

PREFECT_API_REQUEST_TIMEOUT = Setting(
    float,
    default=60.0,
)
"""The default timeout for requests to the API"""

PREFECT_EXPERIMENTAL_WARN = Setting(bool, default=True)
"""
If enabled, warn on usage of experimental features.
"""

PREFECT_PROFILES_PATH = Setting(
    Path,
    default=Path("${PREFECT_HOME}") / "profiles.toml",
    value_callback=template_with_settings(PREFECT_HOME),
)
"""The path to a profiles configuration files."""

PREFECT_RESULTS_DEFAULT_SERIALIZER = Setting(
    str,
    default="pickle",
)
"""The default serializer to use when not otherwise specified."""


PREFECT_RESULTS_PERSIST_BY_DEFAULT = Setting(
    bool,
    default=False,
)
"""
The default setting for persisting results when not otherwise specified. If enabled,
flow and task results will be persisted unless they opt out.
"""

PREFECT_TASKS_REFRESH_CACHE = Setting(
    bool,
    default=False,
)
"""
If `True`, enables a refresh of cached results: re-executing the
task will refresh the cached results. Defaults to `False`.
"""

PREFECT_TASK_DEFAULT_RETRIES = Setting(int, default=0)
"""
This value sets the default number of retries for all tasks.
This value does not overwrite individually set retries values on tasks
"""

PREFECT_FLOW_DEFAULT_RETRIES = Setting(int, default=0)
"""
This value sets the default number of retries for all flows.
This value does not overwrite individually set retries values on a flow
"""

PREFECT_FLOW_DEFAULT_RETRY_DELAY_SECONDS = Setting(Union[int, float], default=0)
"""
This value sets the retry delay seconds for all flows.
This value does not overwrite individually set retry delay seconds
"""

PREFECT_TASK_DEFAULT_RETRY_DELAY_SECONDS = Setting(
    Union[float, int, List[float]], default=0
)
"""
This value sets the default retry delay seconds for all tasks.
This value does not overwrite individually set retry delay seconds
"""

PREFECT_TASK_RUN_TAG_CONCURRENCY_SLOT_WAIT_SECONDS = Setting(int, default=30)
"""
The number of seconds to wait before retrying when a task run
cannot secure a concurrency slot from the server.
"""

PREFECT_LOCAL_STORAGE_PATH = Setting(
    Path,
    default=Path("${PREFECT_HOME}") / "storage",
    value_callback=template_with_settings(PREFECT_HOME),
)
"""The path to a block storage directory to store things in."""

PREFECT_MEMO_STORE_PATH = Setting(
    Path,
    default=Path("${PREFECT_HOME}") / "memo_store.toml",
    value_callback=template_with_settings(PREFECT_HOME),
)
"""The path to the memo store file."""

PREFECT_MEMOIZE_BLOCK_AUTO_REGISTRATION = Setting(
    bool,
    default=True,
)
"""
Controls whether or not block auto-registration on start
up should be memoized. Setting to False may result in slower server start
up times.
"""

PREFECT_LOGGING_LEVEL = Setting(
    str,
    default="INFO",
    value_callback=debug_mode_log_level,
)
"""
The default logging level for Prefect loggers. Defaults to
"INFO" during normal operation. Is forced to "DEBUG" during debug mode.
"""


PREFECT_LOGGING_INTERNAL_LEVEL = Setting(
    str,
    default="ERROR",
    value_callback=debug_mode_log_level,
)
"""
The default logging level for Prefect's internal machinery loggers. Defaults to
"ERROR" during normal operation. Is forced to "DEBUG" during debug mode.
"""

PREFECT_LOGGING_SERVER_LEVEL = Setting(
    str,
    default="WARNING",
)
"""The default logging level for the Prefect API server."""

PREFECT_LOGGING_SETTINGS_PATH = Setting(
    Path,
    default=Path("${PREFECT_HOME}") / "logging.yml",
    value_callback=template_with_settings(PREFECT_HOME),
)
"""
The path to a custom YAML logging configuration file. If
no file is found, the default `logging.yml` is used.
Defaults to a logging.yml in the Prefect home directory.
"""

PREFECT_LOGGING_EXTRA_LOGGERS = Setting(
    str,
    default="",
    value_callback=get_extra_loggers,
)
"""
Additional loggers to attach to Prefect logging at runtime.
Values should be comma separated. The handlers attached to the 'prefect' logger
will be added to these loggers. Additionally, if the level is not set, it will
be set to the same level as the 'prefect' logger.
"""

PREFECT_LOGGING_LOG_PRINTS = Setting(
    bool,
    default=False,
)
"""
If set, `print` statements in flows and tasks will be redirected to the Prefect logger
for the given run. This setting can be overridden by individual tasks and flows.
"""

PREFECT_LOGGING_TO_API_ENABLED = Setting(
    bool,
    default=True,
)
"""
Toggles sending logs to the API.
If `False`, logs sent to the API log handler will not be sent to the API.
"""

PREFECT_LOGGING_TO_API_BATCH_INTERVAL = Setting(float, default=2.0)
"""The number of seconds between batched writes of logs to the API."""

PREFECT_LOGGING_TO_API_BATCH_SIZE = Setting(
    int,
    default=4_000_000,
)
"""The maximum size in bytes for a batch of logs."""

PREFECT_LOGGING_TO_API_MAX_LOG_SIZE = Setting(
    int,
    default=1_000_000,
)
"""The maximum size in bytes for a single log."""

PREFECT_LOGGING_TO_API_WHEN_MISSING_FLOW = Setting(
    Literal["warn", "error", "ignore"],
    default="warn",
)
"""
Controls the behavior when loggers attempt to send logs to the API handler from outside
of a flow.

All logs sent to the API must be associated with a flow run. The API log handler can
only be used outside of a flow by manually providing a flow run identifier. Logs
that are not associated with a flow run will not be sent to the API. This setting can
be used to determine if a warning or error is displayed when the identifier is missing.

The following options are available:

- "warn": Log a warning message.
- "error": Raise an error.
- "ignore": Do not log a warning message or raise an error.
"""

PREFECT_SQLALCHEMY_POOL_SIZE = Setting(
    Optional[int],
    default=None,
)
"""
Controls connection pool size when using a PostgreSQL database with the Prefect API. If not set, the default SQLAlchemy pool size will be used.
"""

PREFECT_SQLALCHEMY_MAX_OVERFLOW = Setting(
    Optional[int],
    default=None,
)
"""
Controls maximum overflow of the connection pool when using a PostgreSQL database with the Prefect API. If not set, the default SQLAlchemy maximum overflow value will be used.
"""

PREFECT_LOGGING_COLORS = Setting(
    bool,
    default=True,
)
"""Whether to style console logs with color."""

PREFECT_LOGGING_MARKUP = Setting(
    bool,
    default=False,
)
"""
Whether to interpret strings wrapped in square brackets as a style.
This allows styles to be conveniently added to log messages, e.g.
`[red]This is a red message.[/red]`. However, the downside is,
if enabled, strings that contain square brackets may be inaccurately
interpreted and lead to incomplete output, e.g.
`DROP TABLE [dbo].[SomeTable];"` outputs `DROP TABLE .[SomeTable];`.
"""

PREFECT_ASYNC_FETCH_STATE_RESULT = Setting(bool, default=False)
"""
Determines whether `State.result()` fetches results automatically or not.
In Prefect 2.6.0, the `State.result()` method was updated to be async
to facilitate automatic retrieval of results from storage which means when
writing async code you must `await` the call. For backwards compatibility,
the result is not retrieved by default for async users. You may opt into this
per call by passing  `fetch=True` or toggle this setting to change the behavior
globally.
This setting does not affect users writing synchronous tasks and flows.
This setting does not affect retrieval of results when using `Future.result()`.
"""


PREFECT_API_BLOCKS_REGISTER_ON_START = Setting(
    bool,
    default=True,
)
"""
If set, any block types that have been imported will be registered with the
backend on application startup. If not set, block types must be manually
registered.
"""

PREFECT_API_DATABASE_PASSWORD = Setting(
    Optional[str],
    default=None,
    is_secret=True,
)
"""
Password to template into the `PREFECT_API_DATABASE_CONNECTION_URL`.
This is useful if the password must be provided separately from the connection URL.
To use this setting, you must include it in your connection URL.
"""

PREFECT_API_DATABASE_CONNECTION_URL = Setting(
    Optional[str],
    default=None,
    value_callback=default_database_connection_url,
    is_secret=True,
)
"""
A database connection URL in a SQLAlchemy-compatible
format. Prefect currently supports SQLite and Postgres. Note that all
Prefect database engines must use an async driver - for SQLite, use
`sqlite+aiosqlite` and for Postgres use `postgresql+asyncpg`.

SQLite in-memory databases can be used by providing the url
`sqlite+aiosqlite:///file::memory:?cache=shared&uri=true&check_same_thread=false`,
which will allow the database to be accessed by multiple threads. Note
that in-memory databases can not be accessed from multiple processes and
should only be used for simple tests.

Defaults to a sqlite database stored in the Prefect home directory.

If you need to provide password via a different environment variable, you use
the `PREFECT_API_DATABASE_PASSWORD` setting. For example:

```
PREFECT_API_DATABASE_PASSWORD='mypassword'
PREFECT_API_DATABASE_CONNECTION_URL='postgresql+asyncpg://postgres:${PREFECT_API_DATABASE_PASSWORD}@localhost/prefect'
```
"""

PREFECT_API_DATABASE_ECHO = Setting(
    bool,
    default=False,
)
"""If `True`, SQLAlchemy will log all SQL issued to the database. Defaults to `False`."""

PREFECT_API_DATABASE_MIGRATE_ON_START = Setting(
    bool,
    default=True,
)
"""If `True`, the database will be upgraded on application creation. If `False`, the database will need to be upgraded manually."""

PREFECT_API_DATABASE_TIMEOUT = Setting(
    Optional[float],
    default=10.0,
)
"""
A statement timeout, in seconds, applied to all database interactions made by the API.
Defaults to 10 seconds.
"""

PREFECT_API_DATABASE_CONNECTION_TIMEOUT = Setting(
    Optional[float],
    default=5,
)
"""A connection timeout, in seconds, applied to database
connections. Defaults to `5`.
"""

PREFECT_API_SERVICES_SCHEDULER_LOOP_SECONDS = Setting(
    float,
    default=60,
)
"""The scheduler loop interval, in seconds. This determines
how often the scheduler will attempt to schedule new flow runs, but has no
impact on how quickly either flow runs or task runs are actually executed.
Defaults to `60`.
"""

PREFECT_API_SERVICES_SCHEDULER_DEPLOYMENT_BATCH_SIZE = Setting(
    int,
    default=100,
)
"""The number of deployments the scheduler will attempt to
schedule in a single batch. If there are more deployments than the batch
size, the scheduler immediately attempts to schedule the next batch; it
does not sleep for `scheduler_loop_seconds` until it has visited every
deployment once. Defaults to `100`.
"""

PREFECT_API_SERVICES_SCHEDULER_MAX_RUNS = Setting(
    int,
    default=100,
)
"""The scheduler will attempt to schedule up to this many
auto-scheduled runs in the future. Note that runs may have fewer than
this many scheduled runs, depending on the value of
`scheduler_max_scheduled_time`.  Defaults to `100`.
"""

PREFECT_API_SERVICES_SCHEDULER_MIN_RUNS = Setting(
    int,
    default=3,
)
"""The scheduler will attempt to schedule at least this many
auto-scheduled runs in the future. Note that runs may have more than
this many scheduled runs, depending on the value of
`scheduler_min_scheduled_time`.  Defaults to `3`.
"""

PREFECT_API_SERVICES_SCHEDULER_MAX_SCHEDULED_TIME = Setting(
    timedelta,
    default=timedelta(days=100),
)
"""The scheduler will create new runs up to this far in the
future. Note that this setting will take precedence over
`scheduler_max_runs`: if a flow runs once a month and
`scheduler_max_scheduled_time` is three months, then only three runs will be
scheduled. Defaults to 100 days (`8640000` seconds).
"""

PREFECT_API_SERVICES_SCHEDULER_MIN_SCHEDULED_TIME = Setting(
    timedelta,
    default=timedelta(hours=1),
)
"""The scheduler will create new runs at least this far in the
future. Note that this setting will take precedence over `scheduler_min_runs`:
if a flow runs every hour and `scheduler_min_scheduled_time` is three hours,
then three runs will be scheduled even if `scheduler_min_runs` is 1. Defaults to
1 hour (`3600` seconds).
"""

PREFECT_API_SERVICES_SCHEDULER_INSERT_BATCH_SIZE = Setting(
    int,
    default=500,
)
"""The number of flow runs the scheduler will attempt to insert
in one batch across all deployments. If the number of flow runs to
schedule exceeds this amount, the runs will be inserted in batches of this size.
Defaults to `500`.
"""

PREFECT_API_SERVICES_LATE_RUNS_LOOP_SECONDS = Setting(
    float,
    default=5,
)
"""The late runs service will look for runs to mark as late
this often. Defaults to `5`.
"""

PREFECT_API_SERVICES_LATE_RUNS_AFTER_SECONDS = Setting(
    timedelta,
    default=timedelta(seconds=15),
)
"""The late runs service will mark runs as late after they
have exceeded their scheduled start time by this many seconds. Defaults
to `5` seconds.
"""

PREFECT_API_SERVICES_PAUSE_EXPIRATIONS_LOOP_SECONDS = Setting(
    float,
    default=5,
)
"""The pause expiration service will look for runs to mark as failed
this often. Defaults to `5`.
"""

PREFECT_API_SERVICES_CANCELLATION_CLEANUP_LOOP_SECONDS = Setting(
    float,
    default=20,
)
"""The cancellation cleanup service will look non-terminal tasks and subflows
this often. Defaults to `20`.
"""

PREFECT_API_SERVICES_FOREMAN_ENABLED = Setting(bool, default=True)
"""Whether or not to start the Foreman service in the server application."""

PREFECT_API_SERVICES_FOREMAN_LOOP_SECONDS = Setting(float, default=15)
"""The number of seconds to wait between each iteration of the Foreman loop which checks
for offline workers and updates work pool status."""


PREFECT_API_SERVICES_FOREMAN_INACTIVITY_HEARTBEAT_MULTIPLE = Setting(int, default=3)
"The number of heartbeats that must be missed before a worker is marked as offline."

PREFECT_API_SERVICES_FOREMAN_FALLBACK_HEARTBEAT_INTERVAL_SECONDS = Setting(
    int, default=30
)
"""The number of seconds to use for online/offline evaluation if a worker's heartbeat
interval is not set."""

PREFECT_API_SERVICES_FOREMAN_DEPLOYMENT_LAST_POLLED_TIMEOUT_SECONDS = Setting(
    int, default=60
)
"""The number of seconds before a deployment is marked as not ready if it has not been
polled."""

PREFECT_API_SERVICES_FOREMAN_WORK_QUEUE_LAST_POLLED_TIMEOUT_SECONDS = Setting(
    int, default=60
)
"""The number of seconds before a work queue is marked as not ready if it has not been
polled."""

PREFECT_API_LOG_RETRYABLE_ERRORS = Setting(bool, default=False)
"""If `True`, log retryable errors in the API and it's services."""

PREFECT_API_SERVICES_TASK_RUN_RECORDER_ENABLED = Setting(bool, default=True)
"""
Whether or not to start the task run recorder service in the server application.
"""


PREFECT_API_DEFAULT_LIMIT = Setting(
    int,
    default=200,
)
"""The default limit applied to queries that can return
multiple objects, such as `POST /flow_runs/filter`.
"""

PREFECT_SERVER_API_HOST = Setting(
    str,
    default="127.0.0.1",
)
"""The API's host address (defaults to `127.0.0.1`)."""

PREFECT_SERVER_API_PORT = Setting(
    int,
    default=4200,
)
"""The API's port address (defaults to `4200`)."""

PREFECT_SERVER_API_KEEPALIVE_TIMEOUT = Setting(
    int,
    default=5,
)
"""
The API's keep alive timeout (defaults to `5`).
Refer to https://www.uvicorn.org/settings/#timeouts for details.

When the API is hosted behind a load balancer, you may want to set this to a value
greater than the load balancer's idle timeout.

Note this setting only applies when calling `prefect server start`; if hosting the
API with another tool you will need to configure this there instead.
"""

PREFECT_SERVER_CSRF_PROTECTION_ENABLED = Setting(bool, default=False)
"""
Controls the activation of CSRF protection for the Prefect server API.

When enabled (`True`), the server enforces CSRF validation checks on incoming
state-changing requests (POST, PUT, PATCH, DELETE), requiring a valid CSRF
token to be included in the request headers or body. This adds a layer of
security by preventing unauthorized or malicious sites from making requests on
behalf of authenticated users.

It is recommended to enable this setting in production environments where the
API is exposed to web clients to safeguard against CSRF attacks.

Note: Enabling this setting requires corresponding support in the client for
CSRF token management. See PREFECT_CLIENT_CSRF_SUPPORT_ENABLED for more.
"""

PREFECT_SERVER_CSRF_TOKEN_EXPIRATION = Setting(timedelta, default=timedelta(hours=1))
"""
Specifies the duration for which a CSRF token remains valid after being issued
by the server.

The default expiration time is set to 1 hour, which offers a reasonable
compromise. Adjust this setting based on your specific security requirements
and usage patterns.
"""

PREFECT_UI_ENABLED = Setting(
    bool,
    default=True,
)
"""Whether or not to serve the Prefect UI."""

PREFECT_UI_API_URL = Setting(
    Optional[str],
    default=None,
    value_callback=default_ui_api_url,
)
"""The connection url for communication from the UI to the API.
Defaults to `PREFECT_API_URL` if set. Otherwise, the default URL is generated from
`PREFECT_SERVER_API_HOST` and `PREFECT_SERVER_API_PORT`. If providing a custom value,
the aforementioned settings may be templated into the given string.
"""

PREFECT_SERVER_ANALYTICS_ENABLED = Setting(
    bool,
    default=True,
)
"""
When enabled, Prefect sends anonymous data (e.g. count of flow runs, package version)
on server startup to help us improve our product.
"""

PREFECT_API_SERVICES_SCHEDULER_ENABLED = Setting(
    bool,
    default=True,
)
"""Whether or not to start the scheduling service in the server application.
If disabled, you will need to run this service separately to schedule runs for deployments.
"""

PREFECT_API_SERVICES_LATE_RUNS_ENABLED = Setting(
    bool,
    default=True,
)
"""Whether or not to start the late runs service in the server application.
If disabled, you will need to run this service separately to have runs past their
scheduled start time marked as late.
"""

PREFECT_API_SERVICES_FLOW_RUN_NOTIFICATIONS_ENABLED = Setting(
    bool,
    default=True,
)
"""Whether or not to start the flow run notifications service in the server application.
If disabled, you will need to run this service separately to send flow run notifications.
"""

PREFECT_API_SERVICES_PAUSE_EXPIRATIONS_ENABLED = Setting(
    bool,
    default=True,
)
"""Whether or not to start the paused flow run expiration service in the server
application. If disabled, paused flows that have timed out will remain in a Paused state
until a resume attempt.
"""

PREFECT_API_TASK_CACHE_KEY_MAX_LENGTH = Setting(int, default=2000)
"""
The maximum number of characters allowed for a task run cache key.
This setting cannot be changed client-side, it must be set on the server.
"""

PREFECT_API_SERVICES_CANCELLATION_CLEANUP_ENABLED = Setting(
    bool,
    default=True,
)
"""Whether or not to start the cancellation cleanup service in the server
application. If disabled, task runs and subflow runs belonging to cancelled flows may
remain in non-terminal states.
"""

PREFECT_API_MAX_FLOW_RUN_GRAPH_NODES = Setting(int, default=10000)
"""
The maximum size of a flow run graph on the v2 API
"""

PREFECT_API_MAX_FLOW_RUN_GRAPH_ARTIFACTS = Setting(int, default=10000)
"""
The maximum number of artifacts to show on a flow run graph on the v2 API
"""


PREFECT_EXPERIMENTAL_ENABLE_CLIENT_SIDE_TASK_ORCHESTRATION = Setting(
    bool, default=False
)
"""
Whether or not to enable experimental client side task run orchestration.
"""

<<<<<<< HEAD
PREFECT_EXPERIMENTAL_ENABLE_CLIENT_SIDE_TASK_CONCURRENCY = Setting(bool, default=True)
"""
Whether or not to enable experimental client-side management of task concurrency limits.
"""

PREFECT_EXPERIMENTAL_WARN_CLIENT_SIDE_TASK_CONCURRENCY = Setting(bool, default=False)
"""
Whether or not to warn when experimental client-side management of task
concurrency limits is used.
"""


=======
>>>>>>> 43af48b5
# Prefect Events feature flags

PREFECT_RUNNER_PROCESS_LIMIT = Setting(int, default=5)
"""
Maximum number of processes a runner will execute in parallel.
"""

PREFECT_RUNNER_POLL_FREQUENCY = Setting(int, default=10)
"""
Number of seconds a runner should wait between queries for scheduled work.
"""

PREFECT_RUNNER_SERVER_MISSED_POLLS_TOLERANCE = Setting(int, default=2)
"""
Number of missed polls before a runner is considered unhealthy by its webserver.
"""

PREFECT_RUNNER_SERVER_HOST = Setting(str, default="localhost")
"""
The host address the runner's webserver should bind to.
"""

PREFECT_RUNNER_SERVER_PORT = Setting(int, default=8080)
"""
The port the runner's webserver should bind to.
"""

PREFECT_RUNNER_SERVER_LOG_LEVEL = Setting(str, default="error")
"""
The log level of the runner's webserver.
"""

PREFECT_RUNNER_SERVER_ENABLE = Setting(bool, default=False)
"""
Whether or not to enable the runner's webserver.
"""

PREFECT_DEPLOYMENT_SCHEDULE_MAX_SCHEDULED_RUNS = Setting(int, default=50)
"""
The maximum number of scheduled runs to create for a deployment.
"""

PREFECT_WORKER_HEARTBEAT_SECONDS = Setting(float, default=30)
"""
Number of seconds a worker should wait between sending a heartbeat.
"""

PREFECT_WORKER_QUERY_SECONDS = Setting(float, default=10)
"""
Number of seconds a worker should wait between queries for scheduled flow runs.
"""

PREFECT_WORKER_PREFETCH_SECONDS = Setting(float, default=10)
"""
The number of seconds into the future a worker should query for scheduled flow runs.
Can be used to compensate for infrastructure start up time for a worker.
"""

PREFECT_WORKER_WEBSERVER_HOST = Setting(
    str,
    default="0.0.0.0",
)
"""
The host address the worker's webserver should bind to.
"""

PREFECT_WORKER_WEBSERVER_PORT = Setting(
    int,
    default=8080,
)
"""
The port the worker's webserver should bind to.
"""

PREFECT_API_SERVICES_TASK_SCHEDULING_ENABLED = Setting(bool, default=True)
"""
Whether or not to start the task scheduling service in the server application.
"""

PREFECT_TASK_SCHEDULING_DEFAULT_STORAGE_BLOCK = Setting(Optional[str], default=None)
"""The `block-type/block-document` slug of a block to use as the default storage
for autonomous tasks."""

PREFECT_TASK_SCHEDULING_DELETE_FAILED_SUBMISSIONS = Setting(
    bool,
    default=True,
)
"""
Whether or not to delete failed task submissions from the database.
"""

PREFECT_TASK_SCHEDULING_MAX_SCHEDULED_QUEUE_SIZE = Setting(
    int,
    default=1000,
)
"""
The maximum number of scheduled tasks to queue for submission.
"""

PREFECT_TASK_SCHEDULING_MAX_RETRY_QUEUE_SIZE = Setting(
    int,
    default=100,
)
"""
The maximum number of retries to queue for submission.
"""

PREFECT_TASK_SCHEDULING_PENDING_TASK_TIMEOUT = Setting(
    timedelta,
    default=timedelta(0),
)
"""
How long before a PENDING task are made available to another task worker.  In practice,
a task worker should move a task from PENDING to RUNNING very quickly, so runs stuck in
PENDING for a while is a sign that the task worker may have crashed.
"""

PREFECT_EXPERIMENTAL_DISABLE_SYNC_COMPAT = Setting(bool, default=False)
"""
Whether or not to disable the sync_compatible decorator utility.
"""

PREFECT_EXPERIMENTAL_ENABLE_SCHEDULE_CONCURRENCY = Setting(bool, default=False)

# Defaults -----------------------------------------------------------------------------

PREFECT_DEFAULT_RESULT_STORAGE_BLOCK = Setting(
    Optional[str],
    default=None,
)
"""The `block-type/block-document` slug of a block to use as the default result storage."""

PREFECT_DEFAULT_WORK_POOL_NAME = Setting(Optional[str], default=None)
"""
The default work pool to deploy to.
"""

PREFECT_DEFAULT_DOCKER_BUILD_NAMESPACE = Setting(
    Optional[str],
    default=None,
)
"""
The default Docker namespace to use when building images.

Can be either an organization/username or a registry URL with an organization/username.
"""

PREFECT_UI_SERVE_BASE = Setting(
    str,
    default="/",
)
"""
The base URL path to serve the Prefect UI from.

Defaults to the root path.
"""

PREFECT_UI_STATIC_DIRECTORY = Setting(
    Optional[str],
    default=None,
)
"""
The directory to serve static files from. This should be used when running into permissions issues
when attempting to serve the UI from the default directory (for example when running in a Docker container)
"""

# Messaging system settings

PREFECT_MESSAGING_BROKER = Setting(
    str, default="prefect.server.utilities.messaging.memory"
)
"""
Which message broker implementation to use for the messaging system, should point to a
module that exports a Publisher and Consumer class.
"""

PREFECT_MESSAGING_CACHE = Setting(
    str, default="prefect.server.utilities.messaging.memory"
)
"""
Which cache implementation to use for the events system.  Should point to a module that
exports a Cache class.
"""


# Events settings

PREFECT_EVENTS_MAXIMUM_LABELS_PER_RESOURCE = Setting(int, default=500)
"""
The maximum number of labels a resource may have.
"""

PREFECT_EVENTS_MAXIMUM_RELATED_RESOURCES = Setting(int, default=500)
"""
The maximum number of related resources an Event may have.
"""

PREFECT_EVENTS_MAXIMUM_SIZE_BYTES = Setting(int, default=1_500_000)
"""
The maximum size of an Event when serialized to JSON
"""

PREFECT_API_SERVICES_TRIGGERS_ENABLED = Setting(bool, default=True)
"""
Whether or not to start the triggers service in the server application.
"""

PREFECT_EVENTS_EXPIRED_BUCKET_BUFFER = Setting(timedelta, default=timedelta(seconds=60))
"""
The amount of time to retain expired automation buckets
"""

PREFECT_EVENTS_PROACTIVE_GRANULARITY = Setting(timedelta, default=timedelta(seconds=5))
"""
How frequently proactive automations are evaluated
"""

PREFECT_API_SERVICES_EVENT_PERSISTER_ENABLED = Setting(bool, default=True)
"""
Whether or not to start the event persister service in the server application.
"""

PREFECT_API_SERVICES_EVENT_PERSISTER_BATCH_SIZE = Setting(int, default=20, gt=0)
"""
The number of events the event persister will attempt to insert in one batch.
"""

PREFECT_API_SERVICES_EVENT_PERSISTER_FLUSH_INTERVAL = Setting(float, default=5, gt=0.0)
"""
The maximum number of seconds between flushes of the event persister.
"""

PREFECT_EVENTS_RETENTION_PERIOD = Setting(timedelta, default=timedelta(days=7))
"""
The amount of time to retain events in the database.
"""

PREFECT_API_EVENTS_STREAM_OUT_ENABLED = Setting(bool, default=True)
"""
Whether or not to allow streaming events out of via websockets.
"""

PREFECT_API_EVENTS_RELATED_RESOURCE_CACHE_TTL = Setting(
    timedelta, default=timedelta(minutes=5)
)
"""
How long to cache related resource data for emitting server-side vents
"""

PREFECT_EVENTS_MAXIMUM_WEBSOCKET_BACKFILL = Setting(
    timedelta, default=timedelta(minutes=15)
)
"""
The maximum range to look back for backfilling events for a websocket subscriber
"""

PREFECT_EVENTS_WEBSOCKET_BACKFILL_PAGE_SIZE = Setting(int, default=250, gt=0)
"""
The page size for the queries to backfill events for websocket subscribers
"""


# Deprecated settings ------------------------------------------------------------------


# Collect all defined settings ---------------------------------------------------------

SETTING_VARIABLES: Dict[str, Any] = {
    name: val for name, val in tuple(globals().items()) if isinstance(val, Setting)
}

# Populate names in settings objects from assignments above
# Uses `__` to avoid setting these as global variables which can lead to sneaky bugs

for __name, __setting in SETTING_VARIABLES.items():
    __setting._name = __name

# Dynamically create a pydantic model that includes all of our settings


class PrefectBaseSettings(BaseSettings):
    model_config = SettingsConfigDict(extra="ignore")


SettingsFieldsMixin: Type[BaseSettings] = create_model(
    "SettingsFieldsMixin",
    __base__=PrefectBaseSettings,  # Inheriting from `BaseSettings` provides environment variable loading
    **{
        setting.name: (setting.type, setting.field)
        for setting in SETTING_VARIABLES.values()
    },
)


# Defining a class after this that inherits the dynamic class rather than setting
# __base__ to the following class ensures that mkdocstrings properly generates
# reference documentation. It does not support module-level variables, even if they are
# an object which has __doc__ set.


@add_cloudpickle_reduction
class Settings(SettingsFieldsMixin):
    """
    Contains validated Prefect settings.

    Settings should be accessed using the relevant `Setting` object. For example:
    ```python
    from prefect.settings import PREFECT_HOME
    PREFECT_HOME.value()
    ```

    Accessing a setting attribute directly will ignore any `value_callback` mutations.
    This is not recommended:
    ```python
    from prefect.settings import Settings
    Settings().PREFECT_PROFILES_PATH  # PosixPath('${PREFECT_HOME}/profiles.toml')
    ```
    """

    def value_of(self, setting: Setting[T], bypass_callback: bool = False) -> T:
        """
        Retrieve a setting's value.
        """
        value = getattr(self, setting.name)
        if setting.value_callback and not bypass_callback:
            value = setting.value_callback(self, value)
        return value

    @field_validator(PREFECT_LOGGING_LEVEL.name, PREFECT_LOGGING_SERVER_LEVEL.name)
    def check_valid_log_level(cls, value):
        if isinstance(value, str):
            value = value.upper()
        logging._checkLevel(value)
        return value

    @model_validator(mode="after")
    def emit_warnings(self):
        """
        Add root validation functions for settings here.
        """
        # TODO: We could probably register these dynamically but this is the simpler
        #       approach for now. We can explore more interesting validation features
        #       in the future.
        values = self.model_dump()
        values = max_log_size_smaller_than_batch_size(values)
        values = warn_on_database_password_value_without_usage(values)
        if not values["PREFECT_SILENCE_API_URL_MISCONFIGURATION"]:
            values = warn_on_misconfigured_api_url(values)
        return self

    def copy_with_update(
        self,
        updates: Optional[Mapping[Setting, Any]] = None,
        set_defaults: Optional[Mapping[Setting, Any]] = None,
        restore_defaults: Optional[Iterable[Setting]] = None,
    ) -> "Settings":
        """
        Create a new `Settings` object with validation.

        Arguments:
            updates: A mapping of settings to new values. Existing values for the
                given settings will be overridden.
            set_defaults: A mapping of settings to new default values. Existing values for
                the given settings will only be overridden if they were not set.
            restore_defaults: An iterable of settings to restore to their default values.

        Returns:
            A new `Settings` object.
        """
        updates = updates or {}
        set_defaults = set_defaults or {}
        restore_defaults = restore_defaults or set()
        restore_defaults_names = {setting.name for setting in restore_defaults}

        return self.__class__(
            **{
                **{setting.name: value for setting, value in set_defaults.items()},
                **self.model_dump(exclude_unset=True, exclude=restore_defaults_names),
                **{setting.name: value for setting, value in updates.items()},
            }
        )

    def with_obfuscated_secrets(self):
        """
        Returns a copy of this settings object with secret setting values obfuscated.
        """
        settings = self.model_copy(
            update={
                setting.name: obfuscate(self.value_of(setting))
                for setting in SETTING_VARIABLES.values()
                if setting.is_secret
                # Exclude deprecated settings with null values to avoid warnings
                and not (setting.deprecated and self.value_of(setting) is None)
            }
        )
        # Ensure that settings that have not been marked as "set" before are still so
        # after we have updated their value above
        with warnings.catch_warnings():
            warnings.simplefilter(
                "ignore", category=pydantic.warnings.PydanticDeprecatedSince20
            )
            settings.__fields_set__.intersection_update(self.__fields_set__)
        return settings

    def hash_key(self) -> str:
        """
        Return a hash key for the settings object.  This is needed since some
        settings may be unhashable.  An example is lists.
        """
        env_variables = self.to_environment_variables()
        return str(hash(tuple((key, value) for key, value in env_variables.items())))

    def to_environment_variables(
        self, include: Optional[Iterable[Setting]] = None, exclude_unset: bool = False
    ) -> Dict[str, str]:
        """
        Convert the settings object to environment variables.

        Note that setting values will not be run through their `value_callback` allowing
        dynamic resolution to occur when loaded from the returned environment.

        Args:
            include_keys: An iterable of settings to include in the return value.
                If not set, all settings are used.
            exclude_unset: Only include settings that have been set (i.e. the value is
                not from the default). If set, unset keys will be dropped even if they
                are set in `include_keys`.

        Returns:
            A dictionary of settings with values cast to strings
        """
        include = set(include or SETTING_VARIABLES.values())

        if exclude_unset:
            set_keys = {
                # Collect all of the "set" keys and cast to `Setting` objects
                SETTING_VARIABLES[key]
                for key in self.model_dump(exclude_unset=True)
            }
            include.intersection_update(set_keys)

        # Validate the types of items in `include` to prevent exclusion bugs
        for key in include:
            if not isinstance(key, Setting):
                raise TypeError(
                    "Invalid type {type(key).__name__!r} for key in `include`."
                )

        env: dict[str, Any] = self.model_dump(
            mode="json", include={s.name for s in include}
        )

        # Cast to strings and drop null values
        return {key: str(value) for key, value in env.items() if value is not None}

    model_config = ConfigDict(frozen=True)


# Functions to instantiate `Settings` instances

_DEFAULTS_CACHE: Optional[Settings] = None
_FROM_ENV_CACHE: Dict[int, Settings] = {}


def get_current_settings() -> Settings:
    """
    Returns a settings object populated with values from the current settings context
    or, if no settings context is active, the environment.
    """
    from prefect.context import SettingsContext

    settings_context = SettingsContext.get()
    if settings_context is not None:
        return settings_context.settings

    return get_settings_from_env()


def get_settings_from_env() -> Settings:
    """
    Returns a settings object populated with default values and overrides from
    environment variables, ignoring any values in profiles.

    Calls with the same environment return a cached object instead of reconstructing
    to avoid validation overhead.
    """
    # Since os.environ is a Dict[str, str] we can safely hash it by contents, but we
    # must be careful to avoid hashing a generator instead of a tuple
    cache_key = hash(tuple((key, value) for key, value in os.environ.items()))

    if cache_key not in _FROM_ENV_CACHE:
        _FROM_ENV_CACHE[cache_key] = Settings()

    return _FROM_ENV_CACHE[cache_key]


def get_default_settings() -> Settings:
    """
    Returns a settings object populated with default values, ignoring any overrides
    from environment variables or profiles.

    This is cached since the defaults should not change during the lifetime of the
    module.
    """
    global _DEFAULTS_CACHE

    if not _DEFAULTS_CACHE:
        old = os.environ
        try:
            os.environ = {}
            settings = get_settings_from_env()
        finally:
            os.environ = old

        _DEFAULTS_CACHE = settings

    return _DEFAULTS_CACHE


@contextmanager
def temporary_settings(
    updates: Optional[Mapping[Setting[T], Any]] = None,
    set_defaults: Optional[Mapping[Setting[T], Any]] = None,
    restore_defaults: Optional[Iterable[Setting[T]]] = None,
) -> Generator[Settings, None, None]:
    """
    Temporarily override the current settings by entering a new profile.

    See `Settings.copy_with_update` for details on different argument behavior.

    Examples:
        >>> from prefect.settings import PREFECT_API_URL
        >>>
        >>> with temporary_settings(updates={PREFECT_API_URL: "foo"}):
        >>>    assert PREFECT_API_URL.value() == "foo"
        >>>
        >>>    with temporary_settings(set_defaults={PREFECT_API_URL: "bar"}):
        >>>         assert PREFECT_API_URL.value() == "foo"
        >>>
        >>>    with temporary_settings(restore_defaults={PREFECT_API_URL}):
        >>>         assert PREFECT_API_URL.value() is None
        >>>
        >>>         with temporary_settings(set_defaults={PREFECT_API_URL: "bar"})
        >>>             assert PREFECT_API_URL.value() == "bar"
        >>> assert PREFECT_API_URL.value() is None
    """
    import prefect.context

    context = prefect.context.get_settings_context()

    new_settings = context.settings.copy_with_update(
        updates=updates, set_defaults=set_defaults, restore_defaults=restore_defaults
    )

    with prefect.context.SettingsContext(
        profile=context.profile, settings=new_settings
    ):
        yield new_settings


class Profile(BaseModel):
    """
    A user profile containing settings.
    """

    name: str
    settings: Dict[Setting, Any] = Field(default_factory=dict)
    source: Optional[Path] = None
    model_config = ConfigDict(extra="ignore", arbitrary_types_allowed=True)

    @field_validator("settings", mode="before")
    def map_names_to_settings(cls, value):
        return validate_settings(value)

    def validate_settings(self) -> None:
        """
        Validate the settings contained in this profile.

        Raises:
            pydantic.ValidationError: When settings do not have valid values.
        """
        # Create a new `Settings` instance with the settings from this profile relying
        # on Pydantic validation to raise an error.
        # We do not return the `Settings` object because this is not the recommended
        # path for constructing settings with a profile. See `use_profile` instead.
        Settings(**{setting.name: value for setting, value in self.settings.items()})

    def convert_deprecated_renamed_settings(self) -> List[Tuple[Setting, Setting]]:
        """
        Update settings in place to replace deprecated settings with new settings when
        renamed.

        Returns a list of tuples with the old and new setting.
        """
        changed = []
        for setting in tuple(self.settings):
            if (
                setting.deprecated
                and setting.deprecated_renamed_to
                and setting.deprecated_renamed_to not in self.settings
            ):
                self.settings[setting.deprecated_renamed_to] = self.settings.pop(
                    setting
                )
                changed.append((setting, setting.deprecated_renamed_to))
        return changed


class ProfilesCollection:
    """ "
    A utility class for working with a collection of profiles.

    Profiles in the collection must have unique names.

    The collection may store the name of the active profile.
    """

    def __init__(
        self, profiles: Iterable[Profile], active: Optional[str] = None
    ) -> None:
        self.profiles_by_name = {profile.name: profile for profile in profiles}
        self.active_name = active

    @property
    def names(self) -> Set[str]:
        """
        Return a set of profile names in this collection.
        """
        return set(self.profiles_by_name.keys())

    @property
    def active_profile(self) -> Optional[Profile]:
        """
        Retrieve the active profile in this collection.
        """
        if self.active_name is None:
            return None
        return self[self.active_name]

    def set_active(self, name: Optional[str], check: bool = True):
        """
        Set the active profile name in the collection.

        A null value may be passed to indicate that this collection does not determine
        the active profile.
        """
        if check and name is not None and name not in self.names:
            raise ValueError(f"Unknown profile name {name!r}.")
        self.active_name = name

    def update_profile(
        self, name: str, settings: Mapping[Union[Dict, str], Any], source: Path = None
    ) -> Profile:
        """
        Add a profile to the collection or update the existing on if the name is already
        present in this collection.

        If updating an existing profile, the settings will be merged. Settings can
        be dropped from the existing profile by setting them to `None` in the new
        profile.

        Returns the new profile object.
        """
        existing = self.profiles_by_name.get(name)

        # Convert the input to a `Profile` to cast settings to the correct type
        profile = Profile(name=name, settings=settings, source=source)

        if existing:
            new_settings = {**existing.settings, **profile.settings}

            # Drop null keys to restore to default
            for key, value in tuple(new_settings.items()):
                if value is None:
                    new_settings.pop(key)

            new_profile = Profile(
                name=profile.name,
                settings=new_settings,
                source=source or profile.source,
            )
        else:
            new_profile = profile

        self.profiles_by_name[new_profile.name] = new_profile

        return new_profile

    def add_profile(self, profile: Profile) -> None:
        """
        Add a profile to the collection.

        If the profile name already exists, an exception will be raised.
        """
        if profile.name in self.profiles_by_name:
            raise ValueError(
                f"Profile name {profile.name!r} already exists in collection."
            )

        self.profiles_by_name[profile.name] = profile

    def remove_profile(self, name: str) -> None:
        """
        Remove a profile from the collection.
        """
        self.profiles_by_name.pop(name)

    def without_profile_source(self, path: Optional[Path]) -> "ProfilesCollection":
        """
        Remove profiles that were loaded from a given path.

        Returns a new collection.
        """
        return ProfilesCollection(
            [
                profile
                for profile in self.profiles_by_name.values()
                if profile.source != path
            ],
            active=self.active_name,
        )

    def to_dict(self):
        """
        Convert to a dictionary suitable for writing to disk.
        """
        return {
            "active": self.active_name,
            "profiles": {
                profile.name: {
                    setting.name: value for setting, value in profile.settings.items()
                }
                for profile in self.profiles_by_name.values()
            },
        }

    def __getitem__(self, name: str) -> Profile:
        return self.profiles_by_name[name]

    def __iter__(self):
        return self.profiles_by_name.__iter__()

    def items(self):
        return self.profiles_by_name.items()

    def __eq__(self, __o: object) -> bool:
        if not isinstance(__o, ProfilesCollection):
            return False

        return (
            self.profiles_by_name == __o.profiles_by_name
            and self.active_name == __o.active_name
        )

    def __repr__(self) -> str:
        return (
            f"ProfilesCollection(profiles={list(self.profiles_by_name.values())!r},"
            f" active={self.active_name!r})>"
        )


def _read_profiles_from(path: Path) -> ProfilesCollection:
    """
    Read profiles from a path into a new `ProfilesCollection`.

    Profiles are expected to be written in TOML with the following schema:
        ```
        active = <name: Optional[str]>

        [profiles.<name: str>]
        <SETTING: str> = <value: Any>
        ```
    """
    contents = toml.loads(path.read_text())
    active_profile = contents.get("active")
    raw_profiles = contents.get("profiles", {})

    profiles = []
    for name, settings in raw_profiles.items():
        profiles.append(Profile(name=name, settings=settings, source=path))

    return ProfilesCollection(profiles, active=active_profile)


def _write_profiles_to(path: Path, profiles: ProfilesCollection) -> None:
    """
    Write profiles in the given collection to a path as TOML.

    Any existing data not present in the given `profiles` will be deleted.
    """
    if not path.exists():
        path.touch(mode=0o600)
    return path.write_text(toml.dumps(profiles.to_dict()))


def load_profiles() -> ProfilesCollection:
    """
    Load all profiles from the default and current profile paths.
    """
    profiles = _read_profiles_from(DEFAULT_PROFILES_PATH)

    user_profiles_path = PREFECT_PROFILES_PATH.value()
    if user_profiles_path.exists():
        user_profiles = _read_profiles_from(user_profiles_path)

        # Merge all of the user profiles with the defaults
        for name in user_profiles:
            profiles.update_profile(
                name,
                settings=user_profiles[name].settings,
                source=user_profiles[name].source,
            )

        if user_profiles.active_name:
            profiles.set_active(user_profiles.active_name, check=False)

    return profiles


def load_current_profile():
    """
    Load the current profile from the default and current profile paths.

    This will _not_ include settings from the current settings context. Only settings
    that have been persisted to the profiles file will be saved.
    """
    from prefect.context import SettingsContext

    profiles = load_profiles()
    context = SettingsContext.get()

    if context:
        profiles.set_active(context.profile.name)

    return profiles.active_profile


def save_profiles(profiles: ProfilesCollection) -> None:
    """
    Writes all non-default profiles to the current profiles path.
    """
    profiles_path = PREFECT_PROFILES_PATH.value()
    profiles = profiles.without_profile_source(DEFAULT_PROFILES_PATH)
    return _write_profiles_to(profiles_path, profiles)


def load_profile(name: str) -> Profile:
    """
    Load a single profile by name.
    """
    profiles = load_profiles()
    try:
        return profiles[name]
    except KeyError:
        raise ValueError(f"Profile {name!r} not found.")


def update_current_profile(settings: Dict[Union[str, Setting], Any]) -> Profile:
    """
    Update the persisted data for the profile currently in-use.

    If the profile does not exist in the profiles file, it will be created.

    Given settings will be merged with the existing settings as described in
    `ProfilesCollection.update_profile`.

    Returns:
        The new profile.
    """
    import prefect.context

    current_profile = prefect.context.get_settings_context().profile

    if not current_profile:
        raise MissingProfileError("No profile is currently in use.")

    profiles = load_profiles()

    # Ensure the current profile's settings are present
    profiles.update_profile(current_profile.name, current_profile.settings)
    # Then merge the new settings in
    new_profile = profiles.update_profile(current_profile.name, settings)

    # Validate before saving
    new_profile.validate_settings()

    save_profiles(profiles)

    return profiles[current_profile.name]<|MERGE_RESOLUTION|>--- conflicted
+++ resolved
@@ -1321,7 +1321,6 @@
 Whether or not to enable experimental client side task run orchestration.
 """
 
-<<<<<<< HEAD
 PREFECT_EXPERIMENTAL_ENABLE_CLIENT_SIDE_TASK_CONCURRENCY = Setting(bool, default=True)
 """
 Whether or not to enable experimental client-side management of task concurrency limits.
@@ -1333,9 +1332,6 @@
 concurrency limits is used.
 """
 
-
-=======
->>>>>>> 43af48b5
 # Prefect Events feature flags
 
 PREFECT_RUNNER_PROCESS_LIMIT = Setting(int, default=5)
