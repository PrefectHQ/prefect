--- conflicted
+++ resolved
@@ -477,7 +477,6 @@
         return env_variables
 
 
-<<<<<<< HEAD
 class APISettings(PrefectBaseSettings):
     """
     Settings for interacting with the Prefect API
@@ -517,15 +516,12 @@
 
 
 class Settings(PrefectBaseSettings):
-=======
-class Settings(BaseSettings):
     """
     Settings for Prefect using Pydantic settings.
 
     See https://docs.pydantic.dev/latest/concepts/pydantic_settings
     """
 
->>>>>>> f8bcb64b
     model_config = SettingsConfigDict(
         env_file=".env",
         env_prefix="PREFECT_",
