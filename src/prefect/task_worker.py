--- conflicted
+++ resolved
@@ -217,13 +217,8 @@
                 exc_info=exc,
             )
         finally:
-<<<<<<< HEAD
+            self.in_flight_task_runs[task_run.task_key].discard(task_run.id)
             self._release_token(task_run.id)
-=======
-            self.in_flight_task_runs[task_run.task_key].discard(task_run.id)
-            if self._limiter:
-                self._limiter.release_on_behalf_of(task_run.id)
->>>>>>> 25891584
 
     async def _submit_scheduled_task_run(self, task_run: TaskRun):
         logger.debug(
