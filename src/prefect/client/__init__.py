"""
Asynchronous client implementation for communicating with the [Orion REST API](/api-ref/rest-api/).

Explore the client by communicating with an in-memory webserver &mdash; no setup required:

<div class="terminal">
```
$ # start python REPL with native await functionality
$ python -m asyncio
>>> from prefect.client.orion import get_client
>>> async with get_client() as client:
...     response = await client.hello()
...     print(response.json())
👋
```
</div>
<<<<<<< HEAD
"""
from prefect.client.orion import get_client, OrionClient
from prefect.client.cloud import get_cloud_client, CloudClient
from prefect.client.base import app_lifespan_context, PrefectResponse, PrefectHttpxClient

__all__ = [
    "get_client", 
    "OrionClient", 
    "get_cloud_client", 
    "CloudClient", 
    "app_lifespan_context", 
    "PrefectResponse", 
    "PrefectHttpxClient"]
=======
"""
>>>>>>> 0e6dc7d3
<|MERGE_RESOLUTION|>--- conflicted
+++ resolved
@@ -14,8 +14,8 @@
 👋
 ```
 </div>
-<<<<<<< HEAD
 """
+
 from prefect.client.orion import get_client, OrionClient
 from prefect.client.cloud import get_cloud_client, CloudClient
 from prefect.client.base import app_lifespan_context, PrefectResponse, PrefectHttpxClient
@@ -27,7 +27,4 @@
     "CloudClient", 
     "app_lifespan_context", 
     "PrefectResponse", 
-    "PrefectHttpxClient"]
-=======
-"""
->>>>>>> 0e6dc7d3
+    "PrefectHttpxClient"]