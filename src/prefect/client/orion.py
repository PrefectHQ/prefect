--- conflicted
+++ resolved
@@ -2037,7 +2037,6 @@
 
         return pydantic.parse_obj_as(WorkPool, response.json())
 
-<<<<<<< HEAD
     async def update_worker_pool(
         self,
         worker_pool: schemas.core.WorkerPool,
@@ -2076,14 +2075,9 @@
             json=worker_pool_update.dict(json_compatible=True),
         )
 
-    async def read_worker_pool_queues(
-        self, worker_pool_name: str
-    ) -> List[schemas.core.WorkerPoolQueue]:
-=======
     async def read_work_pool_queues(
         self, work_pool_name: str
     ) -> List[schemas.core.WorkPoolQueue]:
->>>>>>> 4a5c11e8
         """
         Retrieves queues for a work pool.
 
