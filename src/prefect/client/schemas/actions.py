from copy import deepcopy
from typing import TYPE_CHECKING, Any, Optional, TypeVar, Union
from uuid import UUID, uuid4

import jsonschema
from pydantic import Field, field_validator, model_validator
from pydantic_extra_types.pendulum_dt import DateTime

import prefect.client.schemas.objects as objects
from prefect._internal.schemas.bases import ActionBaseModel
from prefect._internal.schemas.validators import (
    convert_to_strings,
    remove_old_deployment_fields,
    validate_artifact_key,
    validate_block_document_name,
    validate_block_type_slug,
    validate_message_template_variables,
    validate_name_present_on_nonanonymous_blocks,
    validate_schedule_max_scheduled_runs,
    validate_variable_name,
)
from prefect.client.schemas.objects import (
    StateDetails,
    StateType,
)
from prefect.client.schemas.schedules import SCHEDULE_TYPES
from prefect.settings import PREFECT_DEPLOYMENT_SCHEDULE_MAX_SCHEDULED_RUNS
from prefect.types import (
    MAX_VARIABLE_NAME_LENGTH,
    KeyValueLabelsField,
    Name,
    NonEmptyishName,
    NonNegativeFloat,
    NonNegativeInteger,
    PositiveInteger,
    StrictVariableValue,
)
from prefect.utilities.collections import listrepr
from prefect.utilities.pydantic import get_class_fields_only

if TYPE_CHECKING:
    from prefect.results import BaseResult, ResultRecordMetadata

R = TypeVar("R")


class StateCreate(ActionBaseModel):
    """Data used by the Prefect REST API to create a new state."""

    type: StateType
    name: Optional[str] = Field(default=None)
    message: Optional[str] = Field(default=None, examples=["Run started"])
    state_details: StateDetails = Field(default_factory=StateDetails)
    data: Union["BaseResult[Any]", "ResultRecordMetadata", Any] = Field(
        default=None,
    )


class FlowCreate(ActionBaseModel):
    """Data used by the Prefect REST API to create a flow."""

    name: str = Field(
        default=..., description="The name of the flow", examples=["my-flow"]
    )
    tags: list[str] = Field(
        default_factory=list,
        description="A list of flow tags",
        examples=[["tag-1", "tag-2"]],
    )

    labels: KeyValueLabelsField = Field(default_factory=dict)


class FlowUpdate(ActionBaseModel):
    """Data used by the Prefect REST API to update a flow."""

    tags: list[str] = Field(
        default_factory=list,
        description="A list of flow tags",
        examples=[["tag-1", "tag-2"]],
    )


class DeploymentScheduleCreate(ActionBaseModel):
    schedule: SCHEDULE_TYPES = Field(
        default=..., description="The schedule for the deployment."
    )
    active: bool = Field(
        default=True, description="Whether or not the schedule is active."
    )
    max_scheduled_runs: Optional[PositiveInteger] = Field(
        default=None,
        description="The maximum number of scheduled runs for the schedule.",
    )

    @field_validator("max_scheduled_runs")
    @classmethod
    def validate_max_scheduled_runs(cls, v: Optional[int]) -> Optional[int]:
        return validate_schedule_max_scheduled_runs(
            v, PREFECT_DEPLOYMENT_SCHEDULE_MAX_SCHEDULED_RUNS.value()
        )


class DeploymentScheduleUpdate(ActionBaseModel):
    schedule: Optional[SCHEDULE_TYPES] = Field(
        default=None, description="The schedule for the deployment."
    )
    active: bool = Field(
        default=True, description="Whether or not the schedule is active."
    )

    max_scheduled_runs: Optional[PositiveInteger] = Field(
        default=None,
        description="The maximum number of scheduled runs for the schedule.",
    )

    @field_validator("max_scheduled_runs")
    @classmethod
    def validate_max_scheduled_runs(cls, v: Optional[int]) -> Optional[int]:
        return validate_schedule_max_scheduled_runs(
            v, PREFECT_DEPLOYMENT_SCHEDULE_MAX_SCHEDULED_RUNS.value()
        )


class DeploymentCreate(ActionBaseModel):
    """Data used by the Prefect REST API to create a deployment."""

    @model_validator(mode="before")
    @classmethod
    def remove_old_fields(cls, values: dict[str, Any]) -> dict[str, Any]:
        return remove_old_deployment_fields(values)

    @field_validator("description", "tags", mode="before")
    @classmethod
    def convert_to_strings(
        cls, values: Optional[Union[str, list[str]]]
    ) -> Union[str, list[str]]:
        return convert_to_strings(values)

    name: str = Field(..., description="The name of the deployment.")
    flow_id: UUID = Field(..., description="The ID of the flow to deploy.")
    paused: Optional[bool] = Field(default=None)
    schedules: list[DeploymentScheduleCreate] = Field(
        default_factory=list,
        description="A list of schedules for the deployment.",
    )
    concurrency_limit: Optional[int] = Field(
        default=None,
        description="The concurrency limit for the deployment.",
    )
    concurrency_options: Optional[objects.ConcurrencyOptions] = Field(
        default=None,
        description="The concurrency options for the deployment.",
    )
    enforce_parameter_schema: Optional[bool] = Field(
        default=None,
        description=(
            "Whether or not the deployment should enforce the parameter schema."
        ),
    )
    parameter_openapi_schema: Optional[dict[str, Any]] = Field(default_factory=dict)
    parameters: dict[str, Any] = Field(
        default_factory=dict,
        description="Parameters for flow runs scheduled by the deployment.",
    )
    tags: list[str] = Field(default_factory=list)
    labels: KeyValueLabelsField = Field(default_factory=dict)
    pull_steps: Optional[list[dict[str, Any]]] = Field(default=None)

    work_queue_name: Optional[str] = Field(default=None)
    work_pool_name: Optional[str] = Field(
        default=None,
        description="The name of the deployment's work pool.",
        examples=["my-work-pool"],
    )
    storage_document_id: Optional[UUID] = Field(default=None)
    infrastructure_document_id: Optional[UUID] = Field(default=None)
    description: Optional[str] = Field(default=None)
    path: Optional[str] = Field(default=None)
    version: Optional[str] = Field(default=None)
    entrypoint: Optional[str] = Field(default=None)
    job_variables: dict[str, Any] = Field(
        default_factory=dict,
        description="Overrides to apply to flow run infrastructure at runtime.",
    )

    def check_valid_configuration(self, base_job_template: dict[str, Any]) -> None:
        """Check that the combination of base_job_template defaults
        and job_variables conforms to the specified schema.
        """
        variables_schema = deepcopy(base_job_template.get("variables"))

        if variables_schema is not None:
            # jsonschema considers required fields, even if that field has a default,
            # to still be required. To get around this we remove the fields from
            # required if there is a default present.
            required = variables_schema.get("required")
            properties = variables_schema.get("properties")
            if required is not None and properties is not None:
                for k, v in properties.items():
                    if "default" in v and k in required:
                        required.remove(k)

            jsonschema.validate(self.job_variables, variables_schema)


class DeploymentUpdate(ActionBaseModel):
    """Data used by the Prefect REST API to update a deployment."""

    @model_validator(mode="before")
    @classmethod
    def remove_old_fields(cls, values: dict[str, Any]) -> dict[str, Any]:
        return remove_old_deployment_fields(values)

    version: Optional[str] = Field(default=None)
    description: Optional[str] = Field(default=None)
    parameters: Optional[dict[str, Any]] = Field(
        default=None,
        description="Parameters for flow runs scheduled by the deployment.",
    )
    paused: Optional[bool] = Field(
        default=None, description="Whether or not the deployment is paused."
    )
    schedules: Optional[list[DeploymentScheduleCreate]] = Field(
        default=None,
        description="A list of schedules for the deployment.",
    )
    concurrency_limit: Optional[int] = Field(
        default=None,
        description="The concurrency limit for the deployment.",
    )
    concurrency_options: Optional[objects.ConcurrencyOptions] = Field(
        default=None,
        description="The concurrency options for the deployment.",
    )
    tags: list[str] = Field(default_factory=list)
    work_queue_name: Optional[str] = Field(default=None)
    work_pool_name: Optional[str] = Field(
        default=None,
        description="The name of the deployment's work pool.",
        examples=["my-work-pool"],
    )
    path: Optional[str] = Field(default=None)
    job_variables: Optional[dict[str, Any]] = Field(
        default_factory=dict,
        description="Overrides to apply to flow run infrastructure at runtime.",
    )
    entrypoint: Optional[str] = Field(default=None)
    storage_document_id: Optional[UUID] = Field(default=None)
    infrastructure_document_id: Optional[UUID] = Field(default=None)
    enforce_parameter_schema: Optional[bool] = Field(
        default=None,
        description=(
            "Whether or not the deployment should enforce the parameter schema."
        ),
    )

    def check_valid_configuration(self, base_job_template: dict[str, Any]) -> None:
        """Check that the combination of base_job_template defaults
        and job_variables conforms to the specified schema.
        """
        variables_schema = deepcopy(base_job_template.get("variables"))

        if variables_schema is not None:
            # jsonschema considers required fields, even if that field has a default,
            # to still be required. To get around this we remove the fields from
            # required if there is a default present.
            required = variables_schema.get("required")
            properties = variables_schema.get("properties")
            if required is not None and properties is not None:
                for k, v in properties.items():
                    if "default" in v and k in required:
                        required.remove(k)

        if variables_schema is not None:
            jsonschema.validate(self.job_variables, variables_schema)


class FlowRunUpdate(ActionBaseModel):
    """Data used by the Prefect REST API to update a flow run."""

    name: Optional[str] = Field(default=None)
    flow_version: Optional[str] = Field(default=None)
    parameters: Optional[dict[str, Any]] = Field(default_factory=dict)
    empirical_policy: objects.FlowRunPolicy = Field(
        default_factory=objects.FlowRunPolicy
    )
    tags: list[str] = Field(default_factory=list)
    infrastructure_pid: Optional[str] = Field(default=None)
    job_variables: Optional[dict[str, Any]] = Field(default=None)


class TaskRunCreate(ActionBaseModel):
    """Data used by the Prefect REST API to create a task run"""

    id: Optional[UUID] = Field(None, description="The ID to assign to the task run")
    # TaskRunCreate states must be provided as StateCreate objects
    state: Optional[StateCreate] = Field(
        default=None, description="The state of the task run to create"
    )

    name: Optional[str] = Field(
        default=None,
        description="The name of the task run",
    )
    flow_run_id: Optional[UUID] = Field(default=None)
    task_key: str = Field(
        default=..., description="A unique identifier for the task being run."
    )
    dynamic_key: str = Field(
        default=...,
        description=(
            "A dynamic key used to differentiate between multiple runs of the same task"
            " within the same flow run."
        ),
    )
    cache_key: Optional[str] = Field(default=None)
    cache_expiration: Optional[objects.DateTime] = Field(default=None)
    task_version: Optional[str] = Field(default=None)
    empirical_policy: objects.TaskRunPolicy = Field(
        default_factory=objects.TaskRunPolicy,
    )
    tags: list[str] = Field(default_factory=list)
    labels: KeyValueLabelsField = Field(default_factory=dict)
    task_inputs: dict[
        str,
        list[
            Union[
                objects.TaskRunResult,
                objects.Parameter,
                objects.Constant,
            ]
        ],
    ] = Field(default_factory=dict)


class TaskRunUpdate(ActionBaseModel):
    """Data used by the Prefect REST API to update a task run"""

    name: Optional[str] = Field(default=None)


class FlowRunCreate(ActionBaseModel):
    """Data used by the Prefect REST API to create a flow run."""

    # FlowRunCreate states must be provided as StateCreate objects
    state: Optional[StateCreate] = Field(
        default=None, description="The state of the flow run to create"
    )

    name: Optional[str] = Field(default=None, description="The name of the flow run.")
    flow_id: UUID = Field(default=..., description="The id of the flow being run.")
    deployment_id: Optional[UUID] = Field(default=None)
    flow_version: Optional[str] = Field(default=None)
    parameters: dict[str, Any] = Field(
        default_factory=dict, description="The parameters for the flow run."
    )
    context: dict[str, Any] = Field(
        default_factory=dict, description="The context for the flow run."
    )
    parent_task_run_id: Optional[UUID] = Field(default=None)
    infrastructure_document_id: Optional[UUID] = Field(default=None)
    empirical_policy: objects.FlowRunPolicy = Field(
        default_factory=objects.FlowRunPolicy
    )
    tags: list[str] = Field(default_factory=list)
    idempotency_key: Optional[str] = Field(default=None)

    labels: KeyValueLabelsField = Field(default_factory=dict)


class DeploymentFlowRunCreate(ActionBaseModel):
    """Data used by the Prefect REST API to create a flow run from a deployment."""

    # FlowRunCreate states must be provided as StateCreate objects
    state: Optional[StateCreate] = Field(
        default=None, description="The state of the flow run to create"
    )

    name: Optional[str] = Field(default=None, description="The name of the flow run.")
    parameters: dict[str, Any] = Field(
        default_factory=dict, description="The parameters for the flow run."
    )
    enforce_parameter_schema: Optional[bool] = Field(
        default=None,
        description="Whether or not to enforce the parameter schema on this run.",
    )
    context: dict[str, Any] = Field(
        default_factory=dict, description="The context for the flow run."
    )
    infrastructure_document_id: Optional[UUID] = Field(default=None)
    empirical_policy: objects.FlowRunPolicy = Field(
        default_factory=objects.FlowRunPolicy
    )
    tags: list[str] = Field(default_factory=list)
    idempotency_key: Optional[str] = Field(None)
    parent_task_run_id: Optional[UUID] = Field(None)
    work_queue_name: Optional[str] = Field(None)
    job_variables: Optional[dict] = Field(None)
<<<<<<< HEAD
    labels: KeyValueLabelsField
=======
    labels: KeyValueLabelsField = Field(default_factory=dict)
>>>>>>> 8b740d4c


class SavedSearchCreate(ActionBaseModel):
    """Data used by the Prefect REST API to create a saved search."""

    name: str = Field(default=..., description="The name of the saved search.")
    filters: list[objects.SavedSearchFilter] = Field(
        default_factory=list, description="The filter set for the saved search."
    )


class ConcurrencyLimitCreate(ActionBaseModel):
    """Data used by the Prefect REST API to create a concurrency limit."""

    tag: str = Field(
        default=..., description="A tag the concurrency limit is applied to."
    )
    concurrency_limit: int = Field(default=..., description="The concurrency limit.")


class ConcurrencyLimitV2Create(ActionBaseModel):
    """Data used by the Prefect REST API to create a v2 concurrency limit."""

    active: bool = Field(
        default=True, description="Whether the concurrency limit is active."
    )
    name: Name = Field(default=..., description="The name of the concurrency limit.")
    limit: NonNegativeInteger = Field(default=..., description="The concurrency limit.")
    active_slots: NonNegativeInteger = Field(
        default=0, description="The number of active slots."
    )
    denied_slots: NonNegativeInteger = Field(
        default=0, description="The number of denied slots."
    )
    slot_decay_per_second: NonNegativeFloat = Field(
        default=0,
        description="The decay rate for active slots when used as a rate limit.",
    )


class ConcurrencyLimitV2Update(ActionBaseModel):
    """Data used by the Prefect REST API to update a v2 concurrency limit."""

    active: Optional[bool] = Field(default=None)
    name: Optional[Name] = Field(default=None)
    limit: Optional[NonNegativeInteger] = Field(default=None)
    active_slots: Optional[NonNegativeInteger] = Field(default=None)
    denied_slots: Optional[NonNegativeInteger] = Field(default=None)
    slot_decay_per_second: Optional[NonNegativeFloat] = Field(default=None)


class BlockTypeCreate(ActionBaseModel):
    """Data used by the Prefect REST API to create a block type."""

    name: str = Field(default=..., description="A block type's name")
    slug: str = Field(default=..., description="A block type's slug")
    logo_url: Optional[objects.HttpUrl] = Field(
        default=None, description="Web URL for the block type's logo"
    )
    documentation_url: Optional[objects.HttpUrl] = Field(
        default=None, description="Web URL for the block type's documentation"
    )
    description: Optional[str] = Field(
        default=None,
        description="A short blurb about the corresponding block's intended use",
    )
    code_example: Optional[str] = Field(
        default=None,
        description="A code snippet demonstrating use of the corresponding block",
    )

    # validators
    _validate_slug_format = field_validator("slug")(validate_block_type_slug)


class BlockTypeUpdate(ActionBaseModel):
    """Data used by the Prefect REST API to update a block type."""

    logo_url: Optional[objects.HttpUrl] = Field(default=None)
    documentation_url: Optional[objects.HttpUrl] = Field(default=None)
    description: Optional[str] = Field(default=None)
    code_example: Optional[str] = Field(default=None)

    @classmethod
    def updatable_fields(cls) -> set[str]:
        return get_class_fields_only(cls)


class BlockSchemaCreate(ActionBaseModel):
    """Data used by the Prefect REST API to create a block schema."""

    fields: dict[str, Any] = Field(
        default_factory=dict, description="The block schema's field schema"
    )
    block_type_id: Optional[UUID] = Field(default=None)
    capabilities: list[str] = Field(
        default_factory=list,
        description="A list of Block capabilities",
    )
    version: str = Field(
        default=objects.DEFAULT_BLOCK_SCHEMA_VERSION,
        description="Human readable identifier for the block schema",
    )


class BlockDocumentCreate(ActionBaseModel):
    """Data used by the Prefect REST API to create a block document."""

    name: Optional[Name] = Field(
        default=None, description="The name of the block document"
    )
    data: dict[str, Any] = Field(
        default_factory=dict, description="The block document's data"
    )
    block_schema_id: UUID = Field(
        default=..., description="The block schema ID for the block document"
    )
    block_type_id: UUID = Field(
        default=..., description="The block type ID for the block document"
    )
    is_anonymous: bool = Field(
        default=False,
        description=(
            "Whether the block is anonymous (anonymous blocks are usually created by"
            " Prefect automatically)"
        ),
    )

    _validate_name_format = field_validator("name")(validate_block_document_name)

    @model_validator(mode="before")
    def validate_name_is_present_if_not_anonymous(
        cls, values: dict[str, Any]
    ) -> dict[str, Any]:
        return validate_name_present_on_nonanonymous_blocks(values)


class BlockDocumentUpdate(ActionBaseModel):
    """Data used by the Prefect REST API to update a block document."""

    block_schema_id: Optional[UUID] = Field(
        default=None, description="A block schema ID"
    )
    data: dict[str, Any] = Field(
        default_factory=dict, description="The block document's data"
    )
    merge_existing_data: bool = Field(
        default=True,
        description="Whether to merge the existing data with the new data or replace it",
    )


class BlockDocumentReferenceCreate(ActionBaseModel):
    """Data used to create block document reference."""

    id: UUID = Field(default_factory=uuid4)
    parent_block_document_id: UUID = Field(
        default=..., description="ID of block document the reference is nested within"
    )
    reference_block_document_id: UUID = Field(
        default=..., description="ID of the nested block document"
    )
    name: str = Field(
        default=..., description="The name that the reference is nested under"
    )


class LogCreate(ActionBaseModel):
    """Data used by the Prefect REST API to create a log."""

    name: str = Field(default=..., description="The logger name.")
    level: int = Field(default=..., description="The log level.")
    message: str = Field(default=..., description="The log message.")
    timestamp: DateTime = Field(default=..., description="The log timestamp.")
    flow_run_id: Optional[UUID] = Field(default=None)
    task_run_id: Optional[UUID] = Field(default=None)
    worker_id: Optional[UUID] = Field(default=None)

    def model_dump(self, *args: Any, **kwargs: Any) -> dict[str, Any]:
        """
        The worker_id field is only included in logs sent to Prefect Cloud.
        If it's unset, we should not include it in the log payload.
        """
        data = super().model_dump(*args, **kwargs)
        if self.worker_id is None:
            data.pop("worker_id")
        return data


class WorkPoolCreate(ActionBaseModel):
    """Data used by the Prefect REST API to create a work pool."""

    name: NonEmptyishName = Field(
        description="The name of the work pool.",
    )
    description: Optional[str] = Field(default=None)
    type: str = Field(
        description="The work pool type.", default="prefect-agent"
    )  # TODO: change default
    base_job_template: dict[str, Any] = Field(
        default_factory=dict,
        description="The base job template for the work pool.",
    )
    is_paused: bool = Field(
        default=False,
        description="Whether the work pool is paused.",
    )
    concurrency_limit: Optional[NonNegativeInteger] = Field(
        default=None, description="A concurrency limit for the work pool."
    )


class WorkPoolUpdate(ActionBaseModel):
    """Data used by the Prefect REST API to update a work pool."""

    description: Optional[str] = Field(default=None)
    is_paused: Optional[bool] = Field(default=None)
    base_job_template: Optional[dict[str, Any]] = Field(default=None)
    concurrency_limit: Optional[int] = Field(default=None)


class WorkQueueCreate(ActionBaseModel):
    """Data used by the Prefect REST API to create a work queue."""

    name: str = Field(default=..., description="The name of the work queue.")
    description: Optional[str] = Field(default=None)
    is_paused: bool = Field(
        default=False,
        description="Whether the work queue is paused.",
    )
    concurrency_limit: Optional[NonNegativeInteger] = Field(
        default=None,
        description="A concurrency limit for the work queue.",
    )
    priority: Optional[PositiveInteger] = Field(
        default=None,
        description=(
            "The queue's priority. Lower values are higher priority (1 is the highest)."
        ),
    )

    # DEPRECATED

    filter: Optional[objects.QueueFilter] = Field(
        None,
        description="DEPRECATED: Filter criteria for the work queue.",
        deprecated=True,
    )


class WorkQueueUpdate(ActionBaseModel):
    """Data used by the Prefect REST API to update a work queue."""

    name: Optional[str] = Field(default=None)
    description: Optional[str] = Field(default=None)
    is_paused: bool = Field(
        default=False, description="Whether or not the work queue is paused."
    )
    concurrency_limit: Optional[NonNegativeInteger] = Field(default=None)
    priority: Optional[PositiveInteger] = Field(
        None, description="The queue's priority."
    )
    last_polled: Optional[DateTime] = Field(default=None)

    # DEPRECATED

    filter: Optional[objects.QueueFilter] = Field(
        None,
        description="DEPRECATED: Filter criteria for the work queue.",
        deprecated=True,
    )


class FlowRunNotificationPolicyCreate(ActionBaseModel):
    """Data used by the Prefect REST API to create a flow run notification policy."""

    is_active: bool = Field(
        default=True, description="Whether the policy is currently active"
    )
    state_names: list[str] = Field(
        default=..., description="The flow run states that trigger notifications"
    )
    tags: list[str] = Field(
        default=...,
        description="The flow run tags that trigger notifications (set [] to disable)",
    )
    block_document_id: UUID = Field(
        default=..., description="The block document ID used for sending notifications"
    )
    message_template: Optional[str] = Field(
        default=None,
        description=(
            "A templatable notification message. Use {braces} to add variables."
            " Valid variables include:"
            f" {listrepr(sorted(objects.FLOW_RUN_NOTIFICATION_TEMPLATE_KWARGS), sep=', ')}"
        ),
        examples=[
            "Flow run {flow_run_name} with id {flow_run_id} entered state"
            " {flow_run_state_name}."
        ],
    )

    @field_validator("message_template")
    @classmethod
    def validate_message_template_variables(cls, v: Optional[str]) -> Optional[str]:
        return validate_message_template_variables(v)


class FlowRunNotificationPolicyUpdate(ActionBaseModel):
    """Data used by the Prefect REST API to update a flow run notification policy."""

    is_active: Optional[bool] = Field(default=None)
    state_names: Optional[list[str]] = Field(default=None)
    tags: Optional[list[str]] = Field(default=None)
    block_document_id: Optional[UUID] = Field(default=None)
    message_template: Optional[str] = Field(default=None)


class ArtifactCreate(ActionBaseModel):
    """Data used by the Prefect REST API to create an artifact."""

    key: Optional[str] = Field(default=None)
    type: Optional[str] = Field(default=None)
    description: Optional[str] = Field(default=None)
    data: Optional[Union[dict[str, Any], Any]] = Field(default=None)
    metadata_: Optional[dict[str, str]] = Field(default=None)
    flow_run_id: Optional[UUID] = Field(default=None)
    task_run_id: Optional[UUID] = Field(default=None)

    _validate_artifact_format = field_validator("key")(validate_artifact_key)


class ArtifactUpdate(ActionBaseModel):
    """Data used by the Prefect REST API to update an artifact."""

    data: Optional[Union[dict[str, Any], Any]] = Field(default=None)
    description: Optional[str] = Field(default=None)
    metadata_: Optional[dict[str, str]] = Field(default=None)


class VariableCreate(ActionBaseModel):
    """Data used by the Prefect REST API to create a Variable."""

    name: str = Field(
        default=...,
        description="The name of the variable",
        examples=["my_variable"],
        max_length=MAX_VARIABLE_NAME_LENGTH,
    )
    value: StrictVariableValue = Field(
        default=...,
        description="The value of the variable",
        examples=["my-value"],
    )
    tags: Optional[list[str]] = Field(default=None)

    # validators
    _validate_name_format = field_validator("name")(validate_variable_name)


class VariableUpdate(ActionBaseModel):
    """Data used by the Prefect REST API to update a Variable."""

    name: Optional[str] = Field(
        default=None,
        description="The name of the variable",
        examples=["my_variable"],
        max_length=MAX_VARIABLE_NAME_LENGTH,
    )
    value: StrictVariableValue = Field(
        default=None,
        description="The value of the variable",
        examples=["my-value"],
    )
    tags: Optional[list[str]] = Field(default=None)

    # validators
    _validate_name_format = field_validator("name")(validate_variable_name)


class GlobalConcurrencyLimitCreate(ActionBaseModel):
    """Data used by the Prefect REST API to create a global concurrency limit."""

    name: Name = Field(description="The name of the global concurrency limit.")
    limit: NonNegativeInteger = Field(
        description=(
            "The maximum number of slots that can be occupied on this concurrency"
            " limit."
        )
    )
    active: Optional[bool] = Field(
        default=True,
        description="Whether or not the concurrency limit is in an active state.",
    )
    active_slots: Optional[NonNegativeInteger] = Field(
        default=0,
        description="Number of tasks currently using a concurrency slot.",
    )
    slot_decay_per_second: Optional[NonNegativeFloat] = Field(
        default=0.0,
        description=(
            "Controls the rate at which slots are released when the concurrency limit"
            " is used as a rate limit."
        ),
    )


class GlobalConcurrencyLimitUpdate(ActionBaseModel):
    """Data used by the Prefect REST API to update a global concurrency limit."""

    name: Optional[Name] = Field(default=None)
    limit: Optional[NonNegativeInteger] = Field(default=None)
    active: Optional[bool] = Field(default=None)
    active_slots: Optional[NonNegativeInteger] = Field(default=None)
    slot_decay_per_second: Optional[NonNegativeFloat] = Field(default=None)<|MERGE_RESOLUTION|>--- conflicted
+++ resolved
@@ -397,11 +397,7 @@
     parent_task_run_id: Optional[UUID] = Field(None)
     work_queue_name: Optional[str] = Field(None)
     job_variables: Optional[dict] = Field(None)
-<<<<<<< HEAD
-    labels: KeyValueLabelsField
-=======
     labels: KeyValueLabelsField = Field(default_factory=dict)
->>>>>>> 8b740d4c
 
 
 class SavedSearchCreate(ActionBaseModel):
