--- conflicted
+++ resolved
@@ -3,33 +3,22 @@
 from uuid import UUID, uuid4
 
 import jsonschema
-<<<<<<< HEAD
 from pydantic import Field, field_validator, model_validator
 from pydantic_extra_types.pendulum_dt import DateTime
-=======
-import orjson
-from pydantic.v1 import (
-    Field,
-    StrictBool,
-    StrictFloat,
-    StrictInt,
-    StrictStr,
-    root_validator,
-    validator,
-)
->>>>>>> f3d9ffde
 
 import prefect.client.schemas.objects as objects
 from prefect._internal.schemas.bases import ActionBaseModel
 from prefect._internal.schemas.validators import (
     convert_to_strings,
-    raise_on_name_alphanumeric_dashes_only,
-    raise_on_name_alphanumeric_underscores_only,
     remove_old_deployment_fields,
     return_none_schedule,
+    validate_artifact_key,
+    validate_block_document_name,
+    validate_block_type_slug,
     validate_message_template_variables,
     validate_name_present_on_nonanonymous_blocks,
     validate_schedule_max_scheduled_runs,
+    validate_variable_name,
 )
 from prefect.client.schemas.objects import StateDetails, StateType
 from prefect.client.schemas.schedules import SCHEDULE_TYPES
@@ -40,6 +29,7 @@
     NonNegativeFloat,
     NonNegativeInteger,
     PositiveInteger,
+    StrictVariableType,
 )
 from prefect.utilities.collections import listrepr
 from prefect.utilities.pydantic import get_class_fields_only
@@ -48,28 +38,6 @@
     from prefect.results import BaseResult
 
 R = TypeVar("R")
-
-
-def validate_block_type_slug(value):
-    raise_on_name_alphanumeric_dashes_only(value, field_name="Block type slug")
-    return value
-
-
-def validate_block_document_name(value):
-    if value is not None:
-        raise_on_name_alphanumeric_dashes_only(value, field_name="Block document name")
-    return value
-
-
-def validate_artifact_key(value):
-    raise_on_name_alphanumeric_dashes_only(value, field_name="Artifact key")
-    return value
-
-
-def validate_variable_name(value):
-    if value is not None:
-        raise_on_name_alphanumeric_underscores_only(value, field_name="Variable name")
-    return value
 
 
 class StateCreate(ActionBaseModel):
@@ -527,7 +495,7 @@
 class BlockDocumentCreate(ActionBaseModel):
     """Data used by the Prefect REST API to create a block document."""
 
-    name: Optional[str] = Field(
+    name: Optional[Name] = Field(
         default=None, description="The name of the block document"
     )
     data: Dict[str, Any] = Field(
@@ -753,29 +721,13 @@
         examples=["my_variable"],
         max_length=objects.MAX_VARIABLE_NAME_LENGTH,
     )
-    value: Union[
-        StrictStr, StrictFloat, StrictBool, StrictInt, None, Dict[str, Any], List[Any]
-    ] = Field(
+    value: StrictVariableType = Field(
         default=...,
         description="The value of the variable",
         examples=["my-value"],
     )
     tags: Optional[List[str]] = Field(default=None)
 
-    @validator("value")
-    def validate_value(cls, v):
-        try:
-            json_string = orjson.dumps(v)
-        except orjson.JSONDecodeError:
-            raise ValueError("Variable value must be serializable to JSON.")
-
-        if len(json_string) > objects.MAX_VARIABLE_VALUE_LENGTH:
-            raise ValueError(
-                f"value must less than {objects.MAX_VARIABLE_VALUE_LENGTH} characters when serialized."
-            )
-
-        return v
-
     # validators
     _validate_name_format = field_validator("name")(validate_variable_name)
 
@@ -789,29 +741,12 @@
         examples=["my_variable"],
         max_length=objects.MAX_VARIABLE_NAME_LENGTH,
     )
-    value: Union[
-        StrictStr, StrictFloat, StrictBool, StrictInt, None, Dict[str, Any], List[Any]
-    ] = Field(
+    value: StrictVariableType = Field(
         default=None,
         description="The value of the variable",
         examples=["my-value"],
-        max_length=objects.MAX_VARIABLE_NAME_LENGTH,
     )
     tags: Optional[List[str]] = Field(default=None)
-
-    @validator("value")
-    def validate_value(cls, v):
-        try:
-            json_string = orjson.dumps(v)
-        except orjson.JSONDecodeError:
-            raise ValueError("Variable value must be serializable to JSON.")
-
-        if len(json_string) > objects.MAX_VARIABLE_VALUE_LENGTH:
-            raise ValueError(
-                f"value must less than {objects.MAX_VARIABLE_VALUE_LENGTH} characters when serialized."
-            )
-
-        return v
 
     # validators
     _validate_name_format = field_validator("name")(validate_variable_name)
