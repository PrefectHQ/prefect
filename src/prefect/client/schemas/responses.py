import datetime
from typing import List, Optional, TypeVar, Union
from uuid import UUID

from prefect._internal.pydantic import HAS_PYDANTIC_V2

if HAS_PYDANTIC_V2:
    from pydantic.v1 import Field
else:
    from pydantic import Field

from typing_extensions import Literal

import prefect.client.schemas.objects as objects
from prefect._internal.schemas.bases import PrefectBaseModel
from prefect._internal.schemas.fields import DateTimeTZ
from prefect.utilities.collections import AutoEnum

R = TypeVar("R")


class SetStateStatus(AutoEnum):
    """Enumerates return statuses for setting run states."""

    ACCEPT = AutoEnum.auto()
    REJECT = AutoEnum.auto()
    ABORT = AutoEnum.auto()
    WAIT = AutoEnum.auto()


class StateAcceptDetails(PrefectBaseModel):
    """Details associated with an ACCEPT state transition."""

    type: Literal["accept_details"] = Field(
        default="accept_details",
        description=(
            "The type of state transition detail. Used to ensure pydantic does not"
            " coerce into a different type."
        ),
    )


class StateRejectDetails(PrefectBaseModel):
    """Details associated with a REJECT state transition."""

    type: Literal["reject_details"] = Field(
        default="reject_details",
        description=(
            "The type of state transition detail. Used to ensure pydantic does not"
            " coerce into a different type."
        ),
    )
    reason: Optional[str] = Field(
        default=None, description="The reason why the state transition was rejected."
    )


class StateAbortDetails(PrefectBaseModel):
    """Details associated with an ABORT state transition."""

    type: Literal["abort_details"] = Field(
        default="abort_details",
        description=(
            "The type of state transition detail. Used to ensure pydantic does not"
            " coerce into a different type."
        ),
    )
    reason: Optional[str] = Field(
        default=None, description="The reason why the state transition was aborted."
    )


class StateWaitDetails(PrefectBaseModel):
    """Details associated with a WAIT state transition."""

    type: Literal["wait_details"] = Field(
        default="wait_details",
        description=(
            "The type of state transition detail. Used to ensure pydantic does not"
            " coerce into a different type."
        ),
    )
    delay_seconds: int = Field(
        default=...,
        description=(
            "The length of time in seconds the client should wait before transitioning"
            " states."
        ),
    )
    reason: Optional[str] = Field(
        default=None, description="The reason why the state transition should wait."
    )


class HistoryResponseState(PrefectBaseModel):
    """Represents a single state's history over an interval."""

    state_type: objects.StateType = Field(default=..., description="The state type.")
    state_name: str = Field(default=..., description="The state name.")
    count_runs: int = Field(
        default=...,
        description="The number of runs in the specified state during the interval.",
    )
    sum_estimated_run_time: datetime.timedelta = Field(
        default=...,
        description="The total estimated run time of all runs during the interval.",
    )
    sum_estimated_lateness: datetime.timedelta = Field(
        default=...,
        description=(
            "The sum of differences between actual and expected start time during the"
            " interval."
        ),
    )


class HistoryResponse(PrefectBaseModel):
    """Represents a history of aggregation states over an interval"""

    interval_start: DateTimeTZ = Field(
        default=..., description="The start date of the interval."
    )
    interval_end: DateTimeTZ = Field(
        default=..., description="The end date of the interval."
    )
    states: List[HistoryResponseState] = Field(
        default=..., description="A list of state histories during the interval."
    )


StateResponseDetails = Union[
    StateAcceptDetails, StateWaitDetails, StateRejectDetails, StateAbortDetails
]


class OrchestrationResult(PrefectBaseModel):
    """
    A container for the output of state orchestration.
    """

    state: Optional[objects.State]
    status: SetStateStatus
    details: StateResponseDetails


class WorkerFlowRunResponse(PrefectBaseModel):
    class Config:
        arbitrary_types_allowed = True

    work_pool_id: UUID
    work_queue_id: UUID
    flow_run: objects.FlowRun


<<<<<<< HEAD
@copy_model_fields
class FlowRunResponse(ObjectBaseModel):
    name: str = FieldFrom(objects.FlowRun)
    flow_id: UUID = FieldFrom(objects.FlowRun)
    state_id: Optional[UUID] = FieldFrom(objects.FlowRun)
    deployment_id: Optional[UUID] = FieldFrom(objects.FlowRun)
    work_queue_id: Optional[UUID] = FieldFrom(objects.FlowRun)
    work_queue_name: Optional[str] = FieldFrom(objects.FlowRun)
    flow_version: Optional[str] = FieldFrom(objects.FlowRun)
    parameters: dict = FieldFrom(objects.FlowRun)
    idempotency_key: Optional[str] = FieldFrom(objects.FlowRun)
    context: dict = FieldFrom(objects.FlowRun)
    empirical_policy: objects.FlowRunPolicy = FieldFrom(objects.FlowRun)
    tags: List[str] = FieldFrom(objects.FlowRun)
    parent_task_run_id: Optional[UUID] = FieldFrom(objects.FlowRun)
    state_type: Optional[objects.StateType] = FieldFrom(objects.FlowRun)
    state_name: Optional[str] = FieldFrom(objects.FlowRun)
    run_count: int = FieldFrom(objects.FlowRun)
    expected_start_time: Optional[DateTimeTZ] = FieldFrom(objects.FlowRun)
    next_scheduled_start_time: Optional[DateTimeTZ] = FieldFrom(objects.FlowRun)
    start_time: Optional[DateTimeTZ] = FieldFrom(objects.FlowRun)
    end_time: Optional[DateTimeTZ] = FieldFrom(objects.FlowRun)
    total_run_time: datetime.timedelta = FieldFrom(objects.FlowRun)
    estimated_run_time: datetime.timedelta = FieldFrom(objects.FlowRun)
    estimated_start_time_delta: datetime.timedelta = FieldFrom(objects.FlowRun)
    auto_scheduled: bool = FieldFrom(objects.FlowRun)
    infrastructure_document_id: Optional[UUID] = FieldFrom(objects.FlowRun)
    infrastructure_pid: Optional[str] = FieldFrom(objects.FlowRun)
    created_by: Optional[CreatedBy] = FieldFrom(objects.FlowRun)
    work_pool_id: Optional[UUID] = FieldFrom(objects.FlowRun)
    work_pool_name: Optional[str] = Field(
        default=None,
        description="The name of the flow run's work pool.",
        example="my-work-pool",
    )
    state: Optional[objects.State] = FieldFrom(objects.FlowRun)
    job_variables: Optional[dict] = FieldFrom(objects.FlowRun)

    def __eq__(self, other: Any) -> bool:
        """
        Check for "equality" to another flow run schema

        Estimates times are rolling and will always change with repeated queries for
        a flow run so we ignore them during equality checks.
        """
        if isinstance(other, FlowRunResponse):
            exclude_fields = {"estimated_run_time", "estimated_start_time_delta"}
            return self.dict(exclude=exclude_fields) == other.dict(
                exclude=exclude_fields
            )
        return super().__eq__(other)


@copy_model_fields
class DeploymentResponse(ObjectBaseModel):
    name: str = FieldFrom(objects.Deployment)
    version: Optional[str] = FieldFrom(objects.Deployment)
    description: Optional[str] = FieldFrom(objects.Deployment)
    flow_id: UUID = FieldFrom(objects.Deployment)
    schedule: Optional[SCHEDULE_TYPES] = FieldFrom(objects.Deployment)
    is_schedule_active: bool = FieldFrom(objects.Deployment)
    paused: bool = FieldFrom(objects.Deployment)
    schedules: List[objects.DeploymentSchedule] = FieldFrom(objects.Deployment)
    job_variables: Dict[str, Any] = FieldFrom(objects.Deployment)
    parameters: Dict[str, Any] = FieldFrom(objects.Deployment)
    tags: List[str] = FieldFrom(objects.Deployment)
    work_queue_name: Optional[str] = FieldFrom(objects.Deployment)
    last_polled: Optional[DateTimeTZ] = FieldFrom(objects.Deployment)
    parameter_openapi_schema: Optional[Dict[str, Any]] = FieldFrom(objects.Deployment)
    path: Optional[str] = FieldFrom(objects.Deployment)
    pull_steps: Optional[List[dict]] = FieldFrom(objects.Deployment)
    entrypoint: Optional[str] = FieldFrom(objects.Deployment)
    manifest_path: Optional[str] = FieldFrom(objects.Deployment)
    storage_document_id: Optional[UUID] = FieldFrom(objects.Deployment)
    infrastructure_document_id: Optional[UUID] = FieldFrom(objects.Deployment)
    created_by: Optional[CreatedBy] = FieldFrom(objects.Deployment)
    updated_by: Optional[UpdatedBy] = FieldFrom(objects.Deployment)
=======
class FlowRunResponse(objects.FlowRun):
    ...


class DeploymentResponse(objects.Deployment):
>>>>>>> fae70253
    work_pool_name: Optional[str] = Field(
        default=None,
        description="The name of the deployment's work pool.",
    )
    status: Optional[objects.DeploymentStatus] = Field(
        default=None,
        description="Current status of the deployment.",
    )


class MinimalConcurrencyLimitResponse(PrefectBaseModel):
    class Config:
        extra = "ignore"

    id: UUID
    name: str
    limit: int<|MERGE_RESOLUTION|>--- conflicted
+++ resolved
@@ -152,91 +152,11 @@
     flow_run: objects.FlowRun
 
 
-<<<<<<< HEAD
-@copy_model_fields
-class FlowRunResponse(ObjectBaseModel):
-    name: str = FieldFrom(objects.FlowRun)
-    flow_id: UUID = FieldFrom(objects.FlowRun)
-    state_id: Optional[UUID] = FieldFrom(objects.FlowRun)
-    deployment_id: Optional[UUID] = FieldFrom(objects.FlowRun)
-    work_queue_id: Optional[UUID] = FieldFrom(objects.FlowRun)
-    work_queue_name: Optional[str] = FieldFrom(objects.FlowRun)
-    flow_version: Optional[str] = FieldFrom(objects.FlowRun)
-    parameters: dict = FieldFrom(objects.FlowRun)
-    idempotency_key: Optional[str] = FieldFrom(objects.FlowRun)
-    context: dict = FieldFrom(objects.FlowRun)
-    empirical_policy: objects.FlowRunPolicy = FieldFrom(objects.FlowRun)
-    tags: List[str] = FieldFrom(objects.FlowRun)
-    parent_task_run_id: Optional[UUID] = FieldFrom(objects.FlowRun)
-    state_type: Optional[objects.StateType] = FieldFrom(objects.FlowRun)
-    state_name: Optional[str] = FieldFrom(objects.FlowRun)
-    run_count: int = FieldFrom(objects.FlowRun)
-    expected_start_time: Optional[DateTimeTZ] = FieldFrom(objects.FlowRun)
-    next_scheduled_start_time: Optional[DateTimeTZ] = FieldFrom(objects.FlowRun)
-    start_time: Optional[DateTimeTZ] = FieldFrom(objects.FlowRun)
-    end_time: Optional[DateTimeTZ] = FieldFrom(objects.FlowRun)
-    total_run_time: datetime.timedelta = FieldFrom(objects.FlowRun)
-    estimated_run_time: datetime.timedelta = FieldFrom(objects.FlowRun)
-    estimated_start_time_delta: datetime.timedelta = FieldFrom(objects.FlowRun)
-    auto_scheduled: bool = FieldFrom(objects.FlowRun)
-    infrastructure_document_id: Optional[UUID] = FieldFrom(objects.FlowRun)
-    infrastructure_pid: Optional[str] = FieldFrom(objects.FlowRun)
-    created_by: Optional[CreatedBy] = FieldFrom(objects.FlowRun)
-    work_pool_id: Optional[UUID] = FieldFrom(objects.FlowRun)
-    work_pool_name: Optional[str] = Field(
-        default=None,
-        description="The name of the flow run's work pool.",
-        example="my-work-pool",
-    )
-    state: Optional[objects.State] = FieldFrom(objects.FlowRun)
-    job_variables: Optional[dict] = FieldFrom(objects.FlowRun)
-
-    def __eq__(self, other: Any) -> bool:
-        """
-        Check for "equality" to another flow run schema
-
-        Estimates times are rolling and will always change with repeated queries for
-        a flow run so we ignore them during equality checks.
-        """
-        if isinstance(other, FlowRunResponse):
-            exclude_fields = {"estimated_run_time", "estimated_start_time_delta"}
-            return self.dict(exclude=exclude_fields) == other.dict(
-                exclude=exclude_fields
-            )
-        return super().__eq__(other)
-
-
-@copy_model_fields
-class DeploymentResponse(ObjectBaseModel):
-    name: str = FieldFrom(objects.Deployment)
-    version: Optional[str] = FieldFrom(objects.Deployment)
-    description: Optional[str] = FieldFrom(objects.Deployment)
-    flow_id: UUID = FieldFrom(objects.Deployment)
-    schedule: Optional[SCHEDULE_TYPES] = FieldFrom(objects.Deployment)
-    is_schedule_active: bool = FieldFrom(objects.Deployment)
-    paused: bool = FieldFrom(objects.Deployment)
-    schedules: List[objects.DeploymentSchedule] = FieldFrom(objects.Deployment)
-    job_variables: Dict[str, Any] = FieldFrom(objects.Deployment)
-    parameters: Dict[str, Any] = FieldFrom(objects.Deployment)
-    tags: List[str] = FieldFrom(objects.Deployment)
-    work_queue_name: Optional[str] = FieldFrom(objects.Deployment)
-    last_polled: Optional[DateTimeTZ] = FieldFrom(objects.Deployment)
-    parameter_openapi_schema: Optional[Dict[str, Any]] = FieldFrom(objects.Deployment)
-    path: Optional[str] = FieldFrom(objects.Deployment)
-    pull_steps: Optional[List[dict]] = FieldFrom(objects.Deployment)
-    entrypoint: Optional[str] = FieldFrom(objects.Deployment)
-    manifest_path: Optional[str] = FieldFrom(objects.Deployment)
-    storage_document_id: Optional[UUID] = FieldFrom(objects.Deployment)
-    infrastructure_document_id: Optional[UUID] = FieldFrom(objects.Deployment)
-    created_by: Optional[CreatedBy] = FieldFrom(objects.Deployment)
-    updated_by: Optional[UpdatedBy] = FieldFrom(objects.Deployment)
-=======
 class FlowRunResponse(objects.FlowRun):
     ...
 
 
 class DeploymentResponse(objects.Deployment):
->>>>>>> fae70253
     work_pool_name: Optional[str] = Field(
         default=None,
         description="The name of the deployment's work pool.",
