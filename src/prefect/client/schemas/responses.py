import datetime
from typing import Any, Dict, List, Optional, TypeVar, Union
from uuid import UUID

from pydantic import ConfigDict, Field
from pydantic_extra_types.pendulum_dt import DateTime
from typing_extensions import Literal

import prefect.client.schemas.objects as objects
from prefect._internal.schemas.bases import ObjectBaseModel, PrefectBaseModel
from prefect._internal.schemas.fields import CreatedBy, UpdatedBy
from prefect.utilities.collections import AutoEnum
from prefect.utilities.names import generate_slug

R = TypeVar("R")


class SetStateStatus(AutoEnum):
    """Enumerates return statuses for setting run states."""

    ACCEPT = AutoEnum.auto()
    REJECT = AutoEnum.auto()
    ABORT = AutoEnum.auto()
    WAIT = AutoEnum.auto()


class StateAcceptDetails(PrefectBaseModel):
    """Details associated with an ACCEPT state transition."""

    type: Literal["accept_details"] = Field(
        default="accept_details",
        description=(
            "The type of state transition detail. Used to ensure pydantic does not"
            " coerce into a different type."
        ),
    )


class StateRejectDetails(PrefectBaseModel):
    """Details associated with a REJECT state transition."""

    type: Literal["reject_details"] = Field(
        default="reject_details",
        description=(
            "The type of state transition detail. Used to ensure pydantic does not"
            " coerce into a different type."
        ),
    )
    reason: Optional[str] = Field(
        default=None, description="The reason why the state transition was rejected."
    )


class StateAbortDetails(PrefectBaseModel):
    """Details associated with an ABORT state transition."""

    type: Literal["abort_details"] = Field(
        default="abort_details",
        description=(
            "The type of state transition detail. Used to ensure pydantic does not"
            " coerce into a different type."
        ),
    )
    reason: Optional[str] = Field(
        default=None, description="The reason why the state transition was aborted."
    )


class StateWaitDetails(PrefectBaseModel):
    """Details associated with a WAIT state transition."""

    type: Literal["wait_details"] = Field(
        default="wait_details",
        description=(
            "The type of state transition detail. Used to ensure pydantic does not"
            " coerce into a different type."
        ),
    )
    delay_seconds: int = Field(
        default=...,
        description=(
            "The length of time in seconds the client should wait before transitioning"
            " states."
        ),
    )
    reason: Optional[str] = Field(
        default=None, description="The reason why the state transition should wait."
    )


class HistoryResponseState(PrefectBaseModel):
    """Represents a single state's history over an interval."""

    state_type: objects.StateType = Field(default=..., description="The state type.")
    state_name: str = Field(default=..., description="The state name.")
    count_runs: int = Field(
        default=...,
        description="The number of runs in the specified state during the interval.",
    )
    sum_estimated_run_time: datetime.timedelta = Field(
        default=...,
        description="The total estimated run time of all runs during the interval.",
    )
    sum_estimated_lateness: datetime.timedelta = Field(
        default=...,
        description=(
            "The sum of differences between actual and expected start time during the"
            " interval."
        ),
    )


class HistoryResponse(PrefectBaseModel):
    """Represents a history of aggregation states over an interval"""

    interval_start: DateTime = Field(
        default=..., description="The start date of the interval."
    )
    interval_end: DateTime = Field(
        default=..., description="The end date of the interval."
    )
    states: List[HistoryResponseState] = Field(
        default=..., description="A list of state histories during the interval."
    )


StateResponseDetails = Union[
    StateAcceptDetails, StateWaitDetails, StateRejectDetails, StateAbortDetails
]


class OrchestrationResult(PrefectBaseModel):
    """
    A container for the output of state orchestration.
    """

    state: Optional[objects.State]
    status: SetStateStatus
    details: StateResponseDetails


class WorkerFlowRunResponse(PrefectBaseModel):
    model_config = ConfigDict(arbitrary_types_allowed=True)

    work_pool_id: UUID
    work_queue_id: UUID
    flow_run: objects.FlowRun


class FlowRunResponse(ObjectBaseModel):
    name: str = Field(
        default_factory=lambda: generate_slug(2),
        description=(
            "The name of the flow run. Defaults to a random slug if not specified."
        ),
        examples=["my-flow-run"],
    )
    flow_id: UUID = Field(default=..., description="The id of the flow being run.")
    state_id: Optional[UUID] = Field(
        default=None, description="The id of the flow run's current state."
    )
    deployment_id: Optional[UUID] = Field(
        default=None,
        description=(
            "The id of the deployment associated with this flow run, if available."
        ),
    )
    deployment_version: Optional[str] = Field(
        default=None,
        description="The version of the deployment associated with this flow run.",
        examples=["1.0"],
    )
    work_queue_name: Optional[str] = Field(
        default=None, description="The work queue that handled this flow run."
    )
    flow_version: Optional[str] = Field(
        default=None,
        description="The version of the flow executed in this flow run.",
        examples=["1.0"],
    )
    parameters: Dict[str, Any] = Field(
        default_factory=dict, description="Parameters for the flow run."
    )
    idempotency_key: Optional[str] = Field(
        default=None,
        description=(
            "An optional idempotency key for the flow run. Used to ensure the same flow"
            " run is not created multiple times."
        ),
    )
    context: Dict[str, Any] = Field(
        default_factory=dict,
        description="Additional context for the flow run.",
        examples=[{"my_var": "my_val"}],
    )
    empirical_policy: objects.FlowRunPolicy = Field(
        default_factory=objects.FlowRunPolicy,
    )
    tags: List[str] = Field(
        default_factory=list,
        description="A list of tags on the flow run",
        examples=[["tag-1", "tag-2"]],
    )
    parent_task_run_id: Optional[UUID] = Field(
        default=None,
        description=(
            "If the flow run is a subflow, the id of the 'dummy' task in the parent"
            " flow used to track subflow state."
        ),
    )
    run_count: int = Field(
        default=0, description="The number of times the flow run was executed."
    )
    expected_start_time: Optional[DateTime] = Field(
        default=None,
        description="The flow run's expected start time.",
    )
    next_scheduled_start_time: Optional[DateTime] = Field(
        default=None,
        description="The next time the flow run is scheduled to start.",
    )
    start_time: Optional[DateTime] = Field(
        default=None, description="The actual start time."
    )
    end_time: Optional[DateTime] = Field(
        default=None, description="The actual end time."
    )
    total_run_time: datetime.timedelta = Field(
        default=datetime.timedelta(0),
        description=(
            "Total run time. If the flow run was executed multiple times, the time of"
            " each run will be summed."
        ),
    )
    estimated_run_time: datetime.timedelta = Field(
        default=datetime.timedelta(0),
        description="A real-time estimate of the total run time.",
    )
    estimated_start_time_delta: datetime.timedelta = Field(
        default=datetime.timedelta(0),
        description="The difference between actual and expected start time.",
    )
    auto_scheduled: bool = Field(
        default=False,
        description="Whether or not the flow run was automatically scheduled.",
    )
    infrastructure_document_id: Optional[UUID] = Field(
        default=None,
        description="The block document defining infrastructure to use this flow run.",
    )
    infrastructure_pid: Optional[str] = Field(
        default=None,
        description="The id of the flow run as returned by an infrastructure block.",
    )
    created_by: Optional[CreatedBy] = Field(
        default=None,
        description="Optional information about the creator of this flow run.",
    )
    work_queue_id: Optional[UUID] = Field(
        default=None, description="The id of the run's work pool queue."
    )

    work_pool_id: Optional[UUID] = Field(
        description="The work pool with which the queue is associated."
    )
    work_pool_name: Optional[str] = Field(
        default=None,
        description="The name of the flow run's work pool.",
        examples=["my-work-pool"],
    )
    state: Optional[objects.State] = Field(
        default=None,
        description="The state of the flow run.",
        examples=["objects.State(type=objects.StateType.COMPLETED)"],
    )
    job_variables: Optional[dict] = Field(
        default=None, description="Job variables for the flow run."
    )

    # These are server-side optimizations and should not be present on client models
    # TODO: Deprecate these fields

    state_type: Optional[objects.StateType] = Field(
        default=None, description="The type of the current flow run state."
    )
    state_name: Optional[str] = Field(
        default=None, description="The name of the current flow run state."
    )

    def __eq__(self, other: Any) -> bool:
        """
        Check for "equality" to another flow run schema

        Estimates times are rolling and will always change with repeated queries for
        a flow run so we ignore them during equality checks.
        """
        if isinstance(other, objects.FlowRun):
            exclude_fields = {"estimated_run_time", "estimated_start_time_delta"}
            return self.model_dump(exclude=exclude_fields) == other.model_dump(
                exclude=exclude_fields
            )
        return super().__eq__(other)


class DeploymentResponse(ObjectBaseModel):
    name: str = Field(default=..., description="The name of the deployment.")
    version: Optional[str] = Field(
        default=None, description="An optional version for the deployment."
    )
    description: Optional[str] = Field(
        default=None, description="A description for the deployment."
    )
    flow_id: UUID = Field(
        default=..., description="The flow id associated with the deployment."
    )
    concurrency_limit: Optional[int] = Field(
        default=None, description="The concurrency limit for the deployment."
    )
    paused: bool = Field(
        default=False, description="Whether or not the deployment is paused."
    )
    schedules: List[objects.DeploymentSchedule] = Field(
        default_factory=list, description="A list of schedules for the deployment."
    )
    job_variables: Dict[str, Any] = Field(
        default_factory=dict,
        description="Overrides to apply to flow run infrastructure at runtime.",
    )
    parameters: Dict[str, Any] = Field(
        default_factory=dict,
        description="Parameters for flow runs scheduled by the deployment.",
    )
    pull_steps: Optional[List[dict]] = Field(
        default=None,
        description="Pull steps for cloning and running this deployment.",
    )
    tags: List[str] = Field(
        default_factory=list,
        description="A list of tags for the deployment",
        examples=[["tag-1", "tag-2"]],
    )
    work_queue_name: Optional[str] = Field(
        default=None,
        description=(
            "The work queue for the deployment. If no work queue is set, work will not"
            " be scheduled."
        ),
    )
    last_polled: Optional[DateTime] = Field(
        default=None,
        description="The last time the deployment was polled for status updates.",
    )
    parameter_openapi_schema: Optional[Dict[str, Any]] = Field(
        default=None,
        description="The parameter schema of the flow, including defaults.",
    )
    path: Optional[str] = Field(
        default=None,
        description=(
            "The path to the working directory for the workflow, relative to remote"
            " storage or an absolute path."
        ),
    )
    entrypoint: Optional[str] = Field(
        default=None,
        description=(
            "The path to the entrypoint for the workflow, relative to the `path`."
        ),
    )
    storage_document_id: Optional[UUID] = Field(
        default=None,
        description="The block document defining storage used for this flow.",
    )
    infrastructure_document_id: Optional[UUID] = Field(
        default=None,
        description="The block document defining infrastructure to use for flow runs.",
    )
    created_by: Optional[CreatedBy] = Field(
        default=None,
        description="Optional information about the creator of this deployment.",
    )
    updated_by: Optional[UpdatedBy] = Field(
        default=None,
        description="Optional information about the updater of this deployment.",
    )
    work_queue_id: UUID = Field(
        default=None,
        description=(
            "The id of the work pool queue to which this deployment is assigned."
        ),
    )
    enforce_parameter_schema: bool = Field(
        default=True,
        description=(
            "Whether or not the deployment should enforce the parameter schema."
        ),
    )
    work_pool_name: Optional[str] = Field(
        default=None,
        description="The name of the deployment's work pool.",
    )
    status: Optional[objects.DeploymentStatus] = Field(
        default=None,
        description="Current status of the deployment.",
    )


class MinimalConcurrencyLimitResponse(PrefectBaseModel):
    model_config = ConfigDict(extra="ignore")

    id: UUID
    name: str
    limit: int
<<<<<<< HEAD
    # holders: List[str]
=======
>>>>>>> 7507c500


class GlobalConcurrencyLimitResponse(ObjectBaseModel):
    """
    A response object for global concurrency limits.
    """

    active: bool = Field(
        default=True, description="Whether the global concurrency limit is active."
    )
    name: str = Field(
        default=..., description="The name of the global concurrency limit."
    )
    limit: int = Field(default=..., description="The concurrency limit.")
    active_slots: int = Field(default=..., description="The number of active slots.")
    slot_decay_per_second: float = Field(
        default=2.0,
        description="The decay rate for active slots when used as a rate limit.",
    )<|MERGE_RESOLUTION|>--- conflicted
+++ resolved
@@ -411,10 +411,6 @@
     id: UUID
     name: str
     limit: int
-<<<<<<< HEAD
-    # holders: List[str]
-=======
->>>>>>> 7507c500
 
 
 class GlobalConcurrencyLimitResponse(ObjectBaseModel):
