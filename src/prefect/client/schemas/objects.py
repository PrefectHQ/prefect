--- conflicted
+++ resolved
@@ -1,4 +1,5 @@
 import datetime
+from functools import partial
 from typing import (
     TYPE_CHECKING,
     Any,
@@ -14,29 +15,14 @@
 
 import orjson
 import pendulum
-<<<<<<< HEAD
 from pydantic import (
     ConfigDict,
     Field,
     HttpUrl,
+    SerializationInfo,
     field_validator,
+    model_serializer,
     model_validator,
-=======
-from pydantic.v1 import (
-    Field,
-    HttpUrl,
-    StrictBool,
-    StrictFloat,
-    StrictInt,
-    StrictStr,
-    root_validator,
-    validator,
-)
-from typing_extensions import Literal
-
-from prefect._internal.compatibility.deprecated import (
-    DeprecatedInfraOverridesField,
->>>>>>> f3d9ffde
 )
 from pydantic_extra_types.pendulum_dt import DateTime
 from typing_extensions import Literal, Self
@@ -48,6 +34,7 @@
     list_length_50_or_less,
     raise_on_name_alphanumeric_dashes_only,
     set_run_policy_deprecated_fields,
+    validate_block_document_name,
     validate_default_queue_id_not_none,
     validate_max_metadata_length,
     validate_message_template_variables,
@@ -57,9 +44,10 @@
 )
 from prefect.client.schemas.schedules import SCHEDULE_TYPES
 from prefect.settings import PREFECT_CLOUD_API_URL, PREFECT_CLOUD_UI_URL
-from prefect.types import Name, NonNegativeInteger, PositiveInteger
-from prefect.utilities.collections import AutoEnum, listrepr
+from prefect.types import Name, NonNegativeInteger, PositiveInteger, StrictVariableType
+from prefect.utilities.collections import AutoEnum, listrepr, visit_collection
 from prefect.utilities.names import generate_slug
+from prefect.utilities.pydantic import handle_secret_render
 
 if TYPE_CHECKING:
     from prefect.results import BaseResult
@@ -84,7 +72,6 @@
     "flow_run_state_message",
 ]
 MAX_VARIABLE_NAME_LENGTH = 255
-MAX_VARIABLE_VALUE_LENGTH = 5000
 
 
 class StateType(AutoEnum):
@@ -910,9 +897,20 @@
         ),
     )
 
+    _validate_name_format = field_validator("name")(validate_block_document_name)
+
     @model_validator(mode="before")
     def validate_name_is_present_if_not_anonymous(cls, values):
         return validate_name_present_on_nonanonymous_blocks(values)
+
+    @model_serializer(mode="wrap")
+    def serialize_data(self, handler, info: SerializationInfo):
+        self.data = visit_collection(
+            self.data,
+            visit_fn=partial(handle_secret_render, context=info.context or {}),
+            return_data=True,
+        )
+        return handler(self)
 
 
 class Flow(ObjectBaseModel):
@@ -1507,9 +1505,7 @@
         examples=["my_variable"],
         max_length=MAX_VARIABLE_NAME_LENGTH,
     )
-    value: Union[
-        StrictStr, StrictFloat, StrictBool, StrictInt, None, Dict[str, Any], List[Any]
-    ] = Field(
+    value: StrictVariableType = Field(
         default=...,
         description="The value of the variable",
         examples=["my_value"],
