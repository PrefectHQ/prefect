import datetime
import json
import os
import random
import re
import time
import uuid
import warnings
from pathlib import Path
from typing import (
    TYPE_CHECKING,
    Any,
    Dict,
    List,
    NamedTuple,
    Optional,
    Union,
    cast,
    Mapping,
)
from urllib.parse import urljoin, urlparse

# if simplejson is installed, `requests` defaults to using it instead of json
# this allows the client to gracefully handle either json or simplejson
try:
    from simplejson.errors import JSONDecodeError
except ImportError:
    from json.decoder import JSONDecodeError

import pendulum
import toml
from slugify import slugify

import prefect
from prefect.run_configs import RunConfig
from prefect.exceptions import (
    AuthorizationError,
    ClientError,
    VersionLockMismatchSignal,
)
from prefect.utilities.graphql import (
    EnumValue,
    GraphQLResult,
    compress,
    parse_graphql,
    with_args,
    format_graphql_request_error,
)
from prefect.utilities.logging import create_diagnostic_logger

if TYPE_CHECKING:
    from prefect.core import Flow
    import requests
JSONLike = Union[bool, dict, list, str, int, float, None]

# type definitions for GraphQL results


class TaskRunInfoResult(NamedTuple):
    # TODO: Deprecate this result in favor of `prefect.backend.TaskRun`
    id: str
    task_id: str
    task_slug: str
    version: int
    state: "prefect.engine.state.State"


class ProjectInfo(NamedTuple):
    id: str
    name: str


class FlowRunInfoResult(NamedTuple):
    # TODO: Deprecate this result in favor of `prefect.backend.FlowRun`
    id: str
    name: str
    flow_id: str
    project: ProjectInfo
    parameters: Dict[str, Any]
    context: Dict[str, Any]
    version: int
    scheduled_start_time: datetime.datetime
    state: "prefect.engine.state.State"
    task_runs: List[TaskRunInfoResult]


class Client:
    """
    Client for communication with Prefect Cloud

    If the arguments aren't specified the client initialization first checks the prefect
    configuration and if the server is not set there it checks the current context. The
    token will only be present in the current context.

    Args:
        - api_server (str, optional): the URL to send all GraphQL requests to; if not
            provided, will be pulled from the current backend's `api` config
            variable
        - api_key (str, optional): a Prefect Cloud API key. If not provided, loaded
            from `config.cloud.api_key` or from the on disk cache from the
            `prefect auth` CLI
        - tenant_id (str, optional): the Prefect tenant to use. If not provided, loaded
            from `config.cloud.tenant_id` or the on disk cache from the
            `prefect auth` CLI
        - api_token (str, optional): a Prefect Cloud API token, taken from
            `config.cloud.auth_token` if not provided. If this token is USER-scoped, it may
            be used to log in to any tenant that the user is a member of. In that case,
            ephemeral JWTs will be loaded as necessary. Otherwise, the API token itself
            will be used as authorization. DEPRECATED; use `api_key` instead.
    """

    def __init__(
        self,
        api_server: str = None,
        api_key: str = None,
        tenant_id: str = None,
        api_token: str = None,
    ):
        self._access_token = None
        self._refresh_token = None
        self._access_token_expires_at = pendulum.now()
        self._attached_headers = {}  # type: Dict[str, str]
        self.logger = create_diagnostic_logger("Diagnostics")

        # Hard-code the auth filepath location
        self._auth_file = Path(prefect.context.config.home_dir).absolute() / "auth.toml"

        # Note the default is `cloud.api` which is `cloud.endpoint` or `server.endpoint`
        # depending on the value of the `backend` key
        # This must be set before `load_auth_from_disk()` can be called but if no API
        # key is found this will default to a different value for backwards compat
        self.api_server = api_server or prefect.context.config.cloud.api

        # Load the API key
        cached_auth = self.load_auth_from_disk()
        self.api_key: Optional[str] = (
            api_key
            or prefect.context.config.cloud.get("api_key")
            or cached_auth.get("api_key")
        )

        # Load the tenant id
        self._tenant_id: Optional[str] = (
            tenant_id
            or prefect.context.config.cloud.get("tenant_id")
            or cached_auth.get("tenant_id")
        )

        # If not set at this point, when `Client.tenant_id` is accessed the default
        # tenant will be loaded and used for future requests.

        # Backwards compatibility for API tokens ---------------------------------------

        self._api_token = api_token or prefect.context.config.cloud.get("auth_token")

        if not self.api_key and not api_server:
            # The default value for the `api_server` changed for API keys but we want
            # to load API tokens from the correct backwards-compatible location on disk
            self.api_server = prefect.config.cloud.graphql

        if (
            not self.api_key
            and not self._api_token
            and prefect.config.backend == "cloud"
        ):
            # If not using an API key and a token has not been passed or set in the
            # config, attempt to load an API token from disk
            self._init_tenant()

        if self._api_token and not self.api_key:
            warnings.warn(
                "Client was created with an API token configured for authentication. "
                "API tokens are deprecated, please use API keys instead."
            )

        # Warn if using both a token and API key, but only if they have different values
        # because we pass the api key as an api token in some places for backwards
        # compatibility
        if self._api_token and self.api_key and self._api_token != self.api_key:
            warnings.warn(
                "Found both an API token and an API key. API tokens have been "
                "deprecated and it will be ignored in favor of the API key."
                + (
                    # If they did not pass one explicitly, we can tell them how to fix
                    # this in the config
                    " Remove the token from the config at `prefect.config.auth_token`"
                    if not api_token
                    else ""
                )
            )

    # API key authentication -----------------------------------------------------------

    def _get_auth_tenant(self) -> str:
        """
        Get the current tenant associated with the API key being used. If the client has
        a specific tenant id set, this will verify that the given tenant id is
        compatible with the API key because the tenant will be attached to the request.
        """
        if not prefect.config.backend == "cloud":

            raise ValueError(
                "Authentication is only supported for Prefect Cloud. "
                "Your backend is set to {prefect.config.backend!r}"
            )

        if not self.api_key:
            raise ValueError("You have not set an API key for authentication.")

        response = self.graphql({"query": {"auth_info": "tenant_id"}})
        tenant_id = response.get("data", {}).get("auth_info", {}).get("tenant_id", "")

        if tenant_id == "":
            raise ClientError(
                "Unexpected response from the API while querying for the default "
                f"tenant: {response}"
            )

        elif tenant_id is None:
            # If the backend returns a `None` value tenant id, it indicates that an API
            # token was passed in as an API key
            raise AuthorizationError(
                "An API token was used as an API key. There is no tenant associated "
                "with API tokens. Use an API key for authentication."
            )

        return tenant_id

    def _get_default_server_tenant(self) -> str:
        if prefect.config.backend == "server":
            response = self.graphql({"query": {"tenant": {"id"}}})
            tenants = response.get("data", {}).get("tenant", None)
            if tenants is None:
                raise ClientError(
                    f"Unexpected response from the API while querying for tenants: {response}"
                )

            if not tenants:  # The user has not created a tenant yet
                raise ClientError(
                    "Your Prefect Server instance has no tenants. "
                    "Create a tenant with `prefect server create-tenant`"
                )

            return tenants[0].id

        elif prefect.config.backend == "cloud":
            raise ValueError(
                "Default tenants are determined by authentication in Prefect Cloud. "
                "See `_get_auth_tenant` instead."
            )
        else:
            raise ValueError("Unknown backend {prefect.config.backend!r}")

    def load_auth_from_disk(self) -> Dict[str, str]:
        """
        Get the stashed `api_key` and `tenant_id` for the current `api_server` from the
        disk cache if it exists. If it does not, an empty dict is returned.

        WARNING: This will not mutate the `Client`, you must use the returned dict
                 to set `api_key` and `tenant_id`. This is
        """
        if not self._auth_file.exists():
            return {}

        return toml.loads(self._auth_file.read_text()).get(self._api_server_slug, {})

    def save_auth_to_disk(self) -> None:
        """
        Write the current auth information to the disk cache under a header for the
        current `api_server`
        """
        # Load the current contents of the entire file
        contents = (
            toml.loads(self._auth_file.read_text()) if self._auth_file.exists() else {}
        )

        # Update the data for this API server
        contents[self._api_server_slug] = {
            "api_key": self.api_key,
            "tenant_id": self._tenant_id,
        }

        # Update the file, including a comment blurb
        self._auth_file.parent.mkdir(parents=True, exist_ok=True)
        self._auth_file.write_text(
            "# This file is auto-generated and should not be manually edited\n"
            "# Update the Prefect config or use the CLI to login instead\n\n"
            + toml.dumps(contents)
        )

    @property
    def _api_server_slug(self) -> str:
        """
        A slugified version of the API server's network location, used for loading
        and saving settings for different API servers.

        This should only be relevant for the 'cloud' backend since the 'server' backend
        does not save authentication.

        This should remain stable or users will not be able to load credentials
        """
        # Parse the server to drop the protocol
        netloc = urlparse(self.api_server).netloc
        # Then return the slugified contents, falling back to the full server if it
        # could not be parsed into a net location
        return slugify(netloc or self.api_server, regex_pattern=r"[^-\.a-z0-9]+")

    @property
    def tenant_id(self) -> str:
        """
        Retrieve the current tenant id the client is interacting with.

        If it is has not been explicitly set, the default tenant id will be retrieved
        """
        if prefect.config.backend == "cloud":
            if self._api_token and not self.api_key:
                # Backwards compatibility for API tokens
                if not self._tenant_id:
                    self._init_tenant()

                # Should be set by `_init_tenant()` but we will not guarantee it
                return self._tenant_id  # type: ignore

            if not self._tenant_id:
                self._tenant_id = self._get_auth_tenant()

        elif prefect.config.backend == "server":
            if not self._tenant_id:
                self._tenant_id = self._get_default_server_tenant()

        if not self._tenant_id:
            raise ClientError(
                "A tenant could not be determined. Please use `prefect auth status` "
                "to get information about your authentication and file an issue."
            )

        return self._tenant_id

    @tenant_id.setter
    def tenant_id(self, tenant_id: str) -> None:
        self._tenant_id = tenant_id

    # ----------------------------------------------------------------------------------

    def create_tenant(self, name: str, slug: str = None) -> str:
        """
        Creates a new tenant.

        Note this route only works when run against Prefect Server.

        Args:
            - name (str): the name of the tenant to create
            - slug (str, optional): the slug of the tenant to create; defaults to name

        Returns:
            - str: the ID of the newly created tenant, or the ID of the currently active tenant

        Raises:
            - ValueError: if run against Prefect Cloud
        """
        if prefect.config.backend != "server":
            msg = "To create a tenant with Prefect Cloud, please signup at https://cloud.prefect.io/"
            raise ValueError(msg)

        if slug is None:
            slug = slugify(name)

        tenant_info = self.graphql(
            {
                "mutation($input: create_tenant_input!)": {
                    "create_tenant(input: $input)": {"id"}
                }
            },
            variables=dict(input=dict(name=name, slug=slug)),
        )
        return tenant_info.data.create_tenant.id

    # -------------------------------------------------------------------------
    # Utilities

    def get(
        self,
        path: str,
        server: str = None,
        headers: dict = None,
        params: Dict[str, JSONLike] = None,
        token: str = None,
        retry_on_api_error: bool = True,
    ) -> dict:
        """
        Convenience function for calling the Prefect API with token auth and GET request

        Args:
            - path (str): the path of the API url. For example, to GET
                http://prefect-server/v1/auth/login, path would be 'auth/login'.
            - server (str, optional): the server to send the GET request to;
                defaults to `self.api_server`
            - headers (dict, optional): Headers to pass with the request
            - params (dict): GET parameters
            - token (str): an auth token. If not supplied, the `client.access_token` is used.
            - retry_on_api_error (bool): whether the operation should be retried if the API returns
                an API_ERROR code

        Returns:
            - dict: Dictionary representation of the request made
        """
        response = self._request(
            method="GET",
            path=path,
            params=params,
            server=server,
            headers=headers,
            token=token,
            retry_on_api_error=retry_on_api_error,
        )
        if response.text:
            return response.json()
        else:
            return {}

    def post(
        self,
        path: str,
        server: str = None,
        headers: dict = None,
        params: Dict[str, JSONLike] = None,
        token: str = None,
        retry_on_api_error: bool = True,
    ) -> dict:
        """
        Convenience function for calling the Prefect API with token auth and POST request

        Args:
            - path (str): the path of the API url. For example, to POST
                http://prefect-server/v1/auth/login, path would be 'auth/login'.
            - server (str, optional): the server to send the POST request to;
                defaults to `self.api_server`
            - headers(dict): headers to pass with the request
            - params (dict): POST parameters
            - token (str): an auth token. If not supplied, the `client.access_token` is used.
            - retry_on_api_error (bool): whether the operation should be retried if the API returns
                an API_ERROR code

        Returns:
            - dict: Dictionary representation of the request made
        """
        response = self._request(
            method="POST",
            path=path,
            params=params,
            server=server,
            headers=headers,
            token=token,
            retry_on_api_error=retry_on_api_error,
        )
        if response.text:
            return response.json()
        else:
            return {}

    def _init_tenant(self) -> None:
        """
        Init the tenant to contact the server.

        If your backend is set to cloud the tenant will be read from: $HOME/.prefect/settings.toml.

        For the server backend it will try to retrieve the default tenant. If the server is
        protected with auth like BasicAuth do not forget to `attach_headers` before any call.

        DEPRECATED.
        - API keys no longer need to log in and out of a tenant
        - The tenant is now set at __init__ or in the `tenant_id` property
        """
        if prefect.config.backend == "cloud":
            # if no api token was passed, attempt to load state from local storage
            settings = self._load_local_settings()

            if not self._api_token:
                self._api_token = settings.get("api_token")
            if self._api_token:
                self._tenant_id = settings.get("active_tenant_id")

            # Must refer to private variable since the property calls this function
            if self._tenant_id:
                try:
                    self.login_to_tenant(tenant_id=self._tenant_id)
                except AuthorizationError:
                    # Either the token is invalid _or_ it is not USER scoped. Try
                    # pulling the correct tenant id from the API
                    try:
                        result = self.graphql({"query": {"tenant": {"id"}}})
                        tenants = result["data"]["tenant"]
                        # TENANT or RUNNER scoped tokens should have a single tenant
                        if len(tenants) != 1:
                            raise ValueError(
                                "Failed to authorize with Prefect Cloud. "
                                f"Could not log in to tenant {self._tenant_id!r}. "
                                f"Found available tenants: {tenants}"
                            )
                        self._tenant_id = tenants[0].id
                    except AuthorizationError:
                        # On failure, we've just been given an invalid token and should
                        # delete the auth information from disk
                        self.logout_from_tenant()

        # This code should now be superceded by the `tenant_id` property but will remain
        # here for backwards compat until API tokens are removed entirely
        else:
            tenant_info = self.graphql({"query": {"tenant": {"id"}}})
            if tenant_info.data.tenant:
                self._tenant_id = tenant_info.data.tenant[0].id

    def graphql(
        self,
        query: Any,
        raise_on_error: bool = True,
        headers: Dict[str, str] = None,
        variables: Mapping[str, JSONLike] = None,
        token: str = None,
        retry_on_api_error: bool = True,
    ) -> GraphQLResult:
        """
        Convenience function for running queries against the Prefect GraphQL API

        Args:
            - query (Any): A representation of a graphql query to be executed. It will be
                parsed by prefect.utilities.graphql.parse_graphql().
            - raise_on_error (bool): if True, a `ClientError` will be raised if the GraphQL
                returns any `errors`.
            - headers (dict): any additional headers that should be passed as part of the
                request
            - variables (dict): Variables to be filled into a query with the key being
                equivalent to the variables that are accepted by the query
            - token (str): an auth token. If not supplied, the `client.access_token` is used.
            - retry_on_api_error (bool): whether the operation should be retried if the API returns
                an API_ERROR code

        Returns:
            - dict: Data returned from the GraphQL query

        Raises:
            - ClientError if there are errors raised by the GraphQL mutation
        """
        result = self.post(
            path="",
            server=self.api_server,
            headers=headers,
            params=dict(query=parse_graphql(query), variables=json.dumps(variables)),
            token=token,
            retry_on_api_error=retry_on_api_error,
        )

        # TODO: It looks like this code is never reached because errors are raised
        #       in self._send_request by default
        if raise_on_error and "errors" in result:
            if "UNAUTHENTICATED" in str(result["errors"]):
                raise AuthorizationError(result["errors"])
            elif "Malformed Authorization header" in str(result["errors"]):
                raise AuthorizationError(result["errors"])
            elif (
                result["errors"][0].get("extensions", {}).get("code")
                == "VERSION_LOCKING_ERROR"
            ):
                raise VersionLockMismatchSignal(result["errors"])
            raise ClientError(result["errors"])
        else:
            return GraphQLResult(result)  # type: ignore

    def _send_request(
        self,
        session: "requests.Session",
        method: str,
        url: str,
        params: Dict[str, JSONLike] = None,
        headers: dict = None,
        rate_limit_counter: int = 1,
    ) -> "requests.models.Response":
        import requests

        if prefect.context.config.cloud.get("diagnostics") is True:
            self.logger.debug(f"Preparing request to {url}")
            clean_headers = {
                head: re.sub("Bearer .*", "Bearer XXXX", val)
                for head, val in headers.items()  # type: ignore
            }
            self.logger.debug(f"Headers: {clean_headers}")
            self.logger.debug(f"Request: {params}")
            start_time = time.time()

        if method == "GET":
            response = session.get(
                url,
                headers=headers,
                params=params,
                timeout=prefect.context.config.cloud.request_timeout,
            )
        elif method == "POST":
            response = session.post(
                url,
                headers=headers,
                json=params,
                timeout=prefect.context.config.cloud.request_timeout,
            )
        elif method == "DELETE":
            response = session.delete(
                url,
                headers=headers,
                timeout=prefect.context.config.cloud.request_timeout,
            )
        else:
            raise ValueError("Invalid method: {}".format(method))

        if prefect.context.config.cloud.get("diagnostics") is True:
            end_time = time.time()
            self.logger.debug(f"Response: {response.json()}")
            self.logger.debug(
                f"Request duration: {round(end_time - start_time, 4)} seconds"
            )

        # custom logic when encountering an API rate limit:
        # each time we encounter a rate limit, we sleep for
        # 3 minutes + random amount, where the random amount
        # is uniformly sampled from (0, 10 * 2 ** rate_limit_counter)
        # up to (0, 640), at which point an error is raised if the limit
        # is still being hit
        rate_limited = response.status_code == 429
        if rate_limited and rate_limit_counter <= 6:
            jitter = random.random() * 10 * (2 ** rate_limit_counter)
            naptime = 3 * 60 + jitter  # 180 second sleep + increasing jitter
            self.logger.debug(f"Rate limit encountered; sleeping for {naptime}s...")
            time.sleep(naptime)
            response = self._send_request(
                session=session,
                method=method,
                url=url,
                params=params,
                headers=headers,
                rate_limit_counter=rate_limit_counter + 1,
            )

        # Check if request returned a successful status
        try:
            response.raise_for_status()
        except requests.HTTPError as exc:
            if response.status_code == 400 and params and "query" in params:
                # Create a custom-formatted err message for graphql errors which always
                # return a 400 status code and have "query" in the parameter dict
                try:
                    graphql_msg = format_graphql_request_error(response)
                except Exception:
                    # Fallback to a general message
                    graphql_msg = (
                        "This is likely caused by a poorly formatted GraphQL query or "
                        "mutation but the response could not be parsed for more details"
                    )
                raise ClientError(f"{exc}\n{graphql_msg}") from exc

            # Server-side and non-graphql errors will be raised without modification
            raise

        return response

    def _request(
        self,
        method: str,
        path: str,
        params: Dict[str, JSONLike] = None,
        server: str = None,
        headers: dict = None,
        token: str = None,
        retry_on_api_error: bool = True,
    ) -> "requests.models.Response":
        """
        Runs any specified request (GET, POST, DELETE) against the server

        Args:
            - method (str): The type of request to be made (GET, POST, DELETE)
            - path (str): Path of the API URL
            - params (dict, optional): Parameters used for the request
            - server (str, optional): The server to make requests against, base API
                server is used if not specified
            - headers (dict, optional): Headers to pass with the request
            - token (str): an auth token. If not supplied, the `client.access_token` is used.
            - retry_on_api_error (bool): whether the operation should be retried if the API returns
                an API_ERROR code

        Returns:
            - requests.models.Response: The response returned from the request

        Raises:
            - ClientError: if the client token is not in the context (due to not being logged in)
            - ValueError: if a method is specified outside of the accepted GET, POST, DELETE
            - requests.HTTPError: if a status code is returned that is not `200` or `401`
        """
        if server is None:
            server = self.api_server
        assert isinstance(server, str)  # mypy assert

        if token is None:
            token = self.get_auth_token()

        # 'import requests' is expensive time-wise, we should do this just-in-time to keep
        # the 'import prefect' time low
        import requests

        url = urljoin(server, path.lstrip("/")).rstrip("/")

        params = params or {}

        headers = headers or {}
        if token:
            headers["Authorization"] = "Bearer {}".format(token)

        if self.api_key and self._tenant_id:
            # Attach a tenant id to the headers if using an API key since it can be
            # used accross tenants. API tokens cannot and do not need this header.
            headers["X-PREFECT-TENANT-ID"] = self._tenant_id

        headers["X-PREFECT-CORE-VERSION"] = str(prefect.__version__)

        if self._attached_headers:
            headers.update(self._attached_headers)

        session = requests.Session()
        retry_total = 6 if prefect.config.backend == "cloud" else 1
        retries = requests.packages.urllib3.util.retry.Retry(
            total=retry_total,
            backoff_factor=1,
            status_forcelist=[500, 502, 503, 504],
            method_whitelist=["DELETE", "GET", "POST"],
        )
        session.mount("https://", requests.adapters.HTTPAdapter(max_retries=retries))
        response = self._send_request(
            session=session, method=method, url=url, params=params, headers=headers
        )
        # parse the response
        try:
            json_resp = response.json()
        except JSONDecodeError as exc:
            if prefect.config.backend == "cloud" and "Authorization" not in headers:
                raise AuthorizationError(
                    "Malformed response received from Cloud - please ensure that you "
                    "are authenticated. See `prefect auth login --help`."
                ) from exc
            else:
                raise ClientError("Malformed response received from API.") from exc

        # check if there was an API_ERROR code in the response
        if "API_ERROR" in str(json_resp.get("errors")) and retry_on_api_error:
            success, retry_count = False, 0
            # retry up to six times
            while success is False and retry_count < 6:
                response = self._send_request(
                    session=session,
                    method=method,
                    url=url,
                    params=params,
                    headers=headers,
                )
                if "API_ERROR" in str(response.json().get("errors")):
                    retry_count += 1
                    time.sleep(0.25 * (2 ** (retry_count - 1)))
                else:
                    success = True

        return response

    def attach_headers(self, headers: dict) -> None:
        """
        Set headers to be attached to this Client

        Args:
            - headers (dict): A dictionary of headers to attach to this client. These headers
                get added on to the existing dictionary of headers.
        """
        self._attached_headers.update(headers)

    # API Token Authentication ---------------------------------------------------------
    # This is all deprecated and slated for removal in 0.16.0 when API token support is
    # dropped

    @property
    def _api_token_settings_path(self) -> Path:
        """
        Returns the local settings directory corresponding to the current API servers
        when using an API token

        DEPRECATED: API keys have replaced API tokens. API keys are stored in a new
                    location. See `_auth_file`.
        """
        path = "{home}/client/{server}".format(
            home=prefect.context.config.home_dir,
            server=slugify(self.api_server, regex_pattern=r"[^-\.a-z0-9]+"),
        )
        return Path(os.path.expanduser(path)) / "settings.toml"

    @property
    def active_tenant_id(self) -> Optional[str]:
        """
        DEPRECATED: This retains an old property used by API tokens. `tenant_id` is the
                    new implementation.
        """
        return self.tenant_id

    def _save_local_settings(self, settings: dict) -> None:
        """
        Writes settings to local storage

        DEPRECATED: API keys have replaced API tokens. API keys are stored in a new
                    location. See `save_auth_to_disk`
        """
        self._api_token_settings_path.parent.mkdir(exist_ok=True, parents=True)
        with self._api_token_settings_path.open("w+") as f:
            toml.dump(settings, f)

    def _load_local_settings(self) -> dict:
        """
        Loads settings from local storage

        DEPRECATED: API keys have replaced API tokens. API keys are stored in a new
                    location. See `load_auth_from_disk`
        """
        if self._api_token_settings_path.exists():
            with self._api_token_settings_path.open("r") as f:
                return toml.load(f)  # type: ignore
        return {}

    def save_api_token(self) -> None:
        """
        Saves the API token in local storage.

        DEPRECATED: API keys have replaced API tokens. API keys are stored in a new
                    location. See `save_auth_to_disk`
        """
        settings = self._load_local_settings()
        settings["api_token"] = self._api_token
        self._save_local_settings(settings)

    def get_auth_token(self) -> str:
        """
        Returns an auth token:
            - if there's an API key, return that immediately
            - if no explicit access token is stored, returns the api token
            - if there is an access token:
                - if there's a refresh token and the access token expires in the next 30 seconds,
                  then we refresh the access token and store the result
                - return the access token


        DEPRECATED: API keys have replaced API tokens. We no longer need this refresh
                    logic for API keys.

        Returns:
            - str: the access token
        """
        if self.api_key:
            return self.api_key

        if not self._access_token:
            return self._api_token  # type: ignore

        expiration = self._access_token_expires_at or pendulum.now()
        if self._refresh_token and pendulum.now().add(seconds=30) > expiration:
            self._refresh_access_token()

        return self._access_token

    def get_available_tenants(self) -> List[Dict]:
        """
        Returns a list of available tenants.

        NOTE: this should only be called by users who have provided a USER-scoped API token.

        Returns:
            - List[Dict]: a list of dictionaries containing the id, slug, and name of
            available tenants
        """
        result = self.graphql(
            {"query": {"tenant(order_by: {slug: asc})": {"id", "slug", "name"}}},
            # API keys can see all available tenants. If not using an API key, we can't
            # use the access token which is scoped to a single tenant
            token=self.api_key or self._api_token,
        )
        return result.data.tenant  # type: ignore

    def login_to_tenant(self, tenant_slug: str = None, tenant_id: str = None) -> bool:
        """
        Log in to a specific tenant

        If using an API key, the client tenant will be updated but will not be saved to
        disk without an explicit call.

        If using an API token, it must be USER-scoped API token. The client tenant will
        be updated and the new tenant will be saved to disk for future clients.

        Args:
            - tenant_slug (str): the tenant's slug
            - tenant_id (str): the tenant's id

        Returns:
            - bool: True if the login was successful

        Raises:
            - ValueError: if at least one of `tenant_slug` or `tenant_id` isn't provided
            - ValueError: if the `tenant_id` is not a valid UUID
            - ValueError: if no matching tenants are found

        """

        # Validate the given tenant id -------------------------------------------------

        if tenant_slug is None and tenant_id is None:
            raise ValueError(
                "At least one of `tenant_slug` or `tenant_id` must be provided."
            )
        elif tenant_id:
            # TODO: Consider removing this check. This would be caught by GraphQL
            try:
                uuid.UUID(tenant_id)
            except ValueError as exc:
                raise ValueError("The `tenant_id` must be a valid UUID.") from exc

        tenant = self.graphql(
            {
                "query($slug: String, $id: uuid)": {
                    "tenant(where: {slug: { _eq: $slug }, id: { _eq: $id } })": {"id"}
                }
            },
            variables=dict(slug=tenant_slug, id=tenant_id),
            # API keys can see all available tenants. If not using an API key, we can't
            # use the access token which is scoped to a single tenant
            token=self.api_key or self._api_token,
        )
        if not tenant.data.tenant:
            raise ValueError("No matching tenant found.")

        # We may have been given just the slug so set the id
        tenant_id = tenant.data.tenant[0].id

        # Update the tenant the client is using ----------------------------------------
        self._tenant_id = tenant_id

        # Backwards compatibility for API tokens ---------------------------------------
        # - Get a new access token for the tenant
        # - Save it to disk

        if not self.api_key and prefect.config.backend == "cloud":
            payload = self.graphql(
                {
                    "mutation($input: switch_tenant_input!)": {
                        "switch_tenant(input: $input)": {
                            "access_token",
                            "expires_at",
                            "refresh_token",
                        }
                    }
                },
                variables=dict(input=dict(tenant_id=tenant_id)),
                # Use the API token to switch tenants
                token=self._api_token,
            )
            self._access_token = payload.data.switch_tenant.access_token
            self._access_token_expires_at = cast(
                pendulum.DateTime, pendulum.parse(payload.data.switch_tenant.expires_at)
            )
            self._refresh_token = payload.data.switch_tenant.refresh_token

            # Save the tenant setting to disk
            settings = self._load_local_settings()
            settings["active_tenant_id"] = self.tenant_id
            self._save_local_settings(settings)

        return True

    def logout_from_tenant(self) -> None:
        """
        DEPRECATED: API keys have replaced API tokens.

        Logout can be accomplished for API keys with:
            ```
            client = Client()
            client.api_key = ""
            client._tenant_id = ""
            client.save_auth_to_disk()
            ```
        """
        self._access_token = None
        self._refresh_token = None
        self._tenant_id = None

        # remove the tenant setting
        settings = self._load_local_settings()
        settings["active_tenant_id"] = None
        self._save_local_settings(settings)

    def _refresh_access_token(self) -> bool:
        """
        Refresh the client's JWT access token.

        NOTE: this should only be called by users who have provided a USER-scoped API token.

        DEPRECATED: API keys have replaced API tokens

        Returns:
            - bool: True if the refresh succeeds
        """
        payload = self.graphql(
            {
                "mutation($input: refresh_token_input!)": {
                    "refresh_token(input: $input)": {
                        "access_token",
                        "expires_at",
                        "refresh_token",
                    }
                }
            },
            variables=dict(input=dict(access_token=self._access_token)),
            # pass the refresh token as the auth header
            token=self._refresh_token,
        )  # type: ignore
        self._access_token = payload.data.refresh_token.access_token  # type: ignore
        self._access_token_expires_at = pendulum.parse(  # type: ignore
            payload.data.refresh_token.expires_at  # type: ignore
        )  # type: ignore
        self._refresh_token = payload.data.refresh_token.refresh_token  # type: ignore

        return True

    # -------------------------------------------------------------------------
    # Actions
    # -------------------------------------------------------------------------

    def register(
        self,
        flow: "Flow",
        project_name: str = None,
        build: bool = True,
        set_schedule_active: bool = True,
        version_group_id: str = None,
        compressed: bool = True,
        no_url: bool = False,
        idempotency_key: str = None,
    ) -> str:
        """
        Push a new flow to Prefect Cloud

        Args:
            - flow (Flow): a flow to register
            - project_name (str, optional): the project that should contain this flow.
            - build (bool, optional): if `True`, the flow's environment is built
                prior to serialization; defaults to `True`
            - set_schedule_active (bool, optional): if `False`, will set the schedule to
                inactive in the database to prevent auto-scheduling runs (if the Flow has a
                schedule).  Defaults to `True`. This can be changed later.
            - version_group_id (str, optional): the UUID version group ID to use for versioning
                this Flow in Cloud; if not provided, the version group ID associated with this
                Flow's project and name will be used.
            - compressed (bool, optional): if `True`, the serialized flow will be; defaults to
                `True` compressed
            - no_url (bool, optional): if `True`, the stdout from this function will not
                contain the URL link to the newly-registered flow in the Cloud UI
            - idempotency_key (optional, str): a key that, if matching the most recent
                registration call for this flow group, will prevent the creation of
                another flow version and return the existing flow id instead.

        Returns:
            - str: the ID of the newly-registered flow

        Raises:
            - ClientError: if the register failed
        """
        required_parameters = {p for p in flow.parameters() if p.required}
        if flow.schedule is not None and required_parameters:
            required_names = {p.name for p in required_parameters}
            if not all(
                [
                    required_names <= set(c.parameter_defaults.keys())
                    for c in flow.schedule.clocks
                ]
            ):
                raise ClientError(
                    "Flows with required parameters can not be scheduled automatically."
                )
        if any(e.key for e in flow.edges) and flow.result is None:
            warnings.warn(
                "No result handler was specified on your Flow. Cloud features such as "
                "input caching and resuming task runs from failure may not work properly.",
                stacklevel=2,
            )
        if compressed:
            create_mutation = {
                "mutation($input: create_flow_from_compressed_string_input!)": {
                    "create_flow_from_compressed_string(input: $input)": {"id"}
                }
            }
        else:
            create_mutation = {
                "mutation($input: create_flow_input!)": {
                    "create_flow(input: $input)": {"id"}
                }
            }

        project = None

        if project_name is None:
            raise TypeError(
                "'project_name' is a required field when registering a flow."
            )

        query_project = {
            "query": {
                with_args("project", {"where": {"name": {"_eq": project_name}}}): {
                    "id": True
                }
            }
        }

        project = self.graphql(query_project).data.project  # type: ignore

        if not project:
            raise ValueError(
                "Project {} not found. Run `prefect create project '{}'` to create it.".format(
                    project_name, project_name
                )
            )

        serialized_flow = flow.serialize(build=build)  # type: Any

        # Configure environment.metadata (if using environment-based flows)
        if flow.environment is not None:
            # Set Docker storage image in environment metadata if provided
            if isinstance(flow.storage, prefect.storage.Docker):
                flow.environment.metadata["image"] = flow.storage.name
                serialized_flow = flow.serialize(build=False)

            # If no image ever set, default metadata to image on current version
            if not flow.environment.metadata.get("image"):
                version = prefect.__version__.split("+")[0]
                flow.environment.metadata["image"] = f"prefecthq/prefect:{version}"
                serialized_flow = flow.serialize(build=False)

        # verify that the serialized flow can be deserialized
        try:
            prefect.serialization.flow.FlowSchema().load(serialized_flow)
        except Exception as exc:
            raise ValueError(
                "Flow could not be deserialized successfully. Error was: {}".format(
                    repr(exc)
                )
            ) from exc

        if compressed:
            serialized_flow = compress(serialized_flow)

        inputs = dict(
            project_id=(project[0].id if project else None),
            serialized_flow=serialized_flow,
            set_schedule_active=set_schedule_active,
            version_group_id=version_group_id,
        )
        # Add newly added inputs only when set for backwards compatibility
        if idempotency_key is not None:
            inputs.update(idempotency_key=idempotency_key)

        res = self.graphql(
            create_mutation,
            variables=dict(input=inputs),
            retry_on_api_error=False,
        )  # type: Any

        flow_id = (
            res.data.create_flow_from_compressed_string.id
            if compressed
            else res.data.create_flow.id
        )

        if not no_url:
            # Query for flow group id
            res = self.graphql(
                {
                    "query": {
                        with_args("flow_by_pk", {"id": flow_id}): {"flow_group_id": ...}
                    }
                }
            )
            flow_group_id = res.get("data").flow_by_pk.flow_group_id

            # Generate direct link to Cloud flow
            flow_url = self.get_cloud_url("flow", flow_group_id)

            prefix = "└── "

            print("Flow URL: {}".format(flow_url))

            # Extra information to improve visibility
            if flow.run_config is not None:
                labels = sorted(flow.run_config.labels)
            elif flow.environment is not None:
                labels = sorted(flow.environment.labels)
            else:
                labels = []
            msg = (
                f" {prefix}ID: {flow_id}\n"
                f" {prefix}Project: {project_name}\n"
                f" {prefix}Labels: {labels}"
            )
            print(msg)

        return flow_id

    def get_cloud_url(self, subdirectory: str, id: str, as_user: bool = True) -> str:
        """
        Convenience method for creating Prefect Cloud URLs for a given subdirectory.

        Args:
            - subdirectory (str): the subdirectory to use (e.g., `"flow-run"`)
            - id (str): the ID of the page
            - as_user (bool, optional): whether this query is being made from a USER scoped token;
                defaults to `True`. Only used internally for queries made from RUNNERs

        Returns:
            - str: the URL corresponding to the appropriate base URL, tenant slug, subdirectory
                and ID

        Example:

        ```python
        from prefect import Client

        client = Client()
        client.get_cloud_url("flow-run", "424242-ca-94611-111-55")
        # returns "https://cloud.prefect.io/my-tenant-slug/flow-run/424242-ca-94611-111-55"
        ```
        """

        # Search for matching cloud API because we can't guarantee that the backend config is set
        using_cloud_api = ".prefect.io" in prefect.config.cloud.api
        # Only use the "old" `as_user` logic if using an api token
        tenant_slug = self.get_default_tenant_slug(
            as_user=(as_user and using_cloud_api and self._api_token is not None)
        )

        # For various API versions parse out `api-` for direct UI link
        base_url = (
            (
                re.sub("api-", "", prefect.config.cloud.api)
                if re.search("api-", prefect.config.cloud.api)
                else re.sub("api", "cloud", prefect.config.cloud.api)
            )
            if using_cloud_api
            else prefect.config.server.ui.endpoint
        )

        return "/".join([base_url.rstrip("/"), tenant_slug, subdirectory, id])

    def get_default_tenant_slug(self, as_user: bool = False) -> str:
        """
        Get the default tenant slug for the currently authenticated user

        Args:
            - as_user (bool, optional):
                whether this query is being made from a USER scoped token;
                defaults to `False`. Only relevant when using an API token.

        Returns:
            - str: the slug of the current default tenant for this user
        """
        if as_user:
            query = {
                "query": {"user": {"default_membership": {"tenant": "slug"}}}
            }  # type: dict
        else:
            query = {"query": {"tenant": {"id", "slug"}}}

        res = self.graphql(query)

        if as_user:
            user = res.get("data").user[0]
            slug = user.default_membership.tenant.slug
        else:
            tenants = res["data"]["tenant"]
            for tenant in tenants:
                # Return the slug if it matches the current tenant id OR if there is no
                # current tenant id we are using a RUNNER API token so we'll return
                # the first (and only) tenant
                if tenant.id == self.tenant_id or self.tenant_id is None:
                    return tenant.slug
            raise ValueError(
                f"Failed to find current tenant {self.tenant_id!r} in result {res}"
            )

        return slug

    def create_project(self, project_name: str, project_description: str = None) -> str:
        """
        Create a new project if a project with the name provided does not already exist

        Args:
            - project_name (str): the project that should be created
            - project_description (str, optional): the project description

        Returns:
            - str: the ID of the newly-created or pre-existing project

        Raises:
            - ClientError: if the project creation failed
        """
        project_mutation = {
            "mutation($input: create_project_input!)": {
                "create_project(input: $input)": {"id"}
            }
        }

        try:
            res = self.graphql(
                project_mutation,
                variables=dict(
                    input=dict(
                        name=project_name,
                        description=project_description,
                        tenant_id=self.tenant_id,
                    )
                ),
            )  # type: Any
        except ClientError as exc:
            if "'Uniqueness violation.'" in str(exc):
                project_query = {
                    "query": {
                        with_args(
                            "project", {"where": {"name": {"_eq": project_name}}}
                        ): {"id": True}
                    }
                }
                res = self.graphql(project_query)
                return res.data.project[0].id
            raise

        return res.data.create_project.id

    def delete_project(self, project_name: str) -> bool:
        """
        Delete a project

        Args:
            - project_name (str): the project that should be created

        Returns:
            - bool: True if project is deleted else False
        Raises:
            - ValueError: if the project is None or doesn't exist
        """

        if project_name is None:
            raise TypeError("'project_name' is a required field for deleting a project")

        query_project = {
            "query": {
                with_args("project", {"where": {"name": {"_eq": project_name}}}): {
                    "id": True
                }
            }
        }

        project = self.graphql(query_project).data.project

        if not project:
            raise ValueError("Project {} not found.".format(project_name))

        project_mutation = {
            "mutation($input: delete_project_input!)": {
                "delete_project(input: $input)": {"success"}
            }
        }

        delete_project = self.graphql(
            project_mutation, variables=dict(input=dict(project_id=project[0].id))
        )

        return delete_project.data.delete_project.success

    def create_flow_run(
        self,
        flow_id: str = None,
        context: dict = None,
        parameters: dict = None,
        run_config: RunConfig = None,
        labels: List[str] = None,
        scheduled_start_time: datetime.datetime = None,
        idempotency_key: str = None,
        run_name: str = None,
        version_group_id: str = None,
    ) -> str:
        """
        Create a new flow run for the given flow id.  If `start_time` is not provided, the flow
        run will be scheduled to start immediately.  If both `flow_id` and `version_group_id`
        are provided, only the `flow_id` will be used.

        Args:
            - flow_id (str, optional): the id of the Flow you wish to schedule
            - context (dict, optional): the run context
            - parameters (dict, optional): a dictionary of parameter values to pass to the flow run
            - run_config (RunConfig, optional): a run-config to use for this
                flow run, overriding any existing flow settings.
            - labels (List[str], optional): a list of labels to apply to the flow run
            - scheduled_start_time (datetime, optional): the time to schedule the execution
                for; if not provided, defaults to now
            - idempotency_key (str, optional): an idempotency key; if provided, this run will
                be cached for 24 hours. Any subsequent attempts to create a run with the same
                idempotency key will return the ID of the originally created run (no new run
                will be created after the first).  An error will be raised if parameters or
                context are provided and don't match the original.  Each subsequent request
                will reset the TTL for 24 hours.
            - run_name (str, optional): The name assigned to this flow run
            - version_group_id (str, optional): if provided, the unique unarchived flow within
                this version group will be scheduled to run.  This input can be used as a
                stable API for running flows which are regularly updated.

        Returns:
            - str: the ID of the newly-created flow run

        Raises:
            - ClientError: if the GraphQL query is bad for any reason
        """
        create_mutation = {
            "mutation($input: create_flow_run_input!)": {
                "create_flow_run(input: $input)": {"id": True}
            }
        }
        if not flow_id and not version_group_id:
            raise ValueError("One of flow_id or version_group_id must be provided")

        inputs = {}  # type: Dict[str, Any]
        if flow_id:
            inputs["flow_id"] = flow_id
        else:
            inputs["version_group_id"] = version_group_id

        if parameters is not None:
            inputs["parameters"] = parameters
        if run_config is not None:
            inputs["run_config"] = run_config.serialize()
        if labels is not None:
            inputs["labels"] = labels
        if context is not None:
            inputs["context"] = context
        if idempotency_key is not None:
            inputs["idempotency_key"] = idempotency_key
        if scheduled_start_time is not None:
            inputs["scheduled_start_time"] = scheduled_start_time.isoformat()
        if run_name is not None:
            inputs["flow_run_name"] = run_name
        res = self.graphql(create_mutation, variables=dict(input=inputs))
        return res.data.create_flow_run.id  # type: ignore

    def get_flow_run_info(self, flow_run_id: str) -> FlowRunInfoResult:
        """
        Retrieves version and current state information for the given flow run.

        Args:
            - flow_run_id (str): the id of the flow run to get information for

        Returns:
            - GraphQLResult: an object representing information about the flow run

        Raises:
            - ClientError: if the GraphQL mutation is bad for any reason
        """
        from prefect.engine.state import State

        query = {
            "query": {
                with_args("flow_run_by_pk", {"id": flow_run_id}): {
                    "id": True,
                    "name": True,
                    "flow_id": True,
                    "parameters": True,
                    "context": True,
                    "version": True,
                    "scheduled_start_time": True,
                    "serialized_state": True,
                    # load all task runs except dynamic task runs
                    with_args("task_runs", {"where": {"map_index": {"_eq": -1}}}): {
                        "id": True,
                        "task": {"id": True, "slug": True},
                        "version": True,
                        "serialized_state": True,
                    },
                    "flow": {"project": {"name": True, "id": True}},
                }
            }
        }
        result = self.graphql(query).data.flow_run_by_pk  # type: ignore
        if result is None:
            raise ClientError('Flow run ID not found: "{}"'.format(flow_run_id))

        task_runs = [
            TaskRunInfoResult(
                id=tr.id,
                version=tr.version,
                task_id=tr.task.id,
                task_slug=tr.task.slug,
                state=State.deserialize(tr.serialized_state),
            )
            for tr in result.task_runs
        ]
        return FlowRunInfoResult(
            id=result.id,
            name=result.name,
            flow_id=result.flow_id,
            version=result.version,
            task_runs=task_runs,
            state=State.deserialize(result.serialized_state),
            scheduled_start_time=pendulum.parse(result.scheduled_start_time),  # type: ignore
            project=ProjectInfo(
                id=result.flow.project.id, name=result.flow.project.name
            ),
            parameters=(
                {} if result.parameters is None else result.parameters.to_dict()
            ),
            context=({} if result.context is None else result.context.to_dict()),
        )

    def update_flow_run_heartbeat(self, flow_run_id: str) -> None:
        """
        Convenience method for heartbeating a flow run.

        Does NOT raise an error if the update fails.

        Args:
            - flow_run_id (str): the flow run ID to heartbeat

        """
        mutation = {
            "mutation": {
                with_args(
                    "update_flow_run_heartbeat", {"input": {"flow_run_id": flow_run_id}}
                ): {"success"}
            }
        }
        self.graphql(
            mutation,
            raise_on_error=True,
            headers={"X-PREFECT-HEARTBEAT-ID": flow_run_id},
        )

<<<<<<< HEAD
=======
    def update_task_run_heartbeat(self, task_run_id: str) -> None:
        """
        Convenience method for heartbeating a task run.

        Does NOT raise an error if the update fails.

        Args:
            - task_run_id (str): the task run ID to heartbeat
        """
        mutation = {
            "mutation": {
                with_args(
                    "update_task_run_heartbeat", {"input": {"task_run_id": task_run_id}}
                ): {"success"}
            }
        }
        self.graphql(mutation, raise_on_error=True)

>>>>>>> 6c0ff577
    def set_flow_run_name(self, flow_run_id: str, name: str) -> bool:
        """
        Set the name of a flow run.

        Args:
            - flow_run_id (str): the id of a flow run
            - name (str): a name for this flow run

        Returns:
            - bool: whether or not the flow run name was updated
        """
        mutation = {
            "mutation($input: set_flow_run_name_input!)": {
                "set_flow_run_name(input: $input)": {
                    "success": True,
                }
            }
        }

        result = self.graphql(
            mutation, variables=dict(input=dict(flow_run_id=flow_run_id, name=name))
        )

        return result.data.set_flow_run_name.success

    def get_flow_run_state(self, flow_run_id: str) -> "prefect.engine.state.State":
        """
        Retrieves the current state for a flow run.

        Args:
            - flow_run_id (str): the id for this flow run

        Returns:
            - State: a Prefect State object
        """
        query = {
            "query": {
                with_args("flow_run_by_pk", {"id": flow_run_id}): {
                    "serialized_state": True,
                }
            }
        }

        flow_run = self.graphql(query).data.flow_run_by_pk

        return prefect.engine.state.State.deserialize(flow_run.serialized_state)

    def set_flow_run_state(
        self,
        flow_run_id: str,
        state: "prefect.engine.state.State",
        version: int = None,
    ) -> "prefect.engine.state.State":
        """
        Sets new state for a flow run in the database.

        Args:
            - flow_run_id (str): the id of the flow run to set state for
            - state (State): the new state for this flow run
            - version (int, optional): the current version of the flow run state. This is optional
                but it can be supplied to enforce version-locking.

        Returns:
            - State: the state the current flow run should be considered in

        Raises:
            - ClientError: if the GraphQL mutation is bad for any reason
        """
        mutation = {
            "mutation($input: set_flow_run_states_input!)": {
                "set_flow_run_states(input: $input)": {
                    "states": {"id", "status", "message"}
                }
            }
        }

        serialized_state = state.serialize()

        result = self.graphql(
            mutation,
            variables=dict(
                input=dict(
                    states=[
                        dict(
                            state=serialized_state,
                            flow_run_id=flow_run_id,
                            version=version,
                        )
                    ]
                )
            ),
        )  # type: Any

        state_payload = result.data.set_flow_run_states.states[0]
        if state_payload.status == "QUEUED":
            # If appropriate, the state attribute of the Queued state can be
            # set by the caller of this method
            return prefect.engine.state.Queued(
                message=state_payload.get("message"),
                start_time=pendulum.now("UTC").add(
                    seconds=prefect.context.config.cloud.queue_interval
                ),
            )
        return state

    def get_latest_cached_states(
        self, task_id: str, cache_key: Optional[str], created_after: datetime.datetime
    ) -> List["prefect.engine.state.State"]:
        """
        Pulls all Cached states for the given task that were created after the provided date.

        Args:
            - task_id (str): the task id for this task run
            - cache_key (Optional[str]): the cache key for this Task's cache; if `None`, the
                task id alone will be used
            - created_after (datetime.datetime): the earliest date the state should have been
                created at

        Returns:
            - List[State]: a list of Cached states created after the given date
        """
        args = {
            "where": {
                "state": {"_eq": "Cached"},
                "state_timestamp": {"_gte": created_after.isoformat()},
            },
            "order_by": {"state_timestamp": EnumValue("desc")},
            "limit": 100,
        }  # type: Dict[str, Any]

        # if a cache key was provided, match it against all tasks
        if cache_key is not None:
            args["where"].update({"cache_key": {"_eq": cache_key}})
        # otherwise match against only this task, across all cache keys
        else:
            args["where"].update({"task_id": {"_eq": task_id}})

        query = {"query": {with_args("task_run", args): "serialized_state"}}
        result = self.graphql(query)  # type: Any
        deserializer = prefect.engine.state.State.deserialize
        valid_states = [
            deserializer(res.serialized_state) for res in result.data.task_run
        ]
        return valid_states

    def get_task_run_info(
        self, flow_run_id: str, task_id: str, map_index: Optional[int] = None
    ) -> TaskRunInfoResult:
        """
        Retrieves version and current state information for the given task run.

        Args:
            - flow_run_id (str): the id of the flow run that this task run lives in
            - task_id (str): the task id for this task run
            - map_index (int, optional): the mapping index for this task run; if
                `None`, it is assumed this task is _not_ mapped

        Returns:
            - NamedTuple: a tuple containing `id, task_id, version, state`

        Raises:
            - ClientError: if the GraphQL mutation is bad for any reason
        """

        mutation = {
            "mutation": {
                with_args(
                    "get_or_create_task_run_info",
                    {
                        "input": {
                            "flow_run_id": flow_run_id,
                            "task_id": task_id,
                            "map_index": -1 if map_index is None else map_index,
                        }
                    },
                ): {
                    "id": True,
                    "version": True,
                    "serialized_state": True,
                }
            }
        }
        result = self.graphql(mutation)  # type: Any

        if result is None:
            raise ClientError("Failed to create task run.")

        task_run_info = result.data.get_or_create_task_run_info

        state = prefect.engine.state.State.deserialize(task_run_info.serialized_state)
        return TaskRunInfoResult(
            id=task_run_info.id,
            task_id=task_id,
            task_slug="",
            version=task_run_info.version,
            state=state,
        )

    def set_task_run_name(self, task_run_id: str, name: str) -> bool:
        """
        Set the name of a task run

        Args:
            - task_run_id (str): the id of a task run
            - name (str): a name for this task run

        Returns:
            - bool: whether or not the task run name was updated
        """
        mutation = {
            "mutation($input: set_task_run_name_input!)": {
                "set_task_run_name(input: $input)": {
                    "success": True,
                }
            }
        }

        result = self.graphql(
            mutation, variables=dict(input=dict(task_run_id=task_run_id, name=name))
        )

        return result.data.set_task_run_name.success

    def cancel_flow_run(self, flow_run_id: str) -> bool:
        """
        Cancel the flow run by id

        Args:
            - flow_run_id (str): the id of the flow run

        Returns:
            - bool: whether or not the flow run was canceled
        """
        mutation = {
            "mutation($input: cancel_flow_run_input!)": {
                "cancel_flow_run(input: $input)": {
                    "state": True,
                }
            }
        }
        result = self.graphql(
            mutation, variables=dict(input=dict(flow_run_id=flow_run_id))
        )
        return result.data.cancel_flow_run.state

    def get_task_run_state(self, task_run_id: str) -> "prefect.engine.state.State":
        """
        Retrieves the current state for a task run.

        Args:
            - task_run_id (str): the id for this task run

        Returns:
            - State: a Prefect State object
        """
        query = {
            "query": {
                with_args("get_task_run_info", {"task_run_id": task_run_id}): {
                    "serialized_state": True,
                }
            }
        }

        task_run = self.graphql(query).data.get_task_run_info

        return prefect.engine.state.State.deserialize(task_run.serialized_state)

    def set_task_run_state(
        self,
        task_run_id: str,
        state: "prefect.engine.state.State",
        version: int = None,
        cache_for: datetime.timedelta = None,
    ) -> "prefect.engine.state.State":
        """
        Sets new state for a task run.

        Args:
            - task_run_id (str): the id of the task run to set state for
            - state (State): the new state for this task run
            - version (int, optional): the current version of the task run state. This is optional
                but it can be supplied to enforce version-locking.
            - cache_for (timedelta, optional): how long to store the result of this task for,
                using the serializer set in config; if not provided, no caching occurs

        Raises:
            - ClientError: if the GraphQL mutation is bad for any reason

        Returns:
            - State: the state the current task run should be considered in
        """
        mutation = {
            "mutation($input: set_task_run_states_input!)": {
                "set_task_run_states(input: $input)": {
                    "states": {"id", "status", "message"}
                }
            }
        }

        serialized_state = state.serialize()

        result = self.graphql(
            mutation,
            variables=dict(
                input=dict(
                    states=[
                        dict(
                            state=serialized_state,
                            task_run_id=task_run_id,
                            version=version,
                        )
                    ]
                )
            ),
        )  # type: Any
        state_payload = result.data.set_task_run_states.states[0]
        if state_payload.status == "QUEUED":
            # If appropriate, the state attribute of the Queued state can be
            # set by the caller of this method
            return prefect.engine.state.Queued(
                message=state_payload.get("message"),
                start_time=pendulum.now("UTC").add(
                    seconds=prefect.context.config.cloud.queue_interval
                ),
            )
        return state

    def set_secret(self, name: str, value: Any) -> None:
        """
        Set a secret with the given name and value.

        Args:
            - name (str): the name of the secret; used for retrieving the secret
                during task runs
            - value (Any): the value of the secret

        Raises:
            - ClientError: if the GraphQL mutation is bad for any reason
            - ValueError: if the secret-setting was unsuccessful
        """
        mutation = {
            "mutation($input: set_secret_input!)": {
                "set_secret(input: $input)": {"success"}
            }
        }

        result = self.graphql(
            mutation, variables=dict(input=dict(name=name, value=value))
        )  # type: Any

        if not result.data.set_secret.success:
            raise ValueError("Setting secret failed.")

    def get_task_tag_limit(self, tag: str) -> Optional[int]:
        """
        Retrieve the current task tag concurrency limit for a given tag.

        Args:
            - tag (str): the tag to update

        Raises:
            - ClientError: if the GraphQL query fails
        """
        query = {
            "query": {
                with_args("task_tag_limit", {"where": {"tag": {"_eq": tag}}}): {
                    "limit": True
                }
            }
        }

        result = self.graphql(query)  # type: Any
        if result.data.task_tag_limit:
            return result.data.task_tag_limit[0].limit
        else:
            return None

    def update_task_tag_limit(self, tag: str, limit: int) -> None:
        """
        Update the task tag concurrency limit for a given tag; requires tenant admin permissions.

        Args:
            - tag (str): the tag to update
            - limit (int): the concurrency limit to enforce on the tag; should be a value >= 0

        Raises:
            - ClientError: if the GraphQL mutation is bad for any reason
            - ValueError: if the tag limit-setting was unsuccessful, or if a bad limit was provided
        """
        if limit < 0:
            raise ValueError("Concurrency limits must be >= 0")

        mutation = {
            "mutation($input: update_task_tag_limit_input!)": {
                "update_task_tag_limit(input: $input)": {"id"}
            }
        }

        result = self.graphql(
            mutation, variables=dict(input=dict(tag=tag, limit=limit))
        )  # type: Any

        if not result.data.update_task_tag_limit.id:
            raise ValueError("Updating the task tag concurrency limit failed.")

    def delete_task_tag_limit(self, limit_id: str) -> None:
        """
        Deletes a given task tag concurrency limit; requires tenant admin permissions.

        Args:
            - limit_id (str): the ID of the tag to delete

        Raises:
            - ClientError: if the GraphQL mutation is bad for any reason
            - ValueError: if the tag deletion was unsuccessful, or if a bad tag ID was provided
        """
        mutation = {
            "mutation($input: delete_task_tag_limit_input!)": {
                "delete_task_tag_limit(input: $input)": {"success"}
            }
        }

        result = self.graphql(
            mutation, variables=dict(input=dict(limit_id=limit_id))
        )  # type: Any

        if not result.data.delete_task_tag_limit.success:
            raise ValueError("Deleting the task tag concurrency limit failed.")

    def write_run_logs(self, logs: List[Dict]) -> None:
        """
        Uploads a collection of logs to Cloud.

        Args:
            - logs (List[Dict]): a list of log entries to add

        Raises:
            - ValueError: if uploading the logs fail
        """
        mutation = {
            "mutation($input: write_run_logs_input!)": {
                "write_run_logs(input: $input)": {"success"}
            }
        }

        result = self.graphql(
            mutation, variables=dict(input=dict(logs=logs))
        )  # type: Any

        if not result.data.write_run_logs.success:
            raise ValueError("Writing logs failed.")

    def register_agent(
        self,
        agent_type: str,
        name: str = None,
        labels: List[str] = None,
        agent_config_id: str = None,
    ) -> str:
        """
        Register an agent with a backend API

        Args:
            - agent_type (str): The type of agent being registered
            - name: (str, optional): The name of the agent being registered
            - labels (List[str], optional): A list of any present labels on the agent
                being registered
            - agent_config_id (str, optional): The ID of an agent configuration to register with

        Returns:
            - The agent ID as a string
        """
        mutation = {
            "mutation($input: register_agent_input!)": {
                "register_agent(input: $input)": {"id"}
            }
        }

        result = self.graphql(
            mutation,
            variables=dict(
                input=dict(
                    type=agent_type,
                    name=name,
                    labels=labels or [],
                    tenant_id=self.tenant_id,
                    agent_config_id=agent_config_id,
                )
            ),
        )

        if not result.data.register_agent.id:
            raise ValueError("Error registering agent")

        return result.data.register_agent.id

    def get_agent_config(self, agent_config_id: str) -> dict:
        """
        Get agent config settings

        Args:
            - agent_config_id (str): The ID of an agent configuration to retrieve

        Returns:
            - dict: the agent configuration's `settings`
        """
        query = {
            "query": {
                with_args(
                    "agent_config", {"where": {"id": {"_eq": agent_config_id}}}
                ): {"settings": True}
            }
        }

        result = self.graphql(query)  # type: Any
        return result.data.agent_config[0].settings

    def create_task_run_artifact(
        self, task_run_id: str, kind: str, data: dict, tenant_id: str = None
    ) -> str:
        """
        Create an artifact that corresponds to a specific task run

        Args:
            - task_run_id (str): the task run id
            - kind (str): the artifact kind
            - data (dict): the artifact data
            - tenant_id (str, optional): the tenant id that this artifact belongs to. Defaults
                to the tenant ID linked to the task run

        Returns:
            - str: the task run artifact ID
        """
        mutation = {
            "mutation($input: create_task_run_artifact_input!)": {
                "create_task_run_artifact(input: $input)": {"id"}
            }
        }

        result = self.graphql(
            mutation,
            variables=dict(
                input=dict(
                    task_run_id=task_run_id, kind=kind, data=data, tenant_id=tenant_id
                )
            ),
        )

        artifact_id = result.data.create_task_run_artifact.id
        if not artifact_id:
            raise ValueError("Error creating task run artifact")

        return artifact_id

    def update_task_run_artifact(self, task_run_artifact_id: str, data: dict) -> None:
        """
        Update an artifact that corresponds to a specific task run

        Args:
            - task_run_artifact_id (str): the task run artifact id
            - data (dict): the artifact data
        """
        if task_run_artifact_id is None:
            raise ValueError(
                "The ID of an existing task run artifact must be provided."
            )

        mutation = {
            "mutation($input: update_task_run_artifact_input!)": {
                "update_task_run_artifact(input: $input)": {"success"}
            }
        }

        self.graphql(
            mutation,
            variables=dict(
                input=dict(task_run_artifact_id=task_run_artifact_id, data=data)
            ),
        )

    def delete_task_run_artifact(self, task_run_artifact_id: str) -> None:
        """
        Delete an artifact that corresponds to a specific task run

        Args:
            - task_run_artifact_id (str): the task run artifact id
        """
        if task_run_artifact_id is None:
            raise ValueError(
                "The ID of an existing task run artifact must be provided."
            )

        mutation = {
            "mutation($input: delete_task_run_artifact_input!)": {
                "delete_task_run_artifact(input: $input)": {"success"}
            }
        }

        self.graphql(
            mutation,
            variables=dict(input=dict(task_run_artifact_id=task_run_artifact_id)),
        )<|MERGE_RESOLUTION|>--- conflicted
+++ resolved
@@ -1543,8 +1543,6 @@
             headers={"X-PREFECT-HEARTBEAT-ID": flow_run_id},
         )
 
-<<<<<<< HEAD
-=======
     def update_task_run_heartbeat(self, task_run_id: str) -> None:
         """
         Convenience method for heartbeating a task run.
@@ -1563,7 +1561,6 @@
         }
         self.graphql(mutation, raise_on_error=True)
 
->>>>>>> 6c0ff577
     def set_flow_run_name(self, flow_run_id: str, name: str) -> bool:
         """
         Set the name of a flow run.
