import datetime
import json
import os
import random
import re
import time
import uuid
import warnings
from pathlib import Path
from typing import (
    TYPE_CHECKING,
    Any,
    Dict,
    List,
    NamedTuple,
    Optional,
    Union,
    cast,
    Mapping,
)
from urllib.parse import urljoin, urlparse

# if simplejson is installed, `requests` defaults to using it instead of json
# this allows the client to gracefully handle either json or simplejson
try:
    from simplejson.errors import JSONDecodeError
except ImportError:
    from json.decoder import JSONDecodeError

import pendulum
import toml
from slugify import slugify

import prefect
from prefect.run_configs import RunConfig
from prefect.exceptions import (
    AuthorizationError,
    ClientError,
    VersionLockMismatchSignal,
)
from prefect.utilities.graphql import (
    EnumValue,
    GraphQLResult,
    compress,
    parse_graphql,
    with_args,
    format_graphql_request_error,
)
from prefect.utilities.logging import create_diagnostic_logger

if TYPE_CHECKING:
    from prefect.core import Flow
    import requests
JSONLike = Union[bool, dict, list, str, int, float, None]

# type definitions for GraphQL results


class TaskRunInfoResult(NamedTuple):
    # TODO: Deprecate this result in favor of `prefect.backend.TaskRun`
    id: str
    task_id: str
    task_slug: str
    version: int
    state: "prefect.engine.state.State"


class ProjectInfo(NamedTuple):
    id: str
    name: str


class FlowRunInfoResult(NamedTuple):
    # TODO: Deprecate this result in favor of `prefect.backend.FlowRun`
    id: str
    name: str
    flow_id: str
    project: ProjectInfo
    parameters: Dict[str, Any]
    context: Dict[str, Any]
    version: int
    scheduled_start_time: datetime.datetime
    state: "prefect.engine.state.State"
    task_runs: List[TaskRunInfoResult]


class Client:
    """
    Client for communication with Prefect Cloud

    If the arguments aren't specified the client initialization first checks the prefect
    configuration and if the server is not set there it checks the current context. The
    token will only be present in the current context.

    Args:
        - api_server (str, optional): the URL to send all GraphQL requests to; if not
            provided, will be pulled from the current backend's `api` config
            variable
        - api_key (str, optional): a Prefect Cloud API key. If not provided, loaded
            from `config.cloud.api_key` or from the on disk cache from the
            `prefect auth` CLI
        - tenant_id (str, optional): the Prefect tenant to use. If not provided, loaded
            from `config.cloud.tenant_id` or the on disk cache from the
            `prefect auth` CLI
        - api_token (str, optional): a Prefect Cloud API token, taken from
            `config.cloud.auth_token` if not provided. If this token is USER-scoped, it may
            be used to log in to any tenant that the user is a member of. In that case,
            ephemeral JWTs will be loaded as necessary. Otherwise, the API token itself
            will be used as authorization. DEPRECATED; use `api_key` instead.
    """

    def __init__(
        self,
        api_server: str = None,
        api_key: str = None,
        tenant_id: str = None,
        api_token: str = None,
    ):
        self._access_token = None
        self._refresh_token = None
        self._access_token_expires_at = pendulum.now()
        self._attached_headers = {}  # type: Dict[str, str]
        self.logger = create_diagnostic_logger("Diagnostics")

        # Hard-code the auth filepath location
        self._auth_file = Path(prefect.context.config.home_dir).absolute() / "auth.toml"

        # Note the default is `cloud.api` which is `cloud.endpoint` or `server.endpoint`
        # depending on the value of the `backend` key
        # This must be set before `load_auth_from_disk()` can be called but if no API
        # key is found this will default to a different value for backwards compat
        self.api_server = api_server or prefect.context.config.cloud.api

        # Load the API key
        cached_auth = self.load_auth_from_disk()
        self.api_key: Optional[str] = (
            api_key
            or prefect.context.config.cloud.get("api_key")
            or cached_auth.get("api_key")
        )

        # Load the tenant id
        self._tenant_id: Optional[str] = (
            tenant_id
            or prefect.context.config.cloud.get("tenant_id")
            or cached_auth.get("tenant_id")
        )

        # If not set at this point, when `Client.tenant_id` is accessed the default
        # tenant will be loaded and used for future requests.

        # Backwards compatibility for API tokens ---------------------------------------

        self._api_token = api_token or prefect.context.config.cloud.get("auth_token")

        if not self.api_key and not api_server:
            # The default value for the `api_server` changed for API keys but we want
            # to load API tokens from the correct backwards-compatible location on disk
            self.api_server = prefect.config.cloud.graphql

        if (
            not self.api_key
            and not self._api_token
            and prefect.config.backend == "cloud"
        ):
            # If not using an API key and a token has not been passed or set in the
            # config, attempt to load an API token from disk
            self._init_tenant()

        if self._api_token and not self.api_key:
            warnings.warn(
                "Client was created with an API token configured for authentication. "
                "API tokens are deprecated, please use API keys instead."
            )

        # Warn if using both a token and API key, but only if they have different values
        # because we pass the api key as an api token in some places for backwards
        # compatibility
        if self._api_token and self.api_key and self._api_token != self.api_key:
            warnings.warn(
                "Found both an API token and an API key. API tokens have been "
                "deprecated and it will be ignored in favor of the API key."
                + (
                    # If they did not pass one explicitly, we can tell them how to fix
                    # this in the config
                    " Remove the token from the config at `prefect.config.auth_token`"
                    if not api_token
                    else ""
                )
            )

    # API key authentication -----------------------------------------------------------

    def _get_auth_tenant(self) -> str:
        """
        Get the current tenant associated with the API key being used. If the client has
        a specific tenant id set, this will verify that the given tenant id is
        compatible with the API key because the tenant will be attached to the request.
        """
        if not prefect.config.backend == "cloud":

            raise ValueError(
                "Authentication is only supported for Prefect Cloud. "
                "Your backend is set to {prefect.config.backend!r}"
            )

        if not self.api_key:
            raise ValueError("You have not set an API key for authentication.")

        response = self.graphql({"query": {"auth_info": "tenant_id"}})
        tenant_id = response.get("data", {}).get("auth_info", {}).get("tenant_id", "")

        if tenant_id == "":
            raise ClientError(
                "Unexpected response from the API while querying for the default "
                f"tenant: {response}"
            )

        elif tenant_id is None:
            # If the backend returns a `None` value tenant id, it indicates that an API
            # token was passed in as an API key
            raise AuthorizationError(
                "An API token was used as an API key. There is no tenant associated "
                "with API tokens. Use an API key for authentication."
            )

        return tenant_id

    def _get_default_server_tenant(self) -> str:
        if prefect.config.backend == "server":
            response = self.graphql({"query": {"tenant": {"id"}}})
            tenants = response.get("data", {}).get("tenant", None)
            if tenants is None:
                raise ClientError(
                    f"Unexpected response from the API while querying for tenants: {response}"
                )

            if not tenants:  # The user has not created a tenant yet
                raise ClientError(
                    "Your Prefect Server instance has no tenants. "
                    "Create a tenant with `prefect server create-tenant`"
                )

            return tenants[0].id

        elif prefect.config.backend == "cloud":
            raise ValueError(
                "Default tenants are determined by authentication in Prefect Cloud. "
                "See `_get_auth_tenant` instead."
            )
        else:
            raise ValueError("Unknown backend {prefect.config.backend!r}")

    def load_auth_from_disk(self) -> Dict[str, str]:
        """
        Get the stashed `api_key` and `tenant_id` for the current `api_server` from the
        disk cache if it exists. If it does not, an empty dict is returned.

        WARNING: This will not mutate the `Client`, you must use the returned dict
                 to set `api_key` and `tenant_id`. This is
        """
        if not self._auth_file.exists():
            return {}

        return toml.loads(self._auth_file.read_text()).get(self._api_server_slug, {})

    def save_auth_to_disk(self) -> None:
        """
        Write the current auth information to the disk cache under a header for the
        current `api_server`
        """
        # Load the current contents of the entire file
        contents = (
            toml.loads(self._auth_file.read_text()) if self._auth_file.exists() else {}
        )

        # Update the data for this API server
        contents[self._api_server_slug] = {
            "api_key": self.api_key,
            "tenant_id": self._tenant_id,
        }

        # Update the file, including a comment blurb
        self._auth_file.parent.mkdir(parents=True, exist_ok=True)
        self._auth_file.write_text(
            "# This file is auto-generated and should not be manually edited\n"
            "# Update the Prefect config or use the CLI to login instead\n\n"
            + toml.dumps(contents)
        )

    @property
    def _api_server_slug(self) -> str:
        """
        A slugified version of the API server's network location, used for loading
        and saving settings for different API servers.

        This should only be relevant for the 'cloud' backend since the 'server' backend
        does not save authentication.

        This should remain stable or users will not be able to load credentials
        """
        # Parse the server to drop the protocol
        netloc = urlparse(self.api_server).netloc
        # Then return the slugified contents, falling back to the full server if it
        # could not be parsed into a net location
        return slugify(netloc or self.api_server, regex_pattern=r"[^-\.a-z0-9]+")

    @property
    def tenant_id(self) -> str:
        """
        Retrieve the current tenant id the client is interacting with.

        If it is has not been explicitly set, the default tenant id will be retrieved
        """
        if prefect.config.backend == "cloud":
            if self._api_token and not self.api_key:
                # Backwards compatibility for API tokens
                if not self._tenant_id:
                    self._init_tenant()

                # Should be set by `_init_tenant()` but we will not guarantee it
                return self._tenant_id  # type: ignore

            if not self._tenant_id:
                self._tenant_id = self._get_auth_tenant()

        elif prefect.config.backend == "server":
            if not self._tenant_id:
                self._tenant_id = self._get_default_server_tenant()

        if not self._tenant_id:
            raise ClientError(
                "A tenant could not be determined. Please use `prefect auth status` "
                "to get information about your authentication and file an issue."
            )

        return self._tenant_id

    @tenant_id.setter
    def tenant_id(self, tenant_id: str) -> None:
        self._tenant_id = tenant_id

    # ----------------------------------------------------------------------------------

    def create_tenant(self, name: str, slug: str = None) -> str:
        """
        Creates a new tenant.

        Note this route only works when run against Prefect Server.

        Args:
            - name (str): the name of the tenant to create
            - slug (str, optional): the slug of the tenant to create; defaults to name

        Returns:
            - str: the ID of the newly created tenant, or the ID of the currently active tenant

        Raises:
            - ValueError: if run against Prefect Cloud
        """
        if prefect.config.backend != "server":
            msg = "To create a tenant with Prefect Cloud, please signup at https://cloud.prefect.io/"
            raise ValueError(msg)

        if slug is None:
            slug = slugify(name)

        tenant_info = self.graphql(
            {
                "mutation($input: create_tenant_input!)": {
                    "create_tenant(input: $input)": {"id"}
                }
            },
            variables=dict(input=dict(name=name, slug=slug)),
        )
        return tenant_info.data.create_tenant.id

    # -------------------------------------------------------------------------
    # Utilities

    def get(
        self,
        path: str,
        server: str = None,
        headers: dict = None,
        params: Dict[str, JSONLike] = None,
        token: str = None,
        retry_on_api_error: bool = True,
    ) -> dict:
        """
        Convenience function for calling the Prefect API with token auth and GET request

        Args:
            - path (str): the path of the API url. For example, to GET
                http://prefect-server/v1/auth/login, path would be 'auth/login'.
            - server (str, optional): the server to send the GET request to;
                defaults to `self.api_server`
            - headers (dict, optional): Headers to pass with the request
            - params (dict): GET parameters
            - token (str): an auth token. If not supplied, the `client.access_token` is used.
            - retry_on_api_error (bool): whether the operation should be retried if the API returns
                an API_ERROR code

        Returns:
            - dict: Dictionary representation of the request made
        """
        response = self._request(
            method="GET",
            path=path,
            params=params,
            server=server,
            headers=headers,
            token=token,
            retry_on_api_error=retry_on_api_error,
        )
        if response.text:
            return response.json()
        else:
            return {}

    def post(
        self,
        path: str,
        server: str = None,
        headers: dict = None,
        params: Dict[str, JSONLike] = None,
        token: str = None,
        retry_on_api_error: bool = True,
    ) -> dict:
        """
        Convenience function for calling the Prefect API with token auth and POST request

        Args:
            - path (str): the path of the API url. For example, to POST
                http://prefect-server/v1/auth/login, path would be 'auth/login'.
            - server (str, optional): the server to send the POST request to;
                defaults to `self.api_server`
            - headers(dict): headers to pass with the request
            - params (dict): POST parameters
            - token (str): an auth token. If not supplied, the `client.access_token` is used.
            - retry_on_api_error (bool): whether the operation should be retried if the API returns
                an API_ERROR code

        Returns:
            - dict: Dictionary representation of the request made
        """
        response = self._request(
            method="POST",
            path=path,
            params=params,
            server=server,
            headers=headers,
            token=token,
            retry_on_api_error=retry_on_api_error,
        )
        if response.text:
            return response.json()
        else:
            return {}

    def _init_tenant(self) -> None:
        """
        Init the tenant to contact the server.

        If your backend is set to cloud the tenant will be read from: $HOME/.prefect/settings.toml.

        For the server backend it will try to retrieve the default tenant. If the server is
        protected with auth like BasicAuth do not forget to `attach_headers` before any call.

        DEPRECATED.
        - API keys no longer need to log in and out of a tenant
        - The tenant is now set at __init__ or in the `tenant_id` property
        """
        if prefect.config.backend == "cloud":
            # if no api token was passed, attempt to load state from local storage
            settings = self._load_local_settings()

            if not self._api_token:
                self._api_token = settings.get("api_token")
            if self._api_token:
                self._tenant_id = settings.get("active_tenant_id")

            # Must refer to private variable since the property calls this function
            if self._tenant_id:
                try:
                    self.login_to_tenant(tenant_id=self._tenant_id)
                except AuthorizationError:
                    # Either the token is invalid _or_ it is not USER scoped. Try
                    # pulling the correct tenant id from the API
                    try:
                        result = self.graphql({"query": {"tenant": {"id"}}})
                        tenants = result["data"]["tenant"]
                        # TENANT or RUNNER scoped tokens should have a single tenant
                        if len(tenants) != 1:
                            raise ValueError(
                                "Failed to authorize with Prefect Cloud. "
                                f"Could not log in to tenant {self._tenant_id!r}. "
                                f"Found available tenants: {tenants}"
                            )
                        self._tenant_id = tenants[0].id
                    except AuthorizationError:
                        # On failure, we've just been given an invalid token and should
                        # delete the auth information from disk
                        self.logout_from_tenant()

        # This code should now be superceded by the `tenant_id` property but will remain
        # here for backwards compat until API tokens are removed entirely
        else:
            tenant_info = self.graphql({"query": {"tenant": {"id"}}})
            if tenant_info.data.tenant:
                self._tenant_id = tenant_info.data.tenant[0].id

    def graphql(
        self,
        query: Any,
        raise_on_error: bool = True,
        headers: Dict[str, str] = None,
        variables: Mapping[str, JSONLike] = None,
        token: str = None,
        retry_on_api_error: bool = True,
    ) -> GraphQLResult:
        """
        Convenience function for running queries against the Prefect GraphQL API

        Args:
            - query (Any): A representation of a graphql query to be executed. It will be
                parsed by prefect.utilities.graphql.parse_graphql().
            - raise_on_error (bool): if True, a `ClientError` will be raised if the GraphQL
                returns any `errors`.
            - headers (dict): any additional headers that should be passed as part of the
                request
            - variables (dict): Variables to be filled into a query with the key being
                equivalent to the variables that are accepted by the query
            - token (str): an auth token. If not supplied, the `client.access_token` is used.
            - retry_on_api_error (bool): whether the operation should be retried if the API returns
                an API_ERROR code

        Returns:
            - dict: Data returned from the GraphQL query

        Raises:
            - ClientError if there are errors raised by the GraphQL mutation
        """
        result = self.post(
            path="",
            server=self.api_server,
            headers=headers,
            params=dict(query=parse_graphql(query), variables=json.dumps(variables)),
            token=token,
            retry_on_api_error=retry_on_api_error,
        )

        # TODO: It looks like this code is never reached because errors are raised
        #       in self._send_request by default
        if raise_on_error and "errors" in result:
            if "UNAUTHENTICATED" in str(result["errors"]):
                raise AuthorizationError(result["errors"])
            elif "Malformed Authorization header" in str(result["errors"]):
                raise AuthorizationError(result["errors"])
            elif (
                result["errors"][0].get("extensions", {}).get("code")
                == "VERSION_LOCKING_ERROR"
            ):
                raise VersionLockMismatchSignal(result["errors"])
            raise ClientError(result["errors"])
        else:
            return GraphQLResult(result)  # type: ignore

    def _send_request(
        self,
        session: "requests.Session",
        method: str,
        url: str,
        params: Dict[str, JSONLike] = None,
        headers: dict = None,
    ) -> "requests.models.Response":
        import requests

        if prefect.context.config.cloud.get("diagnostics") is True:
            self.logger.debug(f"Preparing request to {url}")
            clean_headers = {
                head: re.sub("Bearer .*", "Bearer XXXX", val)
                for head, val in headers.items()  # type: ignore
            }
            self.logger.debug(f"Headers: {clean_headers}")
            self.logger.debug(f"Request: {params}")
            start_time = time.time()

        if method == "GET":
            response = session.get(
                url,
                headers=headers,
                params=params,
                timeout=prefect.context.config.cloud.request_timeout,
            )
        elif method == "POST":
            response = session.post(
                url,
                headers=headers,
                json=params,
                timeout=prefect.context.config.cloud.request_timeout,
            )
        elif method == "DELETE":
            response = session.delete(
                url,
                headers=headers,
                timeout=prefect.context.config.cloud.request_timeout,
            )
        else:
            raise ValueError("Invalid method: {}".format(method))

        if prefect.context.config.cloud.get("diagnostics") is True:
            end_time = time.time()
            self.logger.debug(f"Response: {response.json()}")
            self.logger.debug(
                f"Request duration: {round(end_time - start_time, 4)} seconds"
            )

        # Check if request returned a successful status
        try:
            response.raise_for_status()
        except requests.HTTPError as exc:
            if response.status_code == 400 and params and "query" in params:
                # Create a custom-formatted err message for graphql errors which always
                # return a 400 status code and have "query" in the parameter dict
                try:
                    graphql_msg = format_graphql_request_error(response)
                except Exception:
                    # Fallback to a general message
                    graphql_msg = (
                        "This is likely caused by a poorly formatted GraphQL query or "
                        "mutation but the response could not be parsed for more details"
                    )
                raise ClientError(f"{exc}\n{graphql_msg}") from exc

            # Server-side and non-graphql errors will be raised without modification
            raise

        return response

    def _request(
        self,
        method: str,
        path: str,
        params: Dict[str, JSONLike] = None,
        server: str = None,
        headers: dict = None,
        token: str = None,
        retry_on_api_error: bool = True,
    ) -> "requests.models.Response":
        """
        Runs any specified request (GET, POST, DELETE) against the server

        Args:
            - method (str): The type of request to be made (GET, POST, DELETE)
            - path (str): Path of the API URL
            - params (dict, optional): Parameters used for the request
            - server (str, optional): The server to make requests against, base API
                server is used if not specified
            - headers (dict, optional): Headers to pass with the request
            - token (str): an auth token. If not supplied, the `client.access_token` is used.
            - retry_on_api_error (bool): whether the operation should be retried if the API returns
                an API_ERROR code

        Returns:
            - requests.models.Response: The response returned from the request

        Raises:
            - ClientError: if the client token is not in the context (due to not being logged in)
            - ValueError: if a method is specified outside of the accepted GET, POST, DELETE
            - requests.HTTPError: if a status code is returned that is not `200` or `401`
        """
        if server is None:
            server = self.api_server
        assert isinstance(server, str)  # mypy assert

        if token is None:
            token = self.get_auth_token()

        # 'import requests' is expensive time-wise, we should do this just-in-time to keep
        # the 'import prefect' time low
        import requests

        url = urljoin(server, path.lstrip("/")).rstrip("/")

        params = params or {}

        headers = headers or {}
        if token:
            headers["Authorization"] = "Bearer {}".format(token)

        if self.api_key and self._tenant_id:
            # Attach a tenant id to the headers if using an API key since it can be
            # used accross tenants. API tokens cannot and do not need this header.
            headers["X-PREFECT-TENANT-ID"] = self._tenant_id

        headers["X-PREFECT-CORE-VERSION"] = str(prefect.__version__)

        if self._attached_headers:
            headers.update(self._attached_headers)

        session = requests.Session()
        retry_total = 6 if prefect.config.backend == "cloud" else 1
        retries = requests.packages.urllib3.util.retry.Retry(
            total=retry_total,
            backoff_factor=1,
            status_forcelist=[500, 502, 503, 504],
            method_whitelist=["DELETE", "GET", "POST"],
        )
        session.mount("https://", requests.adapters.HTTPAdapter(max_retries=retries))
        response = self._send_request(
            session=session, method=method, url=url, params=params, headers=headers
        )

        # custom logic when encountering an API rate limit:
        # each time we encounter a rate limit, we sleep for
        # 3 minutes + random amount, where the random amount
        # is uniformly sampled from (0, 10 * 2 ** rate_limit_counter)
        # up to (0, 640), at which point an error is raised if the limit
        # is still being hit
        rate_limited = response.status_code == 429
        iter_count = 1
        while rate_limited:
            jitter = random.random() * 10 * (2 ** iter_count)
<<<<<<< HEAD
            naptime = 3 * 60 + jitter  # 180 second sleep + increasing jitter
            self.logger.debug("Rate limit encountered; sleeping...")
=======
            naptime = 3 * 60 + jitter  # 3 + e min sleep
            self.logger.debug(f"Rate limit encountered; sleeping for {naptime}s...")
>>>>>>> 4327242f
            time.sleep(naptime)
            response = self._send_request(
                session=session, method=method, url=url, params=params, headers=headers
            )
            rate_limited = response.status_code == 429
            iter_count += 1
            if iter_count > 6:
                raise ClientError("Rate limit encountered during execution.")

        # parse the response
        try:
            json_resp = response.json()
        except JSONDecodeError as exc:
            if prefect.config.backend == "cloud" and "Authorization" not in headers:
                raise AuthorizationError(
                    "Malformed response received from Cloud - please ensure that you "
                    "are authenticated. See `prefect auth login --help`."
                ) from exc
            else:
                raise ClientError("Malformed response received from API.") from exc

        # check if there was an API_ERROR code in the response
        if "API_ERROR" in str(json_resp.get("errors")) and retry_on_api_error:
            success, retry_count = False, 0
            # retry up to six times
            while success is False and retry_count < 6:
                response = self._send_request(
                    session=session,
                    method=method,
                    url=url,
                    params=params,
                    headers=headers,
                )
                if "API_ERROR" in str(response.json().get("errors")):
                    retry_count += 1
                    time.sleep(0.25 * (2 ** (retry_count - 1)))
                else:
                    success = True

        return response

    def attach_headers(self, headers: dict) -> None:
        """
        Set headers to be attached to this Client

        Args:
            - headers (dict): A dictionary of headers to attach to this client. These headers
                get added on to the existing dictionary of headers.
        """
        self._attached_headers.update(headers)

    # API Token Authentication ---------------------------------------------------------
    # This is all deprecated and slated for removal in 0.16.0 when API token support is
    # dropped

    @property
    def _api_token_settings_path(self) -> Path:
        """
        Returns the local settings directory corresponding to the current API servers
        when using an API token

        DEPRECATED: API keys have replaced API tokens. API keys are stored in a new
                    location. See `_auth_file`.
        """
        path = "{home}/client/{server}".format(
            home=prefect.context.config.home_dir,
            server=slugify(self.api_server, regex_pattern=r"[^-\.a-z0-9]+"),
        )
        return Path(os.path.expanduser(path)) / "settings.toml"

    @property
    def active_tenant_id(self) -> Optional[str]:
        """
        DEPRECATED: This retains an old property used by API tokens. `tenant_id` is the
                    new implementation.
        """
        return self.tenant_id

    def _save_local_settings(self, settings: dict) -> None:
        """
        Writes settings to local storage

        DEPRECATED: API keys have replaced API tokens. API keys are stored in a new
                    location. See `save_auth_to_disk`
        """
        self._api_token_settings_path.parent.mkdir(exist_ok=True, parents=True)
        with self._api_token_settings_path.open("w+") as f:
            toml.dump(settings, f)

    def _load_local_settings(self) -> dict:
        """
        Loads settings from local storage

        DEPRECATED: API keys have replaced API tokens. API keys are stored in a new
                    location. See `load_auth_from_disk`
        """
        if self._api_token_settings_path.exists():
            with self._api_token_settings_path.open("r") as f:
                return toml.load(f)  # type: ignore
        return {}

    def save_api_token(self) -> None:
        """
        Saves the API token in local storage.

        DEPRECATED: API keys have replaced API tokens. API keys are stored in a new
                    location. See `save_auth_to_disk`
        """
        settings = self._load_local_settings()
        settings["api_token"] = self._api_token
        self._save_local_settings(settings)

    def get_auth_token(self) -> str:
        """
        Returns an auth token:
            - if there's an API key, return that immediately
            - if no explicit access token is stored, returns the api token
            - if there is an access token:
                - if there's a refresh token and the access token expires in the next 30 seconds,
                  then we refresh the access token and store the result
                - return the access token


        DEPRECATED: API keys have replaced API tokens. We no longer need this refresh
                    logic for API keys.

        Returns:
            - str: the access token
        """
        if self.api_key:
            return self.api_key

        if not self._access_token:
            return self._api_token  # type: ignore

        expiration = self._access_token_expires_at or pendulum.now()
        if self._refresh_token and pendulum.now().add(seconds=30) > expiration:
            self._refresh_access_token()

        return self._access_token

    def get_available_tenants(self) -> List[Dict]:
        """
        Returns a list of available tenants.

        NOTE: this should only be called by users who have provided a USER-scoped API token.

        Returns:
            - List[Dict]: a list of dictionaries containing the id, slug, and name of
            available tenants
        """
        result = self.graphql(
            {"query": {"tenant(order_by: {slug: asc})": {"id", "slug", "name"}}},
            # API keys can see all available tenants. If not using an API key, we can't
            # use the access token which is scoped to a single tenant
            token=self.api_key or self._api_token,
        )
        return result.data.tenant  # type: ignore

    def login_to_tenant(self, tenant_slug: str = None, tenant_id: str = None) -> bool:
        """
        Log in to a specific tenant

        If using an API key, the client tenant will be updated but will not be saved to
        disk without an explicit call.

        If using an API token, it must be USER-scoped API token. The client tenant will
        be updated and the new tenant will be saved to disk for future clients.

        Args:
            - tenant_slug (str): the tenant's slug
            - tenant_id (str): the tenant's id

        Returns:
            - bool: True if the login was successful

        Raises:
            - ValueError: if at least one of `tenant_slug` or `tenant_id` isn't provided
            - ValueError: if the `tenant_id` is not a valid UUID
            - ValueError: if no matching tenants are found

        """

        # Validate the given tenant id -------------------------------------------------

        if tenant_slug is None and tenant_id is None:
            raise ValueError(
                "At least one of `tenant_slug` or `tenant_id` must be provided."
            )
        elif tenant_id:
            # TODO: Consider removing this check. This would be caught by GraphQL
            try:
                uuid.UUID(tenant_id)
            except ValueError as exc:
                raise ValueError("The `tenant_id` must be a valid UUID.") from exc

        tenant = self.graphql(
            {
                "query($slug: String, $id: uuid)": {
                    "tenant(where: {slug: { _eq: $slug }, id: { _eq: $id } })": {"id"}
                }
            },
            variables=dict(slug=tenant_slug, id=tenant_id),
            # API keys can see all available tenants. If not using an API key, we can't
            # use the access token which is scoped to a single tenant
            token=self.api_key or self._api_token,
        )
        if not tenant.data.tenant:
            raise ValueError("No matching tenant found.")

        # We may have been given just the slug so set the id
        tenant_id = tenant.data.tenant[0].id

        # Update the tenant the client is using ----------------------------------------
        self._tenant_id = tenant_id

        # Backwards compatibility for API tokens ---------------------------------------
        # - Get a new access token for the tenant
        # - Save it to disk

        if not self.api_key and prefect.config.backend == "cloud":
            payload = self.graphql(
                {
                    "mutation($input: switch_tenant_input!)": {
                        "switch_tenant(input: $input)": {
                            "access_token",
                            "expires_at",
                            "refresh_token",
                        }
                    }
                },
                variables=dict(input=dict(tenant_id=tenant_id)),
                # Use the API token to switch tenants
                token=self._api_token,
            )
            self._access_token = payload.data.switch_tenant.access_token
            self._access_token_expires_at = cast(
                pendulum.DateTime, pendulum.parse(payload.data.switch_tenant.expires_at)
            )
            self._refresh_token = payload.data.switch_tenant.refresh_token

            # Save the tenant setting to disk
            settings = self._load_local_settings()
            settings["active_tenant_id"] = self.tenant_id
            self._save_local_settings(settings)

        return True

    def logout_from_tenant(self) -> None:
        """
        DEPRECATED: API keys have replaced API tokens.

        Logout can be accomplished for API keys with:
            ```
            client = Client()
            client.api_key = ""
            client._tenant_id = ""
            client.save_auth_to_disk()
            ```
        """
        self._access_token = None
        self._refresh_token = None
        self._tenant_id = None

        # remove the tenant setting
        settings = self._load_local_settings()
        settings["active_tenant_id"] = None
        self._save_local_settings(settings)

    def _refresh_access_token(self) -> bool:
        """
        Refresh the client's JWT access token.

        NOTE: this should only be called by users who have provided a USER-scoped API token.

        DEPRECATED: API keys have replaced API tokens

        Returns:
            - bool: True if the refresh succeeds
        """
        payload = self.graphql(
            {
                "mutation($input: refresh_token_input!)": {
                    "refresh_token(input: $input)": {
                        "access_token",
                        "expires_at",
                        "refresh_token",
                    }
                }
            },
            variables=dict(input=dict(access_token=self._access_token)),
            # pass the refresh token as the auth header
            token=self._refresh_token,
        )  # type: ignore
        self._access_token = payload.data.refresh_token.access_token  # type: ignore
        self._access_token_expires_at = pendulum.parse(  # type: ignore
            payload.data.refresh_token.expires_at  # type: ignore
        )  # type: ignore
        self._refresh_token = payload.data.refresh_token.refresh_token  # type: ignore

        return True

    # -------------------------------------------------------------------------
    # Actions
    # -------------------------------------------------------------------------

    def register(
        self,
        flow: "Flow",
        project_name: str = None,
        build: bool = True,
        set_schedule_active: bool = True,
        version_group_id: str = None,
        compressed: bool = True,
        no_url: bool = False,
        idempotency_key: str = None,
    ) -> str:
        """
        Push a new flow to Prefect Cloud

        Args:
            - flow (Flow): a flow to register
            - project_name (str, optional): the project that should contain this flow.
            - build (bool, optional): if `True`, the flow's environment is built
                prior to serialization; defaults to `True`
            - set_schedule_active (bool, optional): if `False`, will set the schedule to
                inactive in the database to prevent auto-scheduling runs (if the Flow has a
                schedule).  Defaults to `True`. This can be changed later.
            - version_group_id (str, optional): the UUID version group ID to use for versioning
                this Flow in Cloud; if not provided, the version group ID associated with this
                Flow's project and name will be used.
            - compressed (bool, optional): if `True`, the serialized flow will be; defaults to
                `True` compressed
            - no_url (bool, optional): if `True`, the stdout from this function will not
                contain the URL link to the newly-registered flow in the Cloud UI
            - idempotency_key (optional, str): a key that, if matching the most recent
                registration call for this flow group, will prevent the creation of
                another flow version and return the existing flow id instead.

        Returns:
            - str: the ID of the newly-registered flow

        Raises:
            - ClientError: if the register failed
        """
        required_parameters = {p for p in flow.parameters() if p.required}
        if flow.schedule is not None and required_parameters:
            required_names = {p.name for p in required_parameters}
            if not all(
                [
                    required_names <= set(c.parameter_defaults.keys())
                    for c in flow.schedule.clocks
                ]
            ):
                raise ClientError(
                    "Flows with required parameters can not be scheduled automatically."
                )
        if any(e.key for e in flow.edges) and flow.result is None:
            warnings.warn(
                "No result handler was specified on your Flow. Cloud features such as "
                "input caching and resuming task runs from failure may not work properly.",
                stacklevel=2,
            )
        if compressed:
            create_mutation = {
                "mutation($input: create_flow_from_compressed_string_input!)": {
                    "create_flow_from_compressed_string(input: $input)": {"id"}
                }
            }
        else:
            create_mutation = {
                "mutation($input: create_flow_input!)": {
                    "create_flow(input: $input)": {"id"}
                }
            }

        project = None

        if project_name is None:
            raise TypeError(
                "'project_name' is a required field when registering a flow."
            )

        query_project = {
            "query": {
                with_args("project", {"where": {"name": {"_eq": project_name}}}): {
                    "id": True
                }
            }
        }

        project = self.graphql(query_project).data.project  # type: ignore

        if not project:
            raise ValueError(
                "Project {} not found. Run `prefect create project '{}'` to create it.".format(
                    project_name, project_name
                )
            )

        serialized_flow = flow.serialize(build=build)  # type: Any

        # Configure environment.metadata (if using environment-based flows)
        if flow.environment is not None:
            # Set Docker storage image in environment metadata if provided
            if isinstance(flow.storage, prefect.storage.Docker):
                flow.environment.metadata["image"] = flow.storage.name
                serialized_flow = flow.serialize(build=False)

            # If no image ever set, default metadata to image on current version
            if not flow.environment.metadata.get("image"):
                version = prefect.__version__.split("+")[0]
                flow.environment.metadata["image"] = f"prefecthq/prefect:{version}"
                serialized_flow = flow.serialize(build=False)

        # verify that the serialized flow can be deserialized
        try:
            prefect.serialization.flow.FlowSchema().load(serialized_flow)
        except Exception as exc:
            raise ValueError(
                "Flow could not be deserialized successfully. Error was: {}".format(
                    repr(exc)
                )
            ) from exc

        if compressed:
            serialized_flow = compress(serialized_flow)

        inputs = dict(
            project_id=(project[0].id if project else None),
            serialized_flow=serialized_flow,
            set_schedule_active=set_schedule_active,
            version_group_id=version_group_id,
        )
        # Add newly added inputs only when set for backwards compatibility
        if idempotency_key is not None:
            inputs.update(idempotency_key=idempotency_key)

        res = self.graphql(
            create_mutation,
            variables=dict(input=inputs),
            retry_on_api_error=False,
        )  # type: Any

        flow_id = (
            res.data.create_flow_from_compressed_string.id
            if compressed
            else res.data.create_flow.id
        )

        if not no_url:
            # Query for flow group id
            res = self.graphql(
                {
                    "query": {
                        with_args("flow_by_pk", {"id": flow_id}): {"flow_group_id": ...}
                    }
                }
            )
            flow_group_id = res.get("data").flow_by_pk.flow_group_id

            # Generate direct link to Cloud flow
            flow_url = self.get_cloud_url("flow", flow_group_id)

            prefix = "└── "

            print("Flow URL: {}".format(flow_url))

            # Extra information to improve visibility
            if flow.run_config is not None:
                labels = sorted(flow.run_config.labels)
            elif flow.environment is not None:
                labels = sorted(flow.environment.labels)
            else:
                labels = []
            msg = (
                f" {prefix}ID: {flow_id}\n"
                f" {prefix}Project: {project_name}\n"
                f" {prefix}Labels: {labels}"
            )
            print(msg)

        return flow_id

    def get_cloud_url(self, subdirectory: str, id: str, as_user: bool = True) -> str:
        """
        Convenience method for creating Prefect Cloud URLs for a given subdirectory.

        Args:
            - subdirectory (str): the subdirectory to use (e.g., `"flow-run"`)
            - id (str): the ID of the page
            - as_user (bool, optional): whether this query is being made from a USER scoped token;
                defaults to `True`. Only used internally for queries made from RUNNERs

        Returns:
            - str: the URL corresponding to the appropriate base URL, tenant slug, subdirectory
                and ID

        Example:

        ```python
        from prefect import Client

        client = Client()
        client.get_cloud_url("flow-run", "424242-ca-94611-111-55")
        # returns "https://cloud.prefect.io/my-tenant-slug/flow-run/424242-ca-94611-111-55"
        ```
        """

        # Search for matching cloud API because we can't guarantee that the backend config is set
        using_cloud_api = ".prefect.io" in prefect.config.cloud.api
        # Only use the "old" `as_user` logic if using an api token
        tenant_slug = self.get_default_tenant_slug(
            as_user=(as_user and using_cloud_api and self._api_token is not None)
        )

        # For various API versions parse out `api-` for direct UI link
        base_url = (
            (
                re.sub("api-", "", prefect.config.cloud.api)
                if re.search("api-", prefect.config.cloud.api)
                else re.sub("api", "cloud", prefect.config.cloud.api)
            )
            if using_cloud_api
            else prefect.config.server.ui.endpoint
        )

        return "/".join([base_url.rstrip("/"), tenant_slug, subdirectory, id])

    def get_default_tenant_slug(self, as_user: bool = False) -> str:
        """
        Get the default tenant slug for the currently authenticated user

        Args:
            - as_user (bool, optional):
                whether this query is being made from a USER scoped token;
                defaults to `False`. Only relevant when using an API token.

        Returns:
            - str: the slug of the current default tenant for this user
        """
        if as_user:
            query = {
                "query": {"user": {"default_membership": {"tenant": "slug"}}}
            }  # type: dict
        else:
            query = {"query": {"tenant": {"id", "slug"}}}

        res = self.graphql(query)

        if as_user:
            user = res.get("data").user[0]
            slug = user.default_membership.tenant.slug
        else:
            tenants = res["data"]["tenant"]
            for tenant in tenants:
                # Return the slug if it matches the current tenant id OR if there is no
                # current tenant id we are using a RUNNER API token so we'll return
                # the first (and only) tenant
                if tenant.id == self.tenant_id or self.tenant_id is None:
                    return tenant.slug
            raise ValueError(
                f"Failed to find current tenant {self.tenant_id!r} in result {res}"
            )

        return slug

    def create_project(self, project_name: str, project_description: str = None) -> str:
        """
        Create a new project if a project with the name provided does not already exist

        Args:
            - project_name (str): the project that should be created
            - project_description (str, optional): the project description

        Returns:
            - str: the ID of the newly-created or pre-existing project

        Raises:
            - ClientError: if the project creation failed
        """
        project_mutation = {
            "mutation($input: create_project_input!)": {
                "create_project(input: $input)": {"id"}
            }
        }

        try:
            res = self.graphql(
                project_mutation,
                variables=dict(
                    input=dict(
                        name=project_name,
                        description=project_description,
                        tenant_id=self.tenant_id,
                    )
                ),
            )  # type: Any
        except ClientError as exc:
            if "'Uniqueness violation.'" in str(exc):
                project_query = {
                    "query": {
                        with_args(
                            "project", {"where": {"name": {"_eq": project_name}}}
                        ): {"id": True}
                    }
                }
                res = self.graphql(project_query)
                return res.data.project[0].id
            raise

        return res.data.create_project.id

    def delete_project(self, project_name: str) -> bool:
        """
        Delete a project

        Args:
            - project_name (str): the project that should be created

        Returns:
            - bool: True if project is deleted else False
        Raises:
            - ValueError: if the project is None or doesn't exist
        """

        if project_name is None:
            raise TypeError("'project_name' is a required field for deleting a project")

        query_project = {
            "query": {
                with_args("project", {"where": {"name": {"_eq": project_name}}}): {
                    "id": True
                }
            }
        }

        project = self.graphql(query_project).data.project

        if not project:
            raise ValueError("Project {} not found.".format(project_name))

        project_mutation = {
            "mutation($input: delete_project_input!)": {
                "delete_project(input: $input)": {"success"}
            }
        }

        delete_project = self.graphql(
            project_mutation, variables=dict(input=dict(project_id=project[0].id))
        )

        return delete_project.data.delete_project.success

    def create_flow_run(
        self,
        flow_id: str = None,
        context: dict = None,
        parameters: dict = None,
        run_config: RunConfig = None,
        labels: List[str] = None,
        scheduled_start_time: datetime.datetime = None,
        idempotency_key: str = None,
        run_name: str = None,
        version_group_id: str = None,
    ) -> str:
        """
        Create a new flow run for the given flow id.  If `start_time` is not provided, the flow
        run will be scheduled to start immediately.  If both `flow_id` and `version_group_id`
        are provided, only the `flow_id` will be used.

        Args:
            - flow_id (str, optional): the id of the Flow you wish to schedule
            - context (dict, optional): the run context
            - parameters (dict, optional): a dictionary of parameter values to pass to the flow run
            - run_config (RunConfig, optional): a run-config to use for this
                flow run, overriding any existing flow settings.
            - labels (List[str], optional): a list of labels to apply to the flow run
            - scheduled_start_time (datetime, optional): the time to schedule the execution
                for; if not provided, defaults to now
            - idempotency_key (str, optional): an idempotency key; if provided, this run will
                be cached for 24 hours. Any subsequent attempts to create a run with the same
                idempotency key will return the ID of the originally created run (no new run
                will be created after the first).  An error will be raised if parameters or
                context are provided and don't match the original.  Each subsequent request
                will reset the TTL for 24 hours.
            - run_name (str, optional): The name assigned to this flow run
            - version_group_id (str, optional): if provided, the unique unarchived flow within
                this version group will be scheduled to run.  This input can be used as a
                stable API for running flows which are regularly updated.

        Returns:
            - str: the ID of the newly-created flow run

        Raises:
            - ClientError: if the GraphQL query is bad for any reason
        """
        create_mutation = {
            "mutation($input: create_flow_run_input!)": {
                "create_flow_run(input: $input)": {"id": True}
            }
        }
        if not flow_id and not version_group_id:
            raise ValueError("One of flow_id or version_group_id must be provided")

        inputs = {}  # type: Dict[str, Any]
        if flow_id:
            inputs["flow_id"] = flow_id
        else:
            inputs["version_group_id"] = version_group_id

        if parameters is not None:
            inputs["parameters"] = parameters
        if run_config is not None:
            inputs["run_config"] = run_config.serialize()
        if labels is not None:
            inputs["labels"] = labels
        if context is not None:
            inputs["context"] = context
        if idempotency_key is not None:
            inputs["idempotency_key"] = idempotency_key
        if scheduled_start_time is not None:
            inputs["scheduled_start_time"] = scheduled_start_time.isoformat()
        if run_name is not None:
            inputs["flow_run_name"] = run_name
        res = self.graphql(create_mutation, variables=dict(input=inputs))
        return res.data.create_flow_run.id  # type: ignore

    def get_flow_run_info(self, flow_run_id: str) -> FlowRunInfoResult:
        """
        Retrieves version and current state information for the given flow run.

        Args:
            - flow_run_id (str): the id of the flow run to get information for

        Returns:
            - GraphQLResult: an object representing information about the flow run

        Raises:
            - ClientError: if the GraphQL mutation is bad for any reason
        """
        from prefect.engine.state import State

        query = {
            "query": {
                with_args("flow_run_by_pk", {"id": flow_run_id}): {
                    "id": True,
                    "name": True,
                    "flow_id": True,
                    "parameters": True,
                    "context": True,
                    "version": True,
                    "scheduled_start_time": True,
                    "serialized_state": True,
                    # load all task runs except dynamic task runs
                    with_args("task_runs", {"where": {"map_index": {"_eq": -1}}}): {
                        "id": True,
                        "task": {"id": True, "slug": True},
                        "version": True,
                        "serialized_state": True,
                    },
                    "flow": {"project": {"name": True, "id": True}},
                }
            }
        }
        result = self.graphql(query).data.flow_run_by_pk  # type: ignore
        if result is None:
            raise ClientError('Flow run ID not found: "{}"'.format(flow_run_id))

        task_runs = [
            TaskRunInfoResult(
                id=tr.id,
                version=tr.version,
                task_id=tr.task.id,
                task_slug=tr.task.slug,
                state=State.deserialize(tr.serialized_state),
            )
            for tr in result.task_runs
        ]
        return FlowRunInfoResult(
            id=result.id,
            name=result.name,
            flow_id=result.flow_id,
            version=result.version,
            task_runs=task_runs,
            state=State.deserialize(result.serialized_state),
            scheduled_start_time=pendulum.parse(result.scheduled_start_time),  # type: ignore
            project=ProjectInfo(
                id=result.flow.project.id, name=result.flow.project.name
            ),
            parameters=(
                {} if result.parameters is None else result.parameters.to_dict()
            ),
            context=({} if result.context is None else result.context.to_dict()),
        )

    def update_flow_run_heartbeat(self, flow_run_id: str) -> None:
        """
        Convenience method for heartbeating a flow run.

        Does NOT raise an error if the update fails.

        Args:
            - flow_run_id (str): the flow run ID to heartbeat

        """
        mutation = {
            "mutation": {
                with_args(
                    "update_flow_run_heartbeat", {"input": {"flow_run_id": flow_run_id}}
                ): {"success"}
            }
        }
        self.graphql(
            mutation,
            raise_on_error=True,
            headers={"X-PREFECT-HEARTBEAT-ID": flow_run_id},
        )

    def set_flow_run_name(self, flow_run_id: str, name: str) -> bool:
        """
        Set the name of a flow run.

        Args:
            - flow_run_id (str): the id of a flow run
            - name (str): a name for this flow run

        Returns:
            - bool: whether or not the flow run name was updated
        """
        mutation = {
            "mutation($input: set_flow_run_name_input!)": {
                "set_flow_run_name(input: $input)": {
                    "success": True,
                }
            }
        }

        result = self.graphql(
            mutation, variables=dict(input=dict(flow_run_id=flow_run_id, name=name))
        )

        return result.data.set_flow_run_name.success

    def get_flow_run_state(self, flow_run_id: str) -> "prefect.engine.state.State":
        """
        Retrieves the current state for a flow run.

        Args:
            - flow_run_id (str): the id for this flow run

        Returns:
            - State: a Prefect State object
        """
        query = {
            "query": {
                with_args("flow_run_by_pk", {"id": flow_run_id}): {
                    "serialized_state": True,
                }
            }
        }

        flow_run = self.graphql(query).data.flow_run_by_pk

        return prefect.engine.state.State.deserialize(flow_run.serialized_state)

    def set_flow_run_state(
        self,
        flow_run_id: str,
        state: "prefect.engine.state.State",
        version: int = None,
    ) -> "prefect.engine.state.State":
        """
        Sets new state for a flow run in the database.

        Args:
            - flow_run_id (str): the id of the flow run to set state for
            - state (State): the new state for this flow run
            - version (int, optional): the current version of the flow run state. This is optional
                but it can be supplied to enforce version-locking.

        Returns:
            - State: the state the current flow run should be considered in

        Raises:
            - ClientError: if the GraphQL mutation is bad for any reason
        """
        mutation = {
            "mutation($input: set_flow_run_states_input!)": {
                "set_flow_run_states(input: $input)": {
                    "states": {"id", "status", "message"}
                }
            }
        }

        serialized_state = state.serialize()

        result = self.graphql(
            mutation,
            variables=dict(
                input=dict(
                    states=[
                        dict(
                            state=serialized_state,
                            flow_run_id=flow_run_id,
                            version=version,
                        )
                    ]
                )
            ),
        )  # type: Any

        state_payload = result.data.set_flow_run_states.states[0]
        if state_payload.status == "QUEUED":
            # If appropriate, the state attribute of the Queued state can be
            # set by the caller of this method
            return prefect.engine.state.Queued(
                message=state_payload.get("message"),
                start_time=pendulum.now("UTC").add(
                    seconds=prefect.context.config.cloud.queue_interval
                ),
            )
        return state

    def get_latest_cached_states(
        self, task_id: str, cache_key: Optional[str], created_after: datetime.datetime
    ) -> List["prefect.engine.state.State"]:
        """
        Pulls all Cached states for the given task that were created after the provided date.

        Args:
            - task_id (str): the task id for this task run
            - cache_key (Optional[str]): the cache key for this Task's cache; if `None`, the
                task id alone will be used
            - created_after (datetime.datetime): the earliest date the state should have been
                created at

        Returns:
            - List[State]: a list of Cached states created after the given date
        """
        args = {
            "where": {
                "state": {"_eq": "Cached"},
                "state_timestamp": {"_gte": created_after.isoformat()},
            },
            "order_by": {"state_timestamp": EnumValue("desc")},
            "limit": 100,
        }  # type: Dict[str, Any]

        # if a cache key was provided, match it against all tasks
        if cache_key is not None:
            args["where"].update({"cache_key": {"_eq": cache_key}})
        # otherwise match against only this task, across all cache keys
        else:
            args["where"].update({"task_id": {"_eq": task_id}})

        query = {"query": {with_args("task_run", args): "serialized_state"}}
        result = self.graphql(query)  # type: Any
        deserializer = prefect.engine.state.State.deserialize
        valid_states = [
            deserializer(res.serialized_state) for res in result.data.task_run
        ]
        return valid_states

    def get_task_run_info(
        self, flow_run_id: str, task_id: str, map_index: Optional[int] = None
    ) -> TaskRunInfoResult:
        """
        Retrieves version and current state information for the given task run.

        Args:
            - flow_run_id (str): the id of the flow run that this task run lives in
            - task_id (str): the task id for this task run
            - map_index (int, optional): the mapping index for this task run; if
                `None`, it is assumed this task is _not_ mapped

        Returns:
            - NamedTuple: a tuple containing `id, task_id, version, state`

        Raises:
            - ClientError: if the GraphQL mutation is bad for any reason
        """

        mutation = {
            "mutation": {
                with_args(
                    "get_or_create_task_run_info",
                    {
                        "input": {
                            "flow_run_id": flow_run_id,
                            "task_id": task_id,
                            "map_index": -1 if map_index is None else map_index,
                        }
                    },
                ): {
                    "id": True,
                    "version": True,
                    "serialized_state": True,
                }
            }
        }
        result = self.graphql(mutation)  # type: Any

        if result is None:
            raise ClientError("Failed to create task run.")

        task_run_info = result.data.get_or_create_task_run_info

        state = prefect.engine.state.State.deserialize(task_run_info.serialized_state)
        return TaskRunInfoResult(
            id=task_run_info.id,
            task_id=task_id,
            task_slug="",
            version=task_run_info.version,
            state=state,
        )

    def set_task_run_name(self, task_run_id: str, name: str) -> bool:
        """
        Set the name of a task run

        Args:
            - task_run_id (str): the id of a task run
            - name (str): a name for this task run

        Returns:
            - bool: whether or not the task run name was updated
        """
        mutation = {
            "mutation($input: set_task_run_name_input!)": {
                "set_task_run_name(input: $input)": {
                    "success": True,
                }
            }
        }

        result = self.graphql(
            mutation, variables=dict(input=dict(task_run_id=task_run_id, name=name))
        )

        return result.data.set_task_run_name.success

    def cancel_flow_run(self, flow_run_id: str) -> bool:
        """
        Cancel the flow run by id

        Args:
            - flow_run_id (str): the id of the flow run

        Returns:
            - bool: whether or not the flow run was canceled
        """
        mutation = {
            "mutation($input: cancel_flow_run_input!)": {
                "cancel_flow_run(input: $input)": {
                    "state": True,
                }
            }
        }
        result = self.graphql(
            mutation, variables=dict(input=dict(flow_run_id=flow_run_id))
        )
        return result.data.cancel_flow_run.state

    def get_task_run_state(self, task_run_id: str) -> "prefect.engine.state.State":
        """
        Retrieves the current state for a task run.

        Args:
            - task_run_id (str): the id for this task run

        Returns:
            - State: a Prefect State object
        """
        query = {
            "query": {
                with_args("get_task_run_info", {"task_run_id": task_run_id}): {
                    "serialized_state": True,
                }
            }
        }

        task_run = self.graphql(query).data.get_task_run_info

        return prefect.engine.state.State.deserialize(task_run.serialized_state)

    def set_task_run_state(
        self,
        task_run_id: str,
        state: "prefect.engine.state.State",
        version: int = None,
        cache_for: datetime.timedelta = None,
    ) -> "prefect.engine.state.State":
        """
        Sets new state for a task run.

        Args:
            - task_run_id (str): the id of the task run to set state for
            - state (State): the new state for this task run
            - version (int, optional): the current version of the task run state. This is optional
                but it can be supplied to enforce version-locking.
            - cache_for (timedelta, optional): how long to store the result of this task for,
                using the serializer set in config; if not provided, no caching occurs

        Raises:
            - ClientError: if the GraphQL mutation is bad for any reason

        Returns:
            - State: the state the current task run should be considered in
        """
        mutation = {
            "mutation($input: set_task_run_states_input!)": {
                "set_task_run_states(input: $input)": {
                    "states": {"id", "status", "message"}
                }
            }
        }

        serialized_state = state.serialize()

        result = self.graphql(
            mutation,
            variables=dict(
                input=dict(
                    states=[
                        dict(
                            state=serialized_state,
                            task_run_id=task_run_id,
                            version=version,
                        )
                    ]
                )
            ),
        )  # type: Any
        state_payload = result.data.set_task_run_states.states[0]
        if state_payload.status == "QUEUED":
            # If appropriate, the state attribute of the Queued state can be
            # set by the caller of this method
            return prefect.engine.state.Queued(
                message=state_payload.get("message"),
                start_time=pendulum.now("UTC").add(
                    seconds=prefect.context.config.cloud.queue_interval
                ),
            )
        return state

    def set_secret(self, name: str, value: Any) -> None:
        """
        Set a secret with the given name and value.

        Args:
            - name (str): the name of the secret; used for retrieving the secret
                during task runs
            - value (Any): the value of the secret

        Raises:
            - ClientError: if the GraphQL mutation is bad for any reason
            - ValueError: if the secret-setting was unsuccessful
        """
        mutation = {
            "mutation($input: set_secret_input!)": {
                "set_secret(input: $input)": {"success"}
            }
        }

        result = self.graphql(
            mutation, variables=dict(input=dict(name=name, value=value))
        )  # type: Any

        if not result.data.set_secret.success:
            raise ValueError("Setting secret failed.")

    def get_task_tag_limit(self, tag: str) -> Optional[int]:
        """
        Retrieve the current task tag concurrency limit for a given tag.

        Args:
            - tag (str): the tag to update

        Raises:
            - ClientError: if the GraphQL query fails
        """
        query = {
            "query": {
                with_args("task_tag_limit", {"where": {"tag": {"_eq": tag}}}): {
                    "limit": True
                }
            }
        }

        result = self.graphql(query)  # type: Any
        if result.data.task_tag_limit:
            return result.data.task_tag_limit[0].limit
        else:
            return None

    def update_task_tag_limit(self, tag: str, limit: int) -> None:
        """
        Update the task tag concurrency limit for a given tag; requires tenant admin permissions.

        Args:
            - tag (str): the tag to update
            - limit (int): the concurrency limit to enforce on the tag; should be a value >= 0

        Raises:
            - ClientError: if the GraphQL mutation is bad for any reason
            - ValueError: if the tag limit-setting was unsuccessful, or if a bad limit was provided
        """
        if limit < 0:
            raise ValueError("Concurrency limits must be >= 0")

        mutation = {
            "mutation($input: update_task_tag_limit_input!)": {
                "update_task_tag_limit(input: $input)": {"id"}
            }
        }

        result = self.graphql(
            mutation, variables=dict(input=dict(tag=tag, limit=limit))
        )  # type: Any

        if not result.data.update_task_tag_limit.id:
            raise ValueError("Updating the task tag concurrency limit failed.")

    def delete_task_tag_limit(self, limit_id: str) -> None:
        """
        Deletes a given task tag concurrency limit; requires tenant admin permissions.

        Args:
            - limit_id (str): the ID of the tag to delete

        Raises:
            - ClientError: if the GraphQL mutation is bad for any reason
            - ValueError: if the tag deletion was unsuccessful, or if a bad tag ID was provided
        """
        mutation = {
            "mutation($input: delete_task_tag_limit_input!)": {
                "delete_task_tag_limit(input: $input)": {"success"}
            }
        }

        result = self.graphql(
            mutation, variables=dict(input=dict(limit_id=limit_id))
        )  # type: Any

        if not result.data.delete_task_tag_limit.success:
            raise ValueError("Deleting the task tag concurrency limit failed.")

    def write_run_logs(self, logs: List[Dict]) -> None:
        """
        Uploads a collection of logs to Cloud.

        Args:
            - logs (List[Dict]): a list of log entries to add

        Raises:
            - ValueError: if uploading the logs fail
        """
        mutation = {
            "mutation($input: write_run_logs_input!)": {
                "write_run_logs(input: $input)": {"success"}
            }
        }

        result = self.graphql(
            mutation, variables=dict(input=dict(logs=logs))
        )  # type: Any

        if not result.data.write_run_logs.success:
            raise ValueError("Writing logs failed.")

    def register_agent(
        self,
        agent_type: str,
        name: str = None,
        labels: List[str] = None,
        agent_config_id: str = None,
    ) -> str:
        """
        Register an agent with a backend API

        Args:
            - agent_type (str): The type of agent being registered
            - name: (str, optional): The name of the agent being registered
            - labels (List[str], optional): A list of any present labels on the agent
                being registered
            - agent_config_id (str, optional): The ID of an agent configuration to register with

        Returns:
            - The agent ID as a string
        """
        mutation = {
            "mutation($input: register_agent_input!)": {
                "register_agent(input: $input)": {"id"}
            }
        }

        result = self.graphql(
            mutation,
            variables=dict(
                input=dict(
                    type=agent_type,
                    name=name,
                    labels=labels or [],
                    tenant_id=self.tenant_id,
                    agent_config_id=agent_config_id,
                )
            ),
        )

        if not result.data.register_agent.id:
            raise ValueError("Error registering agent")

        return result.data.register_agent.id

    def get_agent_config(self, agent_config_id: str) -> dict:
        """
        Get agent config settings

        Args:
            - agent_config_id (str): The ID of an agent configuration to retrieve

        Returns:
            - dict: the agent configuration's `settings`
        """
        query = {
            "query": {
                with_args(
                    "agent_config", {"where": {"id": {"_eq": agent_config_id}}}
                ): {"settings": True}
            }
        }

        result = self.graphql(query)  # type: Any
        return result.data.agent_config[0].settings

    def create_task_run_artifact(
        self, task_run_id: str, kind: str, data: dict, tenant_id: str = None
    ) -> str:
        """
        Create an artifact that corresponds to a specific task run

        Args:
            - task_run_id (str): the task run id
            - kind (str): the artifact kind
            - data (dict): the artifact data
            - tenant_id (str, optional): the tenant id that this artifact belongs to. Defaults
                to the tenant ID linked to the task run

        Returns:
            - str: the task run artifact ID
        """
        mutation = {
            "mutation($input: create_task_run_artifact_input!)": {
                "create_task_run_artifact(input: $input)": {"id"}
            }
        }

        result = self.graphql(
            mutation,
            variables=dict(
                input=dict(
                    task_run_id=task_run_id, kind=kind, data=data, tenant_id=tenant_id
                )
            ),
        )

        artifact_id = result.data.create_task_run_artifact.id
        if not artifact_id:
            raise ValueError("Error creating task run artifact")

        return artifact_id

    def update_task_run_artifact(self, task_run_artifact_id: str, data: dict) -> None:
        """
        Update an artifact that corresponds to a specific task run

        Args:
            - task_run_artifact_id (str): the task run artifact id
            - data (dict): the artifact data
        """
        if task_run_artifact_id is None:
            raise ValueError(
                "The ID of an existing task run artifact must be provided."
            )

        mutation = {
            "mutation($input: update_task_run_artifact_input!)": {
                "update_task_run_artifact(input: $input)": {"success"}
            }
        }

        self.graphql(
            mutation,
            variables=dict(
                input=dict(task_run_artifact_id=task_run_artifact_id, data=data)
            ),
        )

    def delete_task_run_artifact(self, task_run_artifact_id: str) -> None:
        """
        Delete an artifact that corresponds to a specific task run

        Args:
            - task_run_artifact_id (str): the task run artifact id
        """
        if task_run_artifact_id is None:
            raise ValueError(
                "The ID of an existing task run artifact must be provided."
            )

        mutation = {
            "mutation($input: delete_task_run_artifact_input!)": {
                "delete_task_run_artifact(input: $input)": {"success"}
            }
        }

        self.graphql(
            mutation,
            variables=dict(input=dict(task_run_artifact_id=task_run_artifact_id)),
        )<|MERGE_RESOLUTION|>--- conflicted
+++ resolved
@@ -722,13 +722,8 @@
         iter_count = 1
         while rate_limited:
             jitter = random.random() * 10 * (2 ** iter_count)
-<<<<<<< HEAD
             naptime = 3 * 60 + jitter  # 180 second sleep + increasing jitter
-            self.logger.debug("Rate limit encountered; sleeping...")
-=======
-            naptime = 3 * 60 + jitter  # 3 + e min sleep
             self.logger.debug(f"Rate limit encountered; sleeping for {naptime}s...")
->>>>>>> 4327242f
             time.sleep(naptime)
             response = self._send_request(
                 session=session, method=method, url=url, params=params, headers=headers
