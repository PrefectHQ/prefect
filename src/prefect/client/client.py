--- conflicted
+++ resolved
@@ -6,13 +6,18 @@
 import uuid
 import warnings
 from pathlib import Path
-<<<<<<< HEAD
-from typing import TYPE_CHECKING, Any, Dict, List, NamedTuple, Optional, Union, Mapping
-from urllib.parse import urljoin
-=======
-from typing import TYPE_CHECKING, Any, Dict, List, NamedTuple, Optional, Union, cast
+from typing import (
+    TYPE_CHECKING,
+    Any,
+    Dict,
+    List,
+    NamedTuple,
+    Optional,
+    Union,
+    cast,
+    Mapping,
+)
 from urllib.parse import urljoin, urlparse
->>>>>>> a9270d96
 
 # if simplejson is installed, `requests` defaults to using it instead of json
 # this allows the client to gracefully handle either json or simplejson
