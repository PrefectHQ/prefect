--- conflicted
+++ resolved
@@ -2970,37 +2970,6 @@
         response.raise_for_status()
         return response.json()
 
-<<<<<<< HEAD
-    async def create_automation(self, automation: Automation) -> UUID:
-        """Creates an automation in Prefect Cloud."""
-        if self.server_type != ServerType.CLOUD:
-            raise RuntimeError("Automations are only supported for Prefect Cloud.")
-
-        response = await self._client.post(
-            "/automations/",
-            json=automation.dict(json_compatible=True),
-        )
-
-        return UUID(response.json()["id"])
-
-    async def read_resource_related_automations(
-        self, resource_id: str
-    ) -> List[ExistingAutomation]:
-        if self.server_type != ServerType.CLOUD:
-            raise RuntimeError("Automations are only supported for Prefect Cloud.")
-
-        response = await self._client.get(f"/automations/related-to/{resource_id}")
-        response.raise_for_status()
-        return pydantic.parse_obj_as(List[ExistingAutomation], response.json())
-
-    async def delete_resource_owned_automations(self, resource_id: str):
-        if self.server_type != ServerType.CLOUD:
-            raise RuntimeError("Automations are only supported for Prefect Cloud.")
-
-        await self._client.delete(f"/automations/owned-by/{resource_id}")
-
-=======
->>>>>>> f0015156
     async def increment_concurrency_slots(
         self, names: List[str], slots: int, mode: str
     ) -> httpx.Response:
