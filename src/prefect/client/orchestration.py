import asyncio
import datetime
import ssl
import warnings
from collections.abc import Iterable
from contextlib import AsyncExitStack
from logging import Logger
from typing import TYPE_CHECKING, Any, Literal, NoReturn, Optional, Union, overload
from uuid import UUID, uuid4

import certifi
import httpcore
import httpx
import pendulum
import pydantic
from asgi_lifespan import LifespanManager
from packaging import version
from starlette import status
from typing_extensions import ParamSpec, Self, TypeVar

import prefect
import prefect.exceptions
import prefect.settings
import prefect.states
from prefect.client.constants import SERVER_API_VERSION
from prefect.client.schemas import FlowRun, OrchestrationResult, TaskRun, sorting
from prefect.client.schemas.actions import (
    ArtifactCreate,
    ArtifactUpdate,
    BlockDocumentCreate,
    BlockDocumentUpdate,
    BlockSchemaCreate,
    BlockTypeCreate,
    BlockTypeUpdate,
    ConcurrencyLimitCreate,
    DeploymentCreate,
    DeploymentFlowRunCreate,
    DeploymentScheduleCreate,
    DeploymentScheduleUpdate,
    DeploymentUpdate,
    FlowCreate,
    FlowRunCreate,
    FlowRunNotificationPolicyCreate,
    FlowRunNotificationPolicyUpdate,
    FlowRunUpdate,
    GlobalConcurrencyLimitCreate,
    GlobalConcurrencyLimitUpdate,
    LogCreate,
    TaskRunCreate,
    TaskRunUpdate,
    VariableCreate,
    VariableUpdate,
    WorkPoolCreate,
    WorkPoolUpdate,
    WorkQueueCreate,
    WorkQueueUpdate,
)
from prefect.client.schemas.filters import (
    ArtifactCollectionFilter,
    ArtifactFilter,
    DeploymentFilter,
    FlowFilter,
    FlowRunFilter,
    FlowRunNotificationPolicyFilter,
    LogFilter,
    TaskRunFilter,
    WorkerFilter,
    WorkPoolFilter,
    WorkQueueFilter,
    WorkQueueFilterName,
)
from prefect.client.schemas.objects import (
    Artifact,
    ArtifactCollection,
    BlockDocument,
    BlockSchema,
    BlockType,
    ConcurrencyLimit,
    ConcurrencyOptions,
    Constant,
    DeploymentSchedule,
    Flow,
    FlowRunInput,
    FlowRunNotificationPolicy,
    FlowRunPolicy,
    Log,
    Parameter,
    TaskRunPolicy,
    TaskRunResult,
    Variable,
    Worker,
    WorkerMetadata,
    WorkPool,
    WorkQueue,
    WorkQueueStatusDetail,
)
from prefect.client.schemas.responses import (
    DeploymentResponse,
    FlowRunResponse,
    GlobalConcurrencyLimitResponse,
    WorkerFlowRunResponse,
)
from prefect.client.schemas.schedules import SCHEDULE_TYPES
from prefect.client.schemas.sorting import (
    ArtifactCollectionSort,
    ArtifactSort,
    DeploymentSort,
    FlowRunSort,
    FlowSort,
    LogSort,
    TaskRunSort,
)
from prefect.events import filters
from prefect.events.schemas.automations import Automation, AutomationCore
from prefect.logging import get_logger
from prefect.settings import (
    PREFECT_API_DATABASE_CONNECTION_URL,
    PREFECT_API_ENABLE_HTTP2,
    PREFECT_API_KEY,
    PREFECT_API_REQUEST_TIMEOUT,
    PREFECT_API_SSL_CERT_FILE,
    PREFECT_API_TLS_INSECURE_SKIP_VERIFY,
    PREFECT_API_URL,
    PREFECT_CLIENT_CSRF_SUPPORT_ENABLED,
    PREFECT_CLOUD_API_URL,
    PREFECT_SERVER_ALLOW_EPHEMERAL_MODE,
    PREFECT_TESTING_UNIT_TEST_MODE,
    get_current_settings,
)
from prefect.types import KeyValueLabelsField

if TYPE_CHECKING:
    from prefect.flows import Flow as FlowObject
    from prefect.tasks import Task as TaskObject

from prefect.client.base import (
    ASGIApp,
    PrefectHttpxAsyncClient,
    PrefectHttpxSyncClient,
    ServerType,
    app_lifespan_context,
)

P = ParamSpec("P")
R = TypeVar("R", infer_variance=True)
T = TypeVar("T")


@overload
def get_client(
    *,
    httpx_settings: Optional[dict[str, Any]] = ...,
    sync_client: Literal[False] = False,
) -> "PrefectClient":
    ...


@overload
def get_client(
    *, httpx_settings: Optional[dict[str, Any]] = ..., sync_client: Literal[True] = ...
) -> "SyncPrefectClient":
    ...


def get_client(
    httpx_settings: Optional[dict[str, Any]] = None, sync_client: bool = False
) -> Union["SyncPrefectClient", "PrefectClient"]:
    """
    Retrieve a HTTP client for communicating with the Prefect REST API.

    The client must be context managed; for example:

    ```python
    async with get_client() as client:
        await client.hello()
    ```

    To return a synchronous client, pass sync_client=True:

    ```python
    with get_client(sync_client=True) as client:
        client.hello()
    ```
    """
    import prefect.context

    # try to load clients from a client context, if possible
    # only load clients that match the provided config / loop
    try:
        loop = asyncio.get_running_loop()
    except RuntimeError:
        loop = None

    if sync_client:
        if client_ctx := prefect.context.SyncClientContext.get():
            if (
                client_ctx.client
                and getattr(client_ctx, "_httpx_settings", None) == httpx_settings
            ):
                return client_ctx.client
    else:
        if client_ctx := prefect.context.AsyncClientContext.get():
            if (
                client_ctx.client
                and getattr(client_ctx, "_httpx_settings", None) == httpx_settings
                and loop in (getattr(client_ctx.client, "_loop", None), None)
            ):
                return client_ctx.client

    api: str = PREFECT_API_URL.value()
    server_type = None

    if not api and PREFECT_SERVER_ALLOW_EPHEMERAL_MODE:
        # create an ephemeral API if none was provided
        from prefect.server.api.server import SubprocessASGIServer

        server = SubprocessASGIServer()
        server.start()
        assert server.server_process is not None, "Server process did not start"

        api = server.api_url
        server_type = ServerType.EPHEMERAL
    elif not api and not PREFECT_SERVER_ALLOW_EPHEMERAL_MODE:
        raise ValueError(
            "No Prefect API URL provided. Please set PREFECT_API_URL to the address of a running Prefect server."
        )

    if sync_client:
        return SyncPrefectClient(
            api,
            api_key=PREFECT_API_KEY.value(),
            httpx_settings=httpx_settings,
            server_type=server_type,
        )
    else:
        return PrefectClient(
            api,
            api_key=PREFECT_API_KEY.value(),
            httpx_settings=httpx_settings,
            server_type=server_type,
        )


class PrefectClient:
    """
    An asynchronous client for interacting with the [Prefect REST API](/api-ref/rest-api/).

    Args:
        api: the REST API URL or FastAPI application to connect to
        api_key: An optional API key for authentication.
        api_version: The API version this client is compatible with.
        httpx_settings: An optional dictionary of settings to pass to the underlying
            `httpx.AsyncClient`

    Examples:

        Say hello to a Prefect REST API

        <div class="terminal">
        ```
        >>> async with get_client() as client:
        >>>     response = await client.hello()
        >>>
        >>> print(response.json())
        👋
        ```
        </div>
    """

    def __init__(
        self,
        api: Union[str, ASGIApp],
        *,
        api_key: Optional[str] = None,
        api_version: Optional[str] = None,
        httpx_settings: Optional[dict[str, Any]] = None,
        server_type: Optional[ServerType] = None,
    ) -> None:
        httpx_settings = httpx_settings.copy() if httpx_settings else {}
        httpx_settings.setdefault("headers", {})

        if PREFECT_API_TLS_INSECURE_SKIP_VERIFY:
            # Create an unverified context for insecure connections
            ctx = ssl.create_default_context()
            ctx.check_hostname = False
            ctx.verify_mode = ssl.CERT_NONE
            httpx_settings.setdefault("verify", ctx)
        else:
            cert_file = PREFECT_API_SSL_CERT_FILE.value()
            if not cert_file:
                cert_file = certifi.where()
            # Create a verified context with the certificate file
            ctx = ssl.create_default_context(cafile=cert_file)
            httpx_settings.setdefault("verify", ctx)

        if api_version is None:
            api_version = SERVER_API_VERSION
        httpx_settings["headers"].setdefault("X-PREFECT-API-VERSION", api_version)
        if api_key:
            httpx_settings["headers"].setdefault("Authorization", f"Bearer {api_key}")

        # Context management
        self._context_stack: int = 0
        self._exit_stack = AsyncExitStack()
        self._ephemeral_app: Optional[ASGIApp] = None
        self.manage_lifespan = True
        self.server_type: ServerType

        # Only set if this client started the lifespan of the application
        self._ephemeral_lifespan: Optional[LifespanManager] = None

        self._closed = False
        self._started = False

        # Connect to an external application
        if isinstance(api, str):
            if httpx_settings.get("app"):
                raise ValueError(
                    "Invalid httpx settings: `app` cannot be set when providing an "
                    "api url. `app` is only for use with ephemeral instances. Provide "
                    "it as the `api` parameter instead."
                )
            httpx_settings.setdefault("base_url", api)

            # See https://www.python-httpx.org/advanced/#pool-limit-configuration
            httpx_settings.setdefault(
                "limits",
                httpx.Limits(
                    # We see instability when allowing the client to open many connections at once.
                    # Limiting concurrency results in more stable performance.
                    max_connections=16,
                    max_keepalive_connections=8,
                    # The Prefect Cloud LB will keep connections alive for 30s.
                    # Only allow the client to keep connections alive for 25s.
                    keepalive_expiry=25,
                ),
            )

            # See https://www.python-httpx.org/http2/
            # Enabling HTTP/2 support on the client does not necessarily mean that your requests
            # and responses will be transported over HTTP/2, since both the client and the server
            # need to support HTTP/2. If you connect to a server that only supports HTTP/1.1 the
            # client will use a standard HTTP/1.1 connection instead.
            httpx_settings.setdefault("http2", PREFECT_API_ENABLE_HTTP2.value())

            if server_type:
                self.server_type = server_type
            else:
                self.server_type = (
                    ServerType.CLOUD
                    if api.startswith(PREFECT_CLOUD_API_URL.value())
                    else ServerType.SERVER
                )

        # Connect to an in-process application
        else:
            self._ephemeral_app = api
            self.server_type = ServerType.EPHEMERAL

            # When using an ephemeral server, server-side exceptions can be raised
            # client-side breaking all of our response error code handling. To work
            # around this, we create an ASGI transport with application exceptions
            # disabled instead of using the application directly.
            # refs:
            # - https://github.com/PrefectHQ/prefect/pull/9637
            # - https://github.com/encode/starlette/blob/d3a11205ed35f8e5a58a711db0ff59c86fa7bb31/starlette/middleware/errors.py#L184
            # - https://github.com/tiangolo/fastapi/blob/8cc967a7605d3883bd04ceb5d25cc94ae079612f/fastapi/applications.py#L163-L164
            httpx_settings.setdefault(
                "transport",
                httpx.ASGITransport(
                    app=self._ephemeral_app, raise_app_exceptions=False
                ),
            )
            httpx_settings.setdefault("base_url", "http://ephemeral-prefect/api")

        # See https://www.python-httpx.org/advanced/#timeout-configuration
        httpx_settings.setdefault(
            "timeout",
            httpx.Timeout(
                connect=PREFECT_API_REQUEST_TIMEOUT.value(),
                read=PREFECT_API_REQUEST_TIMEOUT.value(),
                write=PREFECT_API_REQUEST_TIMEOUT.value(),
                pool=PREFECT_API_REQUEST_TIMEOUT.value(),
            ),
        )

        if not PREFECT_TESTING_UNIT_TEST_MODE:
            httpx_settings.setdefault("follow_redirects", True)

        enable_csrf_support = (
            self.server_type != ServerType.CLOUD
            and PREFECT_CLIENT_CSRF_SUPPORT_ENABLED.value()
        )

        self._client = PrefectHttpxAsyncClient(
            **httpx_settings, enable_csrf_support=enable_csrf_support
        )
        self._loop = None

        # See https://www.python-httpx.org/advanced/#custom-transports
        #
        # If we're using an HTTP/S client (not the ephemeral client), adjust the
        # transport to add retries _after_ it is instantiated. If we alter the transport
        # before instantiation, the transport will not be aware of proxies unless we
        # reproduce all of the logic to make it so.
        #
        # Only alter the transport to set our default of 3 retries, don't modify any
        # transport a user may have provided via httpx_settings.
        #
        # Making liberal use of getattr and isinstance checks here to avoid any
        # surprises if the internals of httpx or httpcore change on us
        if isinstance(api, str) and not httpx_settings.get("transport"):
            transport_for_url = getattr(self._client, "_transport_for_url", None)
            if callable(transport_for_url):
                server_transport = transport_for_url(httpx.URL(api))
                if isinstance(server_transport, httpx.AsyncHTTPTransport):
                    pool = getattr(server_transport, "_pool", None)
                    if isinstance(pool, httpcore.AsyncConnectionPool):
                        setattr(pool, "_retries", 3)

        self.logger: Logger = get_logger("client")

    @property
    def api_url(self) -> httpx.URL:
        """
        Get the base URL for the API.
        """
        return self._client.base_url

    # API methods ----------------------------------------------------------------------

    async def api_healthcheck(self) -> Optional[Exception]:
        """
        Attempts to connect to the API and returns the encountered exception if not
        successful.

        If successful, returns `None`.
        """
        try:
            await self._client.get("/health")
            return None
        except Exception as exc:
            return exc

    async def hello(self) -> httpx.Response:
        """
        Send a GET request to /hello for testing purposes.
        """
        return await self._client.get("/hello")

    async def create_flow(self, flow: "FlowObject[Any, Any]") -> UUID:
        """
        Create a flow in the Prefect API.

        Args:
            flow: a [Flow][prefect.flows.Flow] object

        Raises:
            httpx.RequestError: if a flow was not created for any reason

        Returns:
            the ID of the flow in the backend
        """
        return await self.create_flow_from_name(flow.name)

    async def create_flow_from_name(self, flow_name: str) -> UUID:
        """
        Create a flow in the Prefect API.

        Args:
            flow_name: the name of the new flow

        Raises:
            httpx.RequestError: if a flow was not created for any reason

        Returns:
            the ID of the flow in the backend
        """
        flow_data = FlowCreate(name=flow_name)
        response = await self._client.post(
            "/flows/", json=flow_data.model_dump(mode="json")
        )

        flow_id = response.json().get("id")
        if not flow_id:
            raise httpx.RequestError(f"Malformed response: {response}")

        # Return the id of the created flow
        return UUID(flow_id)

    async def read_flow(self, flow_id: UUID) -> Flow:
        """
        Query the Prefect API for a flow by id.

        Args:
            flow_id: the flow ID of interest

        Returns:
            a [Flow model][prefect.client.schemas.objects.Flow] representation of the flow
        """
        response = await self._client.get(f"/flows/{flow_id}")
        return Flow.model_validate(response.json())

    async def read_flows(
        self,
        *,
        flow_filter: Optional[FlowFilter] = None,
        flow_run_filter: Optional[FlowRunFilter] = None,
        task_run_filter: Optional[TaskRunFilter] = None,
        deployment_filter: Optional[DeploymentFilter] = None,
        work_pool_filter: Optional[WorkPoolFilter] = None,
        work_queue_filter: Optional[WorkQueueFilter] = None,
        sort: Optional[FlowSort] = None,
        limit: Optional[int] = None,
        offset: int = 0,
    ) -> list[Flow]:
        """
        Query the Prefect API for flows. Only flows matching all criteria will
        be returned.

        Args:
            flow_filter: filter criteria for flows
            flow_run_filter: filter criteria for flow runs
            task_run_filter: filter criteria for task runs
            deployment_filter: filter criteria for deployments
            work_pool_filter: filter criteria for work pools
            work_queue_filter: filter criteria for work pool queues
            sort: sort criteria for the flows
            limit: limit for the flow query
            offset: offset for the flow query

        Returns:
            a list of Flow model representations of the flows
        """
        body: dict[str, Any] = {
            "flows": flow_filter.model_dump(mode="json") if flow_filter else None,
            "flow_runs": (
                flow_run_filter.model_dump(mode="json", exclude_unset=True)
                if flow_run_filter
                else None
            ),
            "task_runs": (
                task_run_filter.model_dump(mode="json") if task_run_filter else None
            ),
            "deployments": (
                deployment_filter.model_dump(mode="json") if deployment_filter else None
            ),
            "work_pools": (
                work_pool_filter.model_dump(mode="json") if work_pool_filter else None
            ),
            "work_queues": (
                work_queue_filter.model_dump(mode="json") if work_queue_filter else None
            ),
            "sort": sort,
            "limit": limit,
            "offset": offset,
        }

        response = await self._client.post("/flows/filter", json=body)
        return pydantic.TypeAdapter(list[Flow]).validate_python(response.json())

    async def read_flow_by_name(
        self,
        flow_name: str,
    ) -> Flow:
        """
        Query the Prefect API for a flow by name.

        Args:
            flow_name: the name of a flow

        Returns:
            a fully hydrated Flow model
        """
        response = await self._client.get(f"/flows/name/{flow_name}")
        return Flow.model_validate(response.json())

    async def create_flow_run_from_deployment(
        self,
        deployment_id: UUID,
        *,
        parameters: Optional[dict[str, Any]] = None,
        context: Optional[dict[str, Any]] = None,
        state: Optional[prefect.states.State[Any]] = None,
        name: Optional[str] = None,
        tags: Optional[Iterable[str]] = None,
        idempotency_key: Optional[str] = None,
        parent_task_run_id: Optional[UUID] = None,
        work_queue_name: Optional[str] = None,
        job_variables: Optional[dict[str, Any]] = None,
    ) -> FlowRun:
        """
        Create a flow run for a deployment.

        Args:
            deployment_id: The deployment ID to create the flow run from
            parameters: Parameter overrides for this flow run. Merged with the
                deployment defaults
            context: Optional run context data
            state: The initial state for the run. If not provided, defaults to
                `Scheduled` for now. Should always be a `Scheduled` type.
            name: An optional name for the flow run. If not provided, the server will
                generate a name.
            tags: An optional iterable of tags to apply to the flow run; these tags
                are merged with the deployment's tags.
            idempotency_key: Optional idempotency key for creation of the flow run.
                If the key matches the key of an existing flow run, the existing run will
                be returned instead of creating a new one.
            parent_task_run_id: if a subflow run is being created, the placeholder task
                run identifier in the parent flow
            work_queue_name: An optional work queue name to add this run to. If not provided,
                will default to the deployment's set work queue.  If one is provided that does not
                exist, a new work queue will be created within the deployment's work pool.
            job_variables: Optional variables that will be supplied to the flow run job.

        Raises:
            httpx.RequestError: if the Prefect API does not successfully create a run for any reason

        Returns:
            The flow run model
        """
        parameters = parameters or {}
        context = context or {}
        state = state or prefect.states.Scheduled()
        tags = tags or []

        flow_run_create = DeploymentFlowRunCreate(
            parameters=parameters,
            context=context,
            state=state.to_state_create(),
            tags=list(tags),
            name=name,
            idempotency_key=idempotency_key,
            parent_task_run_id=parent_task_run_id,
            job_variables=job_variables,
        )

        # done separately to avoid including this field in payloads sent to older API versions
        if work_queue_name:
            flow_run_create.work_queue_name = work_queue_name

        response = await self._client.post(
            f"/deployments/{deployment_id}/create_flow_run",
            json=flow_run_create.model_dump(mode="json", exclude_unset=True),
        )
        return FlowRun.model_validate(response.json())

    async def create_flow_run(
        self,
        flow: "FlowObject[Any, R]",
        name: Optional[str] = None,
        parameters: Optional[dict[str, Any]] = None,
        context: Optional[dict[str, Any]] = None,
        tags: Optional[Iterable[str]] = None,
        parent_task_run_id: Optional[UUID] = None,
        state: Optional["prefect.states.State[R]"] = None,
    ) -> FlowRun:
        """
        Create a flow run for a flow.

        Args:
            flow: The flow model to create the flow run for
            name: An optional name for the flow run
            parameters: Parameter overrides for this flow run.
            context: Optional run context data
            tags: a list of tags to apply to this flow run
            parent_task_run_id: if a subflow run is being created, the placeholder task
                run identifier in the parent flow
            state: The initial state for the run. If not provided, defaults to
                `Scheduled` for now. Should always be a `Scheduled` type.

        Raises:
            httpx.RequestError: if the Prefect API does not successfully create a run for any reason

        Returns:
            The flow run model
        """
        parameters = parameters or {}
        context = context or {}

        if state is None:
            state = prefect.states.Pending()

        # Retrieve the flow id
        flow_id = await self.create_flow(flow)

        flow_run_create = FlowRunCreate(
            flow_id=flow_id,
            flow_version=flow.version,
            name=name,
            parameters=parameters,
            context=context,
            tags=list(tags or []),
            parent_task_run_id=parent_task_run_id,
            state=state.to_state_create(),
            empirical_policy=FlowRunPolicy(
                retries=flow.retries,
                retry_delay=int(flow.retry_delay_seconds or 0),
            ),
        )

        flow_run_create_json = flow_run_create.model_dump(mode="json")
        response = await self._client.post("/flow_runs/", json=flow_run_create_json)
        flow_run = FlowRun.model_validate(response.json())

        # Restore the parameters to the local objects to retain expectations about
        # Python objects
        flow_run.parameters = parameters

        return flow_run

    async def update_flow_run(
        self,
        flow_run_id: UUID,
        flow_version: Optional[str] = None,
        parameters: Optional[dict[str, Any]] = None,
        name: Optional[str] = None,
        tags: Optional[Iterable[str]] = None,
        empirical_policy: Optional[FlowRunPolicy] = None,
        infrastructure_pid: Optional[str] = None,
        job_variables: Optional[dict[str, Any]] = None,
    ) -> httpx.Response:
        """
        Update a flow run's details.

        Args:
            flow_run_id: The identifier for the flow run to update.
            flow_version: A new version string for the flow run.
            parameters: A dictionary of parameter values for the flow run. This will not
                be merged with any existing parameters.
            name: A new name for the flow run.
            empirical_policy: A new flow run orchestration policy. This will not be
                merged with any existing policy.
            tags: An iterable of new tags for the flow run. These will not be merged with
                any existing tags.
            infrastructure_pid: The id of flow run as returned by an
                infrastructure block.

        Returns:
            an `httpx.Response` object from the PATCH request
        """
        params: dict[str, Any] = {}
        if flow_version is not None:
            params["flow_version"] = flow_version
        if parameters is not None:
            params["parameters"] = parameters
        if name is not None:
            params["name"] = name
        if tags is not None:
            params["tags"] = tags
        if empirical_policy is not None:
            params["empirical_policy"] = empirical_policy
        if infrastructure_pid:
            params["infrastructure_pid"] = infrastructure_pid
        if job_variables is not None:
            params["job_variables"] = job_variables

        flow_run_data = FlowRunUpdate(**params)

        return await self._client.patch(
            f"/flow_runs/{flow_run_id}",
            json=flow_run_data.model_dump(mode="json", exclude_unset=True),
        )

    async def delete_flow_run(
        self,
        flow_run_id: UUID,
    ) -> None:
        """
        Delete a flow run by UUID.

        Args:
            flow_run_id: The flow run UUID of interest.
        Raises:
            prefect.exceptions.ObjectNotFound: If request returns 404
            httpx.RequestError: If requests fails
        """
        try:
            await self._client.delete(f"/flow_runs/{flow_run_id}")
        except httpx.HTTPStatusError as e:
            if e.response.status_code == status.HTTP_404_NOT_FOUND:
                raise prefect.exceptions.ObjectNotFound(http_exc=e) from e
            else:
                raise

    async def create_concurrency_limit(
        self,
        tag: str,
        concurrency_limit: int,
    ) -> UUID:
        """
        Create a tag concurrency limit in the Prefect API. These limits govern concurrently
        running tasks.

        Args:
            tag: a tag the concurrency limit is applied to
            concurrency_limit: the maximum number of concurrent task runs for a given tag

        Raises:
            httpx.RequestError: if the concurrency limit was not created for any reason

        Returns:
            the ID of the concurrency limit in the backend
        """

        concurrency_limit_create = ConcurrencyLimitCreate(
            tag=tag,
            concurrency_limit=concurrency_limit,
        )
        response = await self._client.post(
            "/concurrency_limits/",
            json=concurrency_limit_create.model_dump(mode="json"),
        )

        concurrency_limit_id = response.json().get("id")

        if not concurrency_limit_id:
            raise httpx.RequestError(f"Malformed response: {response}")

        return UUID(concurrency_limit_id)

    async def read_concurrency_limit_by_tag(
        self,
        tag: str,
    ) -> ConcurrencyLimit:
        """
        Read the concurrency limit set on a specific tag.

        Args:
            tag: a tag the concurrency limit is applied to

        Raises:
            prefect.exceptions.ObjectNotFound: If request returns 404
            httpx.RequestError: if the concurrency limit was not created for any reason

        Returns:
            the concurrency limit set on a specific tag
        """
        try:
            response = await self._client.get(
                f"/concurrency_limits/tag/{tag}",
            )
        except httpx.HTTPStatusError as e:
            if e.response.status_code == status.HTTP_404_NOT_FOUND:
                raise prefect.exceptions.ObjectNotFound(http_exc=e) from e
            else:
                raise

        concurrency_limit_id = response.json().get("id")

        if not concurrency_limit_id:
            raise httpx.RequestError(f"Malformed response: {response}")

        concurrency_limit = ConcurrencyLimit.model_validate(response.json())
        return concurrency_limit

    async def read_concurrency_limits(
        self,
        limit: int,
        offset: int,
    ) -> list[ConcurrencyLimit]:
        """
        Lists concurrency limits set on task run tags.

        Args:
            limit: the maximum number of concurrency limits returned
            offset: the concurrency limit query offset

        Returns:
            a list of concurrency limits
        """

        body = {
            "limit": limit,
            "offset": offset,
        }

        response = await self._client.post("/concurrency_limits/filter", json=body)
        return pydantic.TypeAdapter(list[ConcurrencyLimit]).validate_python(
            response.json()
        )

    async def reset_concurrency_limit_by_tag(
        self,
        tag: str,
        slot_override: Optional[list[Union[UUID, str]]] = None,
    ) -> None:
        """
        Resets the concurrency limit slots set on a specific tag.

        Args:
            tag: a tag the concurrency limit is applied to
            slot_override: a list of task run IDs that are currently using a
                concurrency slot, please check that any task run IDs included in
                `slot_override` are currently running, otherwise those concurrency
                slots will never be released.

        Raises:
            prefect.exceptions.ObjectNotFound: If request returns 404
            httpx.RequestError: If request fails

        """
        if slot_override is not None:
            slot_override = [str(slot) for slot in slot_override]

        try:
            await self._client.post(
                f"/concurrency_limits/tag/{tag}/reset",
                json=dict(slot_override=slot_override),
            )
        except httpx.HTTPStatusError as e:
            if e.response.status_code == status.HTTP_404_NOT_FOUND:
                raise prefect.exceptions.ObjectNotFound(http_exc=e) from e
            else:
                raise

    async def delete_concurrency_limit_by_tag(
        self,
        tag: str,
    ) -> None:
        """
        Delete the concurrency limit set on a specific tag.

        Args:
            tag: a tag the concurrency limit is applied to

        Raises:
            prefect.exceptions.ObjectNotFound: If request returns 404
            httpx.RequestError: If request fails

        """
        try:
            await self._client.delete(
                f"/concurrency_limits/tag/{tag}",
            )
        except httpx.HTTPStatusError as e:
            if e.response.status_code == status.HTTP_404_NOT_FOUND:
                raise prefect.exceptions.ObjectNotFound(http_exc=e) from e
            else:
                raise

    async def increment_v1_concurrency_slots(
        self,
        names: list[str],
        task_run_id: UUID,
    ) -> httpx.Response:
        """
        Increment concurrency limit slots for the specified limits.

        Args:
            names (List[str]): A list of limit names for which to increment limits.
            task_run_id (UUID): The task run ID incrementing the limits.
        """
        data: dict[str, Any] = {
            "names": names,
            "task_run_id": str(task_run_id),
        }

        return await self._client.post(
            "/concurrency_limits/increment",
            json=data,
        )

    async def decrement_v1_concurrency_slots(
        self,
        names: list[str],
        task_run_id: UUID,
        occupancy_seconds: float,
    ) -> httpx.Response:
        """
        Decrement concurrency limit slots for the specified limits.

        Args:
            names (List[str]): A list of limit names to decrement.
            task_run_id (UUID): The task run ID that incremented the limits.
            occupancy_seconds (float): The duration in seconds that the limits
                were held.

        Returns:
            httpx.Response: The HTTP response from the server.
        """
        data: dict[str, Any] = {
            "names": names,
            "task_run_id": str(task_run_id),
            "occupancy_seconds": occupancy_seconds,
        }

        return await self._client.post(
            "/concurrency_limits/decrement",
            json=data,
        )

    async def create_work_queue(
        self,
        name: str,
        description: Optional[str] = None,
        is_paused: Optional[bool] = None,
        concurrency_limit: Optional[int] = None,
        priority: Optional[int] = None,
        work_pool_name: Optional[str] = None,
    ) -> WorkQueue:
        """
        Create a work queue.

        Args:
            name: a unique name for the work queue
            description: An optional description for the work queue.
            is_paused: Whether or not the work queue is paused.
            concurrency_limit: An optional concurrency limit for the work queue.
            priority: The queue's priority. Lower values are higher priority (1 is the highest).
            work_pool_name: The name of the work pool to use for this queue.

        Raises:
            prefect.exceptions.ObjectAlreadyExists: If request returns 409
            httpx.RequestError: If request fails

        Returns:
            The created work queue
        """
        create_model = WorkQueueCreate(name=name, filter=None)
        if description is not None:
            create_model.description = description
        if is_paused is not None:
            create_model.is_paused = is_paused
        if concurrency_limit is not None:
            create_model.concurrency_limit = concurrency_limit
        if priority is not None:
            create_model.priority = priority

        data = create_model.model_dump(mode="json")
        try:
            if work_pool_name is not None:
                response = await self._client.post(
                    f"/work_pools/{work_pool_name}/queues", json=data
                )
            else:
                response = await self._client.post("/work_queues/", json=data)
        except httpx.HTTPStatusError as e:
            if e.response.status_code == status.HTTP_409_CONFLICT:
                raise prefect.exceptions.ObjectAlreadyExists(http_exc=e) from e
            elif e.response.status_code == status.HTTP_404_NOT_FOUND:
                raise prefect.exceptions.ObjectNotFound(http_exc=e) from e
            else:
                raise
        return WorkQueue.model_validate(response.json())

    async def read_work_queue_by_name(
        self,
        name: str,
        work_pool_name: Optional[str] = None,
    ) -> WorkQueue:
        """
        Read a work queue by name.

        Args:
            name (str): a unique name for the work queue
            work_pool_name (str, optional): the name of the work pool
                the queue belongs to.

        Raises:
            prefect.exceptions.ObjectNotFound: if no work queue is found
            httpx.HTTPStatusError: other status errors

        Returns:
            WorkQueue: a work queue API object
        """
        try:
            if work_pool_name is not None:
                response = await self._client.get(
                    f"/work_pools/{work_pool_name}/queues/{name}"
                )
            else:
                response = await self._client.get(f"/work_queues/name/{name}")
        except httpx.HTTPStatusError as e:
            if e.response.status_code == status.HTTP_404_NOT_FOUND:
                raise prefect.exceptions.ObjectNotFound(http_exc=e) from e
            else:
                raise

        return WorkQueue.model_validate(response.json())

    async def update_work_queue(self, id: UUID, **kwargs: Any) -> None:
        """
        Update properties of a work queue.

        Args:
            id: the ID of the work queue to update
            **kwargs: the fields to update

        Raises:
            ValueError: if no kwargs are provided
            prefect.exceptions.ObjectNotFound: if request returns 404
            httpx.RequestError: if the request fails

        """
        if not kwargs:
            raise ValueError("No fields provided to update.")

        data = WorkQueueUpdate(**kwargs).model_dump(mode="json", exclude_unset=True)
        try:
            await self._client.patch(f"/work_queues/{id}", json=data)
        except httpx.HTTPStatusError as e:
            if e.response.status_code == status.HTTP_404_NOT_FOUND:
                raise prefect.exceptions.ObjectNotFound(http_exc=e) from e
            else:
                raise

    async def get_runs_in_work_queue(
        self,
        id: UUID,
        limit: int = 10,
        scheduled_before: Optional[datetime.datetime] = None,
    ) -> list[FlowRun]:
        """
        Read flow runs off a work queue.

        Args:
            id: the id of the work queue to read from
            limit: a limit on the number of runs to return
            scheduled_before: a timestamp; only runs scheduled before this time will be returned.
                Defaults to now.

        Raises:
            prefect.exceptions.ObjectNotFound: If request returns 404
            httpx.RequestError: If request fails

        Returns:
            List[FlowRun]: a list of FlowRun objects read from the queue
        """
        if scheduled_before is None:
            scheduled_before = pendulum.now("UTC")

        try:
            response = await self._client.post(
                f"/work_queues/{id}/get_runs",
                json={
                    "limit": limit,
                    "scheduled_before": scheduled_before.isoformat(),
                },
            )
        except httpx.HTTPStatusError as e:
            if e.response.status_code == status.HTTP_404_NOT_FOUND:
                raise prefect.exceptions.ObjectNotFound(http_exc=e) from e
            else:
                raise
        return pydantic.TypeAdapter(list[FlowRun]).validate_python(response.json())

    async def read_work_queue(
        self,
        id: UUID,
    ) -> WorkQueue:
        """
        Read a work queue.

        Args:
            id: the id of the work queue to load

        Raises:
            prefect.exceptions.ObjectNotFound: If request returns 404
            httpx.RequestError: If request fails

        Returns:
            WorkQueue: an instantiated WorkQueue object
        """
        try:
            response = await self._client.get(f"/work_queues/{id}")
        except httpx.HTTPStatusError as e:
            if e.response.status_code == status.HTTP_404_NOT_FOUND:
                raise prefect.exceptions.ObjectNotFound(http_exc=e) from e
            else:
                raise
        return WorkQueue.model_validate(response.json())

    async def read_work_queue_status(
        self,
        id: UUID,
    ) -> WorkQueueStatusDetail:
        """
        Read a work queue status.

        Args:
            id: the id of the work queue to load

        Raises:
            prefect.exceptions.ObjectNotFound: If request returns 404
            httpx.RequestError: If request fails

        Returns:
            WorkQueueStatus: an instantiated WorkQueueStatus object
        """
        try:
            response = await self._client.get(f"/work_queues/{id}/status")
        except httpx.HTTPStatusError as e:
            if e.response.status_code == status.HTTP_404_NOT_FOUND:
                raise prefect.exceptions.ObjectNotFound(http_exc=e) from e
            else:
                raise
        return WorkQueueStatusDetail.model_validate(response.json())

    async def match_work_queues(
        self,
        prefixes: list[str],
        work_pool_name: Optional[str] = None,
    ) -> list[WorkQueue]:
        """
        Query the Prefect API for work queues with names with a specific prefix.

        Args:
            prefixes: a list of strings used to match work queue name prefixes
            work_pool_name: an optional work pool name to scope the query to

        Returns:
            a list of WorkQueue model representations
                of the work queues
        """
        page_length = 100
        current_page = 0
        work_queues: list[WorkQueue] = []

        while True:
            new_queues = await self.read_work_queues(
                work_pool_name=work_pool_name,
                offset=current_page * page_length,
                limit=page_length,
                work_queue_filter=WorkQueueFilter(
                    name=WorkQueueFilterName(startswith_=prefixes)
                ),
            )
            if not new_queues:
                break
            work_queues += new_queues
            current_page += 1

        return work_queues

    async def delete_work_queue_by_id(
        self,
        id: UUID,
    ) -> None:
        """
        Delete a work queue by its ID.

        Args:
            id: the id of the work queue to delete

        Raises:
            prefect.exceptions.ObjectNotFound: If request returns 404
            httpx.RequestError: If requests fails
        """
        try:
            await self._client.delete(
                f"/work_queues/{id}",
            )
        except httpx.HTTPStatusError as e:
            if e.response.status_code == status.HTTP_404_NOT_FOUND:
                raise prefect.exceptions.ObjectNotFound(http_exc=e) from e
            else:
                raise

    async def create_block_type(self, block_type: BlockTypeCreate) -> BlockType:
        """
        Create a block type in the Prefect API.
        """
        try:
            response = await self._client.post(
                "/block_types/",
                json=block_type.model_dump(
                    mode="json", exclude_unset=True, exclude={"id"}
                ),
            )
        except httpx.HTTPStatusError as e:
            if e.response.status_code == status.HTTP_409_CONFLICT:
                raise prefect.exceptions.ObjectAlreadyExists(http_exc=e) from e
            else:
                raise
        return BlockType.model_validate(response.json())

    async def create_block_schema(self, block_schema: BlockSchemaCreate) -> BlockSchema:
        """
        Create a block schema in the Prefect API.
        """
        try:
            response = await self._client.post(
                "/block_schemas/",
                json=block_schema.model_dump(
                    mode="json",
                    exclude_unset=True,
                    exclude={"id", "block_type", "checksum"},
                ),
            )
        except httpx.HTTPStatusError as e:
            if e.response.status_code == status.HTTP_409_CONFLICT:
                raise prefect.exceptions.ObjectAlreadyExists(http_exc=e) from e
            else:
                raise
        return BlockSchema.model_validate(response.json())

    async def create_block_document(
        self,
        block_document: Union[BlockDocument, BlockDocumentCreate],
        include_secrets: bool = True,
    ) -> BlockDocument:
        """
        Create a block document in the Prefect API. This data is used to configure a
        corresponding Block.

        Args:
            include_secrets (bool): whether to include secret values
                on the stored Block, corresponding to Pydantic's `SecretStr` and
                `SecretBytes` fields. Note Blocks may not work as expected if
                this is set to `False`.
        """
        block_document_data = block_document.model_dump(
            mode="json",
            exclude_unset=True,
            exclude={"id", "block_schema", "block_type"},
            context={"include_secrets": include_secrets},
            serialize_as_any=True,
        )
        try:
            response = await self._client.post(
                "/block_documents/",
                json=block_document_data,
            )
        except httpx.HTTPStatusError as e:
            if e.response.status_code == status.HTTP_409_CONFLICT:
                raise prefect.exceptions.ObjectAlreadyExists(http_exc=e) from e
            else:
                raise
        return BlockDocument.model_validate(response.json())

    async def update_block_document(
        self,
        block_document_id: UUID,
        block_document: BlockDocumentUpdate,
    ) -> None:
        """
        Update a block document in the Prefect API.
        """
        try:
            await self._client.patch(
                f"/block_documents/{block_document_id}",
                json=block_document.model_dump(
                    mode="json",
                    exclude_unset=True,
                    include={"data", "merge_existing_data", "block_schema_id"},
                ),
            )
        except httpx.HTTPStatusError as e:
            if e.response.status_code == status.HTTP_404_NOT_FOUND:
                raise prefect.exceptions.ObjectNotFound(http_exc=e) from e
            else:
                raise

    async def delete_block_document(self, block_document_id: UUID) -> None:
        """
        Delete a block document.
        """
        try:
            await self._client.delete(f"/block_documents/{block_document_id}")
        except httpx.HTTPStatusError as e:
            if e.response.status_code == 404:
                raise prefect.exceptions.ObjectNotFound(http_exc=e) from e
            else:
                raise

    async def read_block_type_by_slug(self, slug: str) -> BlockType:
        """
        Read a block type by its slug.
        """
        try:
            response = await self._client.get(f"/block_types/slug/{slug}")
        except httpx.HTTPStatusError as e:
            if e.response.status_code == status.HTTP_404_NOT_FOUND:
                raise prefect.exceptions.ObjectNotFound(http_exc=e) from e
            else:
                raise
        return BlockType.model_validate(response.json())

    async def read_block_schema_by_checksum(
        self, checksum: str, version: Optional[str] = None
    ) -> BlockSchema:
        """
        Look up a block schema checksum
        """
        try:
            url = f"/block_schemas/checksum/{checksum}"
            if version is not None:
                url = f"{url}?version={version}"
            response = await self._client.get(url)
        except httpx.HTTPStatusError as e:
            if e.response.status_code == status.HTTP_404_NOT_FOUND:
                raise prefect.exceptions.ObjectNotFound(http_exc=e) from e
            else:
                raise
        return BlockSchema.model_validate(response.json())

    async def update_block_type(
        self, block_type_id: UUID, block_type: BlockTypeUpdate
    ) -> None:
        """
        Update a block document in the Prefect API.
        """
        try:
            await self._client.patch(
                f"/block_types/{block_type_id}",
                json=block_type.model_dump(
                    mode="json",
                    exclude_unset=True,
                    include=BlockTypeUpdate.updatable_fields(),
                ),
            )
        except httpx.HTTPStatusError as e:
            if e.response.status_code == status.HTTP_404_NOT_FOUND:
                raise prefect.exceptions.ObjectNotFound(http_exc=e) from e
            else:
                raise

    async def delete_block_type(self, block_type_id: UUID) -> None:
        """
        Delete a block type.
        """
        try:
            await self._client.delete(f"/block_types/{block_type_id}")
        except httpx.HTTPStatusError as e:
            if e.response.status_code == 404:
                raise prefect.exceptions.ObjectNotFound(http_exc=e) from e
            elif (
                e.response.status_code == status.HTTP_403_FORBIDDEN
                and e.response.json()["detail"]
                == "protected block types cannot be deleted."
            ):
                raise prefect.exceptions.ProtectedBlockError(
                    "Protected block types cannot be deleted."
                ) from e
            else:
                raise

    async def read_block_types(self) -> list[BlockType]:
        """
        Read all block types
        Raises:
            httpx.RequestError: if the block types were not found

        Returns:
            List of BlockTypes.
        """
        response = await self._client.post("/block_types/filter", json={})
        return pydantic.TypeAdapter(list[BlockType]).validate_python(response.json())

    async def read_block_schemas(self) -> list[BlockSchema]:
        """
        Read all block schemas
        Raises:
            httpx.RequestError: if a valid block schema was not found

        Returns:
            A BlockSchema.
        """
        response = await self._client.post("/block_schemas/filter", json={})
        return pydantic.TypeAdapter(list[BlockSchema]).validate_python(response.json())

    async def get_most_recent_block_schema_for_block_type(
        self,
        block_type_id: UUID,
    ) -> Optional[BlockSchema]:
        """
        Fetches the most recent block schema for a specified block type ID.

        Args:
            block_type_id: The ID of the block type.

        Raises:
            httpx.RequestError: If the request fails for any reason.

        Returns:
            The most recent block schema or None.
        """
        try:
            response = await self._client.post(
                "/block_schemas/filter",
                json={
                    "block_schemas": {"block_type_id": {"any_": [str(block_type_id)]}},
                    "limit": 1,
                },
            )
        except httpx.HTTPStatusError:
            raise
        return (
            BlockSchema.model_validate(response.json()[0]) if response.json() else None
        )

    async def read_block_document(
        self,
        block_document_id: UUID,
        include_secrets: bool = True,
    ) -> BlockDocument:
        """
        Read the block document with the specified ID.

        Args:
            block_document_id: the block document id
            include_secrets (bool): whether to include secret values
                on the Block, corresponding to Pydantic's `SecretStr` and
                `SecretBytes` fields. These fields are automatically obfuscated
                by Pydantic, but users can additionally choose not to receive
                their values from the API. Note that any business logic on the
                Block may not work if this is `False`.

        Raises:
            httpx.RequestError: if the block document was not found for any reason

        Returns:
            A block document or None.
        """
        assert (
            block_document_id is not None
        ), "Unexpected ID on block document. Was it persisted?"
        try:
            response = await self._client.get(
                f"/block_documents/{block_document_id}",
                params=dict(include_secrets=include_secrets),
            )
        except httpx.HTTPStatusError as e:
            if e.response.status_code == status.HTTP_404_NOT_FOUND:
                raise prefect.exceptions.ObjectNotFound(http_exc=e) from e
            else:
                raise
        return BlockDocument.model_validate(response.json())

    async def read_block_document_by_name(
        self,
        name: str,
        block_type_slug: str,
        include_secrets: bool = True,
    ) -> BlockDocument:
        """
        Read the block document with the specified name that corresponds to a
        specific block type name.

        Args:
            name: The block document name.
            block_type_slug: The block type slug.
            include_secrets (bool): whether to include secret values
                on the Block, corresponding to Pydantic's `SecretStr` and
                `SecretBytes` fields. These fields are automatically obfuscated
                by Pydantic, but users can additionally choose not to receive
                their values from the API. Note that any business logic on the
                Block may not work if this is `False`.

        Raises:
            httpx.RequestError: if the block document was not found for any reason

        Returns:
            A block document or None.
        """
        try:
            response = await self._client.get(
                f"/block_types/slug/{block_type_slug}/block_documents/name/{name}",
                params=dict(include_secrets=include_secrets),
            )
        except httpx.HTTPStatusError as e:
            if e.response.status_code == status.HTTP_404_NOT_FOUND:
                raise prefect.exceptions.ObjectNotFound(http_exc=e) from e
            else:
                raise
        return BlockDocument.model_validate(response.json())

    async def read_block_documents(
        self,
        block_schema_type: Optional[str] = None,
        offset: Optional[int] = None,
        limit: Optional[int] = None,
        include_secrets: bool = True,
    ) -> list[BlockDocument]:
        """
        Read block documents

        Args:
            block_schema_type: an optional block schema type
            offset: an offset
            limit: the number of blocks to return
            include_secrets (bool): whether to include secret values
                on the Block, corresponding to Pydantic's `SecretStr` and
                `SecretBytes` fields. These fields are automatically obfuscated
                by Pydantic, but users can additionally choose not to receive
                their values from the API. Note that any business logic on the
                Block may not work if this is `False`.

        Returns:
            A list of block documents
        """
        response = await self._client.post(
            "/block_documents/filter",
            json=dict(
                block_schema_type=block_schema_type,
                offset=offset,
                limit=limit,
                include_secrets=include_secrets,
            ),
        )
        return pydantic.TypeAdapter(list[BlockDocument]).validate_python(
            response.json()
        )

    async def read_block_documents_by_type(
        self,
        block_type_slug: str,
        offset: Optional[int] = None,
        limit: Optional[int] = None,
        include_secrets: bool = True,
    ) -> list[BlockDocument]:
        """Retrieve block documents by block type slug.

        Args:
            block_type_slug: The block type slug.
            offset: an offset
            limit: the number of blocks to return
            include_secrets: whether to include secret values

        Returns:
            A list of block documents
        """
        response = await self._client.get(
            f"/block_types/slug/{block_type_slug}/block_documents",
            params=dict(
                offset=offset,
                limit=limit,
                include_secrets=include_secrets,
            ),
        )

        return pydantic.TypeAdapter(list[BlockDocument]).validate_python(
            response.json()
        )

    async def create_deployment(
        self,
        flow_id: UUID,
        name: str,
        version: Optional[str] = None,
        schedules: Optional[list[DeploymentScheduleCreate]] = None,
        concurrency_limit: Optional[int] = None,
        concurrency_options: Optional[ConcurrencyOptions] = None,
        parameters: Optional[dict[str, Any]] = None,
        description: Optional[str] = None,
        work_queue_name: Optional[str] = None,
        work_pool_name: Optional[str] = None,
        tags: Optional[list[str]] = None,
        storage_document_id: Optional[UUID] = None,
        path: Optional[str] = None,
        entrypoint: Optional[str] = None,
        infrastructure_document_id: Optional[UUID] = None,
        parameter_openapi_schema: Optional[dict[str, Any]] = None,
        paused: Optional[bool] = None,
        pull_steps: Optional[list[dict[str, Any]]] = None,
        enforce_parameter_schema: Optional[bool] = None,
        job_variables: Optional[dict[str, Any]] = None,
    ) -> UUID:
        """
        Create a deployment.

        Args:
            flow_id: the flow ID to create a deployment for
            name: the name of the deployment
            version: an optional version string for the deployment
            tags: an optional list of tags to apply to the deployment
            storage_document_id: an reference to the storage block document
                used for the deployed flow
            infrastructure_document_id: an reference to the infrastructure block document
                to use for this deployment
            job_variables: A dictionary of dot delimited infrastructure overrides that
                will be applied at runtime; for example `env.CONFIG_KEY=config_value` or
                `namespace='prefect'`. This argument was previously named `infra_overrides`.
                Both arguments are supported for backwards compatibility.

        Raises:
            httpx.RequestError: if the deployment was not created for any reason

        Returns:
            the ID of the deployment in the backend
        """

        if parameter_openapi_schema is None:
            parameter_openapi_schema = {}
        deployment_create = DeploymentCreate(
            flow_id=flow_id,
            name=name,
            version=version,
            parameters=dict(parameters or {}),
            tags=list(tags or []),
            work_queue_name=work_queue_name,
            description=description,
            storage_document_id=storage_document_id,
            path=path,
            entrypoint=entrypoint,
            infrastructure_document_id=infrastructure_document_id,
            job_variables=dict(job_variables or {}),
            parameter_openapi_schema=parameter_openapi_schema,
            paused=paused,
            schedules=schedules or [],
            concurrency_limit=concurrency_limit,
            concurrency_options=concurrency_options,
            pull_steps=pull_steps,
            enforce_parameter_schema=enforce_parameter_schema,
        )

        if work_pool_name is not None:
            deployment_create.work_pool_name = work_pool_name

        # Exclude newer fields that are not set to avoid compatibility issues
        exclude = {
            field
            for field in ["work_pool_name", "work_queue_name"]
            if field not in deployment_create.model_fields_set
        }

        if deployment_create.paused is None:
            exclude.add("paused")

        if deployment_create.pull_steps is None:
            exclude.add("pull_steps")

        if deployment_create.enforce_parameter_schema is None:
            exclude.add("enforce_parameter_schema")

        json = deployment_create.model_dump(mode="json", exclude=exclude)
        response = await self._client.post(
            "/deployments/",
            json=json,
        )
        deployment_id = response.json().get("id")
        if not deployment_id:
            raise httpx.RequestError(f"Malformed response: {response}")

        return UUID(deployment_id)

    async def set_deployment_paused_state(
        self, deployment_id: UUID, paused: bool
    ) -> None:
        await self._client.patch(
            f"/deployments/{deployment_id}", json={"paused": paused}
        )

    async def update_deployment(
        self,
        deployment_id: UUID,
        deployment: DeploymentUpdate,
    ) -> None:
        await self._client.patch(
            f"/deployments/{deployment_id}",
            json=deployment.model_dump(mode="json", exclude_unset=True),
        )

    async def _create_deployment_from_schema(self, schema: DeploymentCreate) -> UUID:
        """
        Create a deployment from a prepared `DeploymentCreate` schema.
        """
        # TODO: We are likely to remove this method once we have considered the
        #       packaging interface for deployments further.
        response = await self._client.post(
            "/deployments/", json=schema.model_dump(mode="json")
        )
        deployment_id = response.json().get("id")
        if not deployment_id:
            raise httpx.RequestError(f"Malformed response: {response}")

        return UUID(deployment_id)

    async def read_deployment(
        self,
        deployment_id: Union[UUID, str],
    ) -> DeploymentResponse:
        """
        Query the Prefect API for a deployment by id.

        Args:
            deployment_id: the deployment ID of interest

        Returns:
            a [Deployment model][prefect.client.schemas.objects.Deployment] representation of the deployment
        """
        if not isinstance(deployment_id, UUID):
            try:
                deployment_id = UUID(deployment_id)
            except ValueError:
                raise ValueError(f"Invalid deployment ID: {deployment_id}")

        try:
            response = await self._client.get(f"/deployments/{deployment_id}")
        except httpx.HTTPStatusError as e:
            if e.response.status_code == status.HTTP_404_NOT_FOUND:
                raise prefect.exceptions.ObjectNotFound(http_exc=e) from e
            else:
                raise
        return DeploymentResponse.model_validate(response.json())

    async def read_deployment_by_name(
        self,
        name: str,
    ) -> DeploymentResponse:
        """
        Query the Prefect API for a deployment by name.

        Args:
            name: A deployed flow's name: <FLOW_NAME>/<DEPLOYMENT_NAME>

        Raises:
            prefect.exceptions.ObjectNotFound: If request returns 404
            httpx.RequestError: If request fails

        Returns:
            a Deployment model representation of the deployment
        """
        try:
            response = await self._client.get(f"/deployments/name/{name}")
        except httpx.HTTPStatusError as e:
            if e.response.status_code == status.HTTP_404_NOT_FOUND:
                from prefect.utilities.text import fuzzy_match_string

                deployments = await self.read_deployments()
                flow_name_map = {
                    flow.id: flow.name
                    for flow in await asyncio.gather(
                        *[
                            self.read_flow(flow_id)
                            for flow_id in {d.flow_id for d in deployments}
                        ]
                    )
                }

                raise prefect.exceptions.ObjectNotFound(
                    http_exc=e,
                    help_message=(
                        f"Deployment {name!r} not found; did you mean {fuzzy_match!r}?"
                        if (
                            fuzzy_match := fuzzy_match_string(
                                name,
                                [
                                    f"{flow_name_map[d.flow_id]}/{d.name}"
                                    for d in deployments
                                ],
                            )
                        )
                        else f"Deployment {name!r} not found. Try `prefect deployment ls` to find available deployments."
                    ),
                ) from e
            else:
                raise

        return DeploymentResponse.model_validate(response.json())

    async def read_deployments(
        self,
        *,
        flow_filter: Optional[FlowFilter] = None,
        flow_run_filter: Optional[FlowRunFilter] = None,
        task_run_filter: Optional[TaskRunFilter] = None,
        deployment_filter: Optional[DeploymentFilter] = None,
        work_pool_filter: Optional[WorkPoolFilter] = None,
        work_queue_filter: Optional[WorkQueueFilter] = None,
        limit: Optional[int] = None,
        sort: Optional[DeploymentSort] = None,
        offset: int = 0,
    ) -> list[DeploymentResponse]:
        """
        Query the Prefect API for deployments. Only deployments matching all
        the provided criteria will be returned.

        Args:
            flow_filter: filter criteria for flows
            flow_run_filter: filter criteria for flow runs
            task_run_filter: filter criteria for task runs
            deployment_filter: filter criteria for deployments
            work_pool_filter: filter criteria for work pools
            work_queue_filter: filter criteria for work pool queues
            limit: a limit for the deployment query
            offset: an offset for the deployment query

        Returns:
            a list of Deployment model representations
                of the deployments
        """
        body: dict[str, Any] = {
            "flows": flow_filter.model_dump(mode="json") if flow_filter else None,
            "flow_runs": (
                flow_run_filter.model_dump(mode="json", exclude_unset=True)
                if flow_run_filter
                else None
            ),
            "task_runs": (
                task_run_filter.model_dump(mode="json") if task_run_filter else None
            ),
            "deployments": (
                deployment_filter.model_dump(mode="json") if deployment_filter else None
            ),
            "work_pools": (
                work_pool_filter.model_dump(mode="json") if work_pool_filter else None
            ),
            "work_pool_queues": (
                work_queue_filter.model_dump(mode="json") if work_queue_filter else None
            ),
            "limit": limit,
            "offset": offset,
            "sort": sort,
        }

        response = await self._client.post("/deployments/filter", json=body)
        return pydantic.TypeAdapter(list[DeploymentResponse]).validate_python(
            response.json()
        )

    async def delete_deployment(
        self,
        deployment_id: UUID,
    ) -> None:
        """
        Delete deployment by id.

        Args:
            deployment_id: The deployment id of interest.
        Raises:
            prefect.exceptions.ObjectNotFound: If request returns 404
            httpx.RequestError: If requests fails
        """
        try:
            await self._client.delete(f"/deployments/{deployment_id}")
        except httpx.HTTPStatusError as e:
            if e.response.status_code == 404:
                raise prefect.exceptions.ObjectNotFound(http_exc=e) from e
            else:
                raise

    async def create_deployment_schedules(
        self,
        deployment_id: UUID,
        schedules: list[tuple[SCHEDULE_TYPES, bool]],
    ) -> list[DeploymentSchedule]:
        """
        Create deployment schedules.

        Args:
            deployment_id: the deployment ID
            schedules: a list of tuples containing the schedule to create
                       and whether or not it should be active.

        Raises:
            httpx.RequestError: if the schedules were not created for any reason

        Returns:
            the list of schedules created in the backend
        """
        deployment_schedule_create = [
            DeploymentScheduleCreate(schedule=schedule[0], active=schedule[1])
            for schedule in schedules
        ]

        json = [
            deployment_schedule_create.model_dump(mode="json")
            for deployment_schedule_create in deployment_schedule_create
        ]
        response = await self._client.post(
            f"/deployments/{deployment_id}/schedules", json=json
        )
        return pydantic.TypeAdapter(list[DeploymentSchedule]).validate_python(
            response.json()
        )

    async def read_deployment_schedules(
        self,
        deployment_id: UUID,
    ) -> list[DeploymentSchedule]:
        """
        Query the Prefect API for a deployment's schedules.

        Args:
            deployment_id: the deployment ID

        Returns:
            a list of DeploymentSchedule model representations of the deployment schedules
        """
        try:
            response = await self._client.get(f"/deployments/{deployment_id}/schedules")
        except httpx.HTTPStatusError as e:
            if e.response.status_code == status.HTTP_404_NOT_FOUND:
                raise prefect.exceptions.ObjectNotFound(http_exc=e) from e
            else:
                raise
        return pydantic.TypeAdapter(list[DeploymentSchedule]).validate_python(
            response.json()
        )

    async def update_deployment_schedule(
        self,
        deployment_id: UUID,
        schedule_id: UUID,
        active: Optional[bool] = None,
        schedule: Optional[SCHEDULE_TYPES] = None,
    ) -> None:
        """
        Update a deployment schedule by ID.

        Args:
            deployment_id: the deployment ID
            schedule_id: the deployment schedule ID of interest
            active: whether or not the schedule should be active
            schedule: the cron, rrule, or interval schedule this deployment schedule should use
        """
        kwargs: dict[str, Any] = {}
        if active is not None:
            kwargs["active"] = active
        if schedule is not None:
            kwargs["schedule"] = schedule

        deployment_schedule_update = DeploymentScheduleUpdate(**kwargs)
        json = deployment_schedule_update.model_dump(mode="json", exclude_unset=True)

        try:
            await self._client.patch(
                f"/deployments/{deployment_id}/schedules/{schedule_id}", json=json
            )
        except httpx.HTTPStatusError as e:
            if e.response.status_code == status.HTTP_404_NOT_FOUND:
                raise prefect.exceptions.ObjectNotFound(http_exc=e) from e
            else:
                raise

    async def delete_deployment_schedule(
        self,
        deployment_id: UUID,
        schedule_id: UUID,
    ) -> None:
        """
        Delete a deployment schedule.

        Args:
            deployment_id: the deployment ID
            schedule_id: the ID of the deployment schedule to delete.

        Raises:
            httpx.RequestError: if the schedules were not deleted for any reason
        """
        try:
            await self._client.delete(
                f"/deployments/{deployment_id}/schedules/{schedule_id}"
            )
        except httpx.HTTPStatusError as e:
            if e.response.status_code == 404:
                raise prefect.exceptions.ObjectNotFound(http_exc=e) from e
            else:
                raise

    async def read_flow_run(self, flow_run_id: UUID) -> FlowRun:
        """
        Query the Prefect API for a flow run by id.

        Args:
            flow_run_id: the flow run ID of interest

        Returns:
            a Flow Run model representation of the flow run
        """
        try:
            response = await self._client.get(f"/flow_runs/{flow_run_id}")
        except httpx.HTTPStatusError as e:
            if e.response.status_code == 404:
                raise prefect.exceptions.ObjectNotFound(http_exc=e) from e
            else:
                raise
        return FlowRun.model_validate(response.json())

    async def resume_flow_run(
        self, flow_run_id: UUID, run_input: Optional[dict[str, Any]] = None
    ) -> OrchestrationResult[Any]:
        """
        Resumes a paused flow run.

        Args:
            flow_run_id: the flow run ID of interest
            run_input: the input to resume the flow run with

        Returns:
            an OrchestrationResult model representation of state orchestration output
        """
        try:
            response = await self._client.post(
                f"/flow_runs/{flow_run_id}/resume", json={"run_input": run_input}
            )
        except httpx.HTTPStatusError:
            raise

        result: OrchestrationResult[Any] = OrchestrationResult.model_validate(
            response.json()
        )
        return result

    async def read_flow_runs(
        self,
        *,
        flow_filter: Optional[FlowFilter] = None,
        flow_run_filter: Optional[FlowRunFilter] = None,
        task_run_filter: Optional[TaskRunFilter] = None,
        deployment_filter: Optional[DeploymentFilter] = None,
        work_pool_filter: Optional[WorkPoolFilter] = None,
        work_queue_filter: Optional[WorkQueueFilter] = None,
        sort: Optional[FlowRunSort] = None,
        limit: Optional[int] = None,
        offset: int = 0,
    ) -> list[FlowRun]:
        """
        Query the Prefect API for flow runs. Only flow runs matching all criteria will
        be returned.

        Args:
            flow_filter: filter criteria for flows
            flow_run_filter: filter criteria for flow runs
            task_run_filter: filter criteria for task runs
            deployment_filter: filter criteria for deployments
            work_pool_filter: filter criteria for work pools
            work_queue_filter: filter criteria for work pool queues
            sort: sort criteria for the flow runs
            limit: limit for the flow run query
            offset: offset for the flow run query

        Returns:
            a list of Flow Run model representations
                of the flow runs
        """
        body: dict[str, Any] = {
            "flows": flow_filter.model_dump(mode="json") if flow_filter else None,
            "flow_runs": (
                flow_run_filter.model_dump(mode="json", exclude_unset=True)
                if flow_run_filter
                else None
            ),
            "task_runs": (
                task_run_filter.model_dump(mode="json") if task_run_filter else None
            ),
            "deployments": (
                deployment_filter.model_dump(mode="json") if deployment_filter else None
            ),
            "work_pools": (
                work_pool_filter.model_dump(mode="json") if work_pool_filter else None
            ),
            "work_pool_queues": (
                work_queue_filter.model_dump(mode="json") if work_queue_filter else None
            ),
            "sort": sort,
            "limit": limit,
            "offset": offset,
        }

        response = await self._client.post("/flow_runs/filter", json=body)
        return pydantic.TypeAdapter(list[FlowRun]).validate_python(response.json())

    async def set_flow_run_state(
        self,
        flow_run_id: Union[UUID, str],
        state: "prefect.states.State[T]",
        force: bool = False,
    ) -> OrchestrationResult[T]:
        """
        Set the state of a flow run.

        Args:
            flow_run_id: the id of the flow run
            state: the state to set
            force: if True, disregard orchestration logic when setting the state,
                forcing the Prefect API to accept the state

        Returns:
            an OrchestrationResult model representation of state orchestration output
        """
        flow_run_id = (
            flow_run_id if isinstance(flow_run_id, UUID) else UUID(flow_run_id)
        )
        state_create = state.to_state_create()
        state_create.state_details.flow_run_id = flow_run_id
        state_create.state_details.transition_id = uuid4()
        try:
            response = await self._client.post(
                f"/flow_runs/{flow_run_id}/set_state",
                json=dict(
                    state=state_create.model_dump(mode="json", serialize_as_any=True),
                    force=force,
                ),
            )
        except httpx.HTTPStatusError as e:
            if e.response.status_code == status.HTTP_404_NOT_FOUND:
                raise prefect.exceptions.ObjectNotFound(http_exc=e) from e
            else:
                raise

        result: OrchestrationResult[T] = OrchestrationResult.model_validate(
            response.json()
        )
        return result

    async def read_flow_run_states(
        self, flow_run_id: UUID
    ) -> list[prefect.states.State]:
        """
        Query for the states of a flow run

        Args:
            flow_run_id: the id of the flow run

        Returns:
            a list of State model representations
                of the flow run states
        """
        response = await self._client.get(
            "/flow_run_states/", params=dict(flow_run_id=str(flow_run_id))
        )
        return pydantic.TypeAdapter(list[prefect.states.State]).validate_python(
            response.json()
        )

    async def set_flow_run_name(self, flow_run_id: UUID, name: str) -> httpx.Response:
        flow_run_data = FlowRunUpdate(name=name)
        return await self._client.patch(
            f"/flow_runs/{flow_run_id}",
            json=flow_run_data.model_dump(mode="json", exclude_unset=True),
        )

    async def set_task_run_name(self, task_run_id: UUID, name: str) -> httpx.Response:
        task_run_data = TaskRunUpdate(name=name)
        return await self._client.patch(
            f"/task_runs/{task_run_id}",
            json=task_run_data.model_dump(mode="json", exclude_unset=True),
        )

    async def create_task_run(
        self,
        task: "TaskObject[P, R]",
        flow_run_id: Optional[UUID],
        dynamic_key: str,
        id: Optional[UUID] = None,
        name: Optional[str] = None,
        extra_tags: Optional[Iterable[str]] = None,
        state: Optional[prefect.states.State[R]] = None,
        task_inputs: Optional[
            dict[
                str,
                list[
                    Union[
                        TaskRunResult,
                        Parameter,
                        Constant,
                    ]
                ],
            ]
        ] = None,
    ) -> TaskRun:
        """
        Create a task run

        Args:
            task: The Task to run
            flow_run_id: The flow run id with which to associate the task run
            dynamic_key: A key unique to this particular run of a Task within the flow
            id: An optional ID for the task run. If not provided, one will be generated
                server-side.
            name: An optional name for the task run
            extra_tags: an optional list of extra tags to apply to the task run in
                addition to `task.tags`
            state: The initial state for the run. If not provided, defaults to
                `Pending` for now. Should always be a `Scheduled` type.
            task_inputs: the set of inputs passed to the task

        Returns:
            The created task run.
        """
        tags = set(task.tags).union(extra_tags or [])

        if state is None:
            state = prefect.states.Pending()

        retry_delay = task.retry_delay_seconds
        if isinstance(retry_delay, list):
            retry_delay = [int(rd) for rd in retry_delay]
        elif isinstance(retry_delay, float):
            retry_delay = int(retry_delay)

        task_run_data = TaskRunCreate(
            id=id,
            name=name,
            flow_run_id=flow_run_id,
            task_key=task.task_key,
            dynamic_key=str(dynamic_key),
            tags=list(tags),
            task_version=task.version,
            empirical_policy=TaskRunPolicy(
                retries=task.retries,
                retry_delay=retry_delay,
                retry_jitter_factor=task.retry_jitter_factor,
            ),
            state=state.to_state_create(),
            task_inputs=task_inputs or {},
        )
        content = task_run_data.model_dump_json(exclude={"id"} if id is None else None)

        response = await self._client.post("/task_runs/", content=content)
        return TaskRun.model_validate(response.json())

    async def read_task_run(self, task_run_id: UUID) -> TaskRun:
        """
        Query the Prefect API for a task run by id.

        Args:
            task_run_id: the task run ID of interest

        Returns:
            a Task Run model representation of the task run
        """
        try:
            response = await self._client.get(f"/task_runs/{task_run_id}")
            return TaskRun.model_validate(response.json())
        except httpx.HTTPStatusError as e:
            if e.response.status_code == status.HTTP_404_NOT_FOUND:
                raise prefect.exceptions.ObjectNotFound(http_exc=e) from e
            else:
                raise

    async def read_task_runs(
        self,
        *,
        flow_filter: Optional[FlowFilter] = None,
        flow_run_filter: Optional[FlowRunFilter] = None,
        task_run_filter: Optional[TaskRunFilter] = None,
        deployment_filter: Optional[DeploymentFilter] = None,
        sort: Optional[TaskRunSort] = None,
        limit: Optional[int] = None,
        offset: int = 0,
    ) -> list[TaskRun]:
        """
        Query the Prefect API for task runs. Only task runs matching all criteria will
        be returned.

        Args:
            flow_filter: filter criteria for flows
            flow_run_filter: filter criteria for flow runs
            task_run_filter: filter criteria for task runs
            deployment_filter: filter criteria for deployments
            sort: sort criteria for the task runs
            limit: a limit for the task run query
            offset: an offset for the task run query

        Returns:
            a list of Task Run model representations
                of the task runs
        """
        body: dict[str, Any] = {
            "flows": flow_filter.model_dump(mode="json") if flow_filter else None,
            "flow_runs": (
                flow_run_filter.model_dump(mode="json", exclude_unset=True)
                if flow_run_filter
                else None
            ),
            "task_runs": (
                task_run_filter.model_dump(mode="json") if task_run_filter else None
            ),
            "deployments": (
                deployment_filter.model_dump(mode="json") if deployment_filter else None
            ),
            "sort": sort,
            "limit": limit,
            "offset": offset,
        }
        response = await self._client.post("/task_runs/filter", json=body)
        return pydantic.TypeAdapter(list[TaskRun]).validate_python(response.json())

    async def delete_task_run(self, task_run_id: UUID) -> None:
        """
        Delete a task run by id.

        Args:
            task_run_id: the task run ID of interest
        Raises:
            prefect.exceptions.ObjectNotFound: If request returns 404
            httpx.RequestError: If requests fails
        """
        try:
            await self._client.delete(f"/task_runs/{task_run_id}")
        except httpx.HTTPStatusError as e:
            if e.response.status_code == 404:
                raise prefect.exceptions.ObjectNotFound(http_exc=e) from e
            else:
                raise

    async def set_task_run_state(
        self,
        task_run_id: UUID,
        state: prefect.states.State[T],
        force: bool = False,
    ) -> OrchestrationResult[T]:
        """
        Set the state of a task run.

        Args:
            task_run_id: the id of the task run
            state: the state to set
            force: if True, disregard orchestration logic when setting the state,
                forcing the Prefect API to accept the state

        Returns:
            an OrchestrationResult model representation of state orchestration output
        """
        state_create = state.to_state_create()
        state_create.state_details.task_run_id = task_run_id
        response = await self._client.post(
            f"/task_runs/{task_run_id}/set_state",
            json=dict(state=state_create.model_dump(mode="json"), force=force),
        )
        result: OrchestrationResult[T] = OrchestrationResult.model_validate(
            response.json()
        )
        return result

    async def read_task_run_states(
        self, task_run_id: UUID
    ) -> list[prefect.states.State]:
        """
        Query for the states of a task run

        Args:
            task_run_id: the id of the task run

        Returns:
            a list of State model representations of the task run states
        """
        response = await self._client.get(
            "/task_run_states/", params=dict(task_run_id=str(task_run_id))
        )
        return pydantic.TypeAdapter(list[prefect.states.State]).validate_python(
            response.json()
        )

    async def create_logs(
        self, logs: Iterable[Union[LogCreate, dict[str, Any]]]
    ) -> None:
        """
        Create logs for a flow or task run

        Args:
            logs: An iterable of `LogCreate` objects or already json-compatible dicts
        """
        serialized_logs = [
            log.model_dump(mode="json") if isinstance(log, LogCreate) else log
            for log in logs
        ]
        await self._client.post("/logs/", json=serialized_logs)

    async def create_flow_run_notification_policy(
        self,
        block_document_id: UUID,
        is_active: bool = True,
        tags: Optional[list[str]] = None,
        state_names: Optional[list[str]] = None,
        message_template: Optional[str] = None,
    ) -> UUID:
        """
        Create a notification policy for flow runs

        Args:
            block_document_id: The block document UUID
            is_active: Whether the notification policy is active
            tags: List of flow tags
            state_names: List of state names
            message_template: Notification message template
        """
        if tags is None:
            tags = []
        if state_names is None:
            state_names = []

        policy = FlowRunNotificationPolicyCreate(
            block_document_id=block_document_id,
            is_active=is_active,
            tags=tags,
            state_names=state_names,
            message_template=message_template,
        )
        response = await self._client.post(
            "/flow_run_notification_policies/",
            json=policy.model_dump(mode="json"),
        )

        policy_id = response.json().get("id")
        if not policy_id:
            raise httpx.RequestError(f"Malformed response: {response}")

        return UUID(policy_id)

    async def delete_flow_run_notification_policy(
        self,
        id: UUID,
    ) -> None:
        """
        Delete a flow run notification policy by id.

        Args:
            id: UUID of the flow run notification policy to delete.
        Raises:
            prefect.exceptions.ObjectNotFound: If request returns 404
            httpx.RequestError: If requests fails
        """
        try:
            await self._client.delete(f"/flow_run_notification_policies/{id}")
        except httpx.HTTPStatusError as e:
            if e.response.status_code == status.HTTP_404_NOT_FOUND:
                raise prefect.exceptions.ObjectNotFound(http_exc=e) from e
            else:
                raise

    async def update_flow_run_notification_policy(
        self,
        id: UUID,
        block_document_id: Optional[UUID] = None,
        is_active: Optional[bool] = None,
        tags: Optional[list[str]] = None,
        state_names: Optional[list[str]] = None,
        message_template: Optional[str] = None,
    ) -> None:
        """
        Update a notification policy for flow runs

        Args:
            id: UUID of the notification policy
            block_document_id: The block document UUID
            is_active: Whether the notification policy is active
            tags: List of flow tags
            state_names: List of state names
            message_template: Notification message template
        Raises:
            prefect.exceptions.ObjectNotFound: If request returns 404
            httpx.RequestError: If requests fails
        """
        params: dict[str, Any] = {}
        if block_document_id is not None:
            params["block_document_id"] = block_document_id
        if is_active is not None:
            params["is_active"] = is_active
        if tags is not None:
            params["tags"] = tags
        if state_names is not None:
            params["state_names"] = state_names
        if message_template is not None:
            params["message_template"] = message_template

        policy = FlowRunNotificationPolicyUpdate(**params)

        try:
            await self._client.patch(
                f"/flow_run_notification_policies/{id}",
                json=policy.model_dump(mode="json", exclude_unset=True),
            )
        except httpx.HTTPStatusError as e:
            if e.response.status_code == status.HTTP_404_NOT_FOUND:
                raise prefect.exceptions.ObjectNotFound(http_exc=e) from e
            else:
                raise

    async def read_flow_run_notification_policies(
        self,
        flow_run_notification_policy_filter: FlowRunNotificationPolicyFilter,
        limit: Optional[int] = None,
        offset: int = 0,
    ) -> list[FlowRunNotificationPolicy]:
        """
        Query the Prefect API for flow run notification policies. Only policies matching all criteria will
        be returned.

        Args:
            flow_run_notification_policy_filter: filter criteria for notification policies
            limit: a limit for the notification policies query
            offset: an offset for the notification policies query

        Returns:
            a list of FlowRunNotificationPolicy model representations
                of the notification policies
        """
        body: dict[str, Any] = {
            "flow_run_notification_policy_filter": (
                flow_run_notification_policy_filter.model_dump(mode="json")
                if flow_run_notification_policy_filter
                else None
            ),
            "limit": limit,
            "offset": offset,
        }
        response = await self._client.post(
            "/flow_run_notification_policies/filter", json=body
        )
        return pydantic.TypeAdapter(list[FlowRunNotificationPolicy]).validate_python(
            response.json()
        )

    async def read_logs(
        self,
        log_filter: Optional[LogFilter] = None,
        limit: Optional[int] = None,
        offset: Optional[int] = None,
        sort: LogSort = LogSort.TIMESTAMP_ASC,
    ) -> list[Log]:
        """
        Read flow and task run logs.
        """
        body: dict[str, Any] = {
            "logs": log_filter.model_dump(mode="json") if log_filter else None,
            "limit": limit,
            "offset": offset,
            "sort": sort,
        }

        response = await self._client.post("/logs/filter", json=body)
        return pydantic.TypeAdapter(list[Log]).validate_python(response.json())

    async def send_worker_heartbeat(
        self,
        work_pool_name: str,
        worker_name: str,
        heartbeat_interval_seconds: Optional[float] = None,
        get_worker_id: bool = False,
        worker_metadata: Optional[WorkerMetadata] = None,
    ) -> Optional[UUID]:
        """
        Sends a worker heartbeat for a given work pool.

        Args:
            work_pool_name: The name of the work pool to heartbeat against.
            worker_name: The name of the worker sending the heartbeat.
            return_id: Whether to return the worker ID. Note: will return `None` if the connected server does not support returning worker IDs, even if `return_id` is `True`.
            worker_metadata: Metadata about the worker to send to the server.
        """
        params: dict[str, Any] = {
            "name": worker_name,
            "heartbeat_interval_seconds": heartbeat_interval_seconds,
        }
        if worker_metadata:
            params["metadata"] = worker_metadata.model_dump(mode="json")
        if get_worker_id:
            params["return_id"] = get_worker_id

        resp = await self._client.post(
            f"/work_pools/{work_pool_name}/workers/heartbeat",
            json=params,
        )

        if (
            (
                self.server_type == ServerType.CLOUD
                or get_current_settings().testing.test_mode
            )
            and get_worker_id
            and resp.status_code == 200
        ):
            return UUID(resp.text)
        else:
            return None

    async def read_workers_for_work_pool(
        self,
        work_pool_name: str,
        worker_filter: Optional[WorkerFilter] = None,
        offset: Optional[int] = None,
        limit: Optional[int] = None,
    ) -> list[Worker]:
        """
        Reads workers for a given work pool.

        Args:
            work_pool_name: The name of the work pool for which to get
                member workers.
            worker_filter: Criteria by which to filter workers.
            limit: Limit for the worker query.
            offset: Limit for the worker query.
        """
        response = await self._client.post(
            f"/work_pools/{work_pool_name}/workers/filter",
            json={
                "workers": (
                    worker_filter.model_dump(mode="json", exclude_unset=True)
                    if worker_filter
                    else None
                ),
                "offset": offset,
                "limit": limit,
            },
        )

        return pydantic.TypeAdapter(list[Worker]).validate_python(response.json())

    async def read_work_pool(self, work_pool_name: str) -> WorkPool:
        """
        Reads information for a given work pool

        Args:
            work_pool_name: The name of the work pool to for which to get
                information.

        Returns:
            Information about the requested work pool.
        """
        try:
            response = await self._client.get(f"/work_pools/{work_pool_name}")
            return WorkPool.model_validate(response.json())
        except httpx.HTTPStatusError as e:
            if e.response.status_code == status.HTTP_404_NOT_FOUND:
                raise prefect.exceptions.ObjectNotFound(http_exc=e) from e
            else:
                raise

    async def read_work_pools(
        self,
        limit: Optional[int] = None,
        offset: int = 0,
        work_pool_filter: Optional[WorkPoolFilter] = None,
    ) -> list[WorkPool]:
        """
        Reads work pools.

        Args:
            limit: Limit for the work pool query.
            offset: Offset for the work pool query.
            work_pool_filter: Criteria by which to filter work pools.

        Returns:
            A list of work pools.
        """

        body: dict[str, Any] = {
            "limit": limit,
            "offset": offset,
            "work_pools": (
                work_pool_filter.model_dump(mode="json") if work_pool_filter else None
            ),
        }
        response = await self._client.post("/work_pools/filter", json=body)
        return pydantic.TypeAdapter(list[WorkPool]).validate_python(response.json())

    async def create_work_pool(
        self,
        work_pool: WorkPoolCreate,
        overwrite: bool = False,
    ) -> WorkPool:
        """
        Creates a work pool with the provided configuration.

        Args:
            work_pool: Desired configuration for the new work pool.

        Returns:
            Information about the newly created work pool.
        """
        try:
            response = await self._client.post(
                "/work_pools/",
                json=work_pool.model_dump(mode="json", exclude_unset=True),
            )
        except httpx.HTTPStatusError as e:
            if e.response.status_code == status.HTTP_409_CONFLICT:
                if overwrite:
                    existing_work_pool = await self.read_work_pool(
                        work_pool_name=work_pool.name
                    )
                    if existing_work_pool.type != work_pool.type:
                        warnings.warn(
                            "Overwriting work pool type is not supported. Ignoring provided type.",
                            category=UserWarning,
                        )
                    await self.update_work_pool(
                        work_pool_name=work_pool.name,
                        work_pool=WorkPoolUpdate.model_validate(
                            work_pool.model_dump(exclude={"name", "type"})
                        ),
                    )
                    response = await self._client.get(f"/work_pools/{work_pool.name}")
                else:
                    raise prefect.exceptions.ObjectAlreadyExists(http_exc=e) from e
            else:
                raise

        return WorkPool.model_validate(response.json())

    async def update_work_pool(
        self,
        work_pool_name: str,
        work_pool: WorkPoolUpdate,
    ) -> None:
        """
        Updates a work pool.

        Args:
            work_pool_name: Name of the work pool to update.
            work_pool: Fields to update in the work pool.
        """
        try:
            await self._client.patch(
                f"/work_pools/{work_pool_name}",
                json=work_pool.model_dump(mode="json", exclude_unset=True),
            )
        except httpx.HTTPStatusError as e:
            if e.response.status_code == status.HTTP_404_NOT_FOUND:
                raise prefect.exceptions.ObjectNotFound(http_exc=e) from e
            else:
                raise

    async def delete_work_pool(
        self,
        work_pool_name: str,
    ) -> None:
        """
        Deletes a work pool.

        Args:
            work_pool_name: Name of the work pool to delete.
        """
        try:
            await self._client.delete(f"/work_pools/{work_pool_name}")
        except httpx.HTTPStatusError as e:
            if e.response.status_code == status.HTTP_404_NOT_FOUND:
                raise prefect.exceptions.ObjectNotFound(http_exc=e) from e
            else:
                raise

    async def read_work_queues(
        self,
        work_pool_name: Optional[str] = None,
        work_queue_filter: Optional[WorkQueueFilter] = None,
        limit: Optional[int] = None,
        offset: Optional[int] = None,
    ) -> list[WorkQueue]:
        """
        Retrieves queues for a work pool.

        Args:
            work_pool_name: Name of the work pool for which to get queues.
            work_queue_filter: Criteria by which to filter queues.
            limit: Limit for the queue query.
            offset: Limit for the queue query.

        Returns:
            List of queues for the specified work pool.
        """
        json: dict[str, Any] = {
            "work_queues": (
                work_queue_filter.model_dump(mode="json", exclude_unset=True)
                if work_queue_filter
                else None
            ),
            "limit": limit,
            "offset": offset,
        }

        if work_pool_name:
            try:
                response = await self._client.post(
                    f"/work_pools/{work_pool_name}/queues/filter",
                    json=json,
                )
            except httpx.HTTPStatusError as e:
                if e.response.status_code == status.HTTP_404_NOT_FOUND:
                    raise prefect.exceptions.ObjectNotFound(http_exc=e) from e
                else:
                    raise
        else:
            response = await self._client.post("/work_queues/filter", json=json)

        return pydantic.TypeAdapter(list[WorkQueue]).validate_python(response.json())

    async def get_scheduled_flow_runs_for_deployments(
        self,
        deployment_ids: list[UUID],
        scheduled_before: Optional[datetime.datetime] = None,
        limit: Optional[int] = None,
    ) -> list[FlowRunResponse]:
        body: dict[str, Any] = dict(deployment_ids=[str(id) for id in deployment_ids])
        if scheduled_before:
            body["scheduled_before"] = str(scheduled_before)
        if limit:
            body["limit"] = limit

        response = await self._client.post(
            "/deployments/get_scheduled_flow_runs",
            json=body,
        )

        return pydantic.TypeAdapter(list[FlowRunResponse]).validate_python(
            response.json()
        )

    async def get_scheduled_flow_runs_for_work_pool(
        self,
        work_pool_name: str,
        work_queue_names: Optional[list[str]] = None,
        scheduled_before: Optional[datetime.datetime] = None,
    ) -> list[WorkerFlowRunResponse]:
        """
        Retrieves scheduled flow runs for the provided set of work pool queues.

        Args:
            work_pool_name: The name of the work pool that the work pool
                queues are associated with.
            work_queue_names: The names of the work pool queues from which
                to get scheduled flow runs.
            scheduled_before: Datetime used to filter returned flow runs. Flow runs
                scheduled for after the given datetime string will not be returned.

        Returns:
            A list of worker flow run responses containing information about the
            retrieved flow runs.
        """
        body: dict[str, Any] = {}
        if work_queue_names is not None:
            body["work_queue_names"] = list(work_queue_names)
        if scheduled_before:
            body["scheduled_before"] = str(scheduled_before)

        response = await self._client.post(
            f"/work_pools/{work_pool_name}/get_scheduled_flow_runs",
            json=body,
        )
        return pydantic.TypeAdapter(list[WorkerFlowRunResponse]).validate_python(
            response.json()
        )

    async def create_artifact(
        self,
        artifact: ArtifactCreate,
    ) -> Artifact:
        """
        Creates an artifact with the provided configuration.

        Args:
            artifact: Desired configuration for the new artifact.
        Returns:
            Information about the newly created artifact.
        """

        response = await self._client.post(
            "/artifacts/",
            json=artifact.model_dump(mode="json", exclude_unset=True),
        )

        return Artifact.model_validate(response.json())

    async def update_artifact(
        self,
        artifact_id: UUID,
        artifact: ArtifactUpdate,
    ) -> None:
        """
        Updates an artifact

        Args:
            artifact: Desired values for the updated artifact.
        Returns:
            Information about the updated artifact.
        """

        await self._client.patch(
            f"/artifacts/{artifact_id}",
            json=artifact.model_dump(mode="json", exclude_unset=True),
        )

    async def read_artifacts(
        self,
        *,
        artifact_filter: Optional[ArtifactFilter] = None,
        flow_run_filter: Optional[FlowRunFilter] = None,
        task_run_filter: Optional[TaskRunFilter] = None,
        sort: Optional[ArtifactSort] = None,
        limit: Optional[int] = None,
        offset: int = 0,
    ) -> list[Artifact]:
        """
        Query the Prefect API for artifacts. Only artifacts matching all criteria will
        be returned.
        Args:
            artifact_filter: filter criteria for artifacts
            flow_run_filter: filter criteria for flow runs
            task_run_filter: filter criteria for task runs
            sort: sort criteria for the artifacts
            limit: limit for the artifact query
            offset: offset for the artifact query
        Returns:
            a list of Artifact model representations of the artifacts
        """
        body: dict[str, Any] = {
            "artifacts": (
                artifact_filter.model_dump(mode="json") if artifact_filter else None
            ),
            "flow_runs": (
                flow_run_filter.model_dump(mode="json") if flow_run_filter else None
            ),
            "task_runs": (
                task_run_filter.model_dump(mode="json") if task_run_filter else None
            ),
            "sort": sort,
            "limit": limit,
            "offset": offset,
        }
        response = await self._client.post("/artifacts/filter", json=body)
        return pydantic.TypeAdapter(list[Artifact]).validate_python(response.json())

    async def read_latest_artifacts(
        self,
        *,
        artifact_filter: Optional[ArtifactCollectionFilter] = None,
        flow_run_filter: Optional[FlowRunFilter] = None,
        task_run_filter: Optional[TaskRunFilter] = None,
        sort: Optional[ArtifactCollectionSort] = None,
        limit: Optional[int] = None,
        offset: int = 0,
    ) -> list[ArtifactCollection]:
        """
        Query the Prefect API for artifacts. Only artifacts matching all criteria will
        be returned.
        Args:
            artifact_filter: filter criteria for artifacts
            flow_run_filter: filter criteria for flow runs
            task_run_filter: filter criteria for task runs
            sort: sort criteria for the artifacts
            limit: limit for the artifact query
            offset: offset for the artifact query
        Returns:
            a list of Artifact model representations of the artifacts
        """
        body: dict[str, Any] = {
            "artifacts": (
                artifact_filter.model_dump(mode="json") if artifact_filter else None
            ),
            "flow_runs": (
                flow_run_filter.model_dump(mode="json") if flow_run_filter else None
            ),
            "task_runs": (
                task_run_filter.model_dump(mode="json") if task_run_filter else None
            ),
            "sort": sort,
            "limit": limit,
            "offset": offset,
        }
        response = await self._client.post("/artifacts/latest/filter", json=body)
        return pydantic.TypeAdapter(list[ArtifactCollection]).validate_python(
            response.json()
        )

    async def delete_artifact(self, artifact_id: UUID) -> None:
        """
        Deletes an artifact with the provided id.

        Args:
            artifact_id: The id of the artifact to delete.
        """
        try:
            await self._client.delete(f"/artifacts/{artifact_id}")
        except httpx.HTTPStatusError as e:
            if e.response.status_code == 404:
                raise prefect.exceptions.ObjectNotFound(http_exc=e) from e
            else:
                raise

    async def create_variable(self, variable: VariableCreate) -> Variable:
        """
        Creates an variable with the provided configuration.

        Args:
            variable: Desired configuration for the new variable.
        Returns:
            Information about the newly created variable.
        """
        response = await self._client.post(
            "/variables/",
            json=variable.model_dump(mode="json", exclude_unset=True),
        )
        return Variable(**response.json())

    async def update_variable(self, variable: VariableUpdate) -> None:
        """
        Updates a variable with the provided configuration.

        Args:
            variable: Desired configuration for the updated variable.
        Returns:
            Information about the updated variable.
        """
        await self._client.patch(
            f"/variables/name/{variable.name}",
            json=variable.model_dump(mode="json", exclude_unset=True),
        )

    async def read_variable_by_name(self, name: str) -> Optional[Variable]:
        """Reads a variable by name. Returns None if no variable is found."""
        try:
            response = await self._client.get(f"/variables/name/{name}")
            return Variable(**response.json())
        except httpx.HTTPStatusError as e:
            if e.response.status_code == status.HTTP_404_NOT_FOUND:
                return None
            else:
                raise

    async def delete_variable_by_name(self, name: str) -> None:
        """Deletes a variable by name."""
        try:
            await self._client.delete(f"/variables/name/{name}")
        except httpx.HTTPStatusError as e:
            if e.response.status_code == 404:
                raise prefect.exceptions.ObjectNotFound(http_exc=e) from e
            else:
                raise

    async def read_variables(self, limit: Optional[int] = None) -> list[Variable]:
        """Reads all variables."""
        response = await self._client.post("/variables/filter", json={"limit": limit})
        return pydantic.TypeAdapter(list[Variable]).validate_python(response.json())

    async def read_worker_metadata(self) -> dict[str, Any]:
        """Reads worker metadata stored in Prefect collection registry."""
        response = await self._client.get("collections/views/aggregate-worker-metadata")
        response.raise_for_status()
        return response.json()

    async def increment_concurrency_slots(
        self,
        names: list[str],
        slots: int,
        mode: str,
        create_if_missing: Optional[bool] = None,
    ) -> httpx.Response:
        return await self._client.post(
            "/v2/concurrency_limits/increment",
            json={
                "names": names,
                "slots": slots,
                "mode": mode,
                "create_if_missing": create_if_missing if create_if_missing else False,
            },
        )

    async def release_concurrency_slots(
        self, names: list[str], slots: int, occupancy_seconds: float
    ) -> httpx.Response:
        """
        Release concurrency slots for the specified limits.

        Args:
            names (List[str]): A list of limit names for which to release slots.
            slots (int): The number of concurrency slots to release.
            occupancy_seconds (float): The duration in seconds that the slots
                were occupied.

        Returns:
            httpx.Response: The HTTP response from the server.
        """

        return await self._client.post(
            "/v2/concurrency_limits/decrement",
            json={
                "names": names,
                "slots": slots,
                "occupancy_seconds": occupancy_seconds,
            },
        )

    async def create_global_concurrency_limit(
        self, concurrency_limit: GlobalConcurrencyLimitCreate
    ) -> UUID:
        response = await self._client.post(
            "/v2/concurrency_limits/",
            json=concurrency_limit.model_dump(mode="json", exclude_unset=True),
        )
        return UUID(response.json()["id"])

    async def update_global_concurrency_limit(
        self, name: str, concurrency_limit: GlobalConcurrencyLimitUpdate
    ) -> httpx.Response:
        try:
            response = await self._client.patch(
                f"/v2/concurrency_limits/{name}",
                json=concurrency_limit.model_dump(mode="json", exclude_unset=True),
            )
            return response
        except httpx.HTTPStatusError as e:
            if e.response.status_code == status.HTTP_404_NOT_FOUND:
                raise prefect.exceptions.ObjectNotFound(http_exc=e) from e
            else:
                raise

    async def delete_global_concurrency_limit_by_name(
        self, name: str
    ) -> httpx.Response:
        try:
            response = await self._client.delete(f"/v2/concurrency_limits/{name}")
            return response
        except httpx.HTTPStatusError as e:
            if e.response.status_code == status.HTTP_404_NOT_FOUND:
                raise prefect.exceptions.ObjectNotFound(http_exc=e) from e
            else:
                raise

    async def read_global_concurrency_limit_by_name(
        self, name: str
    ) -> GlobalConcurrencyLimitResponse:
        try:
            response = await self._client.get(f"/v2/concurrency_limits/{name}")
            return GlobalConcurrencyLimitResponse.model_validate(response.json())
        except httpx.HTTPStatusError as e:
            if e.response.status_code == status.HTTP_404_NOT_FOUND:
                raise prefect.exceptions.ObjectNotFound(http_exc=e) from e
            else:
                raise

    async def upsert_global_concurrency_limit_by_name(
        self, name: str, limit: int
    ) -> None:
        """Creates a global concurrency limit with the given name and limit if one does not already exist.

        If one does already exist matching the name then update it's limit if it is different.

        Note: This is not done atomically.
        """
        try:
            existing_limit = await self.read_global_concurrency_limit_by_name(name)
        except prefect.exceptions.ObjectNotFound:
            existing_limit = None

        if not existing_limit:
            await self.create_global_concurrency_limit(
                GlobalConcurrencyLimitCreate(
                    name=name,
                    limit=limit,
                )
            )
        elif existing_limit.limit != limit:
            await self.update_global_concurrency_limit(
                name, GlobalConcurrencyLimitUpdate(limit=limit)
            )

    async def read_global_concurrency_limits(
        self, limit: int = 10, offset: int = 0
    ) -> list[GlobalConcurrencyLimitResponse]:
        response = await self._client.post(
            "/v2/concurrency_limits/filter",
            json={
                "limit": limit,
                "offset": offset,
            },
        )
        return pydantic.TypeAdapter(
            list[GlobalConcurrencyLimitResponse]
        ).validate_python(response.json())

    async def create_flow_run_input(
        self, flow_run_id: UUID, key: str, value: str, sender: Optional[str] = None
    ) -> None:
        """
        Creates a flow run input.

        Args:
            flow_run_id: The flow run id.
            key: The input key.
            value: The input value.
            sender: The sender of the input.
        """

        # Initialize the input to ensure that the key is valid.
        FlowRunInput(flow_run_id=flow_run_id, key=key, value=value)

        response = await self._client.post(
            f"/flow_runs/{flow_run_id}/input",
            json={"key": key, "value": value, "sender": sender},
        )
        response.raise_for_status()

    async def filter_flow_run_input(
        self, flow_run_id: UUID, key_prefix: str, limit: int, exclude_keys: set[str]
    ) -> list[FlowRunInput]:
        response = await self._client.post(
            f"/flow_runs/{flow_run_id}/input/filter",
            json={
                "prefix": key_prefix,
                "limit": limit,
                "exclude_keys": list(exclude_keys),
            },
        )
        response.raise_for_status()
        return pydantic.TypeAdapter(list[FlowRunInput]).validate_python(response.json())

    async def read_flow_run_input(self, flow_run_id: UUID, key: str) -> str:
        """
        Reads a flow run input.

        Args:
            flow_run_id: The flow run id.
            key: The input key.
        """
        response = await self._client.get(f"/flow_runs/{flow_run_id}/input/{key}")
        response.raise_for_status()
        return response.content.decode()

    async def delete_flow_run_input(self, flow_run_id: UUID, key: str) -> None:
        """
        Deletes a flow run input.

        Args:
            flow_run_id: The flow run id.
            key: The input key.
        """
        response = await self._client.delete(f"/flow_runs/{flow_run_id}/input/{key}")
        response.raise_for_status()

    async def create_automation(self, automation: AutomationCore) -> UUID:
        """Creates an automation in Prefect Cloud."""
        response = await self._client.post(
            "/automations/",
            json=automation.model_dump(mode="json"),
        )

        return UUID(response.json()["id"])

    async def update_automation(
        self, automation_id: UUID, automation: AutomationCore
    ) -> None:
        """Updates an automation in Prefect Cloud."""
        response = await self._client.put(
            f"/automations/{automation_id}",
            json=automation.model_dump(mode="json", exclude_unset=True),
        )
        response.raise_for_status

    async def read_automations(self) -> list[Automation]:
        response = await self._client.post("/automations/filter")
        response.raise_for_status()
        return pydantic.TypeAdapter(list[Automation]).validate_python(response.json())

    async def find_automation(
        self, id_or_name: Union[str, UUID]
    ) -> Optional[Automation]:
        if isinstance(id_or_name, str):
            name = id_or_name
            try:
                id = UUID(id_or_name)
            except ValueError:
                id = None
        else:
            id = id_or_name
            name = str(id)

        if id:
            try:
                automation = await self.read_automation(id)
                return automation
            except prefect.exceptions.HTTPStatusError as e:
                if e.response.status_code == status.HTTP_404_NOT_FOUND:
                    raise prefect.exceptions.ObjectNotFound(http_exc=e) from e

        automations = await self.read_automations()

        # Look for it by an exact name
        for automation in automations:
            if automation.name == name:
                return automation

        # Look for it by a case-insensitive name
        for automation in automations:
            if automation.name.lower() == name.lower():
                return automation

        return None

    async def read_automation(
        self, automation_id: Union[UUID, str]
    ) -> Optional[Automation]:
        response = await self._client.get(f"/automations/{automation_id}")
        if response.status_code == 404:
            return None
        response.raise_for_status()
        return Automation.model_validate(response.json())

    async def read_automations_by_name(self, name: str) -> list[Automation]:
        """
        Query the Prefect API for an automation by name. Only automations matching the provided name will be returned.

        Args:
            name: the name of the automation to query

        Returns:
            a list of Automation model representations of the automations
        """
        automation_filter = filters.AutomationFilter(
            name=filters.AutomationFilterName(any_=[name])
        )

        response = await self._client.post(
            "/automations/filter",
            json={
                "sort": sorting.AutomationSort.UPDATED_DESC,
                "automations": automation_filter.model_dump(mode="json")
                if automation_filter
                else None,
            },
        )

        response.raise_for_status()

        return pydantic.TypeAdapter(list[Automation]).validate_python(response.json())

    async def pause_automation(self, automation_id: UUID) -> None:
        response = await self._client.patch(
            f"/automations/{automation_id}", json={"enabled": False}
        )
        response.raise_for_status()

    async def resume_automation(self, automation_id: UUID) -> None:
        response = await self._client.patch(
            f"/automations/{automation_id}", json={"enabled": True}
        )
        response.raise_for_status()

    async def delete_automation(self, automation_id: UUID) -> None:
        response = await self._client.delete(f"/automations/{automation_id}")
        if response.status_code == 404:
            return

        response.raise_for_status()

    async def read_resource_related_automations(
        self, resource_id: str
    ) -> list[Automation]:
        response = await self._client.get(f"/automations/related-to/{resource_id}")
        response.raise_for_status()
        return pydantic.TypeAdapter(list[Automation]).validate_python(response.json())

    async def delete_resource_owned_automations(self, resource_id: str) -> None:
        await self._client.delete(f"/automations/owned-by/{resource_id}")

    async def api_version(self) -> str:
        res = await self._client.get("/admin/version")
        return res.json()

    def client_version(self) -> str:
        return prefect.__version__

    async def raise_for_api_version_mismatch(self) -> None:
        # Cloud is always compatible as a server
        if self.server_type == ServerType.CLOUD:
            return

        try:
            api_version = await self.api_version()
        except Exception as e:
            raise RuntimeError(f"Failed to reach API at {self.api_url}") from e

        api_version = version.parse(api_version)
        client_version = version.parse(self.client_version())

        if api_version.major != client_version.major:
            raise RuntimeError(
                f"Found incompatible versions: client: {client_version}, server: {api_version}. "
                f"Major versions must match."
            )

    async def update_flow_run_labels(
        self, flow_run_id: UUID, labels: KeyValueLabelsField
<<<<<<< HEAD
    ):
        await self._client.patch(f"/flow_runs/{flow_run_id}/labels", json=labels)

    async def __aenter__(self):
=======
    ) -> None:
        """
        Updates the labels of a flow run.
        """

        response = await self._client.patch(
            f"/flow_runs/{flow_run_id}/labels", json=labels
        )
        response.raise_for_status()

    async def __aenter__(self) -> Self:
>>>>>>> 8b740d4c
        """
        Start the client.

        If the client is already started, this will raise an exception.

        If the client is already closed, this will raise an exception. Use a new client
        instance instead.
        """
        if self._closed:
            # httpx.AsyncClient does not allow reuse so we will not either.
            raise RuntimeError(
                "The client cannot be started again after closing. "
                "Retrieve a new client with `get_client()` instead."
            )

        self._context_stack += 1

        if self._started:
            # allow reentrancy
            return self

        self._loop = asyncio.get_running_loop()
        await self._exit_stack.__aenter__()

        # Enter a lifespan context if using an ephemeral application.
        # See https://github.com/encode/httpx/issues/350
        if self._ephemeral_app and self.manage_lifespan:
            self._ephemeral_lifespan = await self._exit_stack.enter_async_context(
                app_lifespan_context(self._ephemeral_app)
            )

        if self._ephemeral_app:
            self.logger.debug(
                "Using ephemeral application with database at "
                f"{PREFECT_API_DATABASE_CONNECTION_URL.value()}"
            )
        else:
            self.logger.debug(f"Connecting to API at {self.api_url}")

        # Enter the httpx client's context
        await self._exit_stack.enter_async_context(self._client)

        self._started = True

        return self

    async def __aexit__(self, *exc_info: Any) -> Optional[bool]:
        """
        Shutdown the client.
        """

        self._context_stack -= 1
        if self._context_stack > 0:
            return
        self._closed = True
        return await self._exit_stack.__aexit__(*exc_info)

    def __enter__(self) -> NoReturn:
        raise RuntimeError(
            "The `PrefectClient` must be entered with an async context. Use 'async "
            "with PrefectClient(...)' not 'with PrefectClient(...)'"
        )

    def __exit__(self, *_: object) -> NoReturn:
        assert False, "This should never be called but must be defined for __enter__"


class SyncPrefectClient:
    """
    A synchronous client for interacting with the [Prefect REST API](/api-ref/rest-api/).

    Args:
        api: the REST API URL or FastAPI application to connect to
        api_key: An optional API key for authentication.
        api_version: The API version this client is compatible with.
        httpx_settings: An optional dictionary of settings to pass to the underlying
            `httpx.Client`

    Examples:

        Say hello to a Prefect REST API

        <div class="terminal">
        ```
        >>> with get_client(sync_client=True) as client:
        >>>     response = client.hello()
        >>>
        >>> print(response.json())
        👋
        ```
        </div>
    """

    def __init__(
        self,
        api: Union[str, ASGIApp],
        *,
        api_key: Optional[str] = None,
        api_version: Optional[str] = None,
        httpx_settings: Optional[dict[str, Any]] = None,
        server_type: Optional[ServerType] = None,
    ) -> None:
        httpx_settings = httpx_settings.copy() if httpx_settings else {}
        httpx_settings.setdefault("headers", {})

        if PREFECT_API_TLS_INSECURE_SKIP_VERIFY:
            # Create an unverified context for insecure connections
            ctx = ssl.create_default_context()
            ctx.check_hostname = False
            ctx.verify_mode = ssl.CERT_NONE
            httpx_settings.setdefault("verify", ctx)
        else:
            cert_file = PREFECT_API_SSL_CERT_FILE.value()
            if not cert_file:
                cert_file = certifi.where()
            # Create a verified context with the certificate file
            ctx = ssl.create_default_context(cafile=cert_file)
            httpx_settings.setdefault("verify", ctx)

        if api_version is None:
            api_version = SERVER_API_VERSION
        httpx_settings["headers"].setdefault("X-PREFECT-API-VERSION", api_version)
        if api_key:
            httpx_settings["headers"].setdefault("Authorization", f"Bearer {api_key}")

        # Context management
        self._context_stack: int = 0
        self._ephemeral_app: Optional[ASGIApp] = None
        self.manage_lifespan = True
        self.server_type: ServerType

        self._closed = False
        self._started = False

        # Connect to an external application
        if isinstance(api, str):
            if httpx_settings.get("app"):
                raise ValueError(
                    "Invalid httpx settings: `app` cannot be set when providing an "
                    "api url. `app` is only for use with ephemeral instances. Provide "
                    "it as the `api` parameter instead."
                )
            httpx_settings.setdefault("base_url", api)

            # See https://www.python-httpx.org/advanced/#pool-limit-configuration
            httpx_settings.setdefault(
                "limits",
                httpx.Limits(
                    # We see instability when allowing the client to open many connections at once.
                    # Limiting concurrency results in more stable performance.
                    max_connections=16,
                    max_keepalive_connections=8,
                    # The Prefect Cloud LB will keep connections alive for 30s.
                    # Only allow the client to keep connections alive for 25s.
                    keepalive_expiry=25,
                ),
            )

            # See https://www.python-httpx.org/http2/
            # Enabling HTTP/2 support on the client does not necessarily mean that your requests
            # and responses will be transported over HTTP/2, since both the client and the server
            # need to support HTTP/2. If you connect to a server that only supports HTTP/1.1 the
            # client will use a standard HTTP/1.1 connection instead.
            httpx_settings.setdefault("http2", PREFECT_API_ENABLE_HTTP2.value())

            if server_type:
                self.server_type = server_type
            else:
                self.server_type = (
                    ServerType.CLOUD
                    if api.startswith(PREFECT_CLOUD_API_URL.value())
                    else ServerType.SERVER
                )

        # Connect to an in-process application
        else:
            self._ephemeral_app = api
            self.server_type = ServerType.EPHEMERAL

        # See https://www.python-httpx.org/advanced/#timeout-configuration
        httpx_settings.setdefault(
            "timeout",
            httpx.Timeout(
                connect=PREFECT_API_REQUEST_TIMEOUT.value(),
                read=PREFECT_API_REQUEST_TIMEOUT.value(),
                write=PREFECT_API_REQUEST_TIMEOUT.value(),
                pool=PREFECT_API_REQUEST_TIMEOUT.value(),
            ),
        )

        if not PREFECT_TESTING_UNIT_TEST_MODE:
            httpx_settings.setdefault("follow_redirects", True)

        enable_csrf_support = (
            self.server_type != ServerType.CLOUD
            and PREFECT_CLIENT_CSRF_SUPPORT_ENABLED.value()
        )

        self._client = PrefectHttpxSyncClient(
            **httpx_settings, enable_csrf_support=enable_csrf_support
        )

        # See https://www.python-httpx.org/advanced/#custom-transports
        #
        # If we're using an HTTP/S client (not the ephemeral client), adjust the
        # transport to add retries _after_ it is instantiated. If we alter the transport
        # before instantiation, the transport will not be aware of proxies unless we
        # reproduce all of the logic to make it so.
        #
        # Only alter the transport to set our default of 3 retries, don't modify any
        # transport a user may have provided via httpx_settings.
        #
        # Making liberal use of getattr and isinstance checks here to avoid any
        # surprises if the internals of httpx or httpcore change on us
        if isinstance(api, str) and not httpx_settings.get("transport"):
            transport_for_url = getattr(self._client, "_transport_for_url", None)
            if callable(transport_for_url):
                server_transport = transport_for_url(httpx.URL(api))
                if isinstance(server_transport, httpx.HTTPTransport):
                    pool = getattr(server_transport, "_pool", None)
                    if isinstance(pool, httpcore.ConnectionPool):
                        setattr(pool, "_retries", 3)

        self.logger: Logger = get_logger("client")

    @property
    def api_url(self) -> httpx.URL:
        """
        Get the base URL for the API.
        """
        return self._client.base_url

    # Context management ----------------------------------------------------------------

    def __enter__(self) -> "SyncPrefectClient":
        """
        Start the client.

        If the client is already started, this will raise an exception.

        If the client is already closed, this will raise an exception. Use a new client
        instance instead.
        """
        if self._closed:
            # httpx.Client does not allow reuse so we will not either.
            raise RuntimeError(
                "The client cannot be started again after closing. "
                "Retrieve a new client with `get_client()` instead."
            )

        self._context_stack += 1

        if self._started:
            # allow reentrancy
            return self

        self._client.__enter__()
        self._started = True

        return self

    def __exit__(self, *exc_info: Any) -> None:
        """
        Shutdown the client.
        """
        self._context_stack -= 1
        if self._context_stack > 0:
            return
        self._closed = True
        self._client.__exit__(*exc_info)

    # API methods ----------------------------------------------------------------------

    def api_healthcheck(self) -> Optional[Exception]:
        """
        Attempts to connect to the API and returns the encountered exception if not
        successful.

        If successful, returns `None`.
        """
        try:
            self._client.get("/health")
            return None
        except Exception as exc:
            return exc

    def hello(self) -> httpx.Response:
        """
        Send a GET request to /hello for testing purposes.
        """
        return self._client.get("/hello")

    def api_version(self) -> str:
        res = self._client.get("/admin/version")
        return res.json()

    def client_version(self) -> str:
        return prefect.__version__

    def raise_for_api_version_mismatch(self) -> None:
        # Cloud is always compatible as a server
        if self.server_type == ServerType.CLOUD:
            return

        try:
            api_version = self.api_version()
        except Exception as e:
            raise RuntimeError(f"Failed to reach API at {self.api_url}") from e

        api_version = version.parse(api_version)
        client_version = version.parse(self.client_version())

        if api_version.major != client_version.major:
            raise RuntimeError(
                f"Found incompatible versions: client: {client_version}, server: {api_version}. "
                f"Major versions must match."
            )

    def create_flow(self, flow: "FlowObject[Any, Any]") -> UUID:
        """
        Create a flow in the Prefect API.

        Args:
            flow: a [Flow][prefect.flows.Flow] object

        Raises:
            httpx.RequestError: if a flow was not created for any reason

        Returns:
            the ID of the flow in the backend
        """
        return self.create_flow_from_name(flow.name)

    def create_flow_from_name(self, flow_name: str) -> UUID:
        """
        Create a flow in the Prefect API.

        Args:
            flow_name: the name of the new flow

        Raises:
            httpx.RequestError: if a flow was not created for any reason

        Returns:
            the ID of the flow in the backend
        """
        flow_data = FlowCreate(name=flow_name)
        response = self._client.post("/flows/", json=flow_data.model_dump(mode="json"))

        flow_id = response.json().get("id")
        if not flow_id:
            raise httpx.RequestError(f"Malformed response: {response}")

        # Return the id of the created flow
        return UUID(flow_id)

    def create_flow_run(
        self,
        flow: "FlowObject[Any, R]",
        name: Optional[str] = None,
        parameters: Optional[dict[str, Any]] = None,
        context: Optional[dict[str, Any]] = None,
        tags: Optional[Iterable[str]] = None,
        parent_task_run_id: Optional[UUID] = None,
        state: Optional["prefect.states.State[R]"] = None,
    ) -> FlowRun:
        """
        Create a flow run for a flow.

        Args:
            flow: The flow model to create the flow run for
            name: An optional name for the flow run
            parameters: Parameter overrides for this flow run.
            context: Optional run context data
            tags: a list of tags to apply to this flow run
            parent_task_run_id: if a subflow run is being created, the placeholder task
                run identifier in the parent flow
            state: The initial state for the run. If not provided, defaults to
                `Scheduled` for now. Should always be a `Scheduled` type.

        Raises:
            httpx.RequestError: if the Prefect API does not successfully create a run for any reason

        Returns:
            The flow run model
        """
        parameters = parameters or {}
        context = context or {}

        if state is None:
            state = prefect.states.Pending()

        # Retrieve the flow id
        flow_id = self.create_flow(flow)

        flow_run_create = FlowRunCreate(
            flow_id=flow_id,
            flow_version=flow.version,
            name=name,
            parameters=parameters,
            context=context,
            tags=list(tags or []),
            parent_task_run_id=parent_task_run_id,
            state=state.to_state_create(),
            empirical_policy=FlowRunPolicy(
                retries=flow.retries,
                retry_delay=int(flow.retry_delay_seconds or 0),
            ),
        )

        flow_run_create_json = flow_run_create.model_dump(mode="json")
        response = self._client.post("/flow_runs/", json=flow_run_create_json)
        flow_run = FlowRun.model_validate(response.json())

        # Restore the parameters to the local objects to retain expectations about
        # Python objects
        flow_run.parameters = parameters

        return flow_run

    def update_flow_run(
        self,
        flow_run_id: UUID,
        flow_version: Optional[str] = None,
        parameters: Optional[dict[str, Any]] = None,
        name: Optional[str] = None,
        tags: Optional[Iterable[str]] = None,
        empirical_policy: Optional[FlowRunPolicy] = None,
        infrastructure_pid: Optional[str] = None,
        job_variables: Optional[dict[str, Any]] = None,
    ) -> httpx.Response:
        """
        Update a flow run's details.

        Args:
            flow_run_id: The identifier for the flow run to update.
            flow_version: A new version string for the flow run.
            parameters: A dictionary of parameter values for the flow run. This will not
                be merged with any existing parameters.
            name: A new name for the flow run.
            empirical_policy: A new flow run orchestration policy. This will not be
                merged with any existing policy.
            tags: An iterable of new tags for the flow run. These will not be merged with
                any existing tags.
            infrastructure_pid: The id of flow run as returned by an
                infrastructure block.

        Returns:
            an `httpx.Response` object from the PATCH request
        """
        params: dict[str, Any] = {}
        if flow_version is not None:
            params["flow_version"] = flow_version
        if parameters is not None:
            params["parameters"] = parameters
        if name is not None:
            params["name"] = name
        if tags is not None:
            params["tags"] = tags
        if empirical_policy is not None:
            params["empirical_policy"] = empirical_policy.model_dump(
                mode="json", exclude_unset=True
            )
        if infrastructure_pid:
            params["infrastructure_pid"] = infrastructure_pid
        if job_variables is not None:
            params["job_variables"] = job_variables

        flow_run_data = FlowRunUpdate(**params)

        return self._client.patch(
            f"/flow_runs/{flow_run_id}",
            json=flow_run_data.model_dump(mode="json", exclude_unset=True),
        )

    def read_flow_run(self, flow_run_id: UUID) -> FlowRun:
        """
        Query the Prefect API for a flow run by id.

        Args:
            flow_run_id: the flow run ID of interest

        Returns:
            a Flow Run model representation of the flow run
        """
        try:
            response = self._client.get(f"/flow_runs/{flow_run_id}")
        except httpx.HTTPStatusError as e:
            if e.response.status_code == 404:
                raise prefect.exceptions.ObjectNotFound(http_exc=e) from e
            else:
                raise
        return FlowRun.model_validate(response.json())

    def read_flow_runs(
        self,
        *,
        flow_filter: Optional[FlowFilter] = None,
        flow_run_filter: Optional[FlowRunFilter] = None,
        task_run_filter: Optional[TaskRunFilter] = None,
        deployment_filter: Optional[DeploymentFilter] = None,
        work_pool_filter: Optional[WorkPoolFilter] = None,
        work_queue_filter: Optional[WorkQueueFilter] = None,
        sort: Optional[FlowRunSort] = None,
        limit: Optional[int] = None,
        offset: int = 0,
    ) -> list[FlowRun]:
        """
        Query the Prefect API for flow runs. Only flow runs matching all criteria will
        be returned.

        Args:
            flow_filter: filter criteria for flows
            flow_run_filter: filter criteria for flow runs
            task_run_filter: filter criteria for task runs
            deployment_filter: filter criteria for deployments
            work_pool_filter: filter criteria for work pools
            work_queue_filter: filter criteria for work pool queues
            sort: sort criteria for the flow runs
            limit: limit for the flow run query
            offset: offset for the flow run query

        Returns:
            a list of Flow Run model representations
                of the flow runs
        """
        body: dict[str, Any] = {
            "flows": flow_filter.model_dump(mode="json") if flow_filter else None,
            "flow_runs": (
                flow_run_filter.model_dump(mode="json", exclude_unset=True)
                if flow_run_filter
                else None
            ),
            "task_runs": (
                task_run_filter.model_dump(mode="json") if task_run_filter else None
            ),
            "deployments": (
                deployment_filter.model_dump(mode="json") if deployment_filter else None
            ),
            "work_pools": (
                work_pool_filter.model_dump(mode="json") if work_pool_filter else None
            ),
            "work_pool_queues": (
                work_queue_filter.model_dump(mode="json") if work_queue_filter else None
            ),
            "sort": sort,
            "limit": limit,
            "offset": offset,
        }

        response = self._client.post("/flow_runs/filter", json=body)
        return pydantic.TypeAdapter(list[FlowRun]).validate_python(response.json())

    def set_flow_run_state(
        self,
        flow_run_id: UUID,
        state: "prefect.states.State[T]",
        force: bool = False,
    ) -> OrchestrationResult[T]:
        """
        Set the state of a flow run.

        Args:
            flow_run_id: the id of the flow run
            state: the state to set
            force: if True, disregard orchestration logic when setting the state,
                forcing the Prefect API to accept the state

        Returns:
            an OrchestrationResult model representation of state orchestration output
        """
        state_create = state.to_state_create()
        state_create.state_details.flow_run_id = flow_run_id
        state_create.state_details.transition_id = uuid4()
        try:
            response = self._client.post(
                f"/flow_runs/{flow_run_id}/set_state",
                json=dict(
                    state=state_create.model_dump(mode="json", serialize_as_any=True),
                    force=force,
                ),
            )
        except httpx.HTTPStatusError as e:
            if e.response.status_code == status.HTTP_404_NOT_FOUND:
                raise prefect.exceptions.ObjectNotFound(http_exc=e) from e
            else:
                raise

        result: OrchestrationResult[T] = OrchestrationResult.model_validate(
            response.json()
        )
        return result

    def set_flow_run_name(self, flow_run_id: UUID, name: str) -> httpx.Response:
        flow_run_data = FlowRunUpdate(name=name)
        return self._client.patch(
            f"/flow_runs/{flow_run_id}",
            json=flow_run_data.model_dump(mode="json", exclude_unset=True),
        )

    def set_task_run_name(self, task_run_id: UUID, name: str) -> httpx.Response:
        task_run_data = TaskRunUpdate(name=name)
        return self._client.patch(
            f"/task_runs/{task_run_id}",
            json=task_run_data.model_dump(mode="json", exclude_unset=True),
        )

    def create_task_run(
        self,
        task: "TaskObject[P, R]",
        flow_run_id: Optional[UUID],
        dynamic_key: str,
        id: Optional[UUID] = None,
        name: Optional[str] = None,
        extra_tags: Optional[Iterable[str]] = None,
        state: Optional[prefect.states.State[R]] = None,
        task_inputs: Optional[
            dict[
                str,
                list[
                    Union[
                        TaskRunResult,
                        Parameter,
                        Constant,
                    ]
                ],
            ]
        ] = None,
    ) -> TaskRun:
        """
        Create a task run

        Args:
            task: The Task to run
            flow_run_id: The flow run id with which to associate the task run
            dynamic_key: A key unique to this particular run of a Task within the flow
            id: An optional ID for the task run. If not provided, one will be generated
                server-side.
            name: An optional name for the task run
            extra_tags: an optional list of extra tags to apply to the task run in
                addition to `task.tags`
            state: The initial state for the run. If not provided, defaults to
                `Pending` for now. Should always be a `Scheduled` type.
            task_inputs: the set of inputs passed to the task

        Returns:
            The created task run.
        """
        tags = set(task.tags).union(extra_tags or [])

        if state is None:
            state = prefect.states.Pending()

        retry_delay = task.retry_delay_seconds
        if isinstance(retry_delay, list):
            retry_delay = [int(rd) for rd in retry_delay]
        elif isinstance(retry_delay, float):
            retry_delay = int(retry_delay)

        task_run_data = TaskRunCreate(
            id=id,
            name=name,
            flow_run_id=flow_run_id,
            task_key=task.task_key,
            dynamic_key=dynamic_key,
            tags=list(tags),
            task_version=task.version,
            empirical_policy=TaskRunPolicy(
                retries=task.retries,
                retry_delay=retry_delay,
                retry_jitter_factor=task.retry_jitter_factor,
            ),
            state=state.to_state_create(),
            task_inputs=task_inputs or {},
        )

        content = task_run_data.model_dump_json(exclude={"id"} if id is None else None)

        response = self._client.post("/task_runs/", content=content)
        return TaskRun.model_validate(response.json())

    def read_task_run(self, task_run_id: UUID) -> TaskRun:
        """
        Query the Prefect API for a task run by id.

        Args:
            task_run_id: the task run ID of interest

        Returns:
            a Task Run model representation of the task run
        """
        try:
            response = self._client.get(f"/task_runs/{task_run_id}")
            return TaskRun.model_validate(response.json())
        except httpx.HTTPStatusError as e:
            if e.response.status_code == status.HTTP_404_NOT_FOUND:
                raise prefect.exceptions.ObjectNotFound(http_exc=e) from e
            else:
                raise

    def read_task_runs(
        self,
        *,
        flow_filter: Optional[FlowFilter] = None,
        flow_run_filter: Optional[FlowRunFilter] = None,
        task_run_filter: Optional[TaskRunFilter] = None,
        deployment_filter: Optional[DeploymentFilter] = None,
        sort: Optional[TaskRunSort] = None,
        limit: Optional[int] = None,
        offset: int = 0,
    ) -> list[TaskRun]:
        """
        Query the Prefect API for task runs. Only task runs matching all criteria will
        be returned.

        Args:
            flow_filter: filter criteria for flows
            flow_run_filter: filter criteria for flow runs
            task_run_filter: filter criteria for task runs
            deployment_filter: filter criteria for deployments
            sort: sort criteria for the task runs
            limit: a limit for the task run query
            offset: an offset for the task run query

        Returns:
            a list of Task Run model representations
                of the task runs
        """
        body: dict[str, Any] = {
            "flows": flow_filter.model_dump(mode="json") if flow_filter else None,
            "flow_runs": (
                flow_run_filter.model_dump(mode="json", exclude_unset=True)
                if flow_run_filter
                else None
            ),
            "task_runs": (
                task_run_filter.model_dump(mode="json") if task_run_filter else None
            ),
            "deployments": (
                deployment_filter.model_dump(mode="json") if deployment_filter else None
            ),
            "sort": sort,
            "limit": limit,
            "offset": offset,
        }
        response = self._client.post("/task_runs/filter", json=body)
        return pydantic.TypeAdapter(list[TaskRun]).validate_python(response.json())

    def set_task_run_state(
        self,
        task_run_id: UUID,
        state: prefect.states.State[Any],
        force: bool = False,
    ) -> OrchestrationResult[Any]:
        """
        Set the state of a task run.

        Args:
            task_run_id: the id of the task run
            state: the state to set
            force: if True, disregard orchestration logic when setting the state,
                forcing the Prefect API to accept the state

        Returns:
            an OrchestrationResult model representation of state orchestration output
        """
        state_create = state.to_state_create()
        state_create.state_details.task_run_id = task_run_id
        response = self._client.post(
            f"/task_runs/{task_run_id}/set_state",
            json=dict(state=state_create.model_dump(mode="json"), force=force),
        )
        result: OrchestrationResult[Any] = OrchestrationResult.model_validate(
            response.json()
        )
        return result

    def read_task_run_states(self, task_run_id: UUID) -> list[prefect.states.State]:
        """
        Query for the states of a task run

        Args:
            task_run_id: the id of the task run

        Returns:
            a list of State model representations of the task run states
        """
        response = self._client.get(
            "/task_run_states/", params=dict(task_run_id=str(task_run_id))
        )
        return pydantic.TypeAdapter(list[prefect.states.State]).validate_python(
            response.json()
        )

    def read_deployment(
        self,
        deployment_id: UUID,
    ) -> DeploymentResponse:
        """
        Query the Prefect API for a deployment by id.

        Args:
            deployment_id: the deployment ID of interest

        Returns:
            a [Deployment model][prefect.client.schemas.objects.Deployment] representation of the deployment
        """
        try:
            response = self._client.get(f"/deployments/{deployment_id}")
        except httpx.HTTPStatusError as e:
            if e.response.status_code == status.HTTP_404_NOT_FOUND:
                raise prefect.exceptions.ObjectNotFound(http_exc=e) from e
            else:
                raise
        return DeploymentResponse.model_validate(response.json())

    def read_deployment_by_name(
        self,
        name: str,
    ) -> DeploymentResponse:
        """
        Query the Prefect API for a deployment by name.

        Args:
            name: A deployed flow's name: <FLOW_NAME>/<DEPLOYMENT_NAME>

        Raises:
            prefect.exceptions.ObjectNotFound: If request returns 404
            httpx.RequestError: If request fails

        Returns:
            a Deployment model representation of the deployment
        """
        try:
            response = self._client.get(f"/deployments/name/{name}")
        except httpx.HTTPStatusError as e:
            if e.response.status_code == status.HTTP_404_NOT_FOUND:
                raise prefect.exceptions.ObjectNotFound(http_exc=e) from e
            else:
                raise

        return DeploymentResponse.model_validate(response.json())

    def create_artifact(
        self,
        artifact: ArtifactCreate,
    ) -> Artifact:
        """
        Creates an artifact with the provided configuration.

        Args:
            artifact: Desired configuration for the new artifact.
        Returns:
            Information about the newly created artifact.
        """

        response = self._client.post(
            "/artifacts/",
            json=artifact.model_dump(mode="json", exclude_unset=True),
        )

        return Artifact.model_validate(response.json())

    def release_concurrency_slots(
        self, names: list[str], slots: int, occupancy_seconds: float
    ) -> httpx.Response:
        """
        Release concurrency slots for the specified limits.

        Args:
            names (List[str]): A list of limit names for which to release slots.
            slots (int): The number of concurrency slots to release.
            occupancy_seconds (float): The duration in seconds that the slots
                were occupied.

        Returns:
            httpx.Response: The HTTP response from the server.
        """
        return self._client.post(
            "/v2/concurrency_limits/decrement",
            json={
                "names": names,
                "slots": slots,
                "occupancy_seconds": occupancy_seconds,
            },
        )

    def decrement_v1_concurrency_slots(
        self, names: list[str], occupancy_seconds: float, task_run_id: UUID
    ) -> httpx.Response:
        """
        Release the specified concurrency limits.

        Args:
            names (List[str]): A list of limit names to decrement.
            occupancy_seconds (float): The duration in seconds that the slots
                were held.
            task_run_id (UUID): The task run ID that incremented the limits.

        Returns:
            httpx.Response: The HTTP response from the server.
        """
        return self._client.post(
            "/concurrency_limits/decrement",
            json={
                "names": names,
                "occupancy_seconds": occupancy_seconds,
                "task_run_id": str(task_run_id),
            },
        )

<<<<<<< HEAD
    def update_flow_run_labels(self, flow_run_id: UUID, labels: KeyValueLabelsField):
        return self._client.patch(
            f"/flow_runs/{flow_run_id}/labels",
            json=labels,
        )
=======
    def update_flow_run_labels(
        self, flow_run_id: UUID, labels: KeyValueLabelsField
    ) -> None:
        """
        Updates the labels of a flow run.
        """
        response = self._client.patch(
            f"/flow_runs/{flow_run_id}/labels",
            json=labels,
        )
        response.raise_for_status()
>>>>>>> 8b740d4c
<|MERGE_RESOLUTION|>--- conflicted
+++ resolved
@@ -3464,12 +3464,6 @@
 
     async def update_flow_run_labels(
         self, flow_run_id: UUID, labels: KeyValueLabelsField
-<<<<<<< HEAD
-    ):
-        await self._client.patch(f"/flow_runs/{flow_run_id}/labels", json=labels)
-
-    async def __aenter__(self):
-=======
     ) -> None:
         """
         Updates the labels of a flow run.
@@ -3481,7 +3475,6 @@
         response.raise_for_status()
 
     async def __aenter__(self) -> Self:
->>>>>>> 8b740d4c
         """
         Start the client.
 
@@ -4393,13 +4386,6 @@
             },
         )
 
-<<<<<<< HEAD
-    def update_flow_run_labels(self, flow_run_id: UUID, labels: KeyValueLabelsField):
-        return self._client.patch(
-            f"/flow_runs/{flow_run_id}/labels",
-            json=labels,
-        )
-=======
     def update_flow_run_labels(
         self, flow_run_id: UUID, labels: KeyValueLabelsField
     ) -> None:
@@ -4410,5 +4396,4 @@
             f"/flow_runs/{flow_run_id}/labels",
             json=labels,
         )
-        response.raise_for_status()
->>>>>>> 8b740d4c
+        response.raise_for_status()