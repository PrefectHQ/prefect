import asyncio
import datetime
import warnings
from contextlib import AsyncExitStack
from typing import (
    TYPE_CHECKING,
    Any,
    Dict,
    Iterable,
    List,
    Literal,
    Optional,
    Set,
    Tuple,
    TypeVar,
    Union,
    overload,
)
from uuid import UUID, uuid4

import certifi
import httpcore
import httpx
import pendulum
import pydantic
from asgi_lifespan import LifespanManager
from starlette import status
from typing_extensions import ParamSpec

import prefect
import prefect.exceptions
import prefect.settings
import prefect.states
from prefect.client.constants import SERVER_API_VERSION
from prefect.client.schemas import FlowRun, OrchestrationResult, TaskRun, sorting
from prefect.client.schemas.actions import (
    ArtifactCreate,
    ArtifactUpdate,
    BlockDocumentCreate,
    BlockDocumentUpdate,
    BlockSchemaCreate,
    BlockTypeCreate,
    BlockTypeUpdate,
    ConcurrencyLimitCreate,
    DeploymentCreate,
    DeploymentFlowRunCreate,
    DeploymentScheduleCreate,
    DeploymentScheduleUpdate,
    DeploymentUpdate,
    FlowCreate,
    FlowRunCreate,
    FlowRunNotificationPolicyCreate,
    FlowRunNotificationPolicyUpdate,
    FlowRunUpdate,
    GlobalConcurrencyLimitCreate,
    GlobalConcurrencyLimitUpdate,
    LogCreate,
    TaskRunCreate,
    TaskRunUpdate,
    VariableCreate,
    VariableUpdate,
    WorkPoolCreate,
    WorkPoolUpdate,
    WorkQueueCreate,
    WorkQueueUpdate,
)
from prefect.client.schemas.filters import (
    ArtifactCollectionFilter,
    ArtifactFilter,
    DeploymentFilter,
    FlowFilter,
    FlowRunFilter,
    FlowRunNotificationPolicyFilter,
    LogFilter,
    TaskRunFilter,
    WorkerFilter,
    WorkPoolFilter,
    WorkQueueFilter,
    WorkQueueFilterName,
)
from prefect.client.schemas.objects import (
    Artifact,
    ArtifactCollection,
    BlockDocument,
    BlockSchema,
    BlockType,
    ConcurrencyLimit,
    Constant,
    Deployment,
    DeploymentSchedule,
    Flow,
    FlowRunInput,
    FlowRunNotificationPolicy,
    FlowRunPolicy,
    Log,
    Parameter,
    QueueFilter,
    TaskRunPolicy,
    TaskRunResult,
    Variable,
    Worker,
    WorkPool,
    WorkQueue,
    WorkQueueStatusDetail,
)
from prefect.client.schemas.responses import (
    DeploymentResponse,
    FlowRunResponse,
    GlobalConcurrencyLimitResponse,
    WorkerFlowRunResponse,
)
from prefect.client.schemas.schedules import SCHEDULE_TYPES
from prefect.client.schemas.sorting import (
    ArtifactCollectionSort,
    ArtifactSort,
    DeploymentSort,
    FlowRunSort,
    FlowSort,
    LogSort,
    TaskRunSort,
)
from prefect.events import filters
from prefect.events.schemas.automations import Automation, AutomationCore
from prefect.logging import get_logger
from prefect.settings import (
    PREFECT_API_DATABASE_CONNECTION_URL,
    PREFECT_API_ENABLE_HTTP2,
    PREFECT_API_KEY,
    PREFECT_API_REQUEST_TIMEOUT,
    PREFECT_API_SSL_CERT_FILE,
    PREFECT_API_TLS_INSECURE_SKIP_VERIFY,
    PREFECT_API_URL,
    PREFECT_CLIENT_CSRF_SUPPORT_ENABLED,
    PREFECT_CLOUD_API_URL,
    PREFECT_UNIT_TEST_MODE,
)
from prefect.utilities.collections import AutoEnum

if TYPE_CHECKING:
    from prefect.flows import Flow as FlowObject
    from prefect.tasks import Task as TaskObject

from prefect.client.base import (
    ASGIApp,
    PrefectHttpxAsyncClient,
    PrefectHttpxSyncClient,
    PrefectHttpxSyncEphemeralClient,
    app_lifespan_context,
)

P = ParamSpec("P")
R = TypeVar("R")


class ServerType(AutoEnum):
    EPHEMERAL = AutoEnum.auto()
    SERVER = AutoEnum.auto()
    CLOUD = AutoEnum.auto()


@overload
def get_client(
    httpx_settings: Optional[Dict[str, Any]] = None, sync_client: Literal[False] = False
) -> "PrefectClient":
    ...


@overload
def get_client(
    httpx_settings: Optional[Dict[str, Any]] = None, sync_client: Literal[True] = True
) -> "SyncPrefectClient":
    ...


def get_client(
    httpx_settings: Optional[Dict[str, Any]] = None, sync_client: bool = False
):
    """
    Retrieve a HTTP client for communicating with the Prefect REST API.

    The client must be context managed; for example:

    ```python
    async with get_client() as client:
        await client.hello()
    ```

    To return a synchronous client, pass sync_client=True:

    ```python
    with get_client(sync_client=True) as client:
        client.hello()
    ```
    """
    import prefect.context

    settings_ctx = prefect.context.get_settings_context()

    # try to load clients from a client context, if possible
    # only load clients that match the provided config / loop
    try:
        loop = asyncio.get_running_loop()
    except RuntimeError:
        loop = None

    if client_ctx := prefect.context.ClientContext.get():
        if (
            sync_client
            and client_ctx.sync_client
            and client_ctx._httpx_settings == httpx_settings
        ):
            return client_ctx.sync_client
        elif (
            not sync_client
            and client_ctx.async_client
            and client_ctx._httpx_settings == httpx_settings
            and loop in (client_ctx.async_client._loop, None)
        ):
            return client_ctx.async_client

    api = PREFECT_API_URL.value()

    if not api:
        # create an ephemeral API if none was provided
        from prefect.server.api.server import create_app

        api = create_app(settings_ctx.settings, ephemeral=True)

    if sync_client:
        return SyncPrefectClient(
            api,
            api_key=PREFECT_API_KEY.value(),
            httpx_settings=httpx_settings,
        )
    else:
        return PrefectClient(
            api,
            api_key=PREFECT_API_KEY.value(),
            httpx_settings=httpx_settings,
        )


class PrefectClient:
    """
    An asynchronous client for interacting with the [Prefect REST API](/api-ref/rest-api/).

    Args:
        api: the REST API URL or FastAPI application to connect to
        api_key: An optional API key for authentication.
        api_version: The API version this client is compatible with.
        httpx_settings: An optional dictionary of settings to pass to the underlying
            `httpx.AsyncClient`

    Examples:

        Say hello to a Prefect REST API

        <div class="terminal">
        ```
        >>> async with get_client() as client:
        >>>     response = await client.hello()
        >>>
        >>> print(response.json())
        👋
        ```
        </div>
    """

    def __init__(
        self,
        api: Union[str, ASGIApp],
        *,
        api_key: str = None,
        api_version: str = None,
        httpx_settings: Optional[Dict[str, Any]] = None,
    ) -> None:
        httpx_settings = httpx_settings.copy() if httpx_settings else {}
        httpx_settings.setdefault("headers", {})

        if PREFECT_API_TLS_INSECURE_SKIP_VERIFY:
            httpx_settings.setdefault("verify", False)
        else:
            cert_file = PREFECT_API_SSL_CERT_FILE.value()
            if not cert_file:
                cert_file = certifi.where()
            httpx_settings.setdefault("verify", cert_file)

        if api_version is None:
            api_version = SERVER_API_VERSION
        httpx_settings["headers"].setdefault("X-PREFECT-API-VERSION", api_version)
        if api_key:
            httpx_settings["headers"].setdefault("Authorization", f"Bearer {api_key}")

        # Context management
        self._context_stack: int = 0
        self._exit_stack = AsyncExitStack()
        self._ephemeral_app: Optional[ASGIApp] = None
        self.manage_lifespan = True
        self.server_type: ServerType

        # Only set if this client started the lifespan of the application
        self._ephemeral_lifespan: Optional[LifespanManager] = None

        self._closed = False
        self._started = False

        # Connect to an external application
        if isinstance(api, str):
            if httpx_settings.get("app"):
                raise ValueError(
                    "Invalid httpx settings: `app` cannot be set when providing an "
                    "api url. `app` is only for use with ephemeral instances. Provide "
                    "it as the `api` parameter instead."
                )
            httpx_settings.setdefault("base_url", api)

            # See https://www.python-httpx.org/advanced/#pool-limit-configuration
            httpx_settings.setdefault(
                "limits",
                httpx.Limits(
                    # We see instability when allowing the client to open many connections at once.
                    # Limiting concurrency results in more stable performance.
                    max_connections=16,
                    max_keepalive_connections=8,
                    # The Prefect Cloud LB will keep connections alive for 30s.
                    # Only allow the client to keep connections alive for 25s.
                    keepalive_expiry=25,
                ),
            )

            # See https://www.python-httpx.org/http2/
            # Enabling HTTP/2 support on the client does not necessarily mean that your requests
            # and responses will be transported over HTTP/2, since both the client and the server
            # need to support HTTP/2. If you connect to a server that only supports HTTP/1.1 the
            # client will use a standard HTTP/1.1 connection instead.
            httpx_settings.setdefault("http2", PREFECT_API_ENABLE_HTTP2.value())

            self.server_type = (
                ServerType.CLOUD
                if api.startswith(PREFECT_CLOUD_API_URL.value())
                else ServerType.SERVER
            )

        # Connect to an in-process application
        elif isinstance(api, ASGIApp):
            self._ephemeral_app = api
            self.server_type = ServerType.EPHEMERAL

            # When using an ephemeral server, server-side exceptions can be raised
            # client-side breaking all of our response error code handling. To work
            # around this, we create an ASGI transport with application exceptions
            # disabled instead of using the application directly.
            # refs:
            # - https://github.com/PrefectHQ/prefect/pull/9637
            # - https://github.com/encode/starlette/blob/d3a11205ed35f8e5a58a711db0ff59c86fa7bb31/starlette/middleware/errors.py#L184
            # - https://github.com/tiangolo/fastapi/blob/8cc967a7605d3883bd04ceb5d25cc94ae079612f/fastapi/applications.py#L163-L164
            httpx_settings.setdefault(
                "transport",
                httpx.ASGITransport(
                    app=self._ephemeral_app, raise_app_exceptions=False
                ),
            )
            httpx_settings.setdefault("base_url", "http://ephemeral-prefect/api")

        else:
            raise TypeError(
                f"Unexpected type {type(api).__name__!r} for argument `api`. Expected"
                " 'str' or 'ASGIApp/FastAPI'"
            )

        # See https://www.python-httpx.org/advanced/#timeout-configuration
        httpx_settings.setdefault(
            "timeout",
            httpx.Timeout(
                connect=PREFECT_API_REQUEST_TIMEOUT.value(),
                read=PREFECT_API_REQUEST_TIMEOUT.value(),
                write=PREFECT_API_REQUEST_TIMEOUT.value(),
                pool=PREFECT_API_REQUEST_TIMEOUT.value(),
            ),
        )

        if not PREFECT_UNIT_TEST_MODE:
            httpx_settings.setdefault("follow_redirects", True)

        enable_csrf_support = (
            self.server_type != ServerType.CLOUD
            and PREFECT_CLIENT_CSRF_SUPPORT_ENABLED.value()
        )

        self._client = PrefectHttpxAsyncClient(
            **httpx_settings, enable_csrf_support=enable_csrf_support
        )
        self._loop = None

        # See https://www.python-httpx.org/advanced/#custom-transports
        #
        # If we're using an HTTP/S client (not the ephemeral client), adjust the
        # transport to add retries _after_ it is instantiated. If we alter the transport
        # before instantiation, the transport will not be aware of proxies unless we
        # reproduce all of the logic to make it so.
        #
        # Only alter the transport to set our default of 3 retries, don't modify any
        # transport a user may have provided via httpx_settings.
        #
        # Making liberal use of getattr and isinstance checks here to avoid any
        # surprises if the internals of httpx or httpcore change on us
        if isinstance(api, str) and not httpx_settings.get("transport"):
            transport_for_url = getattr(self._client, "_transport_for_url", None)
            if callable(transport_for_url):
                server_transport = transport_for_url(httpx.URL(api))
                if isinstance(server_transport, httpx.AsyncHTTPTransport):
                    pool = getattr(server_transport, "_pool", None)
                    if isinstance(pool, httpcore.AsyncConnectionPool):
                        pool._retries = 3

        self.logger = get_logger("client")

    @property
    def api_url(self) -> httpx.URL:
        """
        Get the base URL for the API.
        """
        return self._client.base_url

    # API methods ----------------------------------------------------------------------

    async def api_healthcheck(self) -> Optional[Exception]:
        """
        Attempts to connect to the API and returns the encountered exception if not
        successful.

        If successful, returns `None`.
        """
        try:
            await self._client.get("/health")
            return None
        except Exception as exc:
            return exc

    async def hello(self) -> httpx.Response:
        """
        Send a GET request to /hello for testing purposes.
        """
        return await self._client.get("/hello")

    async def create_flow(self, flow: "FlowObject") -> UUID:
        """
        Create a flow in the Prefect API.

        Args:
            flow: a [Flow][prefect.flows.Flow] object

        Raises:
            httpx.RequestError: if a flow was not created for any reason

        Returns:
            the ID of the flow in the backend
        """
        return await self.create_flow_from_name(flow.name)

    async def create_flow_from_name(self, flow_name: str) -> UUID:
        """
        Create a flow in the Prefect API.

        Args:
            flow_name: the name of the new flow

        Raises:
            httpx.RequestError: if a flow was not created for any reason

        Returns:
            the ID of the flow in the backend
        """
        flow_data = FlowCreate(name=flow_name)
        response = await self._client.post(
            "/flows/", json=flow_data.model_dump(mode="json")
        )

        flow_id = response.json().get("id")
        if not flow_id:
            raise httpx.RequestError(f"Malformed response: {response}")

        # Return the id of the created flow
        return UUID(flow_id)

    async def read_flow(self, flow_id: UUID) -> Flow:
        """
        Query the Prefect API for a flow by id.

        Args:
            flow_id: the flow ID of interest

        Returns:
            a [Flow model][prefect.client.schemas.objects.Flow] representation of the flow
        """
        response = await self._client.get(f"/flows/{flow_id}")
        return Flow.model_validate(response.json())

    async def read_flows(
        self,
        *,
        flow_filter: FlowFilter = None,
        flow_run_filter: FlowRunFilter = None,
        task_run_filter: TaskRunFilter = None,
        deployment_filter: DeploymentFilter = None,
        work_pool_filter: WorkPoolFilter = None,
        work_queue_filter: WorkQueueFilter = None,
        sort: FlowSort = None,
        limit: int = None,
        offset: int = 0,
    ) -> List[Flow]:
        """
        Query the Prefect API for flows. Only flows matching all criteria will
        be returned.

        Args:
            flow_filter: filter criteria for flows
            flow_run_filter: filter criteria for flow runs
            task_run_filter: filter criteria for task runs
            deployment_filter: filter criteria for deployments
            work_pool_filter: filter criteria for work pools
            work_queue_filter: filter criteria for work pool queues
            sort: sort criteria for the flows
            limit: limit for the flow query
            offset: offset for the flow query

        Returns:
            a list of Flow model representations of the flows
        """
        body = {
            "flows": flow_filter.model_dump(mode="json") if flow_filter else None,
            "flow_runs": (
                flow_run_filter.model_dump(mode="json", exclude_unset=True)
                if flow_run_filter
                else None
            ),
            "task_runs": (
                task_run_filter.model_dump(mode="json") if task_run_filter else None
            ),
            "deployments": (
                deployment_filter.model_dump(mode="json") if deployment_filter else None
            ),
            "work_pools": (
                work_pool_filter.model_dump(mode="json") if work_pool_filter else None
            ),
            "work_queues": (
                work_queue_filter.model_dump(mode="json") if work_queue_filter else None
            ),
            "sort": sort,
            "limit": limit,
            "offset": offset,
        }

        response = await self._client.post("/flows/filter", json=body)
        return pydantic.TypeAdapter(List[Flow]).validate_python(response.json())

    async def read_flow_by_name(
        self,
        flow_name: str,
    ) -> Flow:
        """
        Query the Prefect API for a flow by name.

        Args:
            flow_name: the name of a flow

        Returns:
            a fully hydrated Flow model
        """
        response = await self._client.get(f"/flows/name/{flow_name}")
        return Flow.model_validate(response.json())

    async def create_flow_run_from_deployment(
        self,
        deployment_id: UUID,
        *,
        parameters: Optional[Dict[str, Any]] = None,
        context: Optional[Dict[str, Any]] = None,
        state: prefect.states.State = None,
        name: str = None,
        tags: Iterable[str] = None,
        idempotency_key: str = None,
        parent_task_run_id: UUID = None,
        work_queue_name: str = None,
        job_variables: Optional[Dict[str, Any]] = None,
    ) -> FlowRun:
        """
        Create a flow run for a deployment.

        Args:
            deployment_id: The deployment ID to create the flow run from
            parameters: Parameter overrides for this flow run. Merged with the
                deployment defaults
            context: Optional run context data
            state: The initial state for the run. If not provided, defaults to
                `Scheduled` for now. Should always be a `Scheduled` type.
            name: An optional name for the flow run. If not provided, the server will
                generate a name.
            tags: An optional iterable of tags to apply to the flow run; these tags
                are merged with the deployment's tags.
            idempotency_key: Optional idempotency key for creation of the flow run.
                If the key matches the key of an existing flow run, the existing run will
                be returned instead of creating a new one.
            parent_task_run_id: if a subflow run is being created, the placeholder task
                run identifier in the parent flow
            work_queue_name: An optional work queue name to add this run to. If not provided,
                will default to the deployment's set work queue.  If one is provided that does not
                exist, a new work queue will be created within the deployment's work pool.
            job_variables: Optional variables that will be supplied to the flow run job.

        Raises:
            httpx.RequestError: if the Prefect API does not successfully create a run for any reason

        Returns:
            The flow run model
        """
        parameters = parameters or {}
        context = context or {}
        state = state or prefect.states.Scheduled()
        tags = tags or []

        flow_run_create = DeploymentFlowRunCreate(
            parameters=parameters,
            context=context,
            state=state.to_state_create(),
            tags=tags,
            name=name,
            idempotency_key=idempotency_key,
            parent_task_run_id=parent_task_run_id,
            job_variables=job_variables,
        )

        # done separately to avoid including this field in payloads sent to older API versions
        if work_queue_name:
            flow_run_create.work_queue_name = work_queue_name

        response = await self._client.post(
            f"/deployments/{deployment_id}/create_flow_run",
            json=flow_run_create.model_dump(mode="json", exclude_unset=True),
        )
        return FlowRun.model_validate(response.json())

    async def create_flow_run(
        self,
        flow: "FlowObject",
        name: Optional[str] = None,
        parameters: Optional[Dict[str, Any]] = None,
        context: Optional[Dict[str, Any]] = None,
        tags: Optional[Iterable[str]] = None,
        parent_task_run_id: Optional[UUID] = None,
        state: Optional["prefect.states.State"] = None,
    ) -> FlowRun:
        """
        Create a flow run for a flow.

        Args:
            flow: The flow model to create the flow run for
            name: An optional name for the flow run
            parameters: Parameter overrides for this flow run.
            context: Optional run context data
            tags: a list of tags to apply to this flow run
            parent_task_run_id: if a subflow run is being created, the placeholder task
                run identifier in the parent flow
            state: The initial state for the run. If not provided, defaults to
                `Scheduled` for now. Should always be a `Scheduled` type.

        Raises:
            httpx.RequestError: if the Prefect API does not successfully create a run for any reason

        Returns:
            The flow run model
        """
        parameters = parameters or {}
        context = context or {}

        if state is None:
            state = prefect.states.Pending()

        # Retrieve the flow id
        flow_id = await self.create_flow(flow)

        flow_run_create = FlowRunCreate(
            flow_id=flow_id,
            flow_version=flow.version,
            name=name,
            parameters=parameters,
            context=context,
            tags=list(tags or []),
            parent_task_run_id=parent_task_run_id,
            state=state.to_state_create(),
            empirical_policy=FlowRunPolicy(
                retries=flow.retries,
                retry_delay=flow.retry_delay_seconds,
            ),
        )

        flow_run_create_json = flow_run_create.model_dump(mode="json")
        response = await self._client.post("/flow_runs/", json=flow_run_create_json)
        flow_run = FlowRun.model_validate(response.json())

        # Restore the parameters to the local objects to retain expectations about
        # Python objects
        flow_run.parameters = parameters

        return flow_run

    async def update_flow_run(
        self,
        flow_run_id: UUID,
        flow_version: Optional[str] = None,
        parameters: Optional[dict] = None,
        name: Optional[str] = None,
        tags: Optional[Iterable[str]] = None,
        empirical_policy: Optional[FlowRunPolicy] = None,
        infrastructure_pid: Optional[str] = None,
        job_variables: Optional[dict] = None,
    ) -> httpx.Response:
        """
        Update a flow run's details.

        Args:
            flow_run_id: The identifier for the flow run to update.
            flow_version: A new version string for the flow run.
            parameters: A dictionary of parameter values for the flow run. This will not
                be merged with any existing parameters.
            name: A new name for the flow run.
            empirical_policy: A new flow run orchestration policy. This will not be
                merged with any existing policy.
            tags: An iterable of new tags for the flow run. These will not be merged with
                any existing tags.
            infrastructure_pid: The id of flow run as returned by an
                infrastructure block.

        Returns:
            an `httpx.Response` object from the PATCH request
        """
        params = {}
        if flow_version is not None:
            params["flow_version"] = flow_version
        if parameters is not None:
            params["parameters"] = parameters
        if name is not None:
            params["name"] = name
        if tags is not None:
            params["tags"] = tags
        if empirical_policy is not None:
            params["empirical_policy"] = empirical_policy
        if infrastructure_pid:
            params["infrastructure_pid"] = infrastructure_pid
        if job_variables is not None:
            params["job_variables"] = job_variables

        flow_run_data = FlowRunUpdate(**params)

        return await self._client.patch(
            f"/flow_runs/{flow_run_id}",
            json=flow_run_data.model_dump(mode="json", exclude_unset=True),
        )

    async def delete_flow_run(
        self,
        flow_run_id: UUID,
    ) -> None:
        """
        Delete a flow run by UUID.

        Args:
            flow_run_id: The flow run UUID of interest.
        Raises:
            prefect.exceptions.ObjectNotFound: If request returns 404
            httpx.RequestError: If requests fails
        """
        try:
            await self._client.delete(f"/flow_runs/{flow_run_id}")
        except httpx.HTTPStatusError as e:
            if e.response.status_code == status.HTTP_404_NOT_FOUND:
                raise prefect.exceptions.ObjectNotFound(http_exc=e) from e
            else:
                raise

    async def create_concurrency_limit(
        self,
        tag: str,
        concurrency_limit: int,
    ) -> UUID:
        """
        Create a tag concurrency limit in the Prefect API. These limits govern concurrently
        running tasks.

        Args:
            tag: a tag the concurrency limit is applied to
            concurrency_limit: the maximum number of concurrent task runs for a given tag

        Raises:
            httpx.RequestError: if the concurrency limit was not created for any reason

        Returns:
            the ID of the concurrency limit in the backend
        """

        concurrency_limit_create = ConcurrencyLimitCreate(
            tag=tag,
            concurrency_limit=concurrency_limit,
        )
        response = await self._client.post(
            "/concurrency_limits/",
            json=concurrency_limit_create.model_dump(mode="json"),
        )

        concurrency_limit_id = response.json().get("id")

        if not concurrency_limit_id:
            raise httpx.RequestError(f"Malformed response: {response}")

        return UUID(concurrency_limit_id)

    async def read_concurrency_limit_by_tag(
        self,
        tag: str,
    ):
        """
        Read the concurrency limit set on a specific tag.

        Args:
            tag: a tag the concurrency limit is applied to

        Raises:
            prefect.exceptions.ObjectNotFound: If request returns 404
            httpx.RequestError: if the concurrency limit was not created for any reason

        Returns:
            the concurrency limit set on a specific tag
        """
        try:
            response = await self._client.get(
                f"/concurrency_limits/tag/{tag}",
            )
        except httpx.HTTPStatusError as e:
            if e.response.status_code == status.HTTP_404_NOT_FOUND:
                raise prefect.exceptions.ObjectNotFound(http_exc=e) from e
            else:
                raise

        concurrency_limit_id = response.json().get("id")

        if not concurrency_limit_id:
            raise httpx.RequestError(f"Malformed response: {response}")

        concurrency_limit = ConcurrencyLimit.model_validate(response.json())
        return concurrency_limit

    async def read_concurrency_limits(
        self,
        limit: int,
        offset: int,
    ):
        """
        Lists concurrency limits set on task run tags.

        Args:
            limit: the maximum number of concurrency limits returned
            offset: the concurrency limit query offset

        Returns:
            a list of concurrency limits
        """

        body = {
            "limit": limit,
            "offset": offset,
        }

        response = await self._client.post("/concurrency_limits/filter", json=body)
        return pydantic.TypeAdapter(List[ConcurrencyLimit]).validate_python(
            response.json()
        )

    async def reset_concurrency_limit_by_tag(
        self,
        tag: str,
        slot_override: Optional[List[Union[UUID, str]]] = None,
    ):
        """
        Resets the concurrency limit slots set on a specific tag.

        Args:
            tag: a tag the concurrency limit is applied to
            slot_override: a list of task run IDs that are currently using a
                concurrency slot, please check that any task run IDs included in
                `slot_override` are currently running, otherwise those concurrency
                slots will never be released.

        Raises:
            prefect.exceptions.ObjectNotFound: If request returns 404
            httpx.RequestError: If request fails

        """
        if slot_override is not None:
            slot_override = [str(slot) for slot in slot_override]

        try:
            await self._client.post(
                f"/concurrency_limits/tag/{tag}/reset",
                json=dict(slot_override=slot_override),
            )
        except httpx.HTTPStatusError as e:
            if e.response.status_code == status.HTTP_404_NOT_FOUND:
                raise prefect.exceptions.ObjectNotFound(http_exc=e) from e
            else:
                raise

    async def delete_concurrency_limit_by_tag(
        self,
        tag: str,
    ):
        """
        Delete the concurrency limit set on a specific tag.

        Args:
            tag: a tag the concurrency limit is applied to

        Raises:
            prefect.exceptions.ObjectNotFound: If request returns 404
            httpx.RequestError: If request fails

        """
        try:
            await self._client.delete(
                f"/concurrency_limits/tag/{tag}",
            )
        except httpx.HTTPStatusError as e:
            if e.response.status_code == status.HTTP_404_NOT_FOUND:
                raise prefect.exceptions.ObjectNotFound(http_exc=e) from e
            else:
                raise

    async def create_work_queue(
        self,
        name: str,
        tags: Optional[List[str]] = None,
        description: Optional[str] = None,
        is_paused: Optional[bool] = None,
        concurrency_limit: Optional[int] = None,
        priority: Optional[int] = None,
        work_pool_name: Optional[str] = None,
    ) -> WorkQueue:
        """
        Create a work queue.

        Args:
            name: a unique name for the work queue
            tags: DEPRECATED: an optional list of tags to filter on; only work scheduled with these tags
                will be included in the queue. This option will be removed on 2023-02-23.
            description: An optional description for the work queue.
            is_paused: Whether or not the work queue is paused.
            concurrency_limit: An optional concurrency limit for the work queue.
            priority: The queue's priority. Lower values are higher priority (1 is the highest).
            work_pool_name: The name of the work pool to use for this queue.

        Raises:
            prefect.exceptions.ObjectAlreadyExists: If request returns 409
            httpx.RequestError: If request fails

        Returns:
            The created work queue
        """
        if tags:
            warnings.warn(
                (
                    "The use of tags for creating work queue filters is deprecated."
                    " This option will be removed on 2023-02-23."
                ),
                DeprecationWarning,
            )
            filter = QueueFilter(tags=tags)
        else:
            filter = None
        create_model = WorkQueueCreate(name=name, filter=filter)
        if description is not None:
            create_model.description = description
        if is_paused is not None:
            create_model.is_paused = is_paused
        if concurrency_limit is not None:
            create_model.concurrency_limit = concurrency_limit
        if priority is not None:
            create_model.priority = priority

        data = create_model.model_dump(mode="json")
        try:
            if work_pool_name is not None:
                response = await self._client.post(
                    f"/work_pools/{work_pool_name}/queues", json=data
                )
            else:
                response = await self._client.post("/work_queues/", json=data)
        except httpx.HTTPStatusError as e:
            if e.response.status_code == status.HTTP_409_CONFLICT:
                raise prefect.exceptions.ObjectAlreadyExists(http_exc=e) from e
            elif e.response.status_code == status.HTTP_404_NOT_FOUND:
                raise prefect.exceptions.ObjectNotFound(http_exc=e) from e
            else:
                raise
        return WorkQueue.model_validate(response.json())

    async def read_work_queue_by_name(
        self,
        name: str,
        work_pool_name: Optional[str] = None,
    ) -> WorkQueue:
        """
        Read a work queue by name.

        Args:
            name (str): a unique name for the work queue
            work_pool_name (str, optional): the name of the work pool
                the queue belongs to.

        Raises:
            prefect.exceptions.ObjectNotFound: if no work queue is found
            httpx.HTTPStatusError: other status errors

        Returns:
            WorkQueue: a work queue API object
        """
        try:
            if work_pool_name is not None:
                response = await self._client.get(
                    f"/work_pools/{work_pool_name}/queues/{name}"
                )
            else:
                response = await self._client.get(f"/work_queues/name/{name}")
        except httpx.HTTPStatusError as e:
            if e.response.status_code == status.HTTP_404_NOT_FOUND:
                raise prefect.exceptions.ObjectNotFound(http_exc=e) from e
            else:
                raise

        return WorkQueue.model_validate(response.json())

    async def update_work_queue(self, id: UUID, **kwargs):
        """
        Update properties of a work queue.

        Args:
            id: the ID of the work queue to update
            **kwargs: the fields to update

        Raises:
            ValueError: if no kwargs are provided
            prefect.exceptions.ObjectNotFound: if request returns 404
            httpx.RequestError: if the request fails

        """
        if not kwargs:
            raise ValueError("No fields provided to update.")

        data = WorkQueueUpdate(**kwargs).model_dump(mode="json", exclude_unset=True)
        try:
            await self._client.patch(f"/work_queues/{id}", json=data)
        except httpx.HTTPStatusError as e:
            if e.response.status_code == status.HTTP_404_NOT_FOUND:
                raise prefect.exceptions.ObjectNotFound(http_exc=e) from e
            else:
                raise

    async def get_runs_in_work_queue(
        self,
        id: UUID,
        limit: int = 10,
        scheduled_before: datetime.datetime = None,
    ) -> List[FlowRun]:
        """
        Read flow runs off a work queue.

        Args:
            id: the id of the work queue to read from
            limit: a limit on the number of runs to return
            scheduled_before: a timestamp; only runs scheduled before this time will be returned.
                Defaults to now.

        Raises:
            prefect.exceptions.ObjectNotFound: If request returns 404
            httpx.RequestError: If request fails

        Returns:
            List[FlowRun]: a list of FlowRun objects read from the queue
        """
        if scheduled_before is None:
            scheduled_before = pendulum.now("UTC")

        try:
            response = await self._client.post(
                f"/work_queues/{id}/get_runs",
                json={
                    "limit": limit,
                    "scheduled_before": scheduled_before.isoformat(),
                },
            )
        except httpx.HTTPStatusError as e:
            if e.response.status_code == status.HTTP_404_NOT_FOUND:
                raise prefect.exceptions.ObjectNotFound(http_exc=e) from e
            else:
                raise
        return pydantic.TypeAdapter(List[FlowRun]).validate_python(response.json())

    async def read_work_queue(
        self,
        id: UUID,
    ) -> WorkQueue:
        """
        Read a work queue.

        Args:
            id: the id of the work queue to load

        Raises:
            prefect.exceptions.ObjectNotFound: If request returns 404
            httpx.RequestError: If request fails

        Returns:
            WorkQueue: an instantiated WorkQueue object
        """
        try:
            response = await self._client.get(f"/work_queues/{id}")
        except httpx.HTTPStatusError as e:
            if e.response.status_code == status.HTTP_404_NOT_FOUND:
                raise prefect.exceptions.ObjectNotFound(http_exc=e) from e
            else:
                raise
        return WorkQueue.model_validate(response.json())

    async def read_work_queue_status(
        self,
        id: UUID,
    ) -> WorkQueueStatusDetail:
        """
        Read a work queue status.

        Args:
            id: the id of the work queue to load

        Raises:
            prefect.exceptions.ObjectNotFound: If request returns 404
            httpx.RequestError: If request fails

        Returns:
            WorkQueueStatus: an instantiated WorkQueueStatus object
        """
        try:
            response = await self._client.get(f"/work_queues/{id}/status")
        except httpx.HTTPStatusError as e:
            if e.response.status_code == status.HTTP_404_NOT_FOUND:
                raise prefect.exceptions.ObjectNotFound(http_exc=e) from e
            else:
                raise
        return WorkQueueStatusDetail.model_validate(response.json())

    async def match_work_queues(
        self,
        prefixes: List[str],
        work_pool_name: Optional[str] = None,
    ) -> List[WorkQueue]:
        """
        Query the Prefect API for work queues with names with a specific prefix.

        Args:
            prefixes: a list of strings used to match work queue name prefixes
            work_pool_name: an optional work pool name to scope the query to

        Returns:
            a list of WorkQueue model representations
                of the work queues
        """
        page_length = 100
        current_page = 0
        work_queues = []

        while True:
            new_queues = await self.read_work_queues(
                work_pool_name=work_pool_name,
                offset=current_page * page_length,
                limit=page_length,
                work_queue_filter=WorkQueueFilter(
                    name=WorkQueueFilterName(startswith_=prefixes)
                ),
            )
            if not new_queues:
                break
            work_queues += new_queues
            current_page += 1

        return work_queues

    async def delete_work_queue_by_id(
        self,
        id: UUID,
    ):
        """
        Delete a work queue by its ID.

        Args:
            id: the id of the work queue to delete

        Raises:
            prefect.exceptions.ObjectNotFound: If request returns 404
            httpx.RequestError: If requests fails
        """
        try:
            await self._client.delete(
                f"/work_queues/{id}",
            )
        except httpx.HTTPStatusError as e:
            if e.response.status_code == status.HTTP_404_NOT_FOUND:
                raise prefect.exceptions.ObjectNotFound(http_exc=e) from e
            else:
                raise

    async def create_block_type(self, block_type: BlockTypeCreate) -> BlockType:
        """
        Create a block type in the Prefect API.
        """
        try:
            response = await self._client.post(
                "/block_types/",
                json=block_type.model_dump(
                    mode="json", exclude_unset=True, exclude={"id"}
                ),
            )
        except httpx.HTTPStatusError as e:
            if e.response.status_code == status.HTTP_409_CONFLICT:
                raise prefect.exceptions.ObjectAlreadyExists(http_exc=e) from e
            else:
                raise
        return BlockType.model_validate(response.json())

    async def create_block_schema(self, block_schema: BlockSchemaCreate) -> BlockSchema:
        """
        Create a block schema in the Prefect API.
        """
        try:
            response = await self._client.post(
                "/block_schemas/",
                json=block_schema.model_dump(
                    mode="json",
                    exclude_unset=True,
                    exclude={"id", "block_type", "checksum"},
                ),
            )
        except httpx.HTTPStatusError as e:
            if e.response.status_code == status.HTTP_409_CONFLICT:
                raise prefect.exceptions.ObjectAlreadyExists(http_exc=e) from e
            else:
                raise
        return BlockSchema.model_validate(response.json())

    async def create_block_document(
        self,
        block_document: Union[BlockDocument, BlockDocumentCreate],
        include_secrets: bool = True,
    ) -> BlockDocument:
        """
        Create a block document in the Prefect API. This data is used to configure a
        corresponding Block.

        Args:
            include_secrets (bool): whether to include secret values
                on the stored Block, corresponding to Pydantic's `SecretStr` and
                `SecretBytes` fields. Note Blocks may not work as expected if
                this is set to `False`.
        """
        try:
            response = await self._client.post(
                "/block_documents/",
                json=block_document.model_dump(
                    mode="json",
                    exclude_unset=True,
                    exclude={"id", "block_schema", "block_type"},
                    context={"include_secrets": include_secrets},
                ),
            )
        except httpx.HTTPStatusError as e:
            if e.response.status_code == status.HTTP_409_CONFLICT:
                raise prefect.exceptions.ObjectAlreadyExists(http_exc=e) from e
            else:
                raise
        return BlockDocument.model_validate(response.json())

    async def update_block_document(
        self,
        block_document_id: UUID,
        block_document: BlockDocumentUpdate,
    ):
        """
        Update a block document in the Prefect API.
        """
        try:
            await self._client.patch(
                f"/block_documents/{block_document_id}",
                json=block_document.model_dump(
                    mode="json",
                    exclude_unset=True,
                    include={"data", "merge_existing_data", "block_schema_id"},
                ),
            )
        except httpx.HTTPStatusError as e:
            if e.response.status_code == status.HTTP_404_NOT_FOUND:
                raise prefect.exceptions.ObjectNotFound(http_exc=e) from e
            else:
                raise

    async def delete_block_document(self, block_document_id: UUID):
        """
        Delete a block document.
        """
        try:
            await self._client.delete(f"/block_documents/{block_document_id}")
        except httpx.HTTPStatusError as e:
            if e.response.status_code == 404:
                raise prefect.exceptions.ObjectNotFound(http_exc=e) from e
            else:
                raise

    async def read_block_type_by_slug(self, slug: str) -> BlockType:
        """
        Read a block type by its slug.
        """
        try:
            response = await self._client.get(f"/block_types/slug/{slug}")
        except httpx.HTTPStatusError as e:
            if e.response.status_code == status.HTTP_404_NOT_FOUND:
                raise prefect.exceptions.ObjectNotFound(http_exc=e) from e
            else:
                raise
        return BlockType.model_validate(response.json())

    async def read_block_schema_by_checksum(
        self, checksum: str, version: Optional[str] = None
    ) -> BlockSchema:
        """
        Look up a block schema checksum
        """
        try:
            url = f"/block_schemas/checksum/{checksum}"
            if version is not None:
                url = f"{url}?version={version}"
            response = await self._client.get(url)
        except httpx.HTTPStatusError as e:
            if e.response.status_code == status.HTTP_404_NOT_FOUND:
                raise prefect.exceptions.ObjectNotFound(http_exc=e) from e
            else:
                raise
        return BlockSchema.model_validate(response.json())

    async def update_block_type(self, block_type_id: UUID, block_type: BlockTypeUpdate):
        """
        Update a block document in the Prefect API.
        """
        try:
            await self._client.patch(
                f"/block_types/{block_type_id}",
                json=block_type.model_dump(
                    mode="json",
                    exclude_unset=True,
                    include=BlockTypeUpdate.updatable_fields(),
                ),
            )
        except httpx.HTTPStatusError as e:
            if e.response.status_code == status.HTTP_404_NOT_FOUND:
                raise prefect.exceptions.ObjectNotFound(http_exc=e) from e
            else:
                raise

    async def delete_block_type(self, block_type_id: UUID):
        """
        Delete a block type.
        """
        try:
            await self._client.delete(f"/block_types/{block_type_id}")
        except httpx.HTTPStatusError as e:
            if e.response.status_code == 404:
                raise prefect.exceptions.ObjectNotFound(http_exc=e) from e
            elif (
                e.response.status_code == status.HTTP_403_FORBIDDEN
                and e.response.json()["detail"]
                == "protected block types cannot be deleted."
            ):
                raise prefect.exceptions.ProtectedBlockError(
                    "Protected block types cannot be deleted."
                ) from e
            else:
                raise

    async def read_block_types(self) -> List[BlockType]:
        """
        Read all block types
        Raises:
            httpx.RequestError: if the block types were not found

        Returns:
            List of BlockTypes.
        """
        response = await self._client.post("/block_types/filter", json={})
        return pydantic.TypeAdapter(List[BlockType]).validate_python(response.json())

    async def read_block_schemas(self) -> List[BlockSchema]:
        """
        Read all block schemas
        Raises:
            httpx.RequestError: if a valid block schema was not found

        Returns:
            A BlockSchema.
        """
        response = await self._client.post("/block_schemas/filter", json={})
        return pydantic.TypeAdapter(List[BlockSchema]).validate_python(response.json())

    async def get_most_recent_block_schema_for_block_type(
        self,
        block_type_id: UUID,
    ) -> Optional[BlockSchema]:
        """
        Fetches the most recent block schema for a specified block type ID.

        Args:
            block_type_id: The ID of the block type.

        Raises:
            httpx.RequestError: If the request fails for any reason.

        Returns:
            The most recent block schema or None.
        """
        try:
            response = await self._client.post(
                "/block_schemas/filter",
                json={
                    "block_schemas": {"block_type_id": {"any_": [str(block_type_id)]}},
                    "limit": 1,
                },
            )
        except httpx.HTTPStatusError:
            raise
        return (
            BlockSchema.model_validate(response.json()[0]) if response.json() else None
        )

    async def read_block_document(
        self,
        block_document_id: UUID,
        include_secrets: bool = True,
    ):
        """
        Read the block document with the specified ID.

        Args:
            block_document_id: the block document id
            include_secrets (bool): whether to include secret values
                on the Block, corresponding to Pydantic's `SecretStr` and
                `SecretBytes` fields. These fields are automatically obfuscated
                by Pydantic, but users can additionally choose not to receive
                their values from the API. Note that any business logic on the
                Block may not work if this is `False`.

        Raises:
            httpx.RequestError: if the block document was not found for any reason

        Returns:
            A block document or None.
        """
        assert (
            block_document_id is not None
        ), "Unexpected ID on block document. Was it persisted?"
        try:
            response = await self._client.get(
                f"/block_documents/{block_document_id}",
                params=dict(include_secrets=include_secrets),
            )
        except httpx.HTTPStatusError as e:
            if e.response.status_code == status.HTTP_404_NOT_FOUND:
                raise prefect.exceptions.ObjectNotFound(http_exc=e) from e
            else:
                raise
        return BlockDocument.model_validate(response.json())

    async def read_block_document_by_name(
        self,
        name: str,
        block_type_slug: str,
        include_secrets: bool = True,
    ) -> BlockDocument:
        """
        Read the block document with the specified name that corresponds to a
        specific block type name.

        Args:
            name: The block document name.
            block_type_slug: The block type slug.
            include_secrets (bool): whether to include secret values
                on the Block, corresponding to Pydantic's `SecretStr` and
                `SecretBytes` fields. These fields are automatically obfuscated
                by Pydantic, but users can additionally choose not to receive
                their values from the API. Note that any business logic on the
                Block may not work if this is `False`.

        Raises:
            httpx.RequestError: if the block document was not found for any reason

        Returns:
            A block document or None.
        """
        try:
            response = await self._client.get(
                f"/block_types/slug/{block_type_slug}/block_documents/name/{name}",
                params=dict(include_secrets=include_secrets),
            )
        except httpx.HTTPStatusError as e:
            if e.response.status_code == status.HTTP_404_NOT_FOUND:
                raise prefect.exceptions.ObjectNotFound(http_exc=e) from e
            else:
                raise
        return BlockDocument.model_validate(response.json())

    async def read_block_documents(
        self,
        block_schema_type: Optional[str] = None,
        offset: Optional[int] = None,
        limit: Optional[int] = None,
        include_secrets: bool = True,
    ):
        """
        Read block documents

        Args:
            block_schema_type: an optional block schema type
            offset: an offset
            limit: the number of blocks to return
            include_secrets (bool): whether to include secret values
                on the Block, corresponding to Pydantic's `SecretStr` and
                `SecretBytes` fields. These fields are automatically obfuscated
                by Pydantic, but users can additionally choose not to receive
                their values from the API. Note that any business logic on the
                Block may not work if this is `False`.

        Returns:
            A list of block documents
        """
        response = await self._client.post(
            "/block_documents/filter",
            json=dict(
                block_schema_type=block_schema_type,
                offset=offset,
                limit=limit,
                include_secrets=include_secrets,
            ),
        )
        return pydantic.TypeAdapter(List[BlockDocument]).validate_python(
            response.json()
        )

    async def read_block_documents_by_type(
        self,
        block_type_slug: str,
        offset: Optional[int] = None,
        limit: Optional[int] = None,
        include_secrets: bool = True,
    ) -> List[BlockDocument]:
        """Retrieve block documents by block type slug.

        Args:
            block_type_slug: The block type slug.
            offset: an offset
            limit: the number of blocks to return
            include_secrets: whether to include secret values

        Returns:
            A list of block documents
        """
        response = await self._client.get(
            f"/block_types/slug/{block_type_slug}/block_documents",
            params=dict(
                offset=offset,
                limit=limit,
                include_secrets=include_secrets,
            ),
        )

        return pydantic.TypeAdapter(List[BlockDocument]).validate_python(
            response.json()
        )

    async def create_deployment(
        self,
        flow_id: UUID,
        name: str,
        version: Optional[str] = None,
        schedule: Optional[SCHEDULE_TYPES] = None,
        schedules: Optional[List[DeploymentScheduleCreate]] = None,
        parameters: Optional[Dict[str, Any]] = None,
        description: Optional[str] = None,
        work_queue_name: Optional[str] = None,
        work_pool_name: Optional[str] = None,
        tags: Optional[List[str]] = None,
        storage_document_id: Optional[UUID] = None,
        manifest_path: Optional[str] = None,
        path: Optional[str] = None,
        entrypoint: Optional[str] = None,
        infrastructure_document_id: Optional[UUID] = None,
        parameter_openapi_schema: Optional[Dict[str, Any]] = None,
        is_schedule_active: Optional[bool] = None,
        paused: Optional[bool] = None,
        pull_steps: Optional[List[dict]] = None,
        enforce_parameter_schema: Optional[bool] = None,
        job_variables: Optional[Dict[str, Any]] = None,
    ) -> UUID:
        """
        Create a deployment.

        Args:
            flow_id: the flow ID to create a deployment for
            name: the name of the deployment
            version: an optional version string for the deployment
            schedule: an optional schedule to apply to the deployment
            tags: an optional list of tags to apply to the deployment
            storage_document_id: an reference to the storage block document
                used for the deployed flow
            infrastructure_document_id: an reference to the infrastructure block document
                to use for this deployment
            job_variables: A dictionary of dot delimited infrastructure overrides that
                will be applied at runtime; for example `env.CONFIG_KEY=config_value` or
                `namespace='prefect'`. This argument was previously named `infra_overrides`.
                Both arguments are supported for backwards compatibility.

        Raises:
            httpx.RequestError: if the deployment was not created for any reason

        Returns:
            the ID of the deployment in the backend
        """

        if parameter_openapi_schema is None:
            parameter_openapi_schema = {}
        deployment_create = DeploymentCreate(
            flow_id=flow_id,
            name=name,
            version=version,
            parameters=dict(parameters or {}),
            tags=list(tags or []),
            work_queue_name=work_queue_name,
            description=description,
            storage_document_id=storage_document_id,
            path=path,
            entrypoint=entrypoint,
            manifest_path=manifest_path,  # for backwards compat
            infrastructure_document_id=infrastructure_document_id,
            job_variables=dict(job_variables or {}),
            parameter_openapi_schema=parameter_openapi_schema,
            is_schedule_active=is_schedule_active,
            paused=paused,
            schedule=schedule,
            schedules=schedules or [],
            pull_steps=pull_steps,
            enforce_parameter_schema=enforce_parameter_schema,
        )

        if work_pool_name is not None:
            deployment_create.work_pool_name = work_pool_name

        # Exclude newer fields that are not set to avoid compatibility issues
        exclude = {
            field
            for field in ["work_pool_name", "work_queue_name"]
            if field not in deployment_create.model_fields_set
        }

        if deployment_create.is_schedule_active is None:
            exclude.add("is_schedule_active")

        if deployment_create.paused is None:
            exclude.add("paused")

        if deployment_create.pull_steps is None:
            exclude.add("pull_steps")

        if deployment_create.enforce_parameter_schema is None:
            exclude.add("enforce_parameter_schema")

        json = deployment_create.model_dump(mode="json", exclude=exclude)
        response = await self._client.post(
            "/deployments/",
            json=json,
        )
        deployment_id = response.json().get("id")
        if not deployment_id:
            raise httpx.RequestError(f"Malformed response: {response}")

        return UUID(deployment_id)

    async def update_schedule(self, deployment_id: UUID, active: bool = True):
        path = "set_schedule_active" if active else "set_schedule_inactive"
        await self._client.post(
            f"/deployments/{deployment_id}/{path}",
        )

    async def set_deployment_paused_state(self, deployment_id: UUID, paused: bool):
        await self._client.patch(
            f"/deployments/{deployment_id}", json={"paused": paused}
        )

    async def update_deployment(
        self,
        deployment: Deployment,
        schedule: SCHEDULE_TYPES = None,
        is_schedule_active: bool = None,
    ):
        deployment_update = DeploymentUpdate(
            version=deployment.version,
            schedule=schedule if schedule is not None else deployment.schedule,
            is_schedule_active=(
                is_schedule_active
                if is_schedule_active is not None
                else deployment.is_schedule_active
            ),
            description=deployment.description,
            work_queue_name=deployment.work_queue_name,
            tags=deployment.tags,
            manifest_path=deployment.manifest_path,
            path=deployment.path,
            entrypoint=deployment.entrypoint,
            parameters=deployment.parameters,
            storage_document_id=deployment.storage_document_id,
            infrastructure_document_id=deployment.infrastructure_document_id,
            job_variables=deployment.job_variables,
            enforce_parameter_schema=deployment.enforce_parameter_schema,
        )

        if getattr(deployment, "work_pool_name", None) is not None:
            deployment_update.work_pool_name = deployment.work_pool_name

        exclude = set()
        if deployment.enforce_parameter_schema is None:
            exclude.add("enforce_parameter_schema")

        await self._client.patch(
            f"/deployments/{deployment.id}",
            json=deployment_update.model_dump(mode="json", exclude=exclude),
        )

    async def _create_deployment_from_schema(self, schema: DeploymentCreate) -> UUID:
        """
        Create a deployment from a prepared `DeploymentCreate` schema.
        """
        # TODO: We are likely to remove this method once we have considered the
        #       packaging interface for deployments further.
        response = await self._client.post(
            "/deployments/", json=schema.model_dump(mode="json")
        )
        deployment_id = response.json().get("id")
        if not deployment_id:
            raise httpx.RequestError(f"Malformed response: {response}")

        return UUID(deployment_id)

    async def read_deployment(
        self,
        deployment_id: UUID,
    ) -> DeploymentResponse:
        """
        Query the Prefect API for a deployment by id.

        Args:
            deployment_id: the deployment ID of interest

        Returns:
            a [Deployment model][prefect.client.schemas.objects.Deployment] representation of the deployment
        """
        try:
            response = await self._client.get(f"/deployments/{deployment_id}")
        except httpx.HTTPStatusError as e:
            if e.response.status_code == status.HTTP_404_NOT_FOUND:
                raise prefect.exceptions.ObjectNotFound(http_exc=e) from e
            else:
                raise
        return DeploymentResponse.model_validate(response.json())

    async def read_deployment_by_name(
        self,
        name: str,
    ) -> DeploymentResponse:
        """
        Query the Prefect API for a deployment by name.

        Args:
            name: A deployed flow's name: <FLOW_NAME>/<DEPLOYMENT_NAME>

        Raises:
            prefect.exceptions.ObjectNotFound: If request returns 404
            httpx.RequestError: If request fails

        Returns:
            a Deployment model representation of the deployment
        """
        try:
            response = await self._client.get(f"/deployments/name/{name}")
        except httpx.HTTPStatusError as e:
            if e.response.status_code == status.HTTP_404_NOT_FOUND:
                raise prefect.exceptions.ObjectNotFound(http_exc=e) from e
            else:
                raise

        return DeploymentResponse.model_validate(response.json())

    async def read_deployments(
        self,
        *,
        flow_filter: Optional[FlowFilter] = None,
        flow_run_filter: Optional[FlowRunFilter] = None,
        task_run_filter: Optional[TaskRunFilter] = None,
        deployment_filter: Optional[DeploymentFilter] = None,
        work_pool_filter: Optional[WorkPoolFilter] = None,
        work_queue_filter: Optional[WorkQueueFilter] = None,
        limit: Optional[int] = None,
        sort: Optional[DeploymentSort] = None,
        offset: int = 0,
    ) -> List[DeploymentResponse]:
        """
        Query the Prefect API for deployments. Only deployments matching all
        the provided criteria will be returned.

        Args:
            flow_filter: filter criteria for flows
            flow_run_filter: filter criteria for flow runs
            task_run_filter: filter criteria for task runs
            deployment_filter: filter criteria for deployments
            work_pool_filter: filter criteria for work pools
            work_queue_filter: filter criteria for work pool queues
            limit: a limit for the deployment query
            offset: an offset for the deployment query

        Returns:
            a list of Deployment model representations
                of the deployments
        """
        body = {
            "flows": flow_filter.model_dump(mode="json") if flow_filter else None,
            "flow_runs": (
                flow_run_filter.model_dump(mode="json", exclude_unset=True)
                if flow_run_filter
                else None
            ),
            "task_runs": (
                task_run_filter.model_dump(mode="json") if task_run_filter else None
            ),
            "deployments": (
                deployment_filter.model_dump(mode="json") if deployment_filter else None
            ),
            "work_pools": (
                work_pool_filter.model_dump(mode="json") if work_pool_filter else None
            ),
            "work_pool_queues": (
                work_queue_filter.model_dump(mode="json") if work_queue_filter else None
            ),
            "limit": limit,
            "offset": offset,
            "sort": sort,
        }

        response = await self._client.post("/deployments/filter", json=body)
        return pydantic.TypeAdapter(List[DeploymentResponse]).validate_python(
            response.json()
        )

    async def delete_deployment(
        self,
        deployment_id: UUID,
    ):
        """
        Delete deployment by id.

        Args:
            deployment_id: The deployment id of interest.
        Raises:
            prefect.exceptions.ObjectNotFound: If request returns 404
            httpx.RequestError: If requests fails
        """
        try:
            await self._client.delete(f"/deployments/{deployment_id}")
        except httpx.HTTPStatusError as e:
            if e.response.status_code == 404:
                raise prefect.exceptions.ObjectNotFound(http_exc=e) from e
            else:
                raise

    async def create_deployment_schedules(
        self,
        deployment_id: UUID,
        schedules: List[Tuple[SCHEDULE_TYPES, bool]],
    ) -> List[DeploymentSchedule]:
        """
        Create deployment schedules.

        Args:
            deployment_id: the deployment ID
            schedules: a list of tuples containing the schedule to create
                       and whether or not it should be active.

        Raises:
            httpx.RequestError: if the schedules were not created for any reason

        Returns:
            the list of schedules created in the backend
        """
        deployment_schedule_create = [
            DeploymentScheduleCreate(schedule=schedule[0], active=schedule[1])
            for schedule in schedules
        ]

        json = [
            deployment_schedule_create.model_dump(mode="json")
            for deployment_schedule_create in deployment_schedule_create
        ]
        response = await self._client.post(
            f"/deployments/{deployment_id}/schedules", json=json
        )
        return pydantic.TypeAdapter(List[DeploymentSchedule]).validate_python(
            response.json()
        )

    async def read_deployment_schedules(
        self,
        deployment_id: UUID,
    ) -> List[DeploymentSchedule]:
        """
        Query the Prefect API for a deployment's schedules.

        Args:
            deployment_id: the deployment ID

        Returns:
            a list of DeploymentSchedule model representations of the deployment schedules
        """
        try:
            response = await self._client.get(f"/deployments/{deployment_id}/schedules")
        except httpx.HTTPStatusError as e:
            if e.response.status_code == status.HTTP_404_NOT_FOUND:
                raise prefect.exceptions.ObjectNotFound(http_exc=e) from e
            else:
                raise
        return pydantic.TypeAdapter(List[DeploymentSchedule]).validate_python(
            response.json()
        )

    async def update_deployment_schedule(
        self,
        deployment_id: UUID,
        schedule_id: UUID,
        active: Optional[bool] = None,
        schedule: Optional[SCHEDULE_TYPES] = None,
    ):
        """
        Update a deployment schedule by ID.

        Args:
            deployment_id: the deployment ID
            schedule_id: the deployment schedule ID of interest
            active: whether or not the schedule should be active
            schedule: the cron, rrule, or interval schedule this deployment schedule should use
        """
        kwargs = {}
        if active is not None:
            kwargs["active"] = active
        if schedule is not None:
            kwargs["schedule"] = schedule

        deployment_schedule_update = DeploymentScheduleUpdate(**kwargs)
        json = deployment_schedule_update.model_dump(mode="json", exclude_unset=True)

        try:
            await self._client.patch(
                f"/deployments/{deployment_id}/schedules/{schedule_id}", json=json
            )
        except httpx.HTTPStatusError as e:
            if e.response.status_code == status.HTTP_404_NOT_FOUND:
                raise prefect.exceptions.ObjectNotFound(http_exc=e) from e
            else:
                raise

    async def delete_deployment_schedule(
        self,
        deployment_id: UUID,
        schedule_id: UUID,
    ) -> None:
        """
        Delete a deployment schedule.

        Args:
            deployment_id: the deployment ID
            schedule_id: the ID of the deployment schedule to delete.

        Raises:
            httpx.RequestError: if the schedules were not deleted for any reason
        """
        try:
            await self._client.delete(
                f"/deployments/{deployment_id}/schedules/{schedule_id}"
            )
        except httpx.HTTPStatusError as e:
            if e.response.status_code == 404:
                raise prefect.exceptions.ObjectNotFound(http_exc=e) from e
            else:
                raise

    async def read_flow_run(self, flow_run_id: UUID) -> FlowRun:
        """
        Query the Prefect API for a flow run by id.

        Args:
            flow_run_id: the flow run ID of interest

        Returns:
            a Flow Run model representation of the flow run
        """
        try:
            response = await self._client.get(f"/flow_runs/{flow_run_id}")
        except httpx.HTTPStatusError as e:
            if e.response.status_code == 404:
                raise prefect.exceptions.ObjectNotFound(http_exc=e) from e
            else:
                raise
        return FlowRun.model_validate(response.json())

    async def resume_flow_run(
        self, flow_run_id: UUID, run_input: Optional[Dict] = None
    ) -> OrchestrationResult:
        """
        Resumes a paused flow run.

        Args:
            flow_run_id: the flow run ID of interest
            run_input: the input to resume the flow run with

        Returns:
            an OrchestrationResult model representation of state orchestration output
        """
        try:
            response = await self._client.post(
                f"/flow_runs/{flow_run_id}/resume", json={"run_input": run_input}
            )
        except httpx.HTTPStatusError:
            raise

        return OrchestrationResult.model_validate(response.json())

    async def read_flow_runs(
        self,
        *,
        flow_filter: FlowFilter = None,
        flow_run_filter: FlowRunFilter = None,
        task_run_filter: TaskRunFilter = None,
        deployment_filter: DeploymentFilter = None,
        work_pool_filter: WorkPoolFilter = None,
        work_queue_filter: WorkQueueFilter = None,
        sort: FlowRunSort = None,
        limit: int = None,
        offset: int = 0,
    ) -> List[FlowRun]:
        """
        Query the Prefect API for flow runs. Only flow runs matching all criteria will
        be returned.

        Args:
            flow_filter: filter criteria for flows
            flow_run_filter: filter criteria for flow runs
            task_run_filter: filter criteria for task runs
            deployment_filter: filter criteria for deployments
            work_pool_filter: filter criteria for work pools
            work_queue_filter: filter criteria for work pool queues
            sort: sort criteria for the flow runs
            limit: limit for the flow run query
            offset: offset for the flow run query

        Returns:
            a list of Flow Run model representations
                of the flow runs
        """
        body = {
            "flows": flow_filter.model_dump(mode="json") if flow_filter else None,
            "flow_runs": (
                flow_run_filter.model_dump(mode="json", exclude_unset=True)
                if flow_run_filter
                else None
            ),
            "task_runs": (
                task_run_filter.model_dump(mode="json") if task_run_filter else None
            ),
            "deployments": (
                deployment_filter.model_dump(mode="json") if deployment_filter else None
            ),
            "work_pools": (
                work_pool_filter.model_dump(mode="json") if work_pool_filter else None
            ),
            "work_pool_queues": (
                work_queue_filter.model_dump(mode="json") if work_queue_filter else None
            ),
            "sort": sort,
            "limit": limit,
            "offset": offset,
        }

        response = await self._client.post("/flow_runs/filter", json=body)
        return pydantic.TypeAdapter(List[FlowRun]).validate_python(response.json())

    async def set_flow_run_state(
        self,
        flow_run_id: UUID,
        state: "prefect.states.State",
        force: bool = False,
    ) -> OrchestrationResult:
        """
        Set the state of a flow run.

        Args:
            flow_run_id: the id of the flow run
            state: the state to set
            force: if True, disregard orchestration logic when setting the state,
                forcing the Prefect API to accept the state

        Returns:
            an OrchestrationResult model representation of state orchestration output
        """
        flow_run_id = (
            flow_run_id if isinstance(flow_run_id, UUID) else UUID(flow_run_id)
        )
        state_create = state.to_state_create()
        state_create.state_details.flow_run_id = flow_run_id
        state_create.state_details.transition_id = uuid4()
<<<<<<< HEAD

=======
>>>>>>> fc72fc65
        try:
            response = await self._client.post(
                f"/flow_runs/{flow_run_id}/set_state",
                json=dict(state=state_create.model_dump(mode="json"), force=force),
            )
        except httpx.HTTPStatusError as e:
            if e.response.status_code == status.HTTP_404_NOT_FOUND:
                raise prefect.exceptions.ObjectNotFound(http_exc=e) from e
            else:
                raise

        return OrchestrationResult.model_validate(response.json())

    async def read_flow_run_states(
        self, flow_run_id: UUID
    ) -> List[prefect.states.State]:
        """
        Query for the states of a flow run

        Args:
            flow_run_id: the id of the flow run

        Returns:
            a list of State model representations
                of the flow run states
        """
        response = await self._client.get(
            "/flow_run_states/", params=dict(flow_run_id=str(flow_run_id))
        )
        return pydantic.TypeAdapter(List[prefect.states.State]).validate_python(
            response.json()
        )

    async def set_task_run_name(self, task_run_id: UUID, name: str):
        task_run_data = TaskRunUpdate(name=name)
        return await self._client.patch(
            f"/task_runs/{task_run_id}",
            json=task_run_data.model_dump(mode="json", exclude_unset=True),
        )

    async def create_task_run(
        self,
        task: "TaskObject[P, R]",
        flow_run_id: Optional[UUID],
        dynamic_key: str,
        id: Optional[UUID] = None,
        name: Optional[str] = None,
        extra_tags: Optional[Iterable[str]] = None,
        state: Optional[prefect.states.State[R]] = None,
        task_inputs: Optional[
            Dict[
                str,
                List[
                    Union[
                        TaskRunResult,
                        Parameter,
                        Constant,
                    ]
                ],
            ]
        ] = None,
    ) -> TaskRun:
        """
        Create a task run

        Args:
            task: The Task to run
            flow_run_id: The flow run id with which to associate the task run
            dynamic_key: A key unique to this particular run of a Task within the flow
            id: An optional ID for the task run. If not provided, one will be generated
                server-side.
            name: An optional name for the task run
            extra_tags: an optional list of extra tags to apply to the task run in
                addition to `task.tags`
            state: The initial state for the run. If not provided, defaults to
                `Pending` for now. Should always be a `Scheduled` type.
            task_inputs: the set of inputs passed to the task

        Returns:
            The created task run.
        """
        tags = set(task.tags).union(extra_tags or [])

        if state is None:
            state = prefect.states.Pending()

        task_run_data = TaskRunCreate(
            id=id,
            name=name,
            flow_run_id=flow_run_id,
            task_key=task.task_key,
            dynamic_key=str(dynamic_key),
            tags=list(tags),
            task_version=task.version,
            empirical_policy=TaskRunPolicy(
                retries=task.retries,
                retry_delay=task.retry_delay_seconds,
                retry_jitter_factor=task.retry_jitter_factor,
            ),
            state=state.to_state_create(),
            task_inputs=task_inputs or {},
        )
        content = task_run_data.model_dump_json(exclude={"id"} if id is None else None)

        response = await self._client.post("/task_runs/", content=content)
        return TaskRun.model_validate(response.json())

    async def read_task_run(self, task_run_id: UUID) -> TaskRun:
        """
        Query the Prefect API for a task run by id.

        Args:
            task_run_id: the task run ID of interest

        Returns:
            a Task Run model representation of the task run
        """
        try:
            response = await self._client.get(f"/task_runs/{task_run_id}")
            return TaskRun.model_validate(response.json())
        except httpx.HTTPStatusError as e:
            if e.response.status_code == status.HTTP_404_NOT_FOUND:
                raise prefect.exceptions.ObjectNotFound(http_exc=e) from e
            else:
                raise

    async def read_task_runs(
        self,
        *,
        flow_filter: FlowFilter = None,
        flow_run_filter: FlowRunFilter = None,
        task_run_filter: TaskRunFilter = None,
        deployment_filter: DeploymentFilter = None,
        sort: TaskRunSort = None,
        limit: int = None,
        offset: int = 0,
    ) -> List[TaskRun]:
        """
        Query the Prefect API for task runs. Only task runs matching all criteria will
        be returned.

        Args:
            flow_filter: filter criteria for flows
            flow_run_filter: filter criteria for flow runs
            task_run_filter: filter criteria for task runs
            deployment_filter: filter criteria for deployments
            sort: sort criteria for the task runs
            limit: a limit for the task run query
            offset: an offset for the task run query

        Returns:
            a list of Task Run model representations
                of the task runs
        """
        body = {
            "flows": flow_filter.model_dump(mode="json") if flow_filter else None,
            "flow_runs": (
                flow_run_filter.model_dump(mode="json", exclude_unset=True)
                if flow_run_filter
                else None
            ),
            "task_runs": (
                task_run_filter.model_dump(mode="json") if task_run_filter else None
            ),
            "deployments": (
                deployment_filter.model_dump(mode="json") if deployment_filter else None
            ),
            "sort": sort,
            "limit": limit,
            "offset": offset,
        }
        response = await self._client.post("/task_runs/filter", json=body)
        return pydantic.TypeAdapter(List[TaskRun]).validate_python(response.json())

    async def delete_task_run(self, task_run_id: UUID) -> None:
        """
        Delete a task run by id.

        Args:
            task_run_id: the task run ID of interest
        Raises:
            prefect.exceptions.ObjectNotFound: If request returns 404
            httpx.RequestError: If requests fails
        """
        try:
            await self._client.delete(f"/task_runs/{task_run_id}")
        except httpx.HTTPStatusError as e:
            if e.response.status_code == 404:
                raise prefect.exceptions.ObjectNotFound(http_exc=e) from e
            else:
                raise

    async def set_task_run_state(
        self,
        task_run_id: UUID,
        state: prefect.states.State,
        force: bool = False,
    ) -> OrchestrationResult:
        """
        Set the state of a task run.

        Args:
            task_run_id: the id of the task run
            state: the state to set
            force: if True, disregard orchestration logic when setting the state,
                forcing the Prefect API to accept the state

        Returns:
            an OrchestrationResult model representation of state orchestration output
        """
        state_create = state.to_state_create()
        state_create.state_details.task_run_id = task_run_id
        response = await self._client.post(
            f"/task_runs/{task_run_id}/set_state",
            json=dict(state=state_create.model_dump(mode="json"), force=force),
        )
        return OrchestrationResult.model_validate(response.json())

    async def read_task_run_states(
        self, task_run_id: UUID
    ) -> List[prefect.states.State]:
        """
        Query for the states of a task run

        Args:
            task_run_id: the id of the task run

        Returns:
            a list of State model representations of the task run states
        """
        response = await self._client.get(
            "/task_run_states/", params=dict(task_run_id=str(task_run_id))
        )
        return pydantic.TypeAdapter(List[prefect.states.State]).validate_python(
            response.json()
        )

    async def create_logs(self, logs: Iterable[Union[LogCreate, dict]]) -> None:
        """
        Create logs for a flow or task run

        Args:
            logs: An iterable of `LogCreate` objects or already json-compatible dicts
        """
        serialized_logs = [
            log.model_dump(mode="json") if isinstance(log, LogCreate) else log
            for log in logs
        ]
        await self._client.post("/logs/", json=serialized_logs)

    async def create_flow_run_notification_policy(
        self,
        block_document_id: UUID,
        is_active: bool = True,
        tags: List[str] = None,
        state_names: List[str] = None,
        message_template: Optional[str] = None,
    ) -> UUID:
        """
        Create a notification policy for flow runs

        Args:
            block_document_id: The block document UUID
            is_active: Whether the notification policy is active
            tags: List of flow tags
            state_names: List of state names
            message_template: Notification message template
        """
        if tags is None:
            tags = []
        if state_names is None:
            state_names = []

        policy = FlowRunNotificationPolicyCreate(
            block_document_id=block_document_id,
            is_active=is_active,
            tags=tags,
            state_names=state_names,
            message_template=message_template,
        )
        response = await self._client.post(
            "/flow_run_notification_policies/",
            json=policy.model_dump(mode="json"),
        )

        policy_id = response.json().get("id")
        if not policy_id:
            raise httpx.RequestError(f"Malformed response: {response}")

        return UUID(policy_id)

    async def delete_flow_run_notification_policy(
        self,
        id: UUID,
    ) -> None:
        """
        Delete a flow run notification policy by id.

        Args:
            id: UUID of the flow run notification policy to delete.
        Raises:
            prefect.exceptions.ObjectNotFound: If request returns 404
            httpx.RequestError: If requests fails
        """
        try:
            await self._client.delete(f"/flow_run_notification_policies/{id}")
        except httpx.HTTPStatusError as e:
            if e.response.status_code == status.HTTP_404_NOT_FOUND:
                raise prefect.exceptions.ObjectNotFound(http_exc=e) from e
            else:
                raise

    async def update_flow_run_notification_policy(
        self,
        id: UUID,
        block_document_id: Optional[UUID] = None,
        is_active: Optional[bool] = None,
        tags: Optional[List[str]] = None,
        state_names: Optional[List[str]] = None,
        message_template: Optional[str] = None,
    ) -> None:
        """
        Update a notification policy for flow runs

        Args:
            id: UUID of the notification policy
            block_document_id: The block document UUID
            is_active: Whether the notification policy is active
            tags: List of flow tags
            state_names: List of state names
            message_template: Notification message template
        Raises:
            prefect.exceptions.ObjectNotFound: If request returns 404
            httpx.RequestError: If requests fails
        """
        params = {}
        if block_document_id is not None:
            params["block_document_id"] = block_document_id
        if is_active is not None:
            params["is_active"] = is_active
        if tags is not None:
            params["tags"] = tags
        if state_names is not None:
            params["state_names"] = state_names
        if message_template is not None:
            params["message_template"] = message_template

        policy = FlowRunNotificationPolicyUpdate(**params)

        try:
            await self._client.patch(
                f"/flow_run_notification_policies/{id}",
                json=policy.model_dump(mode="json", exclude_unset=True),
            )
        except httpx.HTTPStatusError as e:
            if e.response.status_code == status.HTTP_404_NOT_FOUND:
                raise prefect.exceptions.ObjectNotFound(http_exc=e) from e
            else:
                raise

    async def read_flow_run_notification_policies(
        self,
        flow_run_notification_policy_filter: FlowRunNotificationPolicyFilter,
        limit: Optional[int] = None,
        offset: int = 0,
    ) -> List[FlowRunNotificationPolicy]:
        """
        Query the Prefect API for flow run notification policies. Only policies matching all criteria will
        be returned.

        Args:
            flow_run_notification_policy_filter: filter criteria for notification policies
            limit: a limit for the notification policies query
            offset: an offset for the notification policies query

        Returns:
            a list of FlowRunNotificationPolicy model representations
                of the notification policies
        """
        body = {
            "flow_run_notification_policy_filter": (
                flow_run_notification_policy_filter.model_dump(mode="json")
                if flow_run_notification_policy_filter
                else None
            ),
            "limit": limit,
            "offset": offset,
        }
        response = await self._client.post(
            "/flow_run_notification_policies/filter", json=body
        )
        return pydantic.TypeAdapter(List[FlowRunNotificationPolicy]).validate_python(
            response.json()
        )

    async def read_logs(
        self,
        log_filter: LogFilter = None,
        limit: int = None,
        offset: int = None,
        sort: LogSort = LogSort.TIMESTAMP_ASC,
    ) -> List[Log]:
        """
        Read flow and task run logs.
        """
        body = {
            "logs": log_filter.model_dump(mode="json") if log_filter else None,
            "limit": limit,
            "offset": offset,
            "sort": sort,
        }

        response = await self._client.post("/logs/filter", json=body)
        return pydantic.TypeAdapter(List[Log]).validate_python(response.json())

    async def send_worker_heartbeat(
        self,
        work_pool_name: str,
        worker_name: str,
        heartbeat_interval_seconds: Optional[float] = None,
    ):
        """
        Sends a worker heartbeat for a given work pool.

        Args:
            work_pool_name: The name of the work pool to heartbeat against.
            worker_name: The name of the worker sending the heartbeat.
        """
        await self._client.post(
            f"/work_pools/{work_pool_name}/workers/heartbeat",
            json={
                "name": worker_name,
                "heartbeat_interval_seconds": heartbeat_interval_seconds,
            },
        )

    async def read_workers_for_work_pool(
        self,
        work_pool_name: str,
        worker_filter: Optional[WorkerFilter] = None,
        offset: Optional[int] = None,
        limit: Optional[int] = None,
    ) -> List[Worker]:
        """
        Reads workers for a given work pool.

        Args:
            work_pool_name: The name of the work pool for which to get
                member workers.
            worker_filter: Criteria by which to filter workers.
            limit: Limit for the worker query.
            offset: Limit for the worker query.
        """
        response = await self._client.post(
            f"/work_pools/{work_pool_name}/workers/filter",
            json={
                "worker_filter": (
                    worker_filter.model_dump(mode="json", exclude_unset=True)
                    if worker_filter
                    else None
                ),
                "offset": offset,
                "limit": limit,
            },
        )

        return pydantic.TypeAdapter(List[Worker]).validate_python(response.json())

    async def read_work_pool(self, work_pool_name: str) -> WorkPool:
        """
        Reads information for a given work pool

        Args:
            work_pool_name: The name of the work pool to for which to get
                information.

        Returns:
            Information about the requested work pool.
        """
        try:
            response = await self._client.get(f"/work_pools/{work_pool_name}")
            return WorkPool.model_validate(response.json())
        except httpx.HTTPStatusError as e:
            if e.response.status_code == status.HTTP_404_NOT_FOUND:
                raise prefect.exceptions.ObjectNotFound(http_exc=e) from e
            else:
                raise

    async def read_work_pools(
        self,
        limit: Optional[int] = None,
        offset: int = 0,
        work_pool_filter: Optional[WorkPoolFilter] = None,
    ) -> List[WorkPool]:
        """
        Reads work pools.

        Args:
            limit: Limit for the work pool query.
            offset: Offset for the work pool query.
            work_pool_filter: Criteria by which to filter work pools.

        Returns:
            A list of work pools.
        """

        body = {
            "limit": limit,
            "offset": offset,
            "work_pools": (
                work_pool_filter.model_dump(mode="json") if work_pool_filter else None
            ),
        }
        response = await self._client.post("/work_pools/filter", json=body)
        return pydantic.TypeAdapter(List[WorkPool]).validate_python(response.json())

    async def create_work_pool(
        self,
        work_pool: WorkPoolCreate,
    ) -> WorkPool:
        """
        Creates a work pool with the provided configuration.

        Args:
            work_pool: Desired configuration for the new work pool.

        Returns:
            Information about the newly created work pool.
        """
        try:
            response = await self._client.post(
                "/work_pools/",
                json=work_pool.model_dump(mode="json", exclude_unset=True),
            )
        except httpx.HTTPStatusError as e:
            if e.response.status_code == status.HTTP_409_CONFLICT:
                raise prefect.exceptions.ObjectAlreadyExists(http_exc=e) from e
            else:
                raise

        return WorkPool.model_validate(response.json())

    async def update_work_pool(
        self,
        work_pool_name: str,
        work_pool: WorkPoolUpdate,
    ):
        """
        Updates a work pool.

        Args:
            work_pool_name: Name of the work pool to update.
            work_pool: Fields to update in the work pool.
        """
        try:
            await self._client.patch(
                f"/work_pools/{work_pool_name}",
                json=work_pool.model_dump(mode="json", exclude_unset=True),
            )
        except httpx.HTTPStatusError as e:
            if e.response.status_code == status.HTTP_404_NOT_FOUND:
                raise prefect.exceptions.ObjectNotFound(http_exc=e) from e
            else:
                raise

    async def delete_work_pool(
        self,
        work_pool_name: str,
    ):
        """
        Deletes a work pool.

        Args:
            work_pool_name: Name of the work pool to delete.
        """
        try:
            await self._client.delete(f"/work_pools/{work_pool_name}")
        except httpx.HTTPStatusError as e:
            if e.response.status_code == status.HTTP_404_NOT_FOUND:
                raise prefect.exceptions.ObjectNotFound(http_exc=e) from e
            else:
                raise

    async def read_work_queues(
        self,
        work_pool_name: Optional[str] = None,
        work_queue_filter: Optional[WorkQueueFilter] = None,
        limit: Optional[int] = None,
        offset: Optional[int] = None,
    ) -> List[WorkQueue]:
        """
        Retrieves queues for a work pool.

        Args:
            work_pool_name: Name of the work pool for which to get queues.
            work_queue_filter: Criteria by which to filter queues.
            limit: Limit for the queue query.
            offset: Limit for the queue query.

        Returns:
            List of queues for the specified work pool.
        """
        json = {
            "work_queues": (
                work_queue_filter.model_dump(mode="json", exclude_unset=True)
                if work_queue_filter
                else None
            ),
            "limit": limit,
            "offset": offset,
        }

        if work_pool_name:
            try:
                response = await self._client.post(
                    f"/work_pools/{work_pool_name}/queues/filter",
                    json=json,
                )
            except httpx.HTTPStatusError as e:
                if e.response.status_code == status.HTTP_404_NOT_FOUND:
                    raise prefect.exceptions.ObjectNotFound(http_exc=e) from e
                else:
                    raise
        else:
            response = await self._client.post("/work_queues/filter", json=json)

        return pydantic.TypeAdapter(List[WorkQueue]).validate_python(response.json())

    async def get_scheduled_flow_runs_for_deployments(
        self,
        deployment_ids: List[UUID],
        scheduled_before: Optional[datetime.datetime] = None,
        limit: Optional[int] = None,
    ) -> List[FlowRunResponse]:
        body: Dict[str, Any] = dict(deployment_ids=[str(id) for id in deployment_ids])
        if scheduled_before:
            body["scheduled_before"] = str(scheduled_before)
        if limit:
            body["limit"] = limit

        response = await self._client.post(
            "/deployments/get_scheduled_flow_runs",
            json=body,
        )

        return pydantic.TypeAdapter(List[FlowRunResponse]).validate_python(
            response.json()
        )

    async def get_scheduled_flow_runs_for_work_pool(
        self,
        work_pool_name: str,
        work_queue_names: Optional[List[str]] = None,
        scheduled_before: Optional[datetime.datetime] = None,
    ) -> List[WorkerFlowRunResponse]:
        """
        Retrieves scheduled flow runs for the provided set of work pool queues.

        Args:
            work_pool_name: The name of the work pool that the work pool
                queues are associated with.
            work_queue_names: The names of the work pool queues from which
                to get scheduled flow runs.
            scheduled_before: Datetime used to filter returned flow runs. Flow runs
                scheduled for after the given datetime string will not be returned.

        Returns:
            A list of worker flow run responses containing information about the
            retrieved flow runs.
        """
        body: Dict[str, Any] = {}
        if work_queue_names is not None:
            body["work_queue_names"] = list(work_queue_names)
        if scheduled_before:
            body["scheduled_before"] = str(scheduled_before)

        response = await self._client.post(
            f"/work_pools/{work_pool_name}/get_scheduled_flow_runs",
            json=body,
        )
        return pydantic.TypeAdapter(List[WorkerFlowRunResponse]).validate_python(
            response.json()
        )

    async def create_artifact(
        self,
        artifact: ArtifactCreate,
    ) -> Artifact:
        """
        Creates an artifact with the provided configuration.

        Args:
            artifact: Desired configuration for the new artifact.
        Returns:
            Information about the newly created artifact.
        """

        response = await self._client.post(
            "/artifacts/",
            json=artifact.model_dump(mode="json", exclude_unset=True),
        )

        return Artifact.model_validate(response.json())

    async def update_artifact(
        self,
        artifact_id: UUID,
        artifact: ArtifactUpdate,
    ) -> None:
        """
        Updates an artifact

        Args:
            artifact: Desired values for the updated artifact.
        Returns:
            Information about the updated artifact.
        """

        await self._client.patch(
            f"/artifacts/{artifact_id}",
            json=artifact.model_dump(mode="json", exclude_unset=True),
        )

    async def read_artifacts(
        self,
        *,
        artifact_filter: ArtifactFilter = None,
        flow_run_filter: FlowRunFilter = None,
        task_run_filter: TaskRunFilter = None,
        sort: ArtifactSort = None,
        limit: int = None,
        offset: int = 0,
    ) -> List[Artifact]:
        """
        Query the Prefect API for artifacts. Only artifacts matching all criteria will
        be returned.
        Args:
            artifact_filter: filter criteria for artifacts
            flow_run_filter: filter criteria for flow runs
            task_run_filter: filter criteria for task runs
            sort: sort criteria for the artifacts
            limit: limit for the artifact query
            offset: offset for the artifact query
        Returns:
            a list of Artifact model representations of the artifacts
        """
        body = {
            "artifacts": (
                artifact_filter.model_dump(mode="json") if artifact_filter else None
            ),
            "flow_runs": (
                flow_run_filter.model_dump(mode="json") if flow_run_filter else None
            ),
            "task_runs": (
                task_run_filter.model_dump(mode="json") if task_run_filter else None
            ),
            "sort": sort,
            "limit": limit,
            "offset": offset,
        }
        response = await self._client.post("/artifacts/filter", json=body)
        return pydantic.TypeAdapter(List[Artifact]).validate_python(response.json())

    async def read_latest_artifacts(
        self,
        *,
        artifact_filter: ArtifactCollectionFilter = None,
        flow_run_filter: FlowRunFilter = None,
        task_run_filter: TaskRunFilter = None,
        sort: ArtifactCollectionSort = None,
        limit: int = None,
        offset: int = 0,
    ) -> List[ArtifactCollection]:
        """
        Query the Prefect API for artifacts. Only artifacts matching all criteria will
        be returned.
        Args:
            artifact_filter: filter criteria for artifacts
            flow_run_filter: filter criteria for flow runs
            task_run_filter: filter criteria for task runs
            sort: sort criteria for the artifacts
            limit: limit for the artifact query
            offset: offset for the artifact query
        Returns:
            a list of Artifact model representations of the artifacts
        """
        body = {
            "artifacts": (
                artifact_filter.model_dump(mode="json") if artifact_filter else None
            ),
            "flow_runs": (
                flow_run_filter.model_dump(mode="json") if flow_run_filter else None
            ),
            "task_runs": (
                task_run_filter.model_dump(mode="json") if task_run_filter else None
            ),
            "sort": sort,
            "limit": limit,
            "offset": offset,
        }
        response = await self._client.post("/artifacts/latest/filter", json=body)
        return pydantic.TypeAdapter(List[ArtifactCollection]).validate_python(
            response.json()
        )

    async def delete_artifact(self, artifact_id: UUID) -> None:
        """
        Deletes an artifact with the provided id.

        Args:
            artifact_id: The id of the artifact to delete.
        """
        try:
            await self._client.delete(f"/artifacts/{artifact_id}")
        except httpx.HTTPStatusError as e:
            if e.response.status_code == 404:
                raise prefect.exceptions.ObjectNotFound(http_exc=e) from e
            else:
                raise

    async def create_variable(self, variable: VariableCreate) -> Variable:
        """
        Creates an variable with the provided configuration.

        Args:
            variable: Desired configuration for the new variable.
        Returns:
            Information about the newly created variable.
        """
        response = await self._client.post(
            "/variables/",
            json=variable.model_dump(mode="json", exclude_unset=True),
        )
        return Variable(**response.json())

    async def update_variable(self, variable: VariableUpdate) -> None:
        """
        Updates a variable with the provided configuration.

        Args:
            variable: Desired configuration for the updated variable.
        Returns:
            Information about the updated variable.
        """
        await self._client.patch(
            f"/variables/name/{variable.name}",
            json=variable.model_dump(mode="json", exclude_unset=True),
        )

    async def read_variable_by_name(self, name: str) -> Optional[Variable]:
        """Reads a variable by name. Returns None if no variable is found."""
        try:
            response = await self._client.get(f"/variables/name/{name}")
            return Variable(**response.json())
        except httpx.HTTPStatusError as e:
            if e.response.status_code == status.HTTP_404_NOT_FOUND:
                return None
            else:
                raise

    async def delete_variable_by_name(self, name: str):
        """Deletes a variable by name."""
        try:
            await self._client.delete(f"/variables/name/{name}")
        except httpx.HTTPStatusError as e:
            if e.response.status_code == 404:
                raise prefect.exceptions.ObjectNotFound(http_exc=e) from e
            else:
                raise

    async def read_variables(self, limit: int = None) -> List[Variable]:
        """Reads all variables."""
        response = await self._client.post("/variables/filter", json={"limit": limit})
        return pydantic.TypeAdapter(List[Variable]).validate_python(response.json())

    async def read_worker_metadata(self) -> Dict[str, Any]:
        """Reads worker metadata stored in Prefect collection registry."""
        response = await self._client.get("collections/views/aggregate-worker-metadata")
        response.raise_for_status()
        return response.json()

    async def increment_concurrency_slots(
        self, names: List[str], slots: int, mode: str
    ) -> httpx.Response:
        return await self._client.post(
            "/v2/concurrency_limits/increment",
            json={"names": names, "slots": slots, "mode": mode},
        )

    async def release_concurrency_slots(
        self, names: List[str], slots: int, occupancy_seconds: float
    ) -> httpx.Response:
        return await self._client.post(
            "/v2/concurrency_limits/decrement",
            json={
                "names": names,
                "slots": slots,
                "occupancy_seconds": occupancy_seconds,
            },
        )

    async def create_global_concurrency_limit(
        self, concurrency_limit: GlobalConcurrencyLimitCreate
    ) -> UUID:
        response = await self._client.post(
            "/v2/concurrency_limits/",
            json=concurrency_limit.model_dump(mode="json", exclude_unset=True),
        )
        return UUID(response.json()["id"])

    async def update_global_concurrency_limit(
        self, name: str, concurrency_limit: GlobalConcurrencyLimitUpdate
    ) -> httpx.Response:
        try:
            response = await self._client.patch(
                f"/v2/concurrency_limits/{name}",
                json=concurrency_limit.model_dump(mode="json", exclude_unset=True),
            )
            return response
        except httpx.HTTPStatusError as e:
            if e.response.status_code == status.HTTP_404_NOT_FOUND:
                raise prefect.exceptions.ObjectNotFound(http_exc=e) from e
            else:
                raise

    async def delete_global_concurrency_limit_by_name(
        self, name: str
    ) -> httpx.Response:
        try:
            response = await self._client.delete(f"/v2/concurrency_limits/{name}")
            return response
        except httpx.HTTPStatusError as e:
            if e.response.status_code == status.HTTP_404_NOT_FOUND:
                raise prefect.exceptions.ObjectNotFound(http_exc=e) from e
            else:
                raise

    async def read_global_concurrency_limit_by_name(
        self, name: str
    ) -> GlobalConcurrencyLimitResponse:
        try:
            response = await self._client.get(f"/v2/concurrency_limits/{name}")
            return GlobalConcurrencyLimitResponse.model_validate(response.json())
        except httpx.HTTPStatusError as e:
            if e.response.status_code == status.HTTP_404_NOT_FOUND:
                raise prefect.exceptions.ObjectNotFound(http_exc=e) from e
            else:
                raise

    async def read_global_concurrency_limits(
        self, limit: int = 10, offset: int = 0
    ) -> List[GlobalConcurrencyLimitResponse]:
        response = await self._client.post(
            "/v2/concurrency_limits/filter",
            json={
                "limit": limit,
                "offset": offset,
            },
        )
        return pydantic.TypeAdapter(
            List[GlobalConcurrencyLimitResponse]
        ).validate_python(response.json())

    async def create_flow_run_input(
        self, flow_run_id: UUID, key: str, value: str, sender: Optional[str] = None
    ):
        """
        Creates a flow run input.

        Args:
            flow_run_id: The flow run id.
            key: The input key.
            value: The input value.
            sender: The sender of the input.
        """

        # Initialize the input to ensure that the key is valid.
        FlowRunInput(flow_run_id=flow_run_id, key=key, value=value)

        response = await self._client.post(
            f"/flow_runs/{flow_run_id}/input",
            json={"key": key, "value": value, "sender": sender},
        )
        response.raise_for_status()

    async def filter_flow_run_input(
        self, flow_run_id: UUID, key_prefix: str, limit: int, exclude_keys: Set[str]
    ) -> List[FlowRunInput]:
        response = await self._client.post(
            f"/flow_runs/{flow_run_id}/input/filter",
            json={
                "prefix": key_prefix,
                "limit": limit,
                "exclude_keys": list(exclude_keys),
            },
        )
        response.raise_for_status()
        return pydantic.TypeAdapter(List[FlowRunInput]).validate_python(response.json())

    async def read_flow_run_input(self, flow_run_id: UUID, key: str) -> str:
        """
        Reads a flow run input.

        Args:
            flow_run_id: The flow run id.
            key: The input key.
        """
        response = await self._client.get(f"/flow_runs/{flow_run_id}/input/{key}")
        response.raise_for_status()
        return response.content.decode()

    async def delete_flow_run_input(self, flow_run_id: UUID, key: str):
        """
        Deletes a flow run input.

        Args:
            flow_run_id: The flow run id.
            key: The input key.
        """
        response = await self._client.delete(f"/flow_runs/{flow_run_id}/input/{key}")
        response.raise_for_status()

    async def create_automation(self, automation: AutomationCore) -> UUID:
        """Creates an automation in Prefect Cloud."""
        response = await self._client.post(
            "/automations/",
            json=automation.model_dump(mode="json"),
        )

        return UUID(response.json()["id"])

    async def update_automation(self, automation_id: UUID, automation: AutomationCore):
        """Updates an automation in Prefect Cloud."""
        response = await self._client.put(
            f"/automations/{automation_id}",
            json=automation.model_dump(mode="json", exclude_unset=True),
        )
        response.raise_for_status

    async def read_automations(self) -> List[Automation]:
        response = await self._client.post("/automations/filter")
        response.raise_for_status()
        return pydantic.TypeAdapter(List[Automation]).validate_python(response.json())

    async def find_automation(
        self, id_or_name: Union[str, UUID], exit_if_not_found: bool = True
    ) -> Optional[Automation]:
        if isinstance(id_or_name, str):
            try:
                id = UUID(id_or_name)
            except ValueError:
                id = None
        elif isinstance(id_or_name, UUID):
            id = id_or_name

        if id:
            try:
                automation = await self.read_automation(id)
                return automation
            except prefect.exceptions.HTTPStatusError as e:
                if e.response.status_code == status.HTTP_404_NOT_FOUND:
                    raise prefect.exceptions.ObjectNotFound(http_exc=e) from e

        automations = await self.read_automations()

        # Look for it by an exact name
        for automation in automations:
            if automation.name == id_or_name:
                return automation

        # Look for it by a case-insensitive name
        for automation in automations:
            if automation.name.lower() == id_or_name.lower():
                return automation

        return None

    async def read_automation(self, automation_id: UUID) -> Optional[Automation]:
        response = await self._client.get(f"/automations/{automation_id}")
        if response.status_code == 404:
            return None
        response.raise_for_status()
        return Automation.model_validate(response.json())

    async def read_automations_by_name(self, name: str) -> List[Automation]:
        """
        Query the Prefect API for an automation by name. Only automations matching the provided name will be returned.

        Args:
            name: the name of the automation to query

        Returns:
            a list of Automation model representations of the automations
        """
        automation_filter = filters.AutomationFilter(name=dict(any_=[name]))

        response = await self._client.post(
            "/automations/filter",
            json={
                "sort": sorting.AutomationSort.UPDATED_DESC,
                "automations": automation_filter.model_dump(mode="json")
                if automation_filter
                else None,
            },
        )

        response.raise_for_status()

        return pydantic.TypeAdapter(List[Automation]).validate_python(response.json())

    async def pause_automation(self, automation_id: UUID):
        response = await self._client.patch(
            f"/automations/{automation_id}", json={"enabled": False}
        )
        response.raise_for_status()

    async def resume_automation(self, automation_id: UUID):
        response = await self._client.patch(
            f"/automations/{automation_id}", json={"enabled": True}
        )
        response.raise_for_status()

    async def delete_automation(self, automation_id: UUID):
        response = await self._client.delete(f"/automations/{automation_id}")
        if response.status_code == 404:
            return

        response.raise_for_status()

    async def read_resource_related_automations(
        self, resource_id: str
    ) -> List[Automation]:
        response = await self._client.get(f"/automations/related-to/{resource_id}")
        response.raise_for_status()
        return pydantic.TypeAdapter(List[Automation]).validate_python(response.json())

    async def delete_resource_owned_automations(self, resource_id: str):
        await self._client.delete(f"/automations/owned-by/{resource_id}")

    async def __aenter__(self):
        """
        Start the client.

        If the client is already started, this will raise an exception.

        If the client is already closed, this will raise an exception. Use a new client
        instance instead.
        """
        if self._closed:
            # httpx.AsyncClient does not allow reuse so we will not either.
            raise RuntimeError(
                "The client cannot be started again after closing. "
                "Retrieve a new client with `get_client()` instead."
            )

        self._context_stack += 1

        if self._started:
            # allow reentrancy
            return self

        self._loop = asyncio.get_running_loop()
        await self._exit_stack.__aenter__()

        # Enter a lifespan context if using an ephemeral application.
        # See https://github.com/encode/httpx/issues/350
        if self._ephemeral_app and self.manage_lifespan:
            self._ephemeral_lifespan = await self._exit_stack.enter_async_context(
                app_lifespan_context(self._ephemeral_app)
            )

        if self._ephemeral_app:
            self.logger.debug(
                "Using ephemeral application with database at "
                f"{PREFECT_API_DATABASE_CONNECTION_URL.value()}"
            )
        else:
            self.logger.debug(f"Connecting to API at {self.api_url}")

        # Enter the httpx client's context
        await self._exit_stack.enter_async_context(self._client)

        self._started = True

        return self

    async def __aexit__(self, *exc_info):
        """
        Shutdown the client.
        """

        self._context_stack -= 1
        if self._context_stack > 0:
            return
        self._closed = True
        return await self._exit_stack.__aexit__(*exc_info)

    def __enter__(self):
        raise RuntimeError(
            "The `PrefectClient` must be entered with an async context. Use 'async "
            "with PrefectClient(...)' not 'with PrefectClient(...)'"
        )

    def __exit__(self, *_):
        assert False, "This should never be called but must be defined for __enter__"


class SyncPrefectClient:
    """
    A synchronous client for interacting with the [Prefect REST API](/api-ref/rest-api/).

    Args:
        api: the REST API URL or FastAPI application to connect to
        api_key: An optional API key for authentication.
        api_version: The API version this client is compatible with.
        httpx_settings: An optional dictionary of settings to pass to the underlying
            `httpx.Client`

    Examples:

        Say hello to a Prefect REST API

        <div class="terminal">
        ```
        >>> with get_client(sync_client=True) as client:
        >>>     response = client.hello()
        >>>
        >>> print(response.json())
        👋
        ```
        </div>
    """

    def __init__(
        self,
        api: Union[str, ASGIApp],
        *,
        api_key: str = None,
        api_version: str = None,
        httpx_settings: Optional[Dict[str, Any]] = None,
    ) -> None:
        httpx_settings = httpx_settings.copy() if httpx_settings else {}
        httpx_settings.setdefault("headers", {})

        if PREFECT_API_TLS_INSECURE_SKIP_VERIFY:
            httpx_settings.setdefault("verify", False)
        else:
            cert_file = PREFECT_API_SSL_CERT_FILE.value()
            if not cert_file:
                cert_file = certifi.where()
            httpx_settings.setdefault("verify", cert_file)

        if api_version is None:
            api_version = SERVER_API_VERSION
        httpx_settings["headers"].setdefault("X-PREFECT-API-VERSION", api_version)
        if api_key:
            httpx_settings["headers"].setdefault("Authorization", f"Bearer {api_key}")

        # Context management
        self._context_stack: int = 0
        self._ephemeral_app: Optional[ASGIApp] = None
        self.manage_lifespan = True
        self.server_type: ServerType

        self._closed = False
        self._started = False

        # Connect to an external application
        if isinstance(api, str):
            if httpx_settings.get("app"):
                raise ValueError(
                    "Invalid httpx settings: `app` cannot be set when providing an "
                    "api url. `app` is only for use with ephemeral instances. Provide "
                    "it as the `api` parameter instead."
                )
            httpx_settings.setdefault("base_url", api)

            # See https://www.python-httpx.org/advanced/#pool-limit-configuration
            httpx_settings.setdefault(
                "limits",
                httpx.Limits(
                    # We see instability when allowing the client to open many connections at once.
                    # Limiting concurrency results in more stable performance.
                    max_connections=16,
                    max_keepalive_connections=8,
                    # The Prefect Cloud LB will keep connections alive for 30s.
                    # Only allow the client to keep connections alive for 25s.
                    keepalive_expiry=25,
                ),
            )

            # See https://www.python-httpx.org/http2/
            # Enabling HTTP/2 support on the client does not necessarily mean that your requests
            # and responses will be transported over HTTP/2, since both the client and the server
            # need to support HTTP/2. If you connect to a server that only supports HTTP/1.1 the
            # client will use a standard HTTP/1.1 connection instead.
            httpx_settings.setdefault("http2", PREFECT_API_ENABLE_HTTP2.value())

            self.server_type = (
                ServerType.CLOUD
                if api.startswith(PREFECT_CLOUD_API_URL.value())
                else ServerType.SERVER
            )

        # Connect to an in-process application
        elif isinstance(api, ASGIApp):
            self._ephemeral_app = api
            self.server_type = ServerType.EPHEMERAL

        else:
            raise TypeError(
                f"Unexpected type {type(api).__name__!r} for argument `api`. Expected"
                " 'str' or 'ASGIApp/FastAPI'"
            )

        # See https://www.python-httpx.org/advanced/#timeout-configuration
        httpx_settings.setdefault(
            "timeout",
            httpx.Timeout(
                connect=PREFECT_API_REQUEST_TIMEOUT.value(),
                read=PREFECT_API_REQUEST_TIMEOUT.value(),
                write=PREFECT_API_REQUEST_TIMEOUT.value(),
                pool=PREFECT_API_REQUEST_TIMEOUT.value(),
            ),
        )

        if not PREFECT_UNIT_TEST_MODE:
            httpx_settings.setdefault("follow_redirects", True)

        enable_csrf_support = (
            self.server_type != ServerType.CLOUD
            and PREFECT_CLIENT_CSRF_SUPPORT_ENABLED.value()
        )

        if self.server_type == ServerType.EPHEMERAL:
            self._client = PrefectHttpxSyncEphemeralClient(
                api, base_url="http://ephemeral-prefect/api"
            )
        else:
            self._client = PrefectHttpxSyncClient(
                **httpx_settings, enable_csrf_support=enable_csrf_support
            )

        # See https://www.python-httpx.org/advanced/#custom-transports
        #
        # If we're using an HTTP/S client (not the ephemeral client), adjust the
        # transport to add retries _after_ it is instantiated. If we alter the transport
        # before instantiation, the transport will not be aware of proxies unless we
        # reproduce all of the logic to make it so.
        #
        # Only alter the transport to set our default of 3 retries, don't modify any
        # transport a user may have provided via httpx_settings.
        #
        # Making liberal use of getattr and isinstance checks here to avoid any
        # surprises if the internals of httpx or httpcore change on us
        if isinstance(api, str) and not httpx_settings.get("transport"):
            transport_for_url = getattr(self._client, "_transport_for_url", None)
            if callable(transport_for_url):
                server_transport = transport_for_url(httpx.URL(api))
                if isinstance(server_transport, httpx.HTTPTransport):
                    pool = getattr(server_transport, "_pool", None)
                    if isinstance(pool, httpcore.ConnectionPool):
                        pool._retries = 3

        self.logger = get_logger("client")

    @property
    def api_url(self) -> httpx.URL:
        """
        Get the base URL for the API.
        """
        return self._client.base_url

    # Context management ----------------------------------------------------------------

    def __enter__(self) -> "SyncPrefectClient":
        """
        Start the client.

        If the client is already started, this will raise an exception.

        If the client is already closed, this will raise an exception. Use a new client
        instance instead.
        """
        if self._closed:
            # httpx.Client does not allow reuse so we will not either.
            raise RuntimeError(
                "The client cannot be started again after closing. "
                "Retrieve a new client with `get_client()` instead."
            )

        self._context_stack += 1

        if self._started:
            # allow reentrancy
            return self

        self._client.__enter__()
        self._started = True

        return self

    def __exit__(self, *exc_info) -> None:
        """
        Shutdown the client.
        """
        self._context_stack -= 1
        if self._context_stack > 0:
            return
        self._closed = True
        self._client.__exit__(*exc_info)

    # API methods ----------------------------------------------------------------------

    def api_healthcheck(self) -> Optional[Exception]:
        """
        Attempts to connect to the API and returns the encountered exception if not
        successful.

        If successful, returns `None`.
        """
        try:
            self._client.get("/health")
            return None
        except Exception as exc:
            return exc

    def hello(self) -> httpx.Response:
        """
        Send a GET request to /hello for testing purposes.
        """
        return self._client.get("/hello")

    def create_flow(self, flow: "FlowObject") -> UUID:
        """
        Create a flow in the Prefect API.

        Args:
            flow: a [Flow][prefect.flows.Flow] object

        Raises:
            httpx.RequestError: if a flow was not created for any reason

        Returns:
            the ID of the flow in the backend
        """
        return self.create_flow_from_name(flow.name)

    def create_flow_from_name(self, flow_name: str) -> UUID:
        """
        Create a flow in the Prefect API.

        Args:
            flow_name: the name of the new flow

        Raises:
            httpx.RequestError: if a flow was not created for any reason

        Returns:
            the ID of the flow in the backend
        """
        flow_data = FlowCreate(name=flow_name)
        response = self._client.post("/flows/", json=flow_data.model_dump(mode="json"))

        flow_id = response.json().get("id")
        if not flow_id:
            raise httpx.RequestError(f"Malformed response: {response}")

        # Return the id of the created flow
        return UUID(flow_id)

    def create_flow_run(
        self,
        flow: "FlowObject",
        name: Optional[str] = None,
        parameters: Optional[Dict[str, Any]] = None,
        context: Optional[Dict[str, Any]] = None,
        tags: Optional[Iterable[str]] = None,
        parent_task_run_id: Optional[UUID] = None,
        state: Optional["prefect.states.State"] = None,
    ) -> FlowRun:
        """
        Create a flow run for a flow.

        Args:
            flow: The flow model to create the flow run for
            name: An optional name for the flow run
            parameters: Parameter overrides for this flow run.
            context: Optional run context data
            tags: a list of tags to apply to this flow run
            parent_task_run_id: if a subflow run is being created, the placeholder task
                run identifier in the parent flow
            state: The initial state for the run. If not provided, defaults to
                `Scheduled` for now. Should always be a `Scheduled` type.

        Raises:
            httpx.RequestError: if the Prefect API does not successfully create a run for any reason

        Returns:
            The flow run model
        """
        parameters = parameters or {}
        context = context or {}

        if state is None:
            state = prefect.states.Pending()

        # Retrieve the flow id
        flow_id = self.create_flow(flow)

        flow_run_create = FlowRunCreate(
            flow_id=flow_id,
            flow_version=flow.version,
            name=name,
            parameters=parameters,
            context=context,
            tags=list(tags or []),
            parent_task_run_id=parent_task_run_id,
            state=state.to_state_create(),
            empirical_policy=FlowRunPolicy(
                retries=flow.retries,
                retry_delay=flow.retry_delay_seconds,
            ),
        )

        flow_run_create_json = flow_run_create.model_dump(mode="json")
        response = self._client.post("/flow_runs/", json=flow_run_create_json)
        flow_run = FlowRun.model_validate(response.json())

        # Restore the parameters to the local objects to retain expectations about
        # Python objects
        flow_run.parameters = parameters

        return flow_run

    def update_flow_run(
        self,
        flow_run_id: UUID,
        flow_version: Optional[str] = None,
        parameters: Optional[dict] = None,
        name: Optional[str] = None,
        tags: Optional[Iterable[str]] = None,
        empirical_policy: Optional[FlowRunPolicy] = None,
        infrastructure_pid: Optional[str] = None,
        job_variables: Optional[dict] = None,
    ) -> httpx.Response:
        """
        Update a flow run's details.

        Args:
            flow_run_id: The identifier for the flow run to update.
            flow_version: A new version string for the flow run.
            parameters: A dictionary of parameter values for the flow run. This will not
                be merged with any existing parameters.
            name: A new name for the flow run.
            empirical_policy: A new flow run orchestration policy. This will not be
                merged with any existing policy.
            tags: An iterable of new tags for the flow run. These will not be merged with
                any existing tags.
            infrastructure_pid: The id of flow run as returned by an
                infrastructure block.

        Returns:
            an `httpx.Response` object from the PATCH request
        """
        params = {}
        if flow_version is not None:
            params["flow_version"] = flow_version
        if parameters is not None:
            params["parameters"] = parameters
        if name is not None:
            params["name"] = name
        if tags is not None:
            params["tags"] = tags
        if empirical_policy is not None:
            params["empirical_policy"] = empirical_policy.model_dump(
                mode="json", exclude_unset=True
            )
        if infrastructure_pid:
            params["infrastructure_pid"] = infrastructure_pid
        if job_variables is not None:
            params["job_variables"] = job_variables

        flow_run_data = FlowRunUpdate(**params)

        return self._client.patch(
            f"/flow_runs/{flow_run_id}",
            json=flow_run_data.model_dump(mode="json", exclude_unset=True),
        )

    def read_flow_run(self, flow_run_id: UUID) -> FlowRun:
        """
        Query the Prefect API for a flow run by id.

        Args:
            flow_run_id: the flow run ID of interest

        Returns:
            a Flow Run model representation of the flow run
        """
        try:
            response = self._client.get(f"/flow_runs/{flow_run_id}")
        except httpx.HTTPStatusError as e:
            if e.response.status_code == 404:
                raise prefect.exceptions.ObjectNotFound(http_exc=e) from e
            else:
                raise
        return FlowRun.model_validate(response.json())

    def read_flow_runs(
        self,
        *,
        flow_filter: FlowFilter = None,
        flow_run_filter: FlowRunFilter = None,
        task_run_filter: TaskRunFilter = None,
        deployment_filter: DeploymentFilter = None,
        work_pool_filter: WorkPoolFilter = None,
        work_queue_filter: WorkQueueFilter = None,
        sort: FlowRunSort = None,
        limit: int = None,
        offset: int = 0,
    ) -> List[FlowRun]:
        """
        Query the Prefect API for flow runs. Only flow runs matching all criteria will
        be returned.

        Args:
            flow_filter: filter criteria for flows
            flow_run_filter: filter criteria for flow runs
            task_run_filter: filter criteria for task runs
            deployment_filter: filter criteria for deployments
            work_pool_filter: filter criteria for work pools
            work_queue_filter: filter criteria for work pool queues
            sort: sort criteria for the flow runs
            limit: limit for the flow run query
            offset: offset for the flow run query

        Returns:
            a list of Flow Run model representations
                of the flow runs
        """
        body = {
            "flows": flow_filter.model_dump(mode="json") if flow_filter else None,
            "flow_runs": (
                flow_run_filter.model_dump(mode="json", exclude_unset=True)
                if flow_run_filter
                else None
            ),
            "task_runs": (
                task_run_filter.model_dump(mode="json") if task_run_filter else None
            ),
            "deployments": (
                deployment_filter.model_dump(mode="json") if deployment_filter else None
            ),
            "work_pools": (
                work_pool_filter.model_dump(mode="json") if work_pool_filter else None
            ),
            "work_pool_queues": (
                work_queue_filter.model_dump(mode="json") if work_queue_filter else None
            ),
            "sort": sort,
            "limit": limit,
            "offset": offset,
        }

        response = self._client.post("/flow_runs/filter", json=body)
        return pydantic.TypeAdapter(List[FlowRun]).validate_python(response.json())

    def set_flow_run_state(
        self,
        flow_run_id: UUID,
        state: "prefect.states.State",
        force: bool = False,
    ) -> OrchestrationResult:
        """
        Set the state of a flow run.

        Args:
            flow_run_id: the id of the flow run
            state: the state to set
            force: if True, disregard orchestration logic when setting the state,
                forcing the Prefect API to accept the state

        Returns:
            an OrchestrationResult model representation of state orchestration output
        """
        state_create = state.to_state_create()
        state_create.state_details.flow_run_id = flow_run_id
        state_create.state_details.transition_id = uuid4()
        try:
            response = self._client.post(
                f"/flow_runs/{flow_run_id}/set_state",
                json=dict(state=state_create.model_dump(mode="json"), force=force),
            )
        except httpx.HTTPStatusError as e:
            if e.response.status_code == status.HTTP_404_NOT_FOUND:
                raise prefect.exceptions.ObjectNotFound(http_exc=e) from e
            else:
                raise

        return OrchestrationResult.model_validate(response.json())

    def set_flow_run_name(self, flow_run_id: UUID, name: str):
        flow_run_data = TaskRunUpdate(name=name)
        return self._client.patch(
            f"/flow_runs/{flow_run_id}",
            json=flow_run_data.model_dump(mode="json", exclude_unset=True),
        )

    def set_task_run_name(self, task_run_id: UUID, name: str):
        task_run_data = TaskRunUpdate(name=name)
        return self._client.patch(
            f"/task_runs/{task_run_id}",
            json=task_run_data.model_dump(mode="json", exclude_unset=True),
        )

    def create_task_run(
        self,
        task: "TaskObject[P, R]",
        flow_run_id: Optional[UUID],
        dynamic_key: str,
        id: Optional[UUID] = None,
        name: Optional[str] = None,
        extra_tags: Optional[Iterable[str]] = None,
        state: Optional[prefect.states.State[R]] = None,
        task_inputs: Optional[
            Dict[
                str,
                List[
                    Union[
                        TaskRunResult,
                        Parameter,
                        Constant,
                    ]
                ],
            ]
        ] = None,
    ) -> TaskRun:
        """
        Create a task run

        Args:
            task: The Task to run
            flow_run_id: The flow run id with which to associate the task run
            dynamic_key: A key unique to this particular run of a Task within the flow
            id: An optional ID for the task run. If not provided, one will be generated
                server-side.
            name: An optional name for the task run
            extra_tags: an optional list of extra tags to apply to the task run in
                addition to `task.tags`
            state: The initial state for the run. If not provided, defaults to
                `Pending` for now. Should always be a `Scheduled` type.
            task_inputs: the set of inputs passed to the task

        Returns:
            The created task run.
        """
        tags = set(task.tags).union(extra_tags or [])

        if state is None:
            state = prefect.states.Pending()

        task_run_data = TaskRunCreate(
            id=id,
            name=name,
            flow_run_id=flow_run_id,
            task_key=task.task_key,
            dynamic_key=dynamic_key,
            tags=list(tags),
            task_version=task.version,
            empirical_policy=TaskRunPolicy(
                retries=task.retries,
                retry_delay=task.retry_delay_seconds,
                retry_jitter_factor=task.retry_jitter_factor,
            ),
            state=state.to_state_create(),
            task_inputs=task_inputs or {},
        )

        content = task_run_data.model_dump_json(exclude={"id"} if id is None else None)

        response = self._client.post("/task_runs/", content=content)
        return TaskRun.model_validate(response.json())

    def read_task_run(self, task_run_id: UUID) -> TaskRun:
        """
        Query the Prefect API for a task run by id.

        Args:
            task_run_id: the task run ID of interest

        Returns:
            a Task Run model representation of the task run
        """
        try:
            response = self._client.get(f"/task_runs/{task_run_id}")
            return TaskRun.model_validate(response.json())
        except httpx.HTTPStatusError as e:
            if e.response.status_code == status.HTTP_404_NOT_FOUND:
                raise prefect.exceptions.ObjectNotFound(http_exc=e) from e
            else:
                raise

    def read_task_runs(
        self,
        *,
        flow_filter: FlowFilter = None,
        flow_run_filter: FlowRunFilter = None,
        task_run_filter: TaskRunFilter = None,
        deployment_filter: DeploymentFilter = None,
        sort: TaskRunSort = None,
        limit: int = None,
        offset: int = 0,
    ) -> List[TaskRun]:
        """
        Query the Prefect API for task runs. Only task runs matching all criteria will
        be returned.

        Args:
            flow_filter: filter criteria for flows
            flow_run_filter: filter criteria for flow runs
            task_run_filter: filter criteria for task runs
            deployment_filter: filter criteria for deployments
            sort: sort criteria for the task runs
            limit: a limit for the task run query
            offset: an offset for the task run query

        Returns:
            a list of Task Run model representations
                of the task runs
        """
        body = {
            "flows": flow_filter.model_dump(mode="json") if flow_filter else None,
            "flow_runs": (
                flow_run_filter.model_dump(mode="json", exclude_unset=True)
                if flow_run_filter
                else None
            ),
            "task_runs": (
                task_run_filter.model_dump(mode="json") if task_run_filter else None
            ),
            "deployments": (
                deployment_filter.model_dump(mode="json") if deployment_filter else None
            ),
            "sort": sort,
            "limit": limit,
            "offset": offset,
        }
        response = self._client.post("/task_runs/filter", json=body)
        return pydantic.TypeAdapter(List[TaskRun]).validate_python(response.json())

    def set_task_run_state(
        self,
        task_run_id: UUID,
        state: prefect.states.State,
        force: bool = False,
    ) -> OrchestrationResult:
        """
        Set the state of a task run.

        Args:
            task_run_id: the id of the task run
            state: the state to set
            force: if True, disregard orchestration logic when setting the state,
                forcing the Prefect API to accept the state

        Returns:
            an OrchestrationResult model representation of state orchestration output
        """
        state_create = state.to_state_create()
        state_create.state_details.task_run_id = task_run_id
        response = self._client.post(
            f"/task_runs/{task_run_id}/set_state",
            json=dict(state=state_create.model_dump(mode="json"), force=force),
        )
        return OrchestrationResult.model_validate(response.json())

    def read_task_run_states(self, task_run_id: UUID) -> List[prefect.states.State]:
        """
        Query for the states of a task run

        Args:
            task_run_id: the id of the task run

        Returns:
            a list of State model representations of the task run states
        """
        response = self._client.get(
            "/task_run_states/", params=dict(task_run_id=str(task_run_id))
        )
        return pydantic.TypeAdapter(List[prefect.states.State]).validate_python(
            response.json()
        )

    def read_deployment(
        self,
        deployment_id: UUID,
    ) -> DeploymentResponse:
        """
        Query the Prefect API for a deployment by id.

        Args:
            deployment_id: the deployment ID of interest

        Returns:
            a [Deployment model][prefect.client.schemas.objects.Deployment] representation of the deployment
        """
        try:
            response = self._client.get(f"/deployments/{deployment_id}")
        except httpx.HTTPStatusError as e:
            if e.response.status_code == status.HTTP_404_NOT_FOUND:
                raise prefect.exceptions.ObjectNotFound(http_exc=e) from e
            else:
                raise
        return DeploymentResponse.model_validate(response.json())<|MERGE_RESOLUTION|>--- conflicted
+++ resolved
@@ -2133,10 +2133,6 @@
         state_create = state.to_state_create()
         state_create.state_details.flow_run_id = flow_run_id
         state_create.state_details.transition_id = uuid4()
-<<<<<<< HEAD
-
-=======
->>>>>>> fc72fc65
         try:
             response = await self._client.post(
                 f"/flow_runs/{flow_run_id}/set_state",
