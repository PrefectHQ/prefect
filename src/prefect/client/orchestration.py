import asyncio
import datetime
import warnings
from contextlib import AsyncExitStack
from typing import (
    TYPE_CHECKING,
    Any,
    Dict,
    Iterable,
    List,
    NoReturn,
    Optional,
    Set,
    Tuple,
    TypeVar,
    Union,
)
from uuid import UUID, uuid4

import certifi
import httpcore
import httpx
import pendulum
import pydantic.v1 as pydantic
from asgi_lifespan import LifespanManager
from prefect._vendor.starlette import status
from typing_extensions import ParamSpec

import prefect
import prefect.exceptions
import prefect.settings
import prefect.states
from prefect._internal.compatibility.deprecated import (
    handle_deprecated_infra_overrides_parameter,
)
from prefect.client.constants import SERVER_API_VERSION
from prefect.client.schemas import FlowRun, OrchestrationResult, TaskRun, sorting
from prefect.client.schemas.actions import (
    ArtifactCreate,
    BlockDocumentCreate,
    BlockDocumentUpdate,
    BlockSchemaCreate,
    BlockTypeCreate,
    BlockTypeUpdate,
    ConcurrencyLimitCreate,
    DeploymentCreate,
    DeploymentFlowRunCreate,
    DeploymentScheduleCreate,
    DeploymentScheduleUpdate,
    DeploymentUpdate,
    FlowCreate,
    FlowRunCreate,
    FlowRunNotificationPolicyCreate,
    FlowRunNotificationPolicyUpdate,
    FlowRunUpdate,
    GlobalConcurrencyLimitCreate,
    GlobalConcurrencyLimitUpdate,
    LogCreate,
    TaskRunCreate,
    TaskRunUpdate,
    VariableCreate,
    VariableUpdate,
    WorkPoolCreate,
    WorkPoolUpdate,
    WorkQueueCreate,
    WorkQueueUpdate,
)
from prefect.client.schemas.filters import (
    ArtifactCollectionFilter,
    ArtifactFilter,
    DeploymentFilter,
    FlowFilter,
    FlowRunFilter,
    FlowRunNotificationPolicyFilter,
    LogFilter,
    TaskRunFilter,
    WorkerFilter,
    WorkPoolFilter,
    WorkQueueFilter,
    WorkQueueFilterName,
)
from prefect.client.schemas.objects import (
    Artifact,
    ArtifactCollection,
    BlockDocument,
    BlockSchema,
    BlockType,
    ConcurrencyLimit,
    Constant,
    Deployment,
    DeploymentSchedule,
    Flow,
    FlowRunInput,
    FlowRunNotificationPolicy,
    FlowRunPolicy,
    Log,
    Parameter,
    QueueFilter,
    TaskRunPolicy,
    TaskRunResult,
    Variable,
    Worker,
    WorkPool,
    WorkQueue,
    WorkQueueStatusDetail,
)
from prefect.client.schemas.responses import (
    DeploymentResponse,
    FlowRunResponse,
    GlobalConcurrencyLimitResponse,
    WorkerFlowRunResponse,
)
from prefect.client.schemas.schedules import SCHEDULE_TYPES
from prefect.client.schemas.sorting import (
    ArtifactCollectionSort,
    ArtifactSort,
    DeploymentSort,
    FlowRunSort,
    FlowSort,
    LogSort,
    TaskRunSort,
)
<<<<<<< HEAD
=======
from prefect.deprecated.data_documents import DataDocument
from prefect.events import filters
>>>>>>> a0425bcf
from prefect.events.schemas.automations import Automation, AutomationCore
from prefect.logging import get_logger
from prefect.settings import (
    PREFECT_API_DATABASE_CONNECTION_URL,
    PREFECT_API_ENABLE_HTTP2,
    PREFECT_API_KEY,
    PREFECT_API_REQUEST_TIMEOUT,
    PREFECT_API_SERVICES_TRIGGERS_ENABLED,
    PREFECT_API_SSL_CERT_FILE,
    PREFECT_API_TLS_INSECURE_SKIP_VERIFY,
    PREFECT_API_URL,
    PREFECT_CLIENT_CSRF_SUPPORT_ENABLED,
    PREFECT_CLOUD_API_URL,
    PREFECT_EXPERIMENTAL_ENABLE_EVENTS,
    PREFECT_UNIT_TEST_MODE,
)
from prefect.utilities.collections import AutoEnum

if TYPE_CHECKING:
    from prefect.flows import Flow as FlowObject
    from prefect.tasks import Task as TaskObject

from prefect.client.base import (
    ASGIApp,
    PrefectHttpxAsyncClient,
    PrefectHttpxSyncClient,
    PrefectHttpxSyncEphemeralClient,
    app_lifespan_context,
)

P = ParamSpec("P")
R = TypeVar("R")


class ServerType(AutoEnum):
    EPHEMERAL = AutoEnum.auto()
    SERVER = AutoEnum.auto()
    CLOUD = AutoEnum.auto()

    def supports_automations(self) -> bool:
        if self == ServerType.CLOUD:
            return True

        return (
            PREFECT_EXPERIMENTAL_ENABLE_EVENTS and PREFECT_API_SERVICES_TRIGGERS_ENABLED
        )


def get_client(
    httpx_settings: Optional[Dict[str, Any]] = None, sync_client: bool = False
) -> Union["PrefectClient", "SyncPrefectClient"]:
    """
    Retrieve a HTTP client for communicating with the Prefect REST API.

    The client must be context managed; for example:

    ```python
    async with get_client() as client:
        await client.hello()
    ```

    To return a synchronous client, pass sync_client=True:

    ```python
    with get_client(sync_client=True) as client:
        client.hello()
    ```
    """
    ctx = prefect.context.get_settings_context()
    api = PREFECT_API_URL.value()

    if not api:
        # create an ephemeral API if none was provided
        from prefect.server.api.server import create_app

        api = create_app(ctx.settings, ephemeral=True)

    if sync_client:
        return SyncPrefectClient(
            api,
            api_key=PREFECT_API_KEY.value(),
            httpx_settings=httpx_settings,
        )
    else:
        return PrefectClient(
            api,
            api_key=PREFECT_API_KEY.value(),
            httpx_settings=httpx_settings,
        )


class PrefectClient:
    """
    An asynchronous client for interacting with the [Prefect REST API](/api-ref/rest-api/).

    Args:
        api: the REST API URL or FastAPI application to connect to
        api_key: An optional API key for authentication.
        api_version: The API version this client is compatible with.
        httpx_settings: An optional dictionary of settings to pass to the underlying
            `httpx.AsyncClient`

    Examples:

        Say hello to a Prefect REST API

        <div class="terminal">
        ```
        >>> async with get_client() as client:
        >>>     response = await client.hello()
        >>>
        >>> print(response.json())
        👋
        ```
        </div>
    """

    def __init__(
        self,
        api: Union[str, ASGIApp],
        *,
        api_key: str = None,
        api_version: str = None,
        httpx_settings: Optional[Dict[str, Any]] = None,
    ) -> None:
        httpx_settings = httpx_settings.copy() if httpx_settings else {}
        httpx_settings.setdefault("headers", {})

        if PREFECT_API_TLS_INSECURE_SKIP_VERIFY:
            httpx_settings.setdefault("verify", False)
        else:
            cert_file = PREFECT_API_SSL_CERT_FILE.value()
            if not cert_file:
                cert_file = certifi.where()
            httpx_settings.setdefault("verify", cert_file)

        if api_version is None:
            api_version = SERVER_API_VERSION
        httpx_settings["headers"].setdefault("X-PREFECT-API-VERSION", api_version)
        if api_key:
            httpx_settings["headers"].setdefault("Authorization", f"Bearer {api_key}")

        # Context management
        self._exit_stack = AsyncExitStack()
        self._ephemeral_app: Optional[ASGIApp] = None
        self.manage_lifespan = True
        self.server_type: ServerType

        # Only set if this client started the lifespan of the application
        self._ephemeral_lifespan: Optional[LifespanManager] = None

        self._closed = False
        self._started = False

        # Connect to an external application
        if isinstance(api, str):
            if httpx_settings.get("app"):
                raise ValueError(
                    "Invalid httpx settings: `app` cannot be set when providing an "
                    "api url. `app` is only for use with ephemeral instances. Provide "
                    "it as the `api` parameter instead."
                )
            httpx_settings.setdefault("base_url", api)

            # See https://www.python-httpx.org/advanced/#pool-limit-configuration
            httpx_settings.setdefault(
                "limits",
                httpx.Limits(
                    # We see instability when allowing the client to open many connections at once.
                    # Limiting concurrency results in more stable performance.
                    max_connections=16,
                    max_keepalive_connections=8,
                    # The Prefect Cloud LB will keep connections alive for 30s.
                    # Only allow the client to keep connections alive for 25s.
                    keepalive_expiry=25,
                ),
            )

            # See https://www.python-httpx.org/http2/
            # Enabling HTTP/2 support on the client does not necessarily mean that your requests
            # and responses will be transported over HTTP/2, since both the client and the server
            # need to support HTTP/2. If you connect to a server that only supports HTTP/1.1 the
            # client will use a standard HTTP/1.1 connection instead.
            httpx_settings.setdefault("http2", PREFECT_API_ENABLE_HTTP2.value())

            self.server_type = (
                ServerType.CLOUD
                if api.startswith(PREFECT_CLOUD_API_URL.value())
                else ServerType.SERVER
            )

        # Connect to an in-process application
        elif isinstance(api, ASGIApp):
            self._ephemeral_app = api
            self.server_type = ServerType.EPHEMERAL

            # When using an ephemeral server, server-side exceptions can be raised
            # client-side breaking all of our response error code handling. To work
            # around this, we create an ASGI transport with application exceptions
            # disabled instead of using the application directly.
            # refs:
            # - https://github.com/PrefectHQ/prefect/pull/9637
            # - https://github.com/encode/starlette/blob/d3a11205ed35f8e5a58a711db0ff59c86fa7bb31/starlette/middleware/errors.py#L184
            # - https://github.com/tiangolo/fastapi/blob/8cc967a7605d3883bd04ceb5d25cc94ae079612f/fastapi/applications.py#L163-L164
            httpx_settings.setdefault(
                "transport",
                httpx.ASGITransport(
                    app=self._ephemeral_app, raise_app_exceptions=False
                ),
            )
            httpx_settings.setdefault("base_url", "http://ephemeral-prefect/api")

        else:
            raise TypeError(
                f"Unexpected type {type(api).__name__!r} for argument `api`. Expected"
                " 'str' or 'ASGIApp/FastAPI'"
            )

        # See https://www.python-httpx.org/advanced/#timeout-configuration
        httpx_settings.setdefault(
            "timeout",
            httpx.Timeout(
                connect=PREFECT_API_REQUEST_TIMEOUT.value(),
                read=PREFECT_API_REQUEST_TIMEOUT.value(),
                write=PREFECT_API_REQUEST_TIMEOUT.value(),
                pool=PREFECT_API_REQUEST_TIMEOUT.value(),
            ),
        )

        if not PREFECT_UNIT_TEST_MODE:
            httpx_settings.setdefault("follow_redirects", True)

        enable_csrf_support = (
            self.server_type != ServerType.CLOUD
            and PREFECT_CLIENT_CSRF_SUPPORT_ENABLED.value()
        )

        self._client = PrefectHttpxAsyncClient(
            **httpx_settings, enable_csrf_support=enable_csrf_support
        )
        self._loop = None

        # See https://www.python-httpx.org/advanced/#custom-transports
        #
        # If we're using an HTTP/S client (not the ephemeral client), adjust the
        # transport to add retries _after_ it is instantiated. If we alter the transport
        # before instantiation, the transport will not be aware of proxies unless we
        # reproduce all of the logic to make it so.
        #
        # Only alter the transport to set our default of 3 retries, don't modify any
        # transport a user may have provided via httpx_settings.
        #
        # Making liberal use of getattr and isinstance checks here to avoid any
        # surprises if the internals of httpx or httpcore change on us
        if isinstance(api, str) and not httpx_settings.get("transport"):
            transport_for_url = getattr(self._client, "_transport_for_url", None)
            if callable(transport_for_url):
                server_transport = transport_for_url(httpx.URL(api))
                if isinstance(server_transport, httpx.AsyncHTTPTransport):
                    pool = getattr(server_transport, "_pool", None)
                    if isinstance(pool, httpcore.AsyncConnectionPool):
                        pool._retries = 3

        self.logger = get_logger("client")

    @property
    def api_url(self) -> httpx.URL:
        """
        Get the base URL for the API.
        """
        return self._client.base_url

    # API methods ----------------------------------------------------------------------

    async def api_healthcheck(self) -> Optional[Exception]:
        """
        Attempts to connect to the API and returns the encountered exception if not
        successful.

        If successful, returns `None`.
        """
        try:
            await self._client.get("/health")
            return None
        except Exception as exc:
            return exc

    async def hello(self) -> httpx.Response:
        """
        Send a GET request to /hello for testing purposes.
        """
        return await self._client.get("/hello")

    async def create_flow(self, flow: "FlowObject") -> UUID:
        """
        Create a flow in the Prefect API.

        Args:
            flow: a [Flow][prefect.flows.Flow] object

        Raises:
            httpx.RequestError: if a flow was not created for any reason

        Returns:
            the ID of the flow in the backend
        """
        return await self.create_flow_from_name(flow.name)

    async def create_flow_from_name(self, flow_name: str) -> UUID:
        """
        Create a flow in the Prefect API.

        Args:
            flow_name: the name of the new flow

        Raises:
            httpx.RequestError: if a flow was not created for any reason

        Returns:
            the ID of the flow in the backend
        """
        flow_data = FlowCreate(name=flow_name)
        response = await self._client.post(
            "/flows/", json=flow_data.dict(json_compatible=True)
        )

        flow_id = response.json().get("id")
        if not flow_id:
            raise httpx.RequestError(f"Malformed response: {response}")

        # Return the id of the created flow
        return UUID(flow_id)

    async def read_flow(self, flow_id: UUID) -> Flow:
        """
        Query the Prefect API for a flow by id.

        Args:
            flow_id: the flow ID of interest

        Returns:
            a [Flow model][prefect.client.schemas.objects.Flow] representation of the flow
        """
        response = await self._client.get(f"/flows/{flow_id}")
        return Flow.parse_obj(response.json())

    async def read_flows(
        self,
        *,
        flow_filter: FlowFilter = None,
        flow_run_filter: FlowRunFilter = None,
        task_run_filter: TaskRunFilter = None,
        deployment_filter: DeploymentFilter = None,
        work_pool_filter: WorkPoolFilter = None,
        work_queue_filter: WorkQueueFilter = None,
        sort: FlowSort = None,
        limit: int = None,
        offset: int = 0,
    ) -> List[Flow]:
        """
        Query the Prefect API for flows. Only flows matching all criteria will
        be returned.

        Args:
            flow_filter: filter criteria for flows
            flow_run_filter: filter criteria for flow runs
            task_run_filter: filter criteria for task runs
            deployment_filter: filter criteria for deployments
            work_pool_filter: filter criteria for work pools
            work_queue_filter: filter criteria for work pool queues
            sort: sort criteria for the flows
            limit: limit for the flow query
            offset: offset for the flow query

        Returns:
            a list of Flow model representations of the flows
        """
        body = {
            "flows": flow_filter.dict(json_compatible=True) if flow_filter else None,
            "flow_runs": (
                flow_run_filter.dict(json_compatible=True, exclude_unset=True)
                if flow_run_filter
                else None
            ),
            "task_runs": (
                task_run_filter.dict(json_compatible=True) if task_run_filter else None
            ),
            "deployments": (
                deployment_filter.dict(json_compatible=True)
                if deployment_filter
                else None
            ),
            "work_pools": (
                work_pool_filter.dict(json_compatible=True)
                if work_pool_filter
                else None
            ),
            "work_queues": (
                work_queue_filter.dict(json_compatible=True)
                if work_queue_filter
                else None
            ),
            "sort": sort,
            "limit": limit,
            "offset": offset,
        }

        response = await self._client.post("/flows/filter", json=body)
        return pydantic.parse_obj_as(List[Flow], response.json())

    async def read_flow_by_name(
        self,
        flow_name: str,
    ) -> Flow:
        """
        Query the Prefect API for a flow by name.

        Args:
            flow_name: the name of a flow

        Returns:
            a fully hydrated Flow model
        """
        response = await self._client.get(f"/flows/name/{flow_name}")
        return Flow.parse_obj(response.json())

    async def create_flow_run_from_deployment(
        self,
        deployment_id: UUID,
        *,
        parameters: Optional[Dict[str, Any]] = None,
        context: Optional[Dict[str, Any]] = None,
        state: prefect.states.State = None,
        name: str = None,
        tags: Iterable[str] = None,
        idempotency_key: str = None,
        parent_task_run_id: UUID = None,
        work_queue_name: str = None,
        job_variables: Optional[Dict[str, Any]] = None,
    ) -> FlowRun:
        """
        Create a flow run for a deployment.

        Args:
            deployment_id: The deployment ID to create the flow run from
            parameters: Parameter overrides for this flow run. Merged with the
                deployment defaults
            context: Optional run context data
            state: The initial state for the run. If not provided, defaults to
                `Scheduled` for now. Should always be a `Scheduled` type.
            name: An optional name for the flow run. If not provided, the server will
                generate a name.
            tags: An optional iterable of tags to apply to the flow run; these tags
                are merged with the deployment's tags.
            idempotency_key: Optional idempotency key for creation of the flow run.
                If the key matches the key of an existing flow run, the existing run will
                be returned instead of creating a new one.
            parent_task_run_id: if a subflow run is being created, the placeholder task
                run identifier in the parent flow
            work_queue_name: An optional work queue name to add this run to. If not provided,
                will default to the deployment's set work queue.  If one is provided that does not
                exist, a new work queue will be created within the deployment's work pool.
            job_variables: Optional variables that will be supplied to the flow run job.

        Raises:
            httpx.RequestError: if the Prefect API does not successfully create a run for any reason

        Returns:
            The flow run model
        """
        parameters = parameters or {}
        context = context or {}
        state = state or prefect.states.Scheduled()
        tags = tags or []

        flow_run_create = DeploymentFlowRunCreate(
            parameters=parameters,
            context=context,
            state=state.to_state_create(),
            tags=tags,
            name=name,
            idempotency_key=idempotency_key,
            parent_task_run_id=parent_task_run_id,
            job_variables=job_variables,
        )

        # done separately to avoid including this field in payloads sent to older API versions
        if work_queue_name:
            flow_run_create.work_queue_name = work_queue_name

        response = await self._client.post(
            f"/deployments/{deployment_id}/create_flow_run",
            json=flow_run_create.dict(json_compatible=True, exclude_unset=True),
        )
        return FlowRun.parse_obj(response.json())

    async def create_flow_run(
        self,
        flow: "FlowObject",
        name: Optional[str] = None,
        parameters: Optional[Dict[str, Any]] = None,
        context: Optional[Dict[str, Any]] = None,
        tags: Optional[Iterable[str]] = None,
        parent_task_run_id: Optional[UUID] = None,
        state: Optional["prefect.states.State"] = None,
    ) -> FlowRun:
        """
        Create a flow run for a flow.

        Args:
            flow: The flow model to create the flow run for
            name: An optional name for the flow run
            parameters: Parameter overrides for this flow run.
            context: Optional run context data
            tags: a list of tags to apply to this flow run
            parent_task_run_id: if a subflow run is being created, the placeholder task
                run identifier in the parent flow
            state: The initial state for the run. If not provided, defaults to
                `Scheduled` for now. Should always be a `Scheduled` type.

        Raises:
            httpx.RequestError: if the Prefect API does not successfully create a run for any reason

        Returns:
            The flow run model
        """
        parameters = parameters or {}
        context = context or {}

        if state is None:
            state = prefect.states.Pending()

        # Retrieve the flow id
        flow_id = await self.create_flow(flow)

        flow_run_create = FlowRunCreate(
            flow_id=flow_id,
            flow_version=flow.version,
            name=name,
            parameters=parameters,
            context=context,
            tags=list(tags or []),
            parent_task_run_id=parent_task_run_id,
            state=state.to_state_create(),
            empirical_policy=FlowRunPolicy(
                retries=flow.retries,
                retry_delay=flow.retry_delay_seconds,
            ),
        )

        flow_run_create_json = flow_run_create.dict(json_compatible=True)
        response = await self._client.post("/flow_runs/", json=flow_run_create_json)
        flow_run = FlowRun.parse_obj(response.json())

        # Restore the parameters to the local objects to retain expectations about
        # Python objects
        flow_run.parameters = parameters

        return flow_run

    async def update_flow_run(
        self,
        flow_run_id: UUID,
        flow_version: Optional[str] = None,
        parameters: Optional[dict] = None,
        name: Optional[str] = None,
        tags: Optional[Iterable[str]] = None,
        empirical_policy: Optional[FlowRunPolicy] = None,
        infrastructure_pid: Optional[str] = None,
        job_variables: Optional[dict] = None,
    ) -> httpx.Response:
        """
        Update a flow run's details.

        Args:
            flow_run_id: The identifier for the flow run to update.
            flow_version: A new version string for the flow run.
            parameters: A dictionary of parameter values for the flow run. This will not
                be merged with any existing parameters.
            name: A new name for the flow run.
            empirical_policy: A new flow run orchestration policy. This will not be
                merged with any existing policy.
            tags: An iterable of new tags for the flow run. These will not be merged with
                any existing tags.
            infrastructure_pid: The id of flow run as returned by an
                infrastructure block.

        Returns:
            an `httpx.Response` object from the PATCH request
        """
        params = {}
        if flow_version is not None:
            params["flow_version"] = flow_version
        if parameters is not None:
            params["parameters"] = parameters
        if name is not None:
            params["name"] = name
        if tags is not None:
            params["tags"] = tags
        if empirical_policy is not None:
            params["empirical_policy"] = empirical_policy
        if infrastructure_pid:
            params["infrastructure_pid"] = infrastructure_pid
        if job_variables is not None:
            params["job_variables"] = job_variables

        flow_run_data = FlowRunUpdate(**params)

        return await self._client.patch(
            f"/flow_runs/{flow_run_id}",
            json=flow_run_data.dict(json_compatible=True, exclude_unset=True),
        )

    async def delete_flow_run(
        self,
        flow_run_id: UUID,
    ) -> None:
        """
        Delete a flow run by UUID.

        Args:
            flow_run_id: The flow run UUID of interest.
        Raises:
            prefect.exceptions.ObjectNotFound: If request returns 404
            httpx.RequestError: If requests fails
        """
        try:
            await self._client.delete(f"/flow_runs/{flow_run_id}")
        except httpx.HTTPStatusError as e:
            if e.response.status_code == status.HTTP_404_NOT_FOUND:
                raise prefect.exceptions.ObjectNotFound(http_exc=e) from e
            else:
                raise

    async def create_concurrency_limit(
        self,
        tag: str,
        concurrency_limit: int,
    ) -> UUID:
        """
        Create a tag concurrency limit in the Prefect API. These limits govern concurrently
        running tasks.

        Args:
            tag: a tag the concurrency limit is applied to
            concurrency_limit: the maximum number of concurrent task runs for a given tag

        Raises:
            httpx.RequestError: if the concurrency limit was not created for any reason

        Returns:
            the ID of the concurrency limit in the backend
        """

        concurrency_limit_create = ConcurrencyLimitCreate(
            tag=tag,
            concurrency_limit=concurrency_limit,
        )
        response = await self._client.post(
            "/concurrency_limits/",
            json=concurrency_limit_create.dict(json_compatible=True),
        )

        concurrency_limit_id = response.json().get("id")

        if not concurrency_limit_id:
            raise httpx.RequestError(f"Malformed response: {response}")

        return UUID(concurrency_limit_id)

    async def read_concurrency_limit_by_tag(
        self,
        tag: str,
    ):
        """
        Read the concurrency limit set on a specific tag.

        Args:
            tag: a tag the concurrency limit is applied to

        Raises:
            prefect.exceptions.ObjectNotFound: If request returns 404
            httpx.RequestError: if the concurrency limit was not created for any reason

        Returns:
            the concurrency limit set on a specific tag
        """
        try:
            response = await self._client.get(
                f"/concurrency_limits/tag/{tag}",
            )
        except httpx.HTTPStatusError as e:
            if e.response.status_code == status.HTTP_404_NOT_FOUND:
                raise prefect.exceptions.ObjectNotFound(http_exc=e) from e
            else:
                raise

        concurrency_limit_id = response.json().get("id")

        if not concurrency_limit_id:
            raise httpx.RequestError(f"Malformed response: {response}")

        concurrency_limit = ConcurrencyLimit.parse_obj(response.json())
        return concurrency_limit

    async def read_concurrency_limits(
        self,
        limit: int,
        offset: int,
    ):
        """
        Lists concurrency limits set on task run tags.

        Args:
            limit: the maximum number of concurrency limits returned
            offset: the concurrency limit query offset

        Returns:
            a list of concurrency limits
        """

        body = {
            "limit": limit,
            "offset": offset,
        }

        response = await self._client.post("/concurrency_limits/filter", json=body)
        return pydantic.parse_obj_as(List[ConcurrencyLimit], response.json())

    async def reset_concurrency_limit_by_tag(
        self,
        tag: str,
        slot_override: Optional[List[Union[UUID, str]]] = None,
    ):
        """
        Resets the concurrency limit slots set on a specific tag.

        Args:
            tag: a tag the concurrency limit is applied to
            slot_override: a list of task run IDs that are currently using a
                concurrency slot, please check that any task run IDs included in
                `slot_override` are currently running, otherwise those concurrency
                slots will never be released.

        Raises:
            prefect.exceptions.ObjectNotFound: If request returns 404
            httpx.RequestError: If request fails

        """
        if slot_override is not None:
            slot_override = [str(slot) for slot in slot_override]

        try:
            await self._client.post(
                f"/concurrency_limits/tag/{tag}/reset",
                json=dict(slot_override=slot_override),
            )
        except httpx.HTTPStatusError as e:
            if e.response.status_code == status.HTTP_404_NOT_FOUND:
                raise prefect.exceptions.ObjectNotFound(http_exc=e) from e
            else:
                raise

    async def delete_concurrency_limit_by_tag(
        self,
        tag: str,
    ):
        """
        Delete the concurrency limit set on a specific tag.

        Args:
            tag: a tag the concurrency limit is applied to

        Raises:
            prefect.exceptions.ObjectNotFound: If request returns 404
            httpx.RequestError: If request fails

        """
        try:
            await self._client.delete(
                f"/concurrency_limits/tag/{tag}",
            )
        except httpx.HTTPStatusError as e:
            if e.response.status_code == status.HTTP_404_NOT_FOUND:
                raise prefect.exceptions.ObjectNotFound(http_exc=e) from e
            else:
                raise

    async def create_work_queue(
        self,
        name: str,
        tags: Optional[List[str]] = None,
        description: Optional[str] = None,
        is_paused: Optional[bool] = None,
        concurrency_limit: Optional[int] = None,
        priority: Optional[int] = None,
        work_pool_name: Optional[str] = None,
    ) -> WorkQueue:
        """
        Create a work queue.

        Args:
            name: a unique name for the work queue
            tags: DEPRECATED: an optional list of tags to filter on; only work scheduled with these tags
                will be included in the queue. This option will be removed on 2023-02-23.
            description: An optional description for the work queue.
            is_paused: Whether or not the work queue is paused.
            concurrency_limit: An optional concurrency limit for the work queue.
            priority: The queue's priority. Lower values are higher priority (1 is the highest).
            work_pool_name: The name of the work pool to use for this queue.

        Raises:
            prefect.exceptions.ObjectAlreadyExists: If request returns 409
            httpx.RequestError: If request fails

        Returns:
            The created work queue
        """
        if tags:
            warnings.warn(
                (
                    "The use of tags for creating work queue filters is deprecated."
                    " This option will be removed on 2023-02-23."
                ),
                DeprecationWarning,
            )
            filter = QueueFilter(tags=tags)
        else:
            filter = None
        create_model = WorkQueueCreate(name=name, filter=filter)
        if description is not None:
            create_model.description = description
        if is_paused is not None:
            create_model.is_paused = is_paused
        if concurrency_limit is not None:
            create_model.concurrency_limit = concurrency_limit
        if priority is not None:
            create_model.priority = priority

        data = create_model.dict(json_compatible=True)
        try:
            if work_pool_name is not None:
                response = await self._client.post(
                    f"/work_pools/{work_pool_name}/queues", json=data
                )
            else:
                response = await self._client.post("/work_queues/", json=data)
        except httpx.HTTPStatusError as e:
            if e.response.status_code == status.HTTP_409_CONFLICT:
                raise prefect.exceptions.ObjectAlreadyExists(http_exc=e) from e
            elif e.response.status_code == status.HTTP_404_NOT_FOUND:
                raise prefect.exceptions.ObjectNotFound(http_exc=e) from e
            else:
                raise
        return WorkQueue.parse_obj(response.json())

    async def read_work_queue_by_name(
        self,
        name: str,
        work_pool_name: Optional[str] = None,
    ) -> WorkQueue:
        """
        Read a work queue by name.

        Args:
            name (str): a unique name for the work queue
            work_pool_name (str, optional): the name of the work pool
                the queue belongs to.

        Raises:
            prefect.exceptions.ObjectNotFound: if no work queue is found
            httpx.HTTPStatusError: other status errors

        Returns:
            WorkQueue: a work queue API object
        """
        try:
            if work_pool_name is not None:
                response = await self._client.get(
                    f"/work_pools/{work_pool_name}/queues/{name}"
                )
            else:
                response = await self._client.get(f"/work_queues/name/{name}")
        except httpx.HTTPStatusError as e:
            if e.response.status_code == status.HTTP_404_NOT_FOUND:
                raise prefect.exceptions.ObjectNotFound(http_exc=e) from e
            else:
                raise

        return WorkQueue.parse_obj(response.json())

    async def update_work_queue(self, id: UUID, **kwargs):
        """
        Update properties of a work queue.

        Args:
            id: the ID of the work queue to update
            **kwargs: the fields to update

        Raises:
            ValueError: if no kwargs are provided
            prefect.exceptions.ObjectNotFound: if request returns 404
            httpx.RequestError: if the request fails

        """
        if not kwargs:
            raise ValueError("No fields provided to update.")

        data = WorkQueueUpdate(**kwargs).dict(json_compatible=True, exclude_unset=True)
        try:
            await self._client.patch(f"/work_queues/{id}", json=data)
        except httpx.HTTPStatusError as e:
            if e.response.status_code == status.HTTP_404_NOT_FOUND:
                raise prefect.exceptions.ObjectNotFound(http_exc=e) from e
            else:
                raise

    async def get_runs_in_work_queue(
        self,
        id: UUID,
        limit: int = 10,
        scheduled_before: datetime.datetime = None,
    ) -> List[FlowRun]:
        """
        Read flow runs off a work queue.

        Args:
            id: the id of the work queue to read from
            limit: a limit on the number of runs to return
            scheduled_before: a timestamp; only runs scheduled before this time will be returned.
                Defaults to now.

        Raises:
            prefect.exceptions.ObjectNotFound: If request returns 404
            httpx.RequestError: If request fails

        Returns:
            List[FlowRun]: a list of FlowRun objects read from the queue
        """
        if scheduled_before is None:
            scheduled_before = pendulum.now("UTC")

        try:
            response = await self._client.post(
                f"/work_queues/{id}/get_runs",
                json={
                    "limit": limit,
                    "scheduled_before": scheduled_before.isoformat(),
                },
            )
        except httpx.HTTPStatusError as e:
            if e.response.status_code == status.HTTP_404_NOT_FOUND:
                raise prefect.exceptions.ObjectNotFound(http_exc=e) from e
            else:
                raise
        return pydantic.parse_obj_as(List[FlowRun], response.json())

    async def read_work_queue(
        self,
        id: UUID,
    ) -> WorkQueue:
        """
        Read a work queue.

        Args:
            id: the id of the work queue to load

        Raises:
            prefect.exceptions.ObjectNotFound: If request returns 404
            httpx.RequestError: If request fails

        Returns:
            WorkQueue: an instantiated WorkQueue object
        """
        try:
            response = await self._client.get(f"/work_queues/{id}")
        except httpx.HTTPStatusError as e:
            if e.response.status_code == status.HTTP_404_NOT_FOUND:
                raise prefect.exceptions.ObjectNotFound(http_exc=e) from e
            else:
                raise
        return WorkQueue.parse_obj(response.json())

    async def read_work_queue_status(
        self,
        id: UUID,
    ) -> WorkQueueStatusDetail:
        """
        Read a work queue status.

        Args:
            id: the id of the work queue to load

        Raises:
            prefect.exceptions.ObjectNotFound: If request returns 404
            httpx.RequestError: If request fails

        Returns:
            WorkQueueStatus: an instantiated WorkQueueStatus object
        """
        try:
            response = await self._client.get(f"/work_queues/{id}/status")
        except httpx.HTTPStatusError as e:
            if e.response.status_code == status.HTTP_404_NOT_FOUND:
                raise prefect.exceptions.ObjectNotFound(http_exc=e) from e
            else:
                raise
        return WorkQueueStatusDetail.parse_obj(response.json())

    async def match_work_queues(
        self,
        prefixes: List[str],
        work_pool_name: Optional[str] = None,
    ) -> List[WorkQueue]:
        """
        Query the Prefect API for work queues with names with a specific prefix.

        Args:
            prefixes: a list of strings used to match work queue name prefixes
            work_pool_name: an optional work pool name to scope the query to

        Returns:
            a list of WorkQueue model representations
                of the work queues
        """
        page_length = 100
        current_page = 0
        work_queues = []

        while True:
            new_queues = await self.read_work_queues(
                work_pool_name=work_pool_name,
                offset=current_page * page_length,
                limit=page_length,
                work_queue_filter=WorkQueueFilter(
                    name=WorkQueueFilterName(startswith_=prefixes)
                ),
            )
            if not new_queues:
                break
            work_queues += new_queues
            current_page += 1

        return work_queues

    async def delete_work_queue_by_id(
        self,
        id: UUID,
    ):
        """
        Delete a work queue by its ID.

        Args:
            id: the id of the work queue to delete

        Raises:
            prefect.exceptions.ObjectNotFound: If request returns 404
            httpx.RequestError: If requests fails
        """
        try:
            await self._client.delete(
                f"/work_queues/{id}",
            )
        except httpx.HTTPStatusError as e:
            if e.response.status_code == status.HTTP_404_NOT_FOUND:
                raise prefect.exceptions.ObjectNotFound(http_exc=e) from e
            else:
                raise

    async def create_block_type(self, block_type: BlockTypeCreate) -> BlockType:
        """
        Create a block type in the Prefect API.
        """
        try:
            response = await self._client.post(
                "/block_types/",
                json=block_type.dict(
                    json_compatible=True, exclude_unset=True, exclude={"id"}
                ),
            )
        except httpx.HTTPStatusError as e:
            if e.response.status_code == status.HTTP_409_CONFLICT:
                raise prefect.exceptions.ObjectAlreadyExists(http_exc=e) from e
            else:
                raise
        return BlockType.parse_obj(response.json())

    async def create_block_schema(self, block_schema: BlockSchemaCreate) -> BlockSchema:
        """
        Create a block schema in the Prefect API.
        """
        try:
            response = await self._client.post(
                "/block_schemas/",
                json=block_schema.dict(
                    json_compatible=True,
                    exclude_unset=True,
                    exclude={"id", "block_type", "checksum"},
                ),
            )
        except httpx.HTTPStatusError as e:
            if e.response.status_code == status.HTTP_409_CONFLICT:
                raise prefect.exceptions.ObjectAlreadyExists(http_exc=e) from e
            else:
                raise
        return BlockSchema.parse_obj(response.json())

    async def create_block_document(
        self,
        block_document: Union[BlockDocument, BlockDocumentCreate],
        include_secrets: bool = True,
    ) -> BlockDocument:
        """
        Create a block document in the Prefect API. This data is used to configure a
        corresponding Block.

        Args:
            include_secrets (bool): whether to include secret values
                on the stored Block, corresponding to Pydantic's `SecretStr` and
                `SecretBytes` fields. Note Blocks may not work as expected if
                this is set to `False`.
        """
        if isinstance(block_document, BlockDocument):
            block_document = BlockDocumentCreate.parse_obj(
                block_document.dict(
                    json_compatible=True,
                    include_secrets=include_secrets,
                    exclude_unset=True,
                    exclude={"id", "block_schema", "block_type"},
                ),
            )

        try:
            response = await self._client.post(
                "/block_documents/",
                json=block_document.dict(
                    json_compatible=True,
                    include_secrets=include_secrets,
                    exclude_unset=True,
                    exclude={"id", "block_schema", "block_type"},
                ),
            )
        except httpx.HTTPStatusError as e:
            if e.response.status_code == status.HTTP_409_CONFLICT:
                raise prefect.exceptions.ObjectAlreadyExists(http_exc=e) from e
            else:
                raise
        return BlockDocument.parse_obj(response.json())

    async def update_block_document(
        self,
        block_document_id: UUID,
        block_document: BlockDocumentUpdate,
    ):
        """
        Update a block document in the Prefect API.
        """
        try:
            await self._client.patch(
                f"/block_documents/{block_document_id}",
                json=block_document.dict(
                    json_compatible=True,
                    exclude_unset=True,
                    include={"data", "merge_existing_data", "block_schema_id"},
                    include_secrets=True,
                ),
            )
        except httpx.HTTPStatusError as e:
            if e.response.status_code == status.HTTP_404_NOT_FOUND:
                raise prefect.exceptions.ObjectNotFound(http_exc=e) from e
            else:
                raise

    async def delete_block_document(self, block_document_id: UUID):
        """
        Delete a block document.
        """
        try:
            await self._client.delete(f"/block_documents/{block_document_id}")
        except httpx.HTTPStatusError as e:
            if e.response.status_code == 404:
                raise prefect.exceptions.ObjectNotFound(http_exc=e) from e
            else:
                raise

    async def read_block_type_by_slug(self, slug: str) -> BlockType:
        """
        Read a block type by its slug.
        """
        try:
            response = await self._client.get(f"/block_types/slug/{slug}")
        except httpx.HTTPStatusError as e:
            if e.response.status_code == status.HTTP_404_NOT_FOUND:
                raise prefect.exceptions.ObjectNotFound(http_exc=e) from e
            else:
                raise
        return BlockType.parse_obj(response.json())

    async def read_block_schema_by_checksum(
        self, checksum: str, version: Optional[str] = None
    ) -> BlockSchema:
        """
        Look up a block schema checksum
        """
        try:
            url = f"/block_schemas/checksum/{checksum}"
            if version is not None:
                url = f"{url}?version={version}"
            response = await self._client.get(url)
        except httpx.HTTPStatusError as e:
            if e.response.status_code == status.HTTP_404_NOT_FOUND:
                raise prefect.exceptions.ObjectNotFound(http_exc=e) from e
            else:
                raise
        return BlockSchema.parse_obj(response.json())

    async def update_block_type(self, block_type_id: UUID, block_type: BlockTypeUpdate):
        """
        Update a block document in the Prefect API.
        """
        try:
            await self._client.patch(
                f"/block_types/{block_type_id}",
                json=block_type.dict(
                    json_compatible=True,
                    exclude_unset=True,
                    include=BlockTypeUpdate.updatable_fields(),
                    include_secrets=True,
                ),
            )
        except httpx.HTTPStatusError as e:
            if e.response.status_code == status.HTTP_404_NOT_FOUND:
                raise prefect.exceptions.ObjectNotFound(http_exc=e) from e
            else:
                raise

    async def delete_block_type(self, block_type_id: UUID):
        """
        Delete a block type.
        """
        try:
            await self._client.delete(f"/block_types/{block_type_id}")
        except httpx.HTTPStatusError as e:
            if e.response.status_code == 404:
                raise prefect.exceptions.ObjectNotFound(http_exc=e) from e
            elif (
                e.response.status_code == status.HTTP_403_FORBIDDEN
                and e.response.json()["detail"]
                == "protected block types cannot be deleted."
            ):
                raise prefect.exceptions.ProtectedBlockError(
                    "Protected block types cannot be deleted."
                ) from e
            else:
                raise

    async def read_block_types(self) -> List[BlockType]:
        """
        Read all block types
        Raises:
            httpx.RequestError: if the block types were not found

        Returns:
            List of BlockTypes.
        """
        response = await self._client.post("/block_types/filter", json={})
        return pydantic.parse_obj_as(List[BlockType], response.json())

    async def read_block_schemas(self) -> List[BlockSchema]:
        """
        Read all block schemas
        Raises:
            httpx.RequestError: if a valid block schema was not found

        Returns:
            A BlockSchema.
        """
        response = await self._client.post("/block_schemas/filter", json={})
        return pydantic.parse_obj_as(List[BlockSchema], response.json())

    async def get_most_recent_block_schema_for_block_type(
        self,
        block_type_id: UUID,
    ) -> Optional[BlockSchema]:
        """
        Fetches the most recent block schema for a specified block type ID.

        Args:
            block_type_id: The ID of the block type.

        Raises:
            httpx.RequestError: If the request fails for any reason.

        Returns:
            The most recent block schema or None.
        """
        try:
            response = await self._client.post(
                "/block_schemas/filter",
                json={
                    "block_schemas": {"block_type_id": {"any_": [str(block_type_id)]}},
                    "limit": 1,
                },
            )
        except httpx.HTTPStatusError:
            raise
        return BlockSchema.parse_obj(response.json()[0]) if response.json() else None

    async def read_block_document(
        self,
        block_document_id: UUID,
        include_secrets: bool = True,
    ):
        """
        Read the block document with the specified ID.

        Args:
            block_document_id: the block document id
            include_secrets (bool): whether to include secret values
                on the Block, corresponding to Pydantic's `SecretStr` and
                `SecretBytes` fields. These fields are automatically obfuscated
                by Pydantic, but users can additionally choose not to receive
                their values from the API. Note that any business logic on the
                Block may not work if this is `False`.

        Raises:
            httpx.RequestError: if the block document was not found for any reason

        Returns:
            A block document or None.
        """
        assert (
            block_document_id is not None
        ), "Unexpected ID on block document. Was it persisted?"
        try:
            response = await self._client.get(
                f"/block_documents/{block_document_id}",
                params=dict(include_secrets=include_secrets),
            )
        except httpx.HTTPStatusError as e:
            if e.response.status_code == status.HTTP_404_NOT_FOUND:
                raise prefect.exceptions.ObjectNotFound(http_exc=e) from e
            else:
                raise
        return BlockDocument.parse_obj(response.json())

    async def read_block_document_by_name(
        self,
        name: str,
        block_type_slug: str,
        include_secrets: bool = True,
    ) -> BlockDocument:
        """
        Read the block document with the specified name that corresponds to a
        specific block type name.

        Args:
            name: The block document name.
            block_type_slug: The block type slug.
            include_secrets (bool): whether to include secret values
                on the Block, corresponding to Pydantic's `SecretStr` and
                `SecretBytes` fields. These fields are automatically obfuscated
                by Pydantic, but users can additionally choose not to receive
                their values from the API. Note that any business logic on the
                Block may not work if this is `False`.

        Raises:
            httpx.RequestError: if the block document was not found for any reason

        Returns:
            A block document or None.
        """
        try:
            response = await self._client.get(
                f"/block_types/slug/{block_type_slug}/block_documents/name/{name}",
                params=dict(include_secrets=include_secrets),
            )
        except httpx.HTTPStatusError as e:
            if e.response.status_code == status.HTTP_404_NOT_FOUND:
                raise prefect.exceptions.ObjectNotFound(http_exc=e) from e
            else:
                raise
        return BlockDocument.parse_obj(response.json())

    async def read_block_documents(
        self,
        block_schema_type: Optional[str] = None,
        offset: Optional[int] = None,
        limit: Optional[int] = None,
        include_secrets: bool = True,
    ):
        """
        Read block documents

        Args:
            block_schema_type: an optional block schema type
            offset: an offset
            limit: the number of blocks to return
            include_secrets (bool): whether to include secret values
                on the Block, corresponding to Pydantic's `SecretStr` and
                `SecretBytes` fields. These fields are automatically obfuscated
                by Pydantic, but users can additionally choose not to receive
                their values from the API. Note that any business logic on the
                Block may not work if this is `False`.

        Returns:
            A list of block documents
        """
        response = await self._client.post(
            "/block_documents/filter",
            json=dict(
                block_schema_type=block_schema_type,
                offset=offset,
                limit=limit,
                include_secrets=include_secrets,
            ),
        )
        return pydantic.parse_obj_as(List[BlockDocument], response.json())

    async def read_block_documents_by_type(
        self,
        block_type_slug: str,
        offset: Optional[int] = None,
        limit: Optional[int] = None,
        include_secrets: bool = True,
    ) -> List[BlockDocument]:
        """Retrieve block documents by block type slug.

        Args:
            block_type_slug: The block type slug.
            offset: an offset
            limit: the number of blocks to return
            include_secrets: whether to include secret values

        Returns:
            A list of block documents
        """
        response = await self._client.get(
            f"/block_types/slug/{block_type_slug}/block_documents",
            params=dict(
                offset=offset,
                limit=limit,
                include_secrets=include_secrets,
            ),
        )

        return pydantic.parse_obj_as(List[BlockDocument], response.json())

    async def create_deployment(
        self,
        flow_id: UUID,
        name: str,
        version: Optional[str] = None,
        schedule: Optional[SCHEDULE_TYPES] = None,
        schedules: Optional[List[DeploymentScheduleCreate]] = None,
        parameters: Optional[Dict[str, Any]] = None,
        description: Optional[str] = None,
        work_queue_name: Optional[str] = None,
        work_pool_name: Optional[str] = None,
        tags: Optional[List[str]] = None,
        storage_document_id: Optional[UUID] = None,
        manifest_path: Optional[str] = None,
        path: Optional[str] = None,
        entrypoint: Optional[str] = None,
        infrastructure_document_id: Optional[UUID] = None,
        infra_overrides: Optional[Dict[str, Any]] = None,  # for backwards compat
        parameter_openapi_schema: Optional[Dict[str, Any]] = None,
        is_schedule_active: Optional[bool] = None,
        paused: Optional[bool] = None,
        pull_steps: Optional[List[dict]] = None,
        enforce_parameter_schema: Optional[bool] = None,
        job_variables: Optional[Dict[str, Any]] = None,
    ) -> UUID:
        """
        Create a deployment.

        Args:
            flow_id: the flow ID to create a deployment for
            name: the name of the deployment
            version: an optional version string for the deployment
            schedule: an optional schedule to apply to the deployment
            tags: an optional list of tags to apply to the deployment
            storage_document_id: an reference to the storage block document
                used for the deployed flow
            infrastructure_document_id: an reference to the infrastructure block document
                to use for this deployment
            job_variables: A dictionary of dot delimited infrastructure overrides that
                will be applied at runtime; for example `env.CONFIG_KEY=config_value` or
                `namespace='prefect'`. This argument was previously named `infra_overrides`.
                Both arguments are supported for backwards compatibility.

        Raises:
            httpx.RequestError: if the deployment was not created for any reason

        Returns:
            the ID of the deployment in the backend
        """
        jv = handle_deprecated_infra_overrides_parameter(job_variables, infra_overrides)

        deployment_create = DeploymentCreate(
            flow_id=flow_id,
            name=name,
            version=version,
            parameters=dict(parameters or {}),
            tags=list(tags or []),
            work_queue_name=work_queue_name,
            description=description,
            storage_document_id=storage_document_id,
            path=path,
            entrypoint=entrypoint,
            manifest_path=manifest_path,  # for backwards compat
            infrastructure_document_id=infrastructure_document_id,
            job_variables=jv,
            parameter_openapi_schema=parameter_openapi_schema,
            is_schedule_active=is_schedule_active,
            paused=paused,
            schedule=schedule,
            schedules=schedules or [],
            pull_steps=pull_steps,
            enforce_parameter_schema=enforce_parameter_schema,
        )

        if work_pool_name is not None:
            deployment_create.work_pool_name = work_pool_name

        # Exclude newer fields that are not set to avoid compatibility issues
        exclude = {
            field
            for field in ["work_pool_name", "work_queue_name"]
            if field not in deployment_create.__fields_set__
        }

        if deployment_create.is_schedule_active is None:
            exclude.add("is_schedule_active")

        if deployment_create.paused is None:
            exclude.add("paused")

        if deployment_create.pull_steps is None:
            exclude.add("pull_steps")

        if deployment_create.enforce_parameter_schema is None:
            exclude.add("enforce_parameter_schema")

        json = deployment_create.dict(json_compatible=True, exclude=exclude)
        response = await self._client.post(
            "/deployments/",
            json=json,
        )
        deployment_id = response.json().get("id")
        if not deployment_id:
            raise httpx.RequestError(f"Malformed response: {response}")

        return UUID(deployment_id)

    async def update_schedule(self, deployment_id: UUID, active: bool = True):
        path = "set_schedule_active" if active else "set_schedule_inactive"
        await self._client.post(
            f"/deployments/{deployment_id}/{path}",
        )

    async def set_deployment_paused_state(self, deployment_id: UUID, paused: bool):
        await self._client.patch(
            f"/deployments/{deployment_id}", json={"paused": paused}
        )

    async def update_deployment(
        self,
        deployment: Deployment,
        schedule: SCHEDULE_TYPES = None,
        is_schedule_active: bool = None,
    ):
        deployment_update = DeploymentUpdate(
            version=deployment.version,
            schedule=schedule if schedule is not None else deployment.schedule,
            is_schedule_active=(
                is_schedule_active
                if is_schedule_active is not None
                else deployment.is_schedule_active
            ),
            description=deployment.description,
            work_queue_name=deployment.work_queue_name,
            tags=deployment.tags,
            manifest_path=deployment.manifest_path,
            path=deployment.path,
            entrypoint=deployment.entrypoint,
            parameters=deployment.parameters,
            storage_document_id=deployment.storage_document_id,
            infrastructure_document_id=deployment.infrastructure_document_id,
            job_variables=deployment.job_variables,
            enforce_parameter_schema=deployment.enforce_parameter_schema,
        )

        if getattr(deployment, "work_pool_name", None) is not None:
            deployment_update.work_pool_name = deployment.work_pool_name

        exclude = set()
        if deployment.enforce_parameter_schema is None:
            exclude.add("enforce_parameter_schema")

        await self._client.patch(
            f"/deployments/{deployment.id}",
            json=deployment_update.dict(json_compatible=True, exclude=exclude),
        )

    async def _create_deployment_from_schema(self, schema: DeploymentCreate) -> UUID:
        """
        Create a deployment from a prepared `DeploymentCreate` schema.
        """
        # TODO: We are likely to remove this method once we have considered the
        #       packaging interface for deployments further.
        response = await self._client.post(
            "/deployments/", json=schema.dict(json_compatible=True)
        )
        deployment_id = response.json().get("id")
        if not deployment_id:
            raise httpx.RequestError(f"Malformed response: {response}")

        return UUID(deployment_id)

    async def read_deployment(
        self,
        deployment_id: UUID,
    ) -> DeploymentResponse:
        """
        Query the Prefect API for a deployment by id.

        Args:
            deployment_id: the deployment ID of interest

        Returns:
            a [Deployment model][prefect.client.schemas.objects.Deployment] representation of the deployment
        """
        try:
            response = await self._client.get(f"/deployments/{deployment_id}")
        except httpx.HTTPStatusError as e:
            if e.response.status_code == status.HTTP_404_NOT_FOUND:
                raise prefect.exceptions.ObjectNotFound(http_exc=e) from e
            else:
                raise
        return DeploymentResponse.parse_obj(response.json())

    async def read_deployment_by_name(
        self,
        name: str,
    ) -> DeploymentResponse:
        """
        Query the Prefect API for a deployment by name.

        Args:
            name: A deployed flow's name: <FLOW_NAME>/<DEPLOYMENT_NAME>

        Raises:
            prefect.exceptions.ObjectNotFound: If request returns 404
            httpx.RequestError: If request fails

        Returns:
            a Deployment model representation of the deployment
        """
        try:
            response = await self._client.get(f"/deployments/name/{name}")
        except httpx.HTTPStatusError as e:
            if e.response.status_code == status.HTTP_404_NOT_FOUND:
                raise prefect.exceptions.ObjectNotFound(http_exc=e) from e
            else:
                raise

        return DeploymentResponse.parse_obj(response.json())

    async def read_deployments(
        self,
        *,
        flow_filter: Optional[FlowFilter] = None,
        flow_run_filter: Optional[FlowRunFilter] = None,
        task_run_filter: Optional[TaskRunFilter] = None,
        deployment_filter: Optional[DeploymentFilter] = None,
        work_pool_filter: Optional[WorkPoolFilter] = None,
        work_queue_filter: Optional[WorkQueueFilter] = None,
        limit: Optional[int] = None,
        sort: Optional[DeploymentSort] = None,
        offset: int = 0,
    ) -> List[DeploymentResponse]:
        """
        Query the Prefect API for deployments. Only deployments matching all
        the provided criteria will be returned.

        Args:
            flow_filter: filter criteria for flows
            flow_run_filter: filter criteria for flow runs
            task_run_filter: filter criteria for task runs
            deployment_filter: filter criteria for deployments
            work_pool_filter: filter criteria for work pools
            work_queue_filter: filter criteria for work pool queues
            limit: a limit for the deployment query
            offset: an offset for the deployment query

        Returns:
            a list of Deployment model representations
                of the deployments
        """
        body = {
            "flows": flow_filter.dict(json_compatible=True) if flow_filter else None,
            "flow_runs": (
                flow_run_filter.dict(json_compatible=True, exclude_unset=True)
                if flow_run_filter
                else None
            ),
            "task_runs": (
                task_run_filter.dict(json_compatible=True) if task_run_filter else None
            ),
            "deployments": (
                deployment_filter.dict(json_compatible=True)
                if deployment_filter
                else None
            ),
            "work_pools": (
                work_pool_filter.dict(json_compatible=True)
                if work_pool_filter
                else None
            ),
            "work_pool_queues": (
                work_queue_filter.dict(json_compatible=True)
                if work_queue_filter
                else None
            ),
            "limit": limit,
            "offset": offset,
            "sort": sort,
        }

        response = await self._client.post("/deployments/filter", json=body)
        return pydantic.parse_obj_as(List[DeploymentResponse], response.json())

    async def delete_deployment(
        self,
        deployment_id: UUID,
    ):
        """
        Delete deployment by id.

        Args:
            deployment_id: The deployment id of interest.
        Raises:
            prefect.exceptions.ObjectNotFound: If request returns 404
            httpx.RequestError: If requests fails
        """
        try:
            await self._client.delete(f"/deployments/{deployment_id}")
        except httpx.HTTPStatusError as e:
            if e.response.status_code == 404:
                raise prefect.exceptions.ObjectNotFound(http_exc=e) from e
            else:
                raise

    async def create_deployment_schedules(
        self,
        deployment_id: UUID,
        schedules: List[Tuple[SCHEDULE_TYPES, bool]],
    ) -> List[DeploymentSchedule]:
        """
        Create deployment schedules.

        Args:
            deployment_id: the deployment ID
            schedules: a list of tuples containing the schedule to create
                       and whether or not it should be active.

        Raises:
            httpx.RequestError: if the schedules were not created for any reason

        Returns:
            the list of schedules created in the backend
        """
        deployment_schedule_create = [
            DeploymentScheduleCreate(schedule=schedule[0], active=schedule[1])
            for schedule in schedules
        ]

        json = [
            deployment_schedule_create.dict(json_compatible=True)
            for deployment_schedule_create in deployment_schedule_create
        ]
        response = await self._client.post(
            f"/deployments/{deployment_id}/schedules", json=json
        )
        return pydantic.parse_obj_as(List[DeploymentSchedule], response.json())

    async def read_deployment_schedules(
        self,
        deployment_id: UUID,
    ) -> List[DeploymentSchedule]:
        """
        Query the Prefect API for a deployment's schedules.

        Args:
            deployment_id: the deployment ID

        Returns:
            a list of DeploymentSchedule model representations of the deployment schedules
        """
        try:
            response = await self._client.get(f"/deployments/{deployment_id}/schedules")
        except httpx.HTTPStatusError as e:
            if e.response.status_code == status.HTTP_404_NOT_FOUND:
                raise prefect.exceptions.ObjectNotFound(http_exc=e) from e
            else:
                raise
        return pydantic.parse_obj_as(List[DeploymentSchedule], response.json())

    async def update_deployment_schedule(
        self,
        deployment_id: UUID,
        schedule_id: UUID,
        active: Optional[bool] = None,
        schedule: Optional[SCHEDULE_TYPES] = None,
    ):
        """
        Update a deployment schedule by ID.

        Args:
            deployment_id: the deployment ID
            schedule_id: the deployment schedule ID of interest
            active: whether or not the schedule should be active
            schedule: the cron, rrule, or interval schedule this deployment schedule should use
        """
        kwargs = {}
        if active is not None:
            kwargs["active"] = active
        if schedule is not None:
            kwargs["schedule"] = schedule

        deployment_schedule_update = DeploymentScheduleUpdate(**kwargs)
        json = deployment_schedule_update.dict(json_compatible=True, exclude_unset=True)

        try:
            await self._client.patch(
                f"/deployments/{deployment_id}/schedules/{schedule_id}", json=json
            )
        except httpx.HTTPStatusError as e:
            if e.response.status_code == status.HTTP_404_NOT_FOUND:
                raise prefect.exceptions.ObjectNotFound(http_exc=e) from e
            else:
                raise

    async def delete_deployment_schedule(
        self,
        deployment_id: UUID,
        schedule_id: UUID,
    ) -> None:
        """
        Delete a deployment schedule.

        Args:
            deployment_id: the deployment ID
            schedule_id: the ID of the deployment schedule to delete.

        Raises:
            httpx.RequestError: if the schedules were not deleted for any reason
        """
        try:
            await self._client.delete(
                f"/deployments/{deployment_id}/schedules/{schedule_id}"
            )
        except httpx.HTTPStatusError as e:
            if e.response.status_code == 404:
                raise prefect.exceptions.ObjectNotFound(http_exc=e) from e
            else:
                raise

    async def read_flow_run(self, flow_run_id: UUID) -> FlowRun:
        """
        Query the Prefect API for a flow run by id.

        Args:
            flow_run_id: the flow run ID of interest

        Returns:
            a Flow Run model representation of the flow run
        """
        try:
            response = await self._client.get(f"/flow_runs/{flow_run_id}")
        except httpx.HTTPStatusError as e:
            if e.response.status_code == 404:
                raise prefect.exceptions.ObjectNotFound(http_exc=e) from e
            else:
                raise
        return FlowRun.parse_obj(response.json())

    async def resume_flow_run(
        self, flow_run_id: UUID, run_input: Optional[Dict] = None
    ) -> OrchestrationResult:
        """
        Resumes a paused flow run.

        Args:
            flow_run_id: the flow run ID of interest
            run_input: the input to resume the flow run with

        Returns:
            an OrchestrationResult model representation of state orchestration output
        """
        try:
            response = await self._client.post(
                f"/flow_runs/{flow_run_id}/resume", json={"run_input": run_input}
            )
        except httpx.HTTPStatusError:
            raise

        return OrchestrationResult.parse_obj(response.json())

    async def read_flow_runs(
        self,
        *,
        flow_filter: FlowFilter = None,
        flow_run_filter: FlowRunFilter = None,
        task_run_filter: TaskRunFilter = None,
        deployment_filter: DeploymentFilter = None,
        work_pool_filter: WorkPoolFilter = None,
        work_queue_filter: WorkQueueFilter = None,
        sort: FlowRunSort = None,
        limit: int = None,
        offset: int = 0,
    ) -> List[FlowRun]:
        """
        Query the Prefect API for flow runs. Only flow runs matching all criteria will
        be returned.

        Args:
            flow_filter: filter criteria for flows
            flow_run_filter: filter criteria for flow runs
            task_run_filter: filter criteria for task runs
            deployment_filter: filter criteria for deployments
            work_pool_filter: filter criteria for work pools
            work_queue_filter: filter criteria for work pool queues
            sort: sort criteria for the flow runs
            limit: limit for the flow run query
            offset: offset for the flow run query

        Returns:
            a list of Flow Run model representations
                of the flow runs
        """
        body = {
            "flows": flow_filter.dict(json_compatible=True) if flow_filter else None,
            "flow_runs": (
                flow_run_filter.dict(json_compatible=True, exclude_unset=True)
                if flow_run_filter
                else None
            ),
            "task_runs": (
                task_run_filter.dict(json_compatible=True) if task_run_filter else None
            ),
            "deployments": (
                deployment_filter.dict(json_compatible=True)
                if deployment_filter
                else None
            ),
            "work_pools": (
                work_pool_filter.dict(json_compatible=True)
                if work_pool_filter
                else None
            ),
            "work_pool_queues": (
                work_queue_filter.dict(json_compatible=True)
                if work_queue_filter
                else None
            ),
            "sort": sort,
            "limit": limit,
            "offset": offset,
        }

        response = await self._client.post("/flow_runs/filter", json=body)
        return pydantic.parse_obj_as(List[FlowRun], response.json())

    async def set_flow_run_state(
        self,
        flow_run_id: UUID,
        state: "prefect.states.State",
        force: bool = False,
    ) -> OrchestrationResult:
        """
        Set the state of a flow run.

        Args:
            flow_run_id: the id of the flow run
            state: the state to set
            force: if True, disregard orchestration logic when setting the state,
                forcing the Prefect API to accept the state

        Returns:
            an OrchestrationResult model representation of state orchestration output
        """
        state_create = state.to_state_create()
        state_create.state_details.flow_run_id = flow_run_id
        state_create.state_details.transition_id = uuid4()
        try:
            response = await self._client.post(
                f"/flow_runs/{flow_run_id}/set_state",
                json=dict(state=state_create.dict(json_compatible=True), force=force),
            )
        except httpx.HTTPStatusError as e:
            if e.response.status_code == status.HTTP_404_NOT_FOUND:
                raise prefect.exceptions.ObjectNotFound(http_exc=e) from e
            else:
                raise

        return OrchestrationResult.parse_obj(response.json())

    async def read_flow_run_states(
        self, flow_run_id: UUID
    ) -> List[prefect.states.State]:
        """
        Query for the states of a flow run

        Args:
            flow_run_id: the id of the flow run

        Returns:
            a list of State model representations
                of the flow run states
        """
        response = await self._client.get(
            "/flow_run_states/", params=dict(flow_run_id=str(flow_run_id))
        )
        return pydantic.parse_obj_as(List[prefect.states.State], response.json())

    async def set_task_run_name(self, task_run_id: UUID, name: str):
        task_run_data = TaskRunUpdate(name=name)
        return await self._client.patch(
            f"/task_runs/{task_run_id}",
            json=task_run_data.dict(json_compatible=True, exclude_unset=True),
        )

    async def create_task_run(
        self,
        task: "TaskObject[P, R]",
        flow_run_id: Optional[UUID],
        dynamic_key: str,
        id: Optional[UUID] = None,
        name: Optional[str] = None,
        extra_tags: Optional[Iterable[str]] = None,
        state: Optional[prefect.states.State[R]] = None,
        task_inputs: Optional[
            Dict[
                str,
                List[
                    Union[
                        TaskRunResult,
                        Parameter,
                        Constant,
                    ]
                ],
            ]
        ] = None,
    ) -> TaskRun:
        """
        Create a task run

        Args:
            task: The Task to run
            flow_run_id: The flow run id with which to associate the task run
            dynamic_key: A key unique to this particular run of a Task within the flow
            id: An optional ID for the task run. If not provided, one will be generated
                server-side.
            name: An optional name for the task run
            extra_tags: an optional list of extra tags to apply to the task run in
                addition to `task.tags`
            state: The initial state for the run. If not provided, defaults to
                `Pending` for now. Should always be a `Scheduled` type.
            task_inputs: the set of inputs passed to the task

        Returns:
            The created task run.
        """
        tags = set(task.tags).union(extra_tags or [])

        if state is None:
            state = prefect.states.Pending()

        task_run_data = TaskRunCreate(
            id=id,
            name=name,
            flow_run_id=flow_run_id,
            task_key=task.task_key,
            dynamic_key=dynamic_key,
            tags=list(tags),
            task_version=task.version,
            empirical_policy=TaskRunPolicy(
                retries=task.retries,
                retry_delay=task.retry_delay_seconds,
                retry_jitter_factor=task.retry_jitter_factor,
            ),
            state=state.to_state_create(),
            task_inputs=task_inputs or {},
        )
        content = task_run_data.json(exclude={"id"} if id is None else None)

        response = await self._client.post("/task_runs/", content=content)
        return TaskRun.parse_obj(response.json())

    async def read_task_run(self, task_run_id: UUID) -> TaskRun:
        """
        Query the Prefect API for a task run by id.

        Args:
            task_run_id: the task run ID of interest

        Returns:
            a Task Run model representation of the task run
        """
        response = await self._client.get(f"/task_runs/{task_run_id}")
        return TaskRun.parse_obj(response.json())

    async def read_task_runs(
        self,
        *,
        flow_filter: FlowFilter = None,
        flow_run_filter: FlowRunFilter = None,
        task_run_filter: TaskRunFilter = None,
        deployment_filter: DeploymentFilter = None,
        sort: TaskRunSort = None,
        limit: int = None,
        offset: int = 0,
    ) -> List[TaskRun]:
        """
        Query the Prefect API for task runs. Only task runs matching all criteria will
        be returned.

        Args:
            flow_filter: filter criteria for flows
            flow_run_filter: filter criteria for flow runs
            task_run_filter: filter criteria for task runs
            deployment_filter: filter criteria for deployments
            sort: sort criteria for the task runs
            limit: a limit for the task run query
            offset: an offset for the task run query

        Returns:
            a list of Task Run model representations
                of the task runs
        """
        body = {
            "flows": flow_filter.dict(json_compatible=True) if flow_filter else None,
            "flow_runs": (
                flow_run_filter.dict(json_compatible=True, exclude_unset=True)
                if flow_run_filter
                else None
            ),
            "task_runs": (
                task_run_filter.dict(json_compatible=True) if task_run_filter else None
            ),
            "deployments": (
                deployment_filter.dict(json_compatible=True)
                if deployment_filter
                else None
            ),
            "sort": sort,
            "limit": limit,
            "offset": offset,
        }
        response = await self._client.post("/task_runs/filter", json=body)
        return pydantic.parse_obj_as(List[TaskRun], response.json())

    async def delete_task_run(self, task_run_id: UUID) -> None:
        """
        Delete a task run by id.

        Args:
            task_run_id: the task run ID of interest
        Raises:
            prefect.exceptions.ObjectNotFound: If request returns 404
            httpx.RequestError: If requests fails
        """
        try:
            await self._client.delete(f"/task_runs/{task_run_id}")
        except httpx.HTTPStatusError as e:
            if e.response.status_code == 404:
                raise prefect.exceptions.ObjectNotFound(http_exc=e) from e
            else:
                raise

    async def set_task_run_state(
        self,
        task_run_id: UUID,
        state: prefect.states.State,
        force: bool = False,
    ) -> OrchestrationResult:
        """
        Set the state of a task run.

        Args:
            task_run_id: the id of the task run
            state: the state to set
            force: if True, disregard orchestration logic when setting the state,
                forcing the Prefect API to accept the state

        Returns:
            an OrchestrationResult model representation of state orchestration output
        """
        state_create = state.to_state_create()
        state_create.state_details.task_run_id = task_run_id
        response = await self._client.post(
            f"/task_runs/{task_run_id}/set_state",
            json=dict(state=state_create.dict(json_compatible=True), force=force),
        )
        return OrchestrationResult.parse_obj(response.json())

    async def read_task_run_states(
        self, task_run_id: UUID
    ) -> List[prefect.states.State]:
        """
        Query for the states of a task run

        Args:
            task_run_id: the id of the task run

        Returns:
            a list of State model representations of the task run states
        """
        response = await self._client.get(
            "/task_run_states/", params=dict(task_run_id=str(task_run_id))
        )
        return pydantic.parse_obj_as(List[prefect.states.State], response.json())

    async def create_logs(self, logs: Iterable[Union[LogCreate, dict]]) -> None:
        """
        Create logs for a flow or task run

        Args:
            logs: An iterable of `LogCreate` objects or already json-compatible dicts
        """
        serialized_logs = [
            log.dict(json_compatible=True) if isinstance(log, LogCreate) else log
            for log in logs
        ]
        await self._client.post("/logs/", json=serialized_logs)

    async def create_flow_run_notification_policy(
        self,
        block_document_id: UUID,
        is_active: bool = True,
        tags: List[str] = None,
        state_names: List[str] = None,
        message_template: Optional[str] = None,
    ) -> UUID:
        """
        Create a notification policy for flow runs

        Args:
            block_document_id: The block document UUID
            is_active: Whether the notification policy is active
            tags: List of flow tags
            state_names: List of state names
            message_template: Notification message template
        """
        if tags is None:
            tags = []
        if state_names is None:
            state_names = []

        policy = FlowRunNotificationPolicyCreate(
            block_document_id=block_document_id,
            is_active=is_active,
            tags=tags,
            state_names=state_names,
            message_template=message_template,
        )
        response = await self._client.post(
            "/flow_run_notification_policies/",
            json=policy.dict(json_compatible=True),
        )

        policy_id = response.json().get("id")
        if not policy_id:
            raise httpx.RequestError(f"Malformed response: {response}")

        return UUID(policy_id)

    async def delete_flow_run_notification_policy(
        self,
        id: UUID,
    ) -> None:
        """
        Delete a flow run notification policy by id.

        Args:
            id: UUID of the flow run notification policy to delete.
        Raises:
            prefect.exceptions.ObjectNotFound: If request returns 404
            httpx.RequestError: If requests fails
        """
        try:
            await self._client.delete(f"/flow_run_notification_policies/{id}")
        except httpx.HTTPStatusError as e:
            if e.response.status_code == status.HTTP_404_NOT_FOUND:
                raise prefect.exceptions.ObjectNotFound(http_exc=e) from e
            else:
                raise

    async def update_flow_run_notification_policy(
        self,
        id: UUID,
        block_document_id: Optional[UUID] = None,
        is_active: Optional[bool] = None,
        tags: Optional[List[str]] = None,
        state_names: Optional[List[str]] = None,
        message_template: Optional[str] = None,
    ) -> None:
        """
        Update a notification policy for flow runs

        Args:
            id: UUID of the notification policy
            block_document_id: The block document UUID
            is_active: Whether the notification policy is active
            tags: List of flow tags
            state_names: List of state names
            message_template: Notification message template
        Raises:
            prefect.exceptions.ObjectNotFound: If request returns 404
            httpx.RequestError: If requests fails
        """
        params = {}
        if block_document_id is not None:
            params["block_document_id"] = block_document_id
        if is_active is not None:
            params["is_active"] = is_active
        if tags is not None:
            params["tags"] = tags
        if state_names is not None:
            params["state_names"] = state_names
        if message_template is not None:
            params["message_template"] = message_template

        policy = FlowRunNotificationPolicyUpdate(**params)

        try:
            await self._client.patch(
                f"/flow_run_notification_policies/{id}",
                json=policy.dict(json_compatible=True, exclude_unset=True),
            )
        except httpx.HTTPStatusError as e:
            if e.response.status_code == status.HTTP_404_NOT_FOUND:
                raise prefect.exceptions.ObjectNotFound(http_exc=e) from e
            else:
                raise

    async def read_flow_run_notification_policies(
        self,
        flow_run_notification_policy_filter: FlowRunNotificationPolicyFilter,
        limit: Optional[int] = None,
        offset: int = 0,
    ) -> List[FlowRunNotificationPolicy]:
        """
        Query the Prefect API for flow run notification policies. Only policies matching all criteria will
        be returned.

        Args:
            flow_run_notification_policy_filter: filter criteria for notification policies
            limit: a limit for the notification policies query
            offset: an offset for the notification policies query

        Returns:
            a list of FlowRunNotificationPolicy model representations
                of the notification policies
        """
        body = {
            "flow_run_notification_policy_filter": (
                flow_run_notification_policy_filter.dict(json_compatible=True)
                if flow_run_notification_policy_filter
                else None
            ),
            "limit": limit,
            "offset": offset,
        }
        response = await self._client.post(
            "/flow_run_notification_policies/filter", json=body
        )
        return pydantic.parse_obj_as(List[FlowRunNotificationPolicy], response.json())

    async def read_logs(
        self,
        log_filter: LogFilter = None,
        limit: int = None,
        offset: int = None,
        sort: LogSort = LogSort.TIMESTAMP_ASC,
    ) -> List[Log]:
        """
        Read flow and task run logs.
        """
        body = {
            "logs": log_filter.dict(json_compatible=True) if log_filter else None,
            "limit": limit,
            "offset": offset,
            "sort": sort,
        }

        response = await self._client.post("/logs/filter", json=body)
        return pydantic.parse_obj_as(List[Log], response.json())

    async def send_worker_heartbeat(
        self,
        work_pool_name: str,
        worker_name: str,
        heartbeat_interval_seconds: Optional[float] = None,
    ):
        """
        Sends a worker heartbeat for a given work pool.

        Args:
            work_pool_name: The name of the work pool to heartbeat against.
            worker_name: The name of the worker sending the heartbeat.
        """
        await self._client.post(
            f"/work_pools/{work_pool_name}/workers/heartbeat",
            json={
                "name": worker_name,
                "heartbeat_interval_seconds": heartbeat_interval_seconds,
            },
        )

    async def read_workers_for_work_pool(
        self,
        work_pool_name: str,
        worker_filter: Optional[WorkerFilter] = None,
        offset: Optional[int] = None,
        limit: Optional[int] = None,
    ) -> List[Worker]:
        """
        Reads workers for a given work pool.

        Args:
            work_pool_name: The name of the work pool for which to get
                member workers.
            worker_filter: Criteria by which to filter workers.
            limit: Limit for the worker query.
            offset: Limit for the worker query.
        """
        response = await self._client.post(
            f"/work_pools/{work_pool_name}/workers/filter",
            json={
                "worker_filter": (
                    worker_filter.dict(json_compatible=True, exclude_unset=True)
                    if worker_filter
                    else None
                ),
                "offset": offset,
                "limit": limit,
            },
        )

        return pydantic.parse_obj_as(List[Worker], response.json())

    async def read_work_pool(self, work_pool_name: str) -> WorkPool:
        """
        Reads information for a given work pool

        Args:
            work_pool_name: The name of the work pool to for which to get
                information.

        Returns:
            Information about the requested work pool.
        """
        try:
            response = await self._client.get(f"/work_pools/{work_pool_name}")
            return pydantic.parse_obj_as(WorkPool, response.json())
        except httpx.HTTPStatusError as e:
            if e.response.status_code == status.HTTP_404_NOT_FOUND:
                raise prefect.exceptions.ObjectNotFound(http_exc=e) from e
            else:
                raise

    async def read_work_pools(
        self,
        limit: Optional[int] = None,
        offset: int = 0,
        work_pool_filter: Optional[WorkPoolFilter] = None,
    ) -> List[WorkPool]:
        """
        Reads work pools.

        Args:
            limit: Limit for the work pool query.
            offset: Offset for the work pool query.
            work_pool_filter: Criteria by which to filter work pools.

        Returns:
            A list of work pools.
        """

        body = {
            "limit": limit,
            "offset": offset,
            "work_pools": (
                work_pool_filter.dict(json_compatible=True)
                if work_pool_filter
                else None
            ),
        }
        response = await self._client.post("/work_pools/filter", json=body)
        return pydantic.parse_obj_as(List[WorkPool], response.json())

    async def create_work_pool(
        self,
        work_pool: WorkPoolCreate,
    ) -> WorkPool:
        """
        Creates a work pool with the provided configuration.

        Args:
            work_pool: Desired configuration for the new work pool.

        Returns:
            Information about the newly created work pool.
        """
        try:
            response = await self._client.post(
                "/work_pools/",
                json=work_pool.dict(json_compatible=True, exclude_unset=True),
            )
        except httpx.HTTPStatusError as e:
            if e.response.status_code == status.HTTP_409_CONFLICT:
                raise prefect.exceptions.ObjectAlreadyExists(http_exc=e) from e
            else:
                raise

        return pydantic.parse_obj_as(WorkPool, response.json())

    async def update_work_pool(
        self,
        work_pool_name: str,
        work_pool: WorkPoolUpdate,
    ):
        """
        Updates a work pool.

        Args:
            work_pool_name: Name of the work pool to update.
            work_pool: Fields to update in the work pool.
        """
        try:
            await self._client.patch(
                f"/work_pools/{work_pool_name}",
                json=work_pool.dict(json_compatible=True, exclude_unset=True),
            )
        except httpx.HTTPStatusError as e:
            if e.response.status_code == status.HTTP_404_NOT_FOUND:
                raise prefect.exceptions.ObjectNotFound(http_exc=e) from e
            else:
                raise

    async def delete_work_pool(
        self,
        work_pool_name: str,
    ):
        """
        Deletes a work pool.

        Args:
            work_pool_name: Name of the work pool to delete.
        """
        try:
            await self._client.delete(f"/work_pools/{work_pool_name}")
        except httpx.HTTPStatusError as e:
            if e.response.status_code == status.HTTP_404_NOT_FOUND:
                raise prefect.exceptions.ObjectNotFound(http_exc=e) from e
            else:
                raise

    async def read_work_queues(
        self,
        work_pool_name: Optional[str] = None,
        work_queue_filter: Optional[WorkQueueFilter] = None,
        limit: Optional[int] = None,
        offset: Optional[int] = None,
    ) -> List[WorkQueue]:
        """
        Retrieves queues for a work pool.

        Args:
            work_pool_name: Name of the work pool for which to get queues.
            work_queue_filter: Criteria by which to filter queues.
            limit: Limit for the queue query.
            offset: Limit for the queue query.

        Returns:
            List of queues for the specified work pool.
        """
        json = {
            "work_queues": (
                work_queue_filter.dict(json_compatible=True, exclude_unset=True)
                if work_queue_filter
                else None
            ),
            "limit": limit,
            "offset": offset,
        }

        if work_pool_name:
            try:
                response = await self._client.post(
                    f"/work_pools/{work_pool_name}/queues/filter",
                    json=json,
                )
            except httpx.HTTPStatusError as e:
                if e.response.status_code == status.HTTP_404_NOT_FOUND:
                    raise prefect.exceptions.ObjectNotFound(http_exc=e) from e
                else:
                    raise
        else:
            response = await self._client.post("/work_queues/filter", json=json)

        return pydantic.parse_obj_as(List[WorkQueue], response.json())

    async def get_scheduled_flow_runs_for_deployments(
        self,
        deployment_ids: List[UUID],
        scheduled_before: Optional[datetime.datetime] = None,
        limit: Optional[int] = None,
    ):
        body: Dict[str, Any] = dict(deployment_ids=[str(id) for id in deployment_ids])
        if scheduled_before:
            body["scheduled_before"] = str(scheduled_before)
        if limit:
            body["limit"] = limit

        response = await self._client.post(
            "/deployments/get_scheduled_flow_runs",
            json=body,
        )

        return pydantic.parse_obj_as(List[FlowRunResponse], response.json())

    async def get_scheduled_flow_runs_for_work_pool(
        self,
        work_pool_name: str,
        work_queue_names: Optional[List[str]] = None,
        scheduled_before: Optional[datetime.datetime] = None,
    ) -> List[WorkerFlowRunResponse]:
        """
        Retrieves scheduled flow runs for the provided set of work pool queues.

        Args:
            work_pool_name: The name of the work pool that the work pool
                queues are associated with.
            work_queue_names: The names of the work pool queues from which
                to get scheduled flow runs.
            scheduled_before: Datetime used to filter returned flow runs. Flow runs
                scheduled for after the given datetime string will not be returned.

        Returns:
            A list of worker flow run responses containing information about the
            retrieved flow runs.
        """
        body: Dict[str, Any] = {}
        if work_queue_names is not None:
            body["work_queue_names"] = list(work_queue_names)
        if scheduled_before:
            body["scheduled_before"] = str(scheduled_before)

        response = await self._client.post(
            f"/work_pools/{work_pool_name}/get_scheduled_flow_runs",
            json=body,
        )
        return pydantic.parse_obj_as(List[WorkerFlowRunResponse], response.json())

    async def create_artifact(
        self,
        artifact: ArtifactCreate,
    ) -> Artifact:
        """
        Creates an artifact with the provided configuration.

        Args:
            artifact: Desired configuration for the new artifact.
        Returns:
            Information about the newly created artifact.
        """

        response = await self._client.post(
            "/artifacts/",
            json=artifact.dict(json_compatible=True, exclude_unset=True),
        )

        return pydantic.parse_obj_as(Artifact, response.json())

    async def read_artifacts(
        self,
        *,
        artifact_filter: ArtifactFilter = None,
        flow_run_filter: FlowRunFilter = None,
        task_run_filter: TaskRunFilter = None,
        sort: ArtifactSort = None,
        limit: int = None,
        offset: int = 0,
    ) -> List[Artifact]:
        """
        Query the Prefect API for artifacts. Only artifacts matching all criteria will
        be returned.
        Args:
            artifact_filter: filter criteria for artifacts
            flow_run_filter: filter criteria for flow runs
            task_run_filter: filter criteria for task runs
            sort: sort criteria for the artifacts
            limit: limit for the artifact query
            offset: offset for the artifact query
        Returns:
            a list of Artifact model representations of the artifacts
        """
        body = {
            "artifacts": (
                artifact_filter.dict(json_compatible=True) if artifact_filter else None
            ),
            "flow_runs": (
                flow_run_filter.dict(json_compatible=True) if flow_run_filter else None
            ),
            "task_runs": (
                task_run_filter.dict(json_compatible=True) if task_run_filter else None
            ),
            "sort": sort,
            "limit": limit,
            "offset": offset,
        }
        response = await self._client.post("/artifacts/filter", json=body)
        return pydantic.parse_obj_as(List[Artifact], response.json())

    async def read_latest_artifacts(
        self,
        *,
        artifact_filter: ArtifactCollectionFilter = None,
        flow_run_filter: FlowRunFilter = None,
        task_run_filter: TaskRunFilter = None,
        sort: ArtifactCollectionSort = None,
        limit: int = None,
        offset: int = 0,
    ) -> List[ArtifactCollection]:
        """
        Query the Prefect API for artifacts. Only artifacts matching all criteria will
        be returned.
        Args:
            artifact_filter: filter criteria for artifacts
            flow_run_filter: filter criteria for flow runs
            task_run_filter: filter criteria for task runs
            sort: sort criteria for the artifacts
            limit: limit for the artifact query
            offset: offset for the artifact query
        Returns:
            a list of Artifact model representations of the artifacts
        """
        body = {
            "artifacts": (
                artifact_filter.dict(json_compatible=True) if artifact_filter else None
            ),
            "flow_runs": (
                flow_run_filter.dict(json_compatible=True) if flow_run_filter else None
            ),
            "task_runs": (
                task_run_filter.dict(json_compatible=True) if task_run_filter else None
            ),
            "sort": sort,
            "limit": limit,
            "offset": offset,
        }
        response = await self._client.post("/artifacts/latest/filter", json=body)
        return pydantic.parse_obj_as(List[ArtifactCollection], response.json())

    async def delete_artifact(self, artifact_id: UUID) -> None:
        """
        Deletes an artifact with the provided id.

        Args:
            artifact_id: The id of the artifact to delete.
        """
        try:
            await self._client.delete(f"/artifacts/{artifact_id}")
        except httpx.HTTPStatusError as e:
            if e.response.status_code == 404:
                raise prefect.exceptions.ObjectNotFound(http_exc=e) from e
            else:
                raise

    async def create_variable(self, variable: VariableCreate) -> Variable:
        """
        Creates an variable with the provided configuration.

        Args:
            variable: Desired configuration for the new variable.
        Returns:
            Information about the newly created variable.
        """
        response = await self._client.post(
            "/variables/",
            json=variable.dict(json_compatible=True, exclude_unset=True),
        )
        return Variable(**response.json())

    async def update_variable(self, variable: VariableUpdate) -> None:
        """
        Updates a variable with the provided configuration.

        Args:
            variable: Desired configuration for the updated variable.
        Returns:
            Information about the updated variable.
        """
        await self._client.patch(
            f"/variables/name/{variable.name}",
            json=variable.dict(json_compatible=True, exclude_unset=True),
        )

    async def read_variable_by_name(self, name: str) -> Optional[Variable]:
        """Reads a variable by name. Returns None if no variable is found."""
        try:
            response = await self._client.get(f"/variables/name/{name}")
            return Variable(**response.json())
        except httpx.HTTPStatusError as e:
            if e.response.status_code == status.HTTP_404_NOT_FOUND:
                return None
            else:
                raise

    async def delete_variable_by_name(self, name: str):
        """Deletes a variable by name."""
        try:
            await self._client.delete(f"/variables/name/{name}")
        except httpx.HTTPStatusError as e:
            if e.response.status_code == 404:
                raise prefect.exceptions.ObjectNotFound(http_exc=e) from e
            else:
                raise

    async def read_variables(self, limit: int = None) -> List[Variable]:
        """Reads all variables."""
        response = await self._client.post("/variables/filter", json={"limit": limit})
        return pydantic.parse_obj_as(List[Variable], response.json())

    async def read_worker_metadata(self) -> Dict[str, Any]:
        """Reads worker metadata stored in Prefect collection registry."""
        response = await self._client.get("collections/views/aggregate-worker-metadata")
        response.raise_for_status()
        return response.json()

    async def increment_concurrency_slots(
        self, names: List[str], slots: int, mode: str
    ) -> httpx.Response:
        return await self._client.post(
            "/v2/concurrency_limits/increment",
            json={"names": names, "slots": slots, "mode": mode},
        )

    async def release_concurrency_slots(
        self, names: List[str], slots: int, occupancy_seconds: float
    ) -> httpx.Response:
        return await self._client.post(
            "/v2/concurrency_limits/decrement",
            json={
                "names": names,
                "slots": slots,
                "occupancy_seconds": occupancy_seconds,
            },
        )

    async def create_global_concurrency_limit(
        self, concurrency_limit: GlobalConcurrencyLimitCreate
    ) -> UUID:
        response = await self._client.post(
            "/v2/concurrency_limits/",
            json=concurrency_limit.dict(json_compatible=True, exclude_unset=True),
        )
        return UUID(response.json()["id"])

    async def update_global_concurrency_limit(
        self, name: str, concurrency_limit: GlobalConcurrencyLimitUpdate
    ) -> httpx.Response:
        try:
            response = await self._client.patch(
                f"/v2/concurrency_limits/{name}",
                json=concurrency_limit.dict(json_compatible=True, exclude_unset=True),
            )
            return response
        except httpx.HTTPStatusError as e:
            if e.response.status_code == status.HTTP_404_NOT_FOUND:
                raise prefect.exceptions.ObjectNotFound(http_exc=e) from e
            else:
                raise

    async def delete_global_concurrency_limit_by_name(
        self, name: str
    ) -> httpx.Response:
        try:
            response = await self._client.delete(f"/v2/concurrency_limits/{name}")
            return response
        except httpx.HTTPStatusError as e:
            if e.response.status_code == status.HTTP_404_NOT_FOUND:
                raise prefect.exceptions.ObjectNotFound(http_exc=e) from e
            else:
                raise

    async def read_global_concurrency_limit_by_name(
        self, name: str
    ) -> GlobalConcurrencyLimitResponse:
        try:
            response = await self._client.get(f"/v2/concurrency_limits/{name}")
            return GlobalConcurrencyLimitResponse.parse_obj(response.json())
        except httpx.HTTPStatusError as e:
            if e.response.status_code == status.HTTP_404_NOT_FOUND:
                raise prefect.exceptions.ObjectNotFound(http_exc=e) from e
            else:
                raise

    async def read_global_concurrency_limits(
        self, limit: int = 10, offset: int = 0
    ) -> List[GlobalConcurrencyLimitResponse]:
        response = await self._client.post(
            "/v2/concurrency_limits/filter",
            json={
                "limit": limit,
                "offset": offset,
            },
        )
        return pydantic.parse_obj_as(
            List[GlobalConcurrencyLimitResponse], response.json()
        )

    async def create_flow_run_input(
        self, flow_run_id: UUID, key: str, value: str, sender: Optional[str] = None
    ):
        """
        Creates a flow run input.

        Args:
            flow_run_id: The flow run id.
            key: The input key.
            value: The input value.
            sender: The sender of the input.
        """

        # Initialize the input to ensure that the key is valid.
        FlowRunInput(flow_run_id=flow_run_id, key=key, value=value)

        response = await self._client.post(
            f"/flow_runs/{flow_run_id}/input",
            json={"key": key, "value": value, "sender": sender},
        )
        response.raise_for_status()

    async def filter_flow_run_input(
        self, flow_run_id: UUID, key_prefix: str, limit: int, exclude_keys: Set[str]
    ) -> List[FlowRunInput]:
        response = await self._client.post(
            f"/flow_runs/{flow_run_id}/input/filter",
            json={
                "prefix": key_prefix,
                "limit": limit,
                "exclude_keys": list(exclude_keys),
            },
        )
        response.raise_for_status()
        return pydantic.parse_obj_as(List[FlowRunInput], response.json())

    async def read_flow_run_input(self, flow_run_id: UUID, key: str) -> str:
        """
        Reads a flow run input.

        Args:
            flow_run_id: The flow run id.
            key: The input key.
        """
        response = await self._client.get(f"/flow_runs/{flow_run_id}/input/{key}")
        response.raise_for_status()
        return response.content.decode()

    async def delete_flow_run_input(self, flow_run_id: UUID, key: str):
        """
        Deletes a flow run input.

        Args:
            flow_run_id: The flow run id.
            key: The input key.
        """
        response = await self._client.delete(f"/flow_runs/{flow_run_id}/input/{key}")
        response.raise_for_status()

    def _raise_for_unsupported_automations(self) -> NoReturn:
        if not PREFECT_EXPERIMENTAL_ENABLE_EVENTS:
            raise RuntimeError(
                "The current server and client configuration does not support "
                "events.  Enable experimental events support with the "
                "PREFECT_EXPERIMENTAL_ENABLE_EVENTS setting."
            )
        else:
            raise RuntimeError(
                "The current server and client configuration does not support "
                "automations.  Enable experimental automations with the "
                "PREFECT_API_SERVICES_TRIGGERS_ENABLED setting."
            )

    async def create_automation(self, automation: AutomationCore) -> UUID:
        """Creates an automation in Prefect Cloud."""
        if not self.server_type.supports_automations():
            self._raise_for_unsupported_automations()

        response = await self._client.post(
            "/automations/",
            json=automation.dict(json_compatible=True),
        )

        return UUID(response.json()["id"])

    async def update_automation(self, automation_id: UUID, automation: AutomationCore):
        """Updates an automation in Prefect Cloud."""
        if not self.server_type.supports_automations():
            self._raise_for_unsupported_automations()
        response = await self._client.put(
            f"/automations/{automation_id}",
            json=automation.dict(json_compatible=True, exclude_unset=True),
        )
        response.raise_for_status

    async def read_automations(self) -> List[Automation]:
        if not self.server_type.supports_automations():
            self._raise_for_unsupported_automations()

        response = await self._client.post("/automations/filter")
        response.raise_for_status()
        return pydantic.parse_obj_as(List[Automation], response.json())

    async def find_automation(
        self, id_or_name: Union[str, UUID], exit_if_not_found: bool = True
    ) -> Optional[Automation]:
        if isinstance(id_or_name, str):
            try:
                id = UUID(id_or_name)
            except ValueError:
                id = None
        elif isinstance(id_or_name, UUID):
            id = id_or_name

        if id:
            try:
                automation = await self.read_automation(id)
                return automation
            except prefect.exceptions.HTTPStatusError as e:
                if e.response.status_code == status.HTTP_404_NOT_FOUND:
                    raise prefect.exceptions.ObjectNotFound(http_exc=e) from e

        automations = await self.read_automations()

        # Look for it by an exact name
        for automation in automations:
            if automation.name == id_or_name:
                return automation

        # Look for it by a case-insensitive name
        for automation in automations:
            if automation.name.lower() == id_or_name.lower():
                return automation

        return None

    async def read_automation(self, automation_id: UUID) -> Optional[Automation]:
        if not self.server_type.supports_automations():
            self._raise_for_unsupported_automations()

        response = await self._client.get(f"/automations/{automation_id}")
        if response.status_code == 404:
            return None
        response.raise_for_status()
        return Automation.parse_obj(response.json())

    async def read_automations_by_name(self, name: str) -> List[Automation]:
        """
        Query the Prefect API for an automation by name. Only automations matching the provided name will be returned.

        Args:
            name: the name of the automation to query

        Returns:
            a list of Automation model representations of the automations
        """
        if not self.server_type.supports_automations():
            self._raise_for_unsupported_automations()
        automation_filter = filters.AutomationFilter(name=dict(any_=[name]))

        response = await self._client.post(
            "/automations/filter",
            json={
                "sort": sorting.AutomationSort.UPDATED_DESC,
                "automations": automation_filter.dict(json_compatible=True)
                if automation_filter
                else None,
            },
        )

        response.raise_for_status()

        return pydantic.parse_obj_as(List[Automation], response.json())

    async def pause_automation(self, automation_id: UUID):
        if not self.server_type.supports_automations():
            self._raise_for_unsupported_automations()

        response = await self._client.patch(
            f"/automations/{automation_id}", json={"enabled": False}
        )
        response.raise_for_status()

    async def resume_automation(self, automation_id: UUID):
        if not self.server_type.supports_automations():
            self._raise_for_unsupported_automations()

        response = await self._client.patch(
            f"/automations/{automation_id}", json={"enabled": True}
        )
        response.raise_for_status()

    async def delete_automation(self, automation_id: UUID):
        if not self.server_type.supports_automations():
            self._raise_for_unsupported_automations()

        response = await self._client.delete(f"/automations/{automation_id}")
        if response.status_code == 404:
            return

        response.raise_for_status()

    async def read_resource_related_automations(
        self, resource_id: str
    ) -> List[Automation]:
        if not self.server_type.supports_automations():
            self._raise_for_unsupported_automations()

        response = await self._client.get(f"/automations/related-to/{resource_id}")
        response.raise_for_status()
        return pydantic.parse_obj_as(List[Automation], response.json())

    async def delete_resource_owned_automations(self, resource_id: str):
        if not self.server_type.supports_automations():
            self._raise_for_unsupported_automations()

        await self._client.delete(f"/automations/owned-by/{resource_id}")

    async def __aenter__(self):
        """
        Start the client.

        If the client is already started, this will raise an exception.

        If the client is already closed, this will raise an exception. Use a new client
        instance instead.
        """
        if self._closed:
            # httpx.AsyncClient does not allow reuse so we will not either.
            raise RuntimeError(
                "The client cannot be started again after closing. "
                "Retrieve a new client with `get_client()` instead."
            )

        if self._started:
            # httpx.AsyncClient does not allow reentrancy so we will not either.
            raise RuntimeError("The client cannot be started more than once.")

        self._loop = asyncio.get_running_loop()
        await self._exit_stack.__aenter__()

        # Enter a lifespan context if using an ephemeral application.
        # See https://github.com/encode/httpx/issues/350
        if self._ephemeral_app and self.manage_lifespan:
            self._ephemeral_lifespan = await self._exit_stack.enter_async_context(
                app_lifespan_context(self._ephemeral_app)
            )

        if self._ephemeral_app:
            self.logger.debug(
                "Using ephemeral application with database at "
                f"{PREFECT_API_DATABASE_CONNECTION_URL.value()}"
            )
        else:
            self.logger.debug(f"Connecting to API at {self.api_url}")

        # Enter the httpx client's context
        await self._exit_stack.enter_async_context(self._client)

        self._started = True

        return self

    async def __aexit__(self, *exc_info):
        """
        Shutdown the client.
        """
        self._closed = True
        return await self._exit_stack.__aexit__(*exc_info)

    def __enter__(self):
        raise RuntimeError(
            "The `PrefectClient` must be entered with an async context. Use 'async "
            "with PrefectClient(...)' not 'with PrefectClient(...)'"
        )

    def __exit__(self, *_):
        assert False, "This should never be called but must be defined for __enter__"


class SyncPrefectClient:
    """
    A synchronous client for interacting with the [Prefect REST API](/api-ref/rest-api/).

    Args:
        api: the REST API URL or FastAPI application to connect to
        api_key: An optional API key for authentication.
        api_version: The API version this client is compatible with.
        httpx_settings: An optional dictionary of settings to pass to the underlying
            `httpx.Client`

    Examples:

        Say hello to a Prefect REST API

        <div class="terminal">
        ```
        >>> with get_client(sync_client=True) as client:
        >>>     response = client.hello()
        >>>
        >>> print(response.json())
        👋
        ```
        </div>
    """

    def __init__(
        self,
        api: Union[str, ASGIApp],
        *,
        api_key: str = None,
        api_version: str = None,
        httpx_settings: Optional[Dict[str, Any]] = None,
    ) -> None:
        httpx_settings = httpx_settings.copy() if httpx_settings else {}
        httpx_settings.setdefault("headers", {})

        if PREFECT_API_TLS_INSECURE_SKIP_VERIFY:
            httpx_settings.setdefault("verify", False)
        else:
            cert_file = PREFECT_API_SSL_CERT_FILE.value()
            if not cert_file:
                cert_file = certifi.where()
            httpx_settings.setdefault("verify", cert_file)

        if api_version is None:
            api_version = SERVER_API_VERSION
        httpx_settings["headers"].setdefault("X-PREFECT-API-VERSION", api_version)
        if api_key:
            httpx_settings["headers"].setdefault("Authorization", f"Bearer {api_key}")

        # Context management
        self._ephemeral_app: Optional[ASGIApp] = None
        self.manage_lifespan = True
        self.server_type: ServerType

        self._closed = False
        self._started = False

        # Connect to an external application
        if isinstance(api, str):
            if httpx_settings.get("app"):
                raise ValueError(
                    "Invalid httpx settings: `app` cannot be set when providing an "
                    "api url. `app` is only for use with ephemeral instances. Provide "
                    "it as the `api` parameter instead."
                )
            httpx_settings.setdefault("base_url", api)

            # See https://www.python-httpx.org/advanced/#pool-limit-configuration
            httpx_settings.setdefault(
                "limits",
                httpx.Limits(
                    # We see instability when allowing the client to open many connections at once.
                    # Limiting concurrency results in more stable performance.
                    max_connections=16,
                    max_keepalive_connections=8,
                    # The Prefect Cloud LB will keep connections alive for 30s.
                    # Only allow the client to keep connections alive for 25s.
                    keepalive_expiry=25,
                ),
            )

            # See https://www.python-httpx.org/http2/
            # Enabling HTTP/2 support on the client does not necessarily mean that your requests
            # and responses will be transported over HTTP/2, since both the client and the server
            # need to support HTTP/2. If you connect to a server that only supports HTTP/1.1 the
            # client will use a standard HTTP/1.1 connection instead.
            httpx_settings.setdefault("http2", PREFECT_API_ENABLE_HTTP2.value())

            self.server_type = (
                ServerType.CLOUD
                if api.startswith(PREFECT_CLOUD_API_URL.value())
                else ServerType.SERVER
            )

        # Connect to an in-process application
        elif isinstance(api, ASGIApp):
            self._ephemeral_app = api
            self.server_type = ServerType.EPHEMERAL

        else:
            raise TypeError(
                f"Unexpected type {type(api).__name__!r} for argument `api`. Expected"
                " 'str' or 'ASGIApp/FastAPI'"
            )

        # See https://www.python-httpx.org/advanced/#timeout-configuration
        httpx_settings.setdefault(
            "timeout",
            httpx.Timeout(
                connect=PREFECT_API_REQUEST_TIMEOUT.value(),
                read=PREFECT_API_REQUEST_TIMEOUT.value(),
                write=PREFECT_API_REQUEST_TIMEOUT.value(),
                pool=PREFECT_API_REQUEST_TIMEOUT.value(),
            ),
        )

        if not PREFECT_UNIT_TEST_MODE:
            httpx_settings.setdefault("follow_redirects", True)

        enable_csrf_support = (
            self.server_type != ServerType.CLOUD
            and PREFECT_CLIENT_CSRF_SUPPORT_ENABLED.value()
        )

        if self.server_type == ServerType.EPHEMERAL:
            self._client = PrefectHttpxSyncEphemeralClient(
                api, base_url="http://ephemeral-prefect/api"
            )
        else:
            self._client = PrefectHttpxSyncClient(
                **httpx_settings, enable_csrf_support=enable_csrf_support
            )

        # See https://www.python-httpx.org/advanced/#custom-transports
        #
        # If we're using an HTTP/S client (not the ephemeral client), adjust the
        # transport to add retries _after_ it is instantiated. If we alter the transport
        # before instantiation, the transport will not be aware of proxies unless we
        # reproduce all of the logic to make it so.
        #
        # Only alter the transport to set our default of 3 retries, don't modify any
        # transport a user may have provided via httpx_settings.
        #
        # Making liberal use of getattr and isinstance checks here to avoid any
        # surprises if the internals of httpx or httpcore change on us
        if isinstance(api, str) and not httpx_settings.get("transport"):
            transport_for_url = getattr(self._client, "_transport_for_url", None)
            if callable(transport_for_url):
                server_transport = transport_for_url(httpx.URL(api))
                if isinstance(server_transport, httpx.HTTPTransport):
                    pool = getattr(server_transport, "_pool", None)
                    if isinstance(pool, httpcore.ConnectionPool):
                        pool._retries = 3

        self.logger = get_logger("client")

    @property
    def api_url(self) -> httpx.URL:
        """
        Get the base URL for the API.
        """
        return self._client.base_url

    # Context management ----------------------------------------------------------------

    def __enter__(self) -> "SyncPrefectClient":
        """
        Start the client.

        If the client is already started, this will raise an exception.

        If the client is already closed, this will raise an exception. Use a new client
        instance instead.
        """
        if self._closed:
            # httpx.Client does not allow reuse so we will not either.
            raise RuntimeError(
                "The client cannot be started again after closing. "
                "Retrieve a new client with `get_client()` instead."
            )

        if self._started:
            # httpx.Client does not allow reentrancy so we will not either.
            raise RuntimeError("The client cannot be started more than once.")
        self._client.__enter__()
        self._started = True

        return self

    def __exit__(self, *exc_info) -> None:
        """
        Shutdown the client.
        """
        self._closed = True
        self._client.__exit__(*exc_info)

    # API methods ----------------------------------------------------------------------

    def api_healthcheck(self) -> Optional[Exception]:
        """
        Attempts to connect to the API and returns the encountered exception if not
        successful.

        If successful, returns `None`.
        """
        try:
            self._client.get("/health")
            return None
        except Exception as exc:
            return exc

    def hello(self) -> httpx.Response:
        """
        Send a GET request to /hello for testing purposes.
        """
        return self._client.get("/hello")

    def create_flow(self, flow: "FlowObject") -> UUID:
        """
        Create a flow in the Prefect API.

        Args:
            flow: a [Flow][prefect.flows.Flow] object

        Raises:
            httpx.RequestError: if a flow was not created for any reason

        Returns:
            the ID of the flow in the backend
        """
        return self.create_flow_from_name(flow.name)

    def create_flow_from_name(self, flow_name: str) -> UUID:
        """
        Create a flow in the Prefect API.

        Args:
            flow_name: the name of the new flow

        Raises:
            httpx.RequestError: if a flow was not created for any reason

        Returns:
            the ID of the flow in the backend
        """
        flow_data = FlowCreate(name=flow_name)
        response = self._client.post(
            "/flows/", json=flow_data.dict(json_compatible=True)
        )

        flow_id = response.json().get("id")
        if not flow_id:
            raise httpx.RequestError(f"Malformed response: {response}")

        # Return the id of the created flow
        return UUID(flow_id)

    def create_flow_run(
        self,
        flow: "FlowObject",
        name: Optional[str] = None,
        parameters: Optional[Dict[str, Any]] = None,
        context: Optional[Dict[str, Any]] = None,
        tags: Optional[Iterable[str]] = None,
        parent_task_run_id: Optional[UUID] = None,
        state: Optional["prefect.states.State"] = None,
    ) -> FlowRun:
        """
        Create a flow run for a flow.

        Args:
            flow: The flow model to create the flow run for
            name: An optional name for the flow run
            parameters: Parameter overrides for this flow run.
            context: Optional run context data
            tags: a list of tags to apply to this flow run
            parent_task_run_id: if a subflow run is being created, the placeholder task
                run identifier in the parent flow
            state: The initial state for the run. If not provided, defaults to
                `Scheduled` for now. Should always be a `Scheduled` type.

        Raises:
            httpx.RequestError: if the Prefect API does not successfully create a run for any reason

        Returns:
            The flow run model
        """
        parameters = parameters or {}
        context = context or {}

        if state is None:
            state = prefect.states.Pending()

        # Retrieve the flow id
        flow_id = self.create_flow(flow)

        flow_run_create = FlowRunCreate(
            flow_id=flow_id,
            flow_version=flow.version,
            name=name,
            parameters=parameters,
            context=context,
            tags=list(tags or []),
            parent_task_run_id=parent_task_run_id,
            state=state.to_state_create(),
            empirical_policy=FlowRunPolicy(
                retries=flow.retries,
                retry_delay=flow.retry_delay_seconds,
            ),
        )

        flow_run_create_json = flow_run_create.dict(json_compatible=True)
        response = self._client.post("/flow_runs/", json=flow_run_create_json)
        flow_run = FlowRun.parse_obj(response.json())

        # Restore the parameters to the local objects to retain expectations about
        # Python objects
        flow_run.parameters = parameters

        return flow_run

    def read_flow_run(self, flow_run_id: UUID) -> FlowRun:
        """
        Query the Prefect API for a flow run by id.

        Args:
            flow_run_id: the flow run ID of interest

        Returns:
            a Flow Run model representation of the flow run
        """
        try:
            response = self._client.get(f"/flow_runs/{flow_run_id}")
        except httpx.HTTPStatusError as e:
            if e.response.status_code == 404:
                raise prefect.exceptions.ObjectNotFound(http_exc=e) from e
            else:
                raise
        return FlowRun.parse_obj(response.json())

    def read_flow_runs(
        self,
        *,
        flow_filter: FlowFilter = None,
        flow_run_filter: FlowRunFilter = None,
        task_run_filter: TaskRunFilter = None,
        deployment_filter: DeploymentFilter = None,
        work_pool_filter: WorkPoolFilter = None,
        work_queue_filter: WorkQueueFilter = None,
        sort: FlowRunSort = None,
        limit: int = None,
        offset: int = 0,
    ) -> List[FlowRun]:
        """
        Query the Prefect API for flow runs. Only flow runs matching all criteria will
        be returned.

        Args:
            flow_filter: filter criteria for flows
            flow_run_filter: filter criteria for flow runs
            task_run_filter: filter criteria for task runs
            deployment_filter: filter criteria for deployments
            work_pool_filter: filter criteria for work pools
            work_queue_filter: filter criteria for work pool queues
            sort: sort criteria for the flow runs
            limit: limit for the flow run query
            offset: offset for the flow run query

        Returns:
            a list of Flow Run model representations
                of the flow runs
        """
        body = {
            "flows": flow_filter.dict(json_compatible=True) if flow_filter else None,
            "flow_runs": (
                flow_run_filter.dict(json_compatible=True, exclude_unset=True)
                if flow_run_filter
                else None
            ),
            "task_runs": (
                task_run_filter.dict(json_compatible=True) if task_run_filter else None
            ),
            "deployments": (
                deployment_filter.dict(json_compatible=True)
                if deployment_filter
                else None
            ),
            "work_pools": (
                work_pool_filter.dict(json_compatible=True)
                if work_pool_filter
                else None
            ),
            "work_pool_queues": (
                work_queue_filter.dict(json_compatible=True)
                if work_queue_filter
                else None
            ),
            "sort": sort,
            "limit": limit,
            "offset": offset,
        }

        response = self._client.post("/flow_runs/filter", json=body)
        return pydantic.parse_obj_as(List[FlowRun], response.json())

    def set_flow_run_state(
        self,
        flow_run_id: UUID,
        state: "prefect.states.State",
        force: bool = False,
    ) -> OrchestrationResult:
        """
        Set the state of a flow run.

        Args:
            flow_run_id: the id of the flow run
            state: the state to set
            force: if True, disregard orchestration logic when setting the state,
                forcing the Prefect API to accept the state

        Returns:
            an OrchestrationResult model representation of state orchestration output
        """
        state_create = state.to_state_create()
        state_create.state_details.flow_run_id = flow_run_id
        state_create.state_details.transition_id = uuid4()
        try:
            response = self._client.post(
                f"/flow_runs/{flow_run_id}/set_state",
                json=dict(state=state_create.dict(json_compatible=True), force=force),
            )
        except httpx.HTTPStatusError as e:
            if e.response.status_code == status.HTTP_404_NOT_FOUND:
                raise prefect.exceptions.ObjectNotFound(http_exc=e) from e
            else:
                raise

        return OrchestrationResult.parse_obj(response.json())

    def create_task_run(
        self,
        task: "TaskObject[P, R]",
        flow_run_id: Optional[UUID],
        dynamic_key: str,
        id: Optional[UUID] = None,
        name: Optional[str] = None,
        extra_tags: Optional[Iterable[str]] = None,
        state: Optional[prefect.states.State[R]] = None,
        task_inputs: Optional[
            Dict[
                str,
                List[
                    Union[
                        TaskRunResult,
                        Parameter,
                        Constant,
                    ]
                ],
            ]
        ] = None,
    ) -> TaskRun:
        """
        Create a task run

        Args:
            task: The Task to run
            flow_run_id: The flow run id with which to associate the task run
            dynamic_key: A key unique to this particular run of a Task within the flow
            id: An optional ID for the task run. If not provided, one will be generated
                server-side.
            name: An optional name for the task run
            extra_tags: an optional list of extra tags to apply to the task run in
                addition to `task.tags`
            state: The initial state for the run. If not provided, defaults to
                `Pending` for now. Should always be a `Scheduled` type.
            task_inputs: the set of inputs passed to the task

        Returns:
            The created task run.
        """
        tags = set(task.tags).union(extra_tags or [])

        if state is None:
            state = prefect.states.Pending()

        task_run_data = TaskRunCreate(
            id=id,
            name=name,
            flow_run_id=flow_run_id,
            task_key=task.task_key,
            dynamic_key=dynamic_key,
            tags=list(tags),
            task_version=task.version,
            empirical_policy=TaskRunPolicy(
                retries=task.retries,
                retry_delay=task.retry_delay_seconds,
                retry_jitter_factor=task.retry_jitter_factor,
            ),
            state=state.to_state_create(),
            task_inputs=task_inputs or {},
        )

        content = task_run_data.json(exclude={"id"} if id is None else None)

        response = self._client.post("/task_runs/", content=content)
        return TaskRun.parse_obj(response.json())

    def read_task_run(self, task_run_id: UUID) -> TaskRun:
        """
        Query the Prefect API for a task run by id.

        Args:
            task_run_id: the task run ID of interest

        Returns:
            a Task Run model representation of the task run
        """
        response = self._client.get(f"/task_runs/{task_run_id}")
        return TaskRun.parse_obj(response.json())

    def read_task_runs(
        self,
        *,
        flow_filter: FlowFilter = None,
        flow_run_filter: FlowRunFilter = None,
        task_run_filter: TaskRunFilter = None,
        deployment_filter: DeploymentFilter = None,
        sort: TaskRunSort = None,
        limit: int = None,
        offset: int = 0,
    ) -> List[TaskRun]:
        """
        Query the Prefect API for task runs. Only task runs matching all criteria will
        be returned.

        Args:
            flow_filter: filter criteria for flows
            flow_run_filter: filter criteria for flow runs
            task_run_filter: filter criteria for task runs
            deployment_filter: filter criteria for deployments
            sort: sort criteria for the task runs
            limit: a limit for the task run query
            offset: an offset for the task run query

        Returns:
            a list of Task Run model representations
                of the task runs
        """
        body = {
            "flows": flow_filter.dict(json_compatible=True) if flow_filter else None,
            "flow_runs": (
                flow_run_filter.dict(json_compatible=True, exclude_unset=True)
                if flow_run_filter
                else None
            ),
            "task_runs": (
                task_run_filter.dict(json_compatible=True) if task_run_filter else None
            ),
            "deployments": (
                deployment_filter.dict(json_compatible=True)
                if deployment_filter
                else None
            ),
            "sort": sort,
            "limit": limit,
            "offset": offset,
        }
        response = self._client.post("/task_runs/filter", json=body)
        return pydantic.parse_obj_as(List[TaskRun], response.json())

    def set_task_run_state(
        self,
        task_run_id: UUID,
        state: prefect.states.State,
        force: bool = False,
    ) -> OrchestrationResult:
        """
        Set the state of a task run.

        Args:
            task_run_id: the id of the task run
            state: the state to set
            force: if True, disregard orchestration logic when setting the state,
                forcing the Prefect API to accept the state

        Returns:
            an OrchestrationResult model representation of state orchestration output
        """
        state_create = state.to_state_create()
        state_create.state_details.task_run_id = task_run_id
        response = self._client.post(
            f"/task_runs/{task_run_id}/set_state",
            json=dict(state=state_create.dict(json_compatible=True), force=force),
        )
        return OrchestrationResult.parse_obj(response.json())

    def read_task_run_states(self, task_run_id: UUID) -> List[prefect.states.State]:
        """
        Query for the states of a task run

        Args:
            task_run_id: the id of the task run

        Returns:
            a list of State model representations of the task run states
        """
        response = self._client.get(
            "/task_run_states/", params=dict(task_run_id=str(task_run_id))
        )
        return pydantic.parse_obj_as(List[prefect.states.State], response.json())<|MERGE_RESOLUTION|>--- conflicted
+++ resolved
@@ -120,11 +120,7 @@
     LogSort,
     TaskRunSort,
 )
-<<<<<<< HEAD
-=======
-from prefect.deprecated.data_documents import DataDocument
 from prefect.events import filters
->>>>>>> a0425bcf
 from prefect.events.schemas.automations import Automation, AutomationCore
 from prefect.logging import get_logger
 from prefect.settings import (
