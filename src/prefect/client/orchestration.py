import asyncio
import datetime
import ssl
import warnings
from collections.abc import Iterable
from contextlib import AsyncExitStack
from logging import Logger
from typing import TYPE_CHECKING, Any, Literal, NoReturn, Optional, Union, overload
from uuid import UUID, uuid4

import certifi
import httpcore
import httpx
import pendulum
import pydantic
from asgi_lifespan import LifespanManager
from packaging import version
from starlette import status
from typing_extensions import ParamSpec, Self, TypeVar

import prefect
import prefect.exceptions
import prefect.settings
import prefect.states
from prefect.client.constants import SERVER_API_VERSION
from prefect.client.schemas import FlowRun, OrchestrationResult, TaskRun, sorting
from prefect.client.schemas.actions import (
    ArtifactCreate,
    ArtifactUpdate,
    BlockDocumentCreate,
    BlockDocumentUpdate,
    BlockSchemaCreate,
    BlockTypeCreate,
    BlockTypeUpdate,
    ConcurrencyLimitCreate,
    DeploymentCreate,
    DeploymentFlowRunCreate,
    DeploymentScheduleCreate,
    DeploymentScheduleUpdate,
    DeploymentUpdate,
    FlowCreate,
    FlowRunCreate,
    FlowRunNotificationPolicyCreate,
    FlowRunNotificationPolicyUpdate,
    FlowRunUpdate,
    GlobalConcurrencyLimitCreate,
    GlobalConcurrencyLimitUpdate,
    LogCreate,
    TaskRunCreate,
    TaskRunUpdate,
    VariableCreate,
    VariableUpdate,
    WorkPoolCreate,
    WorkPoolUpdate,
    WorkQueueCreate,
    WorkQueueUpdate,
)
from prefect.client.schemas.filters import (
    ArtifactCollectionFilter,
    ArtifactFilter,
    DeploymentFilter,
    FlowFilter,
    FlowRunFilter,
    FlowRunNotificationPolicyFilter,
    LogFilter,
    TaskRunFilter,
    WorkerFilter,
    WorkPoolFilter,
    WorkQueueFilter,
    WorkQueueFilterName,
)
from prefect.client.schemas.objects import (
    Artifact,
    ArtifactCollection,
    BlockDocument,
    BlockSchema,
    BlockType,
    ConcurrencyLimit,
    ConcurrencyOptions,
    Constant,
    DeploymentSchedule,
    Flow,
    FlowRunInput,
    FlowRunNotificationPolicy,
    FlowRunPolicy,
    Log,
    Parameter,
    TaskRunPolicy,
    TaskRunResult,
    Variable,
    Worker,
    WorkerMetadata,
    WorkPool,
    WorkQueue,
    WorkQueueStatusDetail,
)
from prefect.client.schemas.responses import (
    DeploymentResponse,
    FlowRunResponse,
    GlobalConcurrencyLimitResponse,
    WorkerFlowRunResponse,
)
from prefect.client.schemas.schedules import SCHEDULE_TYPES
from prefect.client.schemas.sorting import (
    ArtifactCollectionSort,
    ArtifactSort,
    DeploymentSort,
    FlowRunSort,
    FlowSort,
    LogSort,
    TaskRunSort,
)
from prefect.events import filters
from prefect.events.schemas.automations import Automation, AutomationCore
from prefect.logging import get_logger
from prefect.settings import (
    PREFECT_API_DATABASE_CONNECTION_URL,
    PREFECT_API_ENABLE_HTTP2,
    PREFECT_API_KEY,
    PREFECT_API_REQUEST_TIMEOUT,
    PREFECT_API_SSL_CERT_FILE,
    PREFECT_API_TLS_INSECURE_SKIP_VERIFY,
    PREFECT_API_URL,
    PREFECT_CLIENT_CSRF_SUPPORT_ENABLED,
    PREFECT_CLOUD_API_URL,
    PREFECT_SERVER_ALLOW_EPHEMERAL_MODE,
    PREFECT_TESTING_UNIT_TEST_MODE,
    get_current_settings,
)
from prefect.types import KeyValueLabelsField

if TYPE_CHECKING:
    from prefect.flows import Flow as FlowObject
    from prefect.tasks import Task as TaskObject

from prefect.client.base import (
    ASGIApp,
    PrefectHttpxAsyncClient,
    PrefectHttpxSyncClient,
    ServerType,
    app_lifespan_context,
)

P = ParamSpec("P")
R = TypeVar("R", infer_variance=True)
T = TypeVar("T")


@overload
def get_client(
    *,
    httpx_settings: Optional[dict[str, Any]] = ...,
    sync_client: Literal[False] = False,
) -> "PrefectClient":
    ...


@overload
def get_client(
    *, httpx_settings: Optional[dict[str, Any]] = ..., sync_client: Literal[True] = ...
) -> "SyncPrefectClient":
    ...


def get_client(
    httpx_settings: Optional[dict[str, Any]] = None, sync_client: bool = False
) -> Union["SyncPrefectClient", "PrefectClient"]:
    """
    Retrieve a HTTP client for communicating with the Prefect REST API.

    The client must be context managed; for example:

    ```python
    async with get_client() as client:
        await client.hello()
    ```

    To return a synchronous client, pass sync_client=True:

    ```python
    with get_client(sync_client=True) as client:
        client.hello()
    ```
    """
    import prefect.context

    # try to load clients from a client context, if possible
    # only load clients that match the provided config / loop
    try:
        loop = asyncio.get_running_loop()
    except RuntimeError:
        loop = None

    if sync_client:
        if client_ctx := prefect.context.SyncClientContext.get():
            if (
                client_ctx.client
                and getattr(client_ctx, "_httpx_settings", None) == httpx_settings
            ):
                return client_ctx.client
    else:
        if client_ctx := prefect.context.AsyncClientContext.get():
            if (
                client_ctx.client
                and getattr(client_ctx, "_httpx_settings", None) == httpx_settings
                and loop in (getattr(client_ctx.client, "_loop", None), None)
            ):
                return client_ctx.client

    api: str = PREFECT_API_URL.value()
    server_type = None

    if not api and PREFECT_SERVER_ALLOW_EPHEMERAL_MODE:
        # create an ephemeral API if none was provided
        from prefect.server.api.server import SubprocessASGIServer

        server = SubprocessASGIServer()
        server.start()
        assert server.server_process is not None, "Server process did not start"

        api = server.api_url
        server_type = ServerType.EPHEMERAL
    elif not api and not PREFECT_SERVER_ALLOW_EPHEMERAL_MODE:
        raise ValueError(
            "No Prefect API URL provided. Please set PREFECT_API_URL to the address of a running Prefect server."
        )

    if sync_client:
        return SyncPrefectClient(
            api,
            api_key=PREFECT_API_KEY.value(),
            httpx_settings=httpx_settings,
            server_type=server_type,
        )
    else:
        return PrefectClient(
            api,
            api_key=PREFECT_API_KEY.value(),
            httpx_settings=httpx_settings,
            server_type=server_type,
        )


class PrefectClient:
    """
    An asynchronous client for interacting with the [Prefect REST API](/api-ref/rest-api/).

    Args:
        api: the REST API URL or FastAPI application to connect to
        api_key: An optional API key for authentication.
        api_version: The API version this client is compatible with.
        httpx_settings: An optional dictionary of settings to pass to the underlying
            `httpx.AsyncClient`

    Examples:

        Say hello to a Prefect REST API

        <div class="terminal">
        ```
        >>> async with get_client() as client:
        >>>     response = await client.hello()
        >>>
        >>> print(response.json())
        👋
        ```
        </div>
    """

    def __init__(
        self,
        api: Union[str, ASGIApp],
        *,
        api_key: Optional[str] = None,
        api_version: Optional[str] = None,
        httpx_settings: Optional[dict[str, Any]] = None,
        server_type: Optional[ServerType] = None,
    ) -> None:
        httpx_settings = httpx_settings.copy() if httpx_settings else {}
        httpx_settings.setdefault("headers", {})

        if PREFECT_API_TLS_INSECURE_SKIP_VERIFY:
            # Create an unverified context for insecure connections
            ctx = ssl.create_default_context()
            ctx.check_hostname = False
            ctx.verify_mode = ssl.CERT_NONE
            httpx_settings.setdefault("verify", ctx)
        else:
            cert_file = PREFECT_API_SSL_CERT_FILE.value()
            if not cert_file:
                cert_file = certifi.where()
            # Create a verified context with the certificate file
            ctx = ssl.create_default_context(cafile=cert_file)
            httpx_settings.setdefault("verify", ctx)

        if api_version is None:
            api_version = SERVER_API_VERSION
        httpx_settings["headers"].setdefault("X-PREFECT-API-VERSION", api_version)
        if api_key:
            httpx_settings["headers"].setdefault("Authorization", f"Bearer {api_key}")

        # Context management
        self._context_stack: int = 0
        self._exit_stack = AsyncExitStack()
        self._ephemeral_app: Optional[ASGIApp] = None
        self.manage_lifespan = True
        self.server_type: ServerType

        # Only set if this client started the lifespan of the application
        self._ephemeral_lifespan: Optional[LifespanManager] = None

        self._closed = False
        self._started = False

        # Connect to an external application
        if isinstance(api, str):
            if httpx_settings.get("app"):
                raise ValueError(
                    "Invalid httpx settings: `app` cannot be set when providing an "
                    "api url. `app` is only for use with ephemeral instances. Provide "
                    "it as the `api` parameter instead."
                )
            httpx_settings.setdefault("base_url", api)

            # See https://www.python-httpx.org/advanced/#pool-limit-configuration
            httpx_settings.setdefault(
                "limits",
                httpx.Limits(
                    # We see instability when allowing the client to open many connections at once.
                    # Limiting concurrency results in more stable performance.
                    max_connections=16,
                    max_keepalive_connections=8,
                    # The Prefect Cloud LB will keep connections alive for 30s.
                    # Only allow the client to keep connections alive for 25s.
                    keepalive_expiry=25,
                ),
            )

            # See https://www.python-httpx.org/http2/
            # Enabling HTTP/2 support on the client does not necessarily mean that your requests
            # and responses will be transported over HTTP/2, since both the client and the server
            # need to support HTTP/2. If you connect to a server that only supports HTTP/1.1 the
            # client will use a standard HTTP/1.1 connection instead.
            httpx_settings.setdefault("http2", PREFECT_API_ENABLE_HTTP2.value())

            if server_type:
                self.server_type = server_type
            else:
                self.server_type = (
                    ServerType.CLOUD
                    if api.startswith(PREFECT_CLOUD_API_URL.value())
                    else ServerType.SERVER
                )

        # Connect to an in-process application
        else:
            self._ephemeral_app = api
            self.server_type = ServerType.EPHEMERAL

            # When using an ephemeral server, server-side exceptions can be raised
            # client-side breaking all of our response error code handling. To work
            # around this, we create an ASGI transport with application exceptions
            # disabled instead of using the application directly.
            # refs:
            # - https://github.com/PrefectHQ/prefect/pull/9637
            # - https://github.com/encode/starlette/blob/d3a11205ed35f8e5a58a711db0ff59c86fa7bb31/starlette/middleware/errors.py#L184
            # - https://github.com/tiangolo/fastapi/blob/8cc967a7605d3883bd04ceb5d25cc94ae079612f/fastapi/applications.py#L163-L164
            httpx_settings.setdefault(
                "transport",
                httpx.ASGITransport(
                    app=self._ephemeral_app, raise_app_exceptions=False
                ),
            )
            httpx_settings.setdefault("base_url", "http://ephemeral-prefect/api")

        # See https://www.python-httpx.org/advanced/#timeout-configuration
        httpx_settings.setdefault(
            "timeout",
            httpx.Timeout(
                connect=PREFECT_API_REQUEST_TIMEOUT.value(),
                read=PREFECT_API_REQUEST_TIMEOUT.value(),
                write=PREFECT_API_REQUEST_TIMEOUT.value(),
                pool=PREFECT_API_REQUEST_TIMEOUT.value(),
            ),
        )

        if not PREFECT_TESTING_UNIT_TEST_MODE:
            httpx_settings.setdefault("follow_redirects", True)

        enable_csrf_support = (
            self.server_type != ServerType.CLOUD
            and PREFECT_CLIENT_CSRF_SUPPORT_ENABLED.value()
        )

        self._client = PrefectHttpxAsyncClient(
            **httpx_settings, enable_csrf_support=enable_csrf_support
        )
        self._loop = None

        # See https://www.python-httpx.org/advanced/#custom-transports
        #
        # If we're using an HTTP/S client (not the ephemeral client), adjust the
        # transport to add retries _after_ it is instantiated. If we alter the transport
        # before instantiation, the transport will not be aware of proxies unless we
        # reproduce all of the logic to make it so.
        #
        # Only alter the transport to set our default of 3 retries, don't modify any
        # transport a user may have provided via httpx_settings.
        #
        # Making liberal use of getattr and isinstance checks here to avoid any
        # surprises if the internals of httpx or httpcore change on us
        if isinstance(api, str) and not httpx_settings.get("transport"):
            transport_for_url = getattr(self._client, "_transport_for_url", None)
            if callable(transport_for_url):
                server_transport = transport_for_url(httpx.URL(api))
                if isinstance(server_transport, httpx.AsyncHTTPTransport):
                    pool = getattr(server_transport, "_pool", None)
                    if isinstance(pool, httpcore.AsyncConnectionPool):
                        setattr(pool, "_retries", 3)

        self.logger: Logger = get_logger("client")

    @property
    def api_url(self) -> httpx.URL:
        """
        Get the base URL for the API.
        """
        return self._client.base_url

    # API methods ----------------------------------------------------------------------

    async def api_healthcheck(self) -> Optional[Exception]:
        """
        Attempts to connect to the API and returns the encountered exception if not
        successful.

        If successful, returns `None`.
        """
        try:
            await self._client.get("/health")
            return None
        except Exception as exc:
            return exc

    async def hello(self) -> httpx.Response:
        """
        Send a GET request to /hello for testing purposes.
        """
        return await self._client.get("/hello")

    async def create_flow(self, flow: "FlowObject[Any, Any]") -> UUID:
        """
        Create a flow in the Prefect API.

        Args:
            flow: a [Flow][prefect.flows.Flow] object

        Raises:
            httpx.RequestError: if a flow was not created for any reason

        Returns:
            the ID of the flow in the backend
        """
        return await self.create_flow_from_name(flow.name)

    async def create_flow_from_name(self, flow_name: str) -> UUID:
        """
        Create a flow in the Prefect API.

        Args:
            flow_name: the name of the new flow

        Raises:
            httpx.RequestError: if a flow was not created for any reason

        Returns:
            the ID of the flow in the backend
        """
        flow_data = FlowCreate(name=flow_name)
        response = await self._client.post(
            "/flows/", json=flow_data.model_dump(mode="json")
        )

        flow_id = response.json().get("id")
        if not flow_id:
            raise httpx.RequestError(f"Malformed response: {response}")

        # Return the id of the created flow
        return UUID(flow_id)

    async def read_flow(self, flow_id: UUID) -> Flow:
        """
        Query the Prefect API for a flow by id.

        Args:
            flow_id: the flow ID of interest

        Returns:
            a [Flow model][prefect.client.schemas.objects.Flow] representation of the flow
        """
        response = await self._client.get(f"/flows/{flow_id}")
        return Flow.model_validate(response.json())

    async def read_flows(
        self,
        *,
        flow_filter: Optional[FlowFilter] = None,
        flow_run_filter: Optional[FlowRunFilter] = None,
        task_run_filter: Optional[TaskRunFilter] = None,
        deployment_filter: Optional[DeploymentFilter] = None,
        work_pool_filter: Optional[WorkPoolFilter] = None,
        work_queue_filter: Optional[WorkQueueFilter] = None,
        sort: Optional[FlowSort] = None,
        limit: Optional[int] = None,
        offset: int = 0,
    ) -> list[Flow]:
        """
        Query the Prefect API for flows. Only flows matching all criteria will
        be returned.

        Args:
            flow_filter: filter criteria for flows
            flow_run_filter: filter criteria for flow runs
            task_run_filter: filter criteria for task runs
            deployment_filter: filter criteria for deployments
            work_pool_filter: filter criteria for work pools
            work_queue_filter: filter criteria for work pool queues
            sort: sort criteria for the flows
            limit: limit for the flow query
            offset: offset for the flow query

        Returns:
            a list of Flow model representations of the flows
        """
        body: dict[str, Any] = {
            "flows": flow_filter.model_dump(mode="json") if flow_filter else None,
            "flow_runs": (
                flow_run_filter.model_dump(mode="json", exclude_unset=True)
                if flow_run_filter
                else None
            ),
            "task_runs": (
                task_run_filter.model_dump(mode="json") if task_run_filter else None
            ),
            "deployments": (
                deployment_filter.model_dump(mode="json") if deployment_filter else None
            ),
            "work_pools": (
                work_pool_filter.model_dump(mode="json") if work_pool_filter else None
            ),
            "work_queues": (
                work_queue_filter.model_dump(mode="json") if work_queue_filter else None
            ),
            "sort": sort,
            "limit": limit,
            "offset": offset,
        }

        response = await self._client.post("/flows/filter", json=body)
        return pydantic.TypeAdapter(list[Flow]).validate_python(response.json())

    async def read_flow_by_name(
        self,
        flow_name: str,
    ) -> Flow:
        """
        Query the Prefect API for a flow by name.

        Args:
            flow_name: the name of a flow

        Returns:
            a fully hydrated Flow model
        """
        response = await self._client.get(f"/flows/name/{flow_name}")
        return Flow.model_validate(response.json())

    async def create_flow_run_from_deployment(
        self,
        deployment_id: UUID,
        *,
        parameters: Optional[dict[str, Any]] = None,
        context: Optional[dict[str, Any]] = None,
        state: Optional[prefect.states.State[Any]] = None,
        name: Optional[str] = None,
        tags: Optional[Iterable[str]] = None,
        idempotency_key: Optional[str] = None,
        parent_task_run_id: Optional[UUID] = None,
        work_queue_name: Optional[str] = None,
        job_variables: Optional[dict[str, Any]] = None,
    ) -> FlowRun:
        """
        Create a flow run for a deployment.

        Args:
            deployment_id: The deployment ID to create the flow run from
            parameters: Parameter overrides for this flow run. Merged with the
                deployment defaults
            context: Optional run context data
            state: The initial state for the run. If not provided, defaults to
                `Scheduled` for now. Should always be a `Scheduled` type.
            name: An optional name for the flow run. If not provided, the server will
                generate a name.
            tags: An optional iterable of tags to apply to the flow run; these tags
                are merged with the deployment's tags.
            idempotency_key: Optional idempotency key for creation of the flow run.
                If the key matches the key of an existing flow run, the existing run will
                be returned instead of creating a new one.
            parent_task_run_id: if a subflow run is being created, the placeholder task
                run identifier in the parent flow
            work_queue_name: An optional work queue name to add this run to. If not provided,
                will default to the deployment's set work queue.  If one is provided that does not
                exist, a new work queue will be created within the deployment's work pool.
            job_variables: Optional variables that will be supplied to the flow run job.

        Raises:
            httpx.RequestError: if the Prefect API does not successfully create a run for any reason

        Returns:
            The flow run model
        """
        parameters = parameters or {}
        context = context or {}
        state = state or prefect.states.Scheduled()
        tags = tags or []

        flow_run_create = DeploymentFlowRunCreate(
            parameters=parameters,
            context=context,
            state=state.to_state_create(),
            tags=list(tags),
            name=name,
            idempotency_key=idempotency_key,
            parent_task_run_id=parent_task_run_id,
            job_variables=job_variables,
        )

        # done separately to avoid including this field in payloads sent to older API versions
        if work_queue_name:
            flow_run_create.work_queue_name = work_queue_name

        response = await self._client.post(
            f"/deployments/{deployment_id}/create_flow_run",
            json=flow_run_create.model_dump(mode="json", exclude_unset=True),
        )
        return FlowRun.model_validate(response.json())

    async def create_flow_run(
        self,
        flow: "FlowObject[Any, R]",
        name: Optional[str] = None,
        parameters: Optional[dict[str, Any]] = None,
        context: Optional[dict[str, Any]] = None,
        tags: Optional[Iterable[str]] = None,
        parent_task_run_id: Optional[UUID] = None,
        state: Optional["prefect.states.State[R]"] = None,
    ) -> FlowRun:
        """
        Create a flow run for a flow.

        Args:
            flow: The flow model to create the flow run for
            name: An optional name for the flow run
            parameters: Parameter overrides for this flow run.
            context: Optional run context data
            tags: a list of tags to apply to this flow run
            parent_task_run_id: if a subflow run is being created, the placeholder task
                run identifier in the parent flow
            state: The initial state for the run. If not provided, defaults to
                `Scheduled` for now. Should always be a `Scheduled` type.

        Raises:
            httpx.RequestError: if the Prefect API does not successfully create a run for any reason

        Returns:
            The flow run model
        """
        parameters = parameters or {}
        context = context or {}

        if state is None:
            state = prefect.states.Pending()

        # Retrieve the flow id
        flow_id = await self.create_flow(flow)

        flow_run_create = FlowRunCreate(
            flow_id=flow_id,
            flow_version=flow.version,
            name=name,
            parameters=parameters,
            context=context,
            tags=list(tags or []),
            parent_task_run_id=parent_task_run_id,
            state=state.to_state_create(),
            empirical_policy=FlowRunPolicy(
                retries=flow.retries,
                retry_delay=int(flow.retry_delay_seconds or 0),
            ),
        )

        flow_run_create_json = flow_run_create.model_dump(mode="json")
        response = await self._client.post("/flow_runs/", json=flow_run_create_json)
        flow_run = FlowRun.model_validate(response.json())

        # Restore the parameters to the local objects to retain expectations about
        # Python objects
        flow_run.parameters = parameters

        return flow_run

    async def update_flow_run(
        self,
        flow_run_id: UUID,
        flow_version: Optional[str] = None,
        parameters: Optional[dict[str, Any]] = None,
        name: Optional[str] = None,
        tags: Optional[Iterable[str]] = None,
        empirical_policy: Optional[FlowRunPolicy] = None,
        infrastructure_pid: Optional[str] = None,
        job_variables: Optional[dict[str, Any]] = None,
    ) -> httpx.Response:
        """
        Update a flow run's details.

        Args:
            flow_run_id: The identifier for the flow run to update.
            flow_version: A new version string for the flow run.
            parameters: A dictionary of parameter values for the flow run. This will not
                be merged with any existing parameters.
            name: A new name for the flow run.
            empirical_policy: A new flow run orchestration policy. This will not be
                merged with any existing policy.
            tags: An iterable of new tags for the flow run. These will not be merged with
                any existing tags.
            infrastructure_pid: The id of flow run as returned by an
                infrastructure block.

        Returns:
            an `httpx.Response` object from the PATCH request
        """
        params: dict[str, Any] = {}
        if flow_version is not None:
            params["flow_version"] = flow_version
        if parameters is not None:
            params["parameters"] = parameters
        if name is not None:
            params["name"] = name
        if tags is not None:
            params["tags"] = tags
        if empirical_policy is not None:
            params["empirical_policy"] = empirical_policy
        if infrastructure_pid:
            params["infrastructure_pid"] = infrastructure_pid
        if job_variables is not None:
            params["job_variables"] = job_variables

        flow_run_data = FlowRunUpdate(**params)

        return await self._client.patch(
            f"/flow_runs/{flow_run_id}",
            json=flow_run_data.model_dump(mode="json", exclude_unset=True),
        )

    async def delete_flow_run(
        self,
        flow_run_id: UUID,
    ) -> None:
        """
        Delete a flow run by UUID.

        Args:
            flow_run_id: The flow run UUID of interest.
        Raises:
            prefect.exceptions.ObjectNotFound: If request returns 404
            httpx.RequestError: If requests fails
        """
        try:
            await self._client.delete(f"/flow_runs/{flow_run_id}")
        except httpx.HTTPStatusError as e:
            if e.response.status_code == status.HTTP_404_NOT_FOUND:
                raise prefect.exceptions.ObjectNotFound(http_exc=e) from e
            else:
                raise

    async def create_concurrency_limit(
        self,
        tag: str,
        concurrency_limit: int,
    ) -> UUID:
        """
        Create a tag concurrency limit in the Prefect API. These limits govern concurrently
        running tasks.

        Args:
            tag: a tag the concurrency limit is applied to
            concurrency_limit: the maximum number of concurrent task runs for a given tag

        Raises:
            httpx.RequestError: if the concurrency limit was not created for any reason

        Returns:
            the ID of the concurrency limit in the backend
        """

        concurrency_limit_create = ConcurrencyLimitCreate(
            tag=tag,
            concurrency_limit=concurrency_limit,
        )
        response = await self._client.post(
            "/concurrency_limits/",
            json=concurrency_limit_create.model_dump(mode="json"),
        )

        concurrency_limit_id = response.json().get("id")

        if not concurrency_limit_id:
            raise httpx.RequestError(f"Malformed response: {response}")

        return UUID(concurrency_limit_id)

    async def read_concurrency_limit_by_tag(
        self,
        tag: str,
    ) -> ConcurrencyLimit:
        """
        Read the concurrency limit set on a specific tag.

        Args:
            tag: a tag the concurrency limit is applied to

        Raises:
            prefect.exceptions.ObjectNotFound: If request returns 404
            httpx.RequestError: if the concurrency limit was not created for any reason

        Returns:
            the concurrency limit set on a specific tag
        """
        try:
            response = await self._client.get(
                f"/concurrency_limits/tag/{tag}",
            )
        except httpx.HTTPStatusError as e:
            if e.response.status_code == status.HTTP_404_NOT_FOUND:
                raise prefect.exceptions.ObjectNotFound(http_exc=e) from e
            else:
                raise

        concurrency_limit_id = response.json().get("id")

        if not concurrency_limit_id:
            raise httpx.RequestError(f"Malformed response: {response}")

        concurrency_limit = ConcurrencyLimit.model_validate(response.json())
        return concurrency_limit

    async def read_concurrency_limits(
        self,
        limit: int,
        offset: int,
    ) -> list[ConcurrencyLimit]:
        """
        Lists concurrency limits set on task run tags.

        Args:
            limit: the maximum number of concurrency limits returned
            offset: the concurrency limit query offset

        Returns:
            a list of concurrency limits
        """

        body = {
            "limit": limit,
            "offset": offset,
        }

        response = await self._client.post("/concurrency_limits/filter", json=body)
        return pydantic.TypeAdapter(list[ConcurrencyLimit]).validate_python(
            response.json()
        )

    async def reset_concurrency_limit_by_tag(
        self,
        tag: str,
        slot_override: Optional[list[Union[UUID, str]]] = None,
    ) -> None:
        """
        Resets the concurrency limit slots set on a specific tag.

        Args:
            tag: a tag the concurrency limit is applied to
            slot_override: a list of task run IDs that are currently using a
                concurrency slot, please check that any task run IDs included in
                `slot_override` are currently running, otherwise those concurrency
                slots will never be released.

        Raises:
            prefect.exceptions.ObjectNotFound: If request returns 404
            httpx.RequestError: If request fails

        """
        if slot_override is not None:
            slot_override = [str(slot) for slot in slot_override]

        try:
            await self._client.post(
                f"/concurrency_limits/tag/{tag}/reset",
                json=dict(slot_override=slot_override),
            )
        except httpx.HTTPStatusError as e:
            if e.response.status_code == status.HTTP_404_NOT_FOUND:
                raise prefect.exceptions.ObjectNotFound(http_exc=e) from e
            else:
                raise

    async def delete_concurrency_limit_by_tag(
        self,
        tag: str,
    ) -> None:
        """
        Delete the concurrency limit set on a specific tag.

        Args:
            tag: a tag the concurrency limit is applied to

        Raises:
            prefect.exceptions.ObjectNotFound: If request returns 404
            httpx.RequestError: If request fails

        """
        try:
            await self._client.delete(
                f"/concurrency_limits/tag/{tag}",
            )
        except httpx.HTTPStatusError as e:
            if e.response.status_code == status.HTTP_404_NOT_FOUND:
                raise prefect.exceptions.ObjectNotFound(http_exc=e) from e
            else:
                raise

    async def increment_v1_concurrency_slots(
        self,
        names: list[str],
        task_run_id: UUID,
    ) -> httpx.Response:
        """
        Increment concurrency limit slots for the specified limits.

        Args:
            names (List[str]): A list of limit names for which to increment limits.
            task_run_id (UUID): The task run ID incrementing the limits.
        """
        data: dict[str, Any] = {
            "names": names,
            "task_run_id": str(task_run_id),
        }

        return await self._client.post(
            "/concurrency_limits/increment",
            json=data,
        )

    async def decrement_v1_concurrency_slots(
        self,
        names: list[str],
        task_run_id: UUID,
        occupancy_seconds: float,
    ) -> httpx.Response:
        """
        Decrement concurrency limit slots for the specified limits.

        Args:
            names (List[str]): A list of limit names to decrement.
            task_run_id (UUID): The task run ID that incremented the limits.
            occupancy_seconds (float): The duration in seconds that the limits
                were held.

        Returns:
            httpx.Response: The HTTP response from the server.
        """
        data: dict[str, Any] = {
            "names": names,
            "task_run_id": str(task_run_id),
            "occupancy_seconds": occupancy_seconds,
        }

        return await self._client.post(
            "/concurrency_limits/decrement",
            json=data,
        )

    async def create_work_queue(
        self,
        name: str,
        description: Optional[str] = None,
        is_paused: Optional[bool] = None,
        concurrency_limit: Optional[int] = None,
        priority: Optional[int] = None,
        work_pool_name: Optional[str] = None,
    ) -> WorkQueue:
        """
        Create a work queue.

        Args:
            name: a unique name for the work queue
            description: An optional description for the work queue.
            is_paused: Whether or not the work queue is paused.
            concurrency_limit: An optional concurrency limit for the work queue.
            priority: The queue's priority. Lower values are higher priority (1 is the highest).
            work_pool_name: The name of the work pool to use for this queue.

        Raises:
            prefect.exceptions.ObjectAlreadyExists: If request returns 409
            httpx.RequestError: If request fails

        Returns:
            The created work queue
        """
        create_model = WorkQueueCreate(name=name, filter=None)
        if description is not None:
            create_model.description = description
        if is_paused is not None:
            create_model.is_paused = is_paused
        if concurrency_limit is not None:
            create_model.concurrency_limit = concurrency_limit
        if priority is not None:
            create_model.priority = priority

        data = create_model.model_dump(mode="json")
        try:
            if work_pool_name is not None:
                response = await self._client.post(
                    f"/work_pools/{work_pool_name}/queues", json=data
                )
            else:
                response = await self._client.post("/work_queues/", json=data)
        except httpx.HTTPStatusError as e:
            if e.response.status_code == status.HTTP_409_CONFLICT:
                raise prefect.exceptions.ObjectAlreadyExists(http_exc=e) from e
            elif e.response.status_code == status.HTTP_404_NOT_FOUND:
                raise prefect.exceptions.ObjectNotFound(http_exc=e) from e
            else:
                raise
        return WorkQueue.model_validate(response.json())

    async def read_work_queue_by_name(
        self,
        name: str,
        work_pool_name: Optional[str] = None,
    ) -> WorkQueue:
        """
        Read a work queue by name.

        Args:
            name (str): a unique name for the work queue
            work_pool_name (str, optional): the name of the work pool
                the queue belongs to.

        Raises:
            prefect.exceptions.ObjectNotFound: if no work queue is found
            httpx.HTTPStatusError: other status errors

        Returns:
            WorkQueue: a work queue API object
        """
        try:
            if work_pool_name is not None:
                response = await self._client.get(
                    f"/work_pools/{work_pool_name}/queues/{name}"
                )
            else:
                response = await self._client.get(f"/work_queues/name/{name}")
        except httpx.HTTPStatusError as e:
            if e.response.status_code == status.HTTP_404_NOT_FOUND:
                raise prefect.exceptions.ObjectNotFound(http_exc=e) from e
            else:
                raise

        return WorkQueue.model_validate(response.json())

    async def update_work_queue(self, id: UUID, **kwargs: Any) -> None:
        """
        Update properties of a work queue.

        Args:
            id: the ID of the work queue to update
            **kwargs: the fields to update

        Raises:
            ValueError: if no kwargs are provided
            prefect.exceptions.ObjectNotFound: if request returns 404
            httpx.RequestError: if the request fails

        """
        if not kwargs:
            raise ValueError("No fields provided to update.")

        data = WorkQueueUpdate(**kwargs).model_dump(mode="json", exclude_unset=True)
        try:
            await self._client.patch(f"/work_queues/{id}", json=data)
        except httpx.HTTPStatusError as e:
            if e.response.status_code == status.HTTP_404_NOT_FOUND:
                raise prefect.exceptions.ObjectNotFound(http_exc=e) from e
            else:
                raise

    async def get_runs_in_work_queue(
        self,
        id: UUID,
        limit: int = 10,
        scheduled_before: Optional[datetime.datetime] = None,
    ) -> list[FlowRun]:
        """
        Read flow runs off a work queue.

        Args:
            id: the id of the work queue to read from
            limit: a limit on the number of runs to return
            scheduled_before: a timestamp; only runs scheduled before this time will be returned.
                Defaults to now.

        Raises:
            prefect.exceptions.ObjectNotFound: If request returns 404
            httpx.RequestError: If request fails

        Returns:
            List[FlowRun]: a list of FlowRun objects read from the queue
        """
        if scheduled_before is None:
            scheduled_before = pendulum.now("UTC")

        try:
            response = await self._client.post(
                f"/work_queues/{id}/get_runs",
                json={
                    "limit": limit,
                    "scheduled_before": scheduled_before.isoformat(),
                },
            )
        except httpx.HTTPStatusError as e:
            if e.response.status_code == status.HTTP_404_NOT_FOUND:
                raise prefect.exceptions.ObjectNotFound(http_exc=e) from e
            else:
                raise
        return pydantic.TypeAdapter(list[FlowRun]).validate_python(response.json())

    async def read_work_queue(
        self,
        id: UUID,
    ) -> WorkQueue:
        """
        Read a work queue.

        Args:
            id: the id of the work queue to load

        Raises:
            prefect.exceptions.ObjectNotFound: If request returns 404
            httpx.RequestError: If request fails

        Returns:
            WorkQueue: an instantiated WorkQueue object
        """
        try:
            response = await self._client.get(f"/work_queues/{id}")
        except httpx.HTTPStatusError as e:
            if e.response.status_code == status.HTTP_404_NOT_FOUND:
                raise prefect.exceptions.ObjectNotFound(http_exc=e) from e
            else:
                raise
        return WorkQueue.model_validate(response.json())

    async def read_work_queue_status(
        self,
        id: UUID,
    ) -> WorkQueueStatusDetail:
        """
        Read a work queue status.

        Args:
            id: the id of the work queue to load

        Raises:
            prefect.exceptions.ObjectNotFound: If request returns 404
            httpx.RequestError: If request fails

        Returns:
            WorkQueueStatus: an instantiated WorkQueueStatus object
        """
        try:
            response = await self._client.get(f"/work_queues/{id}/status")
        except httpx.HTTPStatusError as e:
            if e.response.status_code == status.HTTP_404_NOT_FOUND:
                raise prefect.exceptions.ObjectNotFound(http_exc=e) from e
            else:
                raise
        return WorkQueueStatusDetail.model_validate(response.json())

    async def match_work_queues(
        self,
        prefixes: list[str],
        work_pool_name: Optional[str] = None,
    ) -> list[WorkQueue]:
        """
        Query the Prefect API for work queues with names with a specific prefix.

        Args:
            prefixes: a list of strings used to match work queue name prefixes
            work_pool_name: an optional work pool name to scope the query to

        Returns:
            a list of WorkQueue model representations
                of the work queues
        """
        page_length = 100
        current_page = 0
        work_queues: list[WorkQueue] = []

        while True:
            new_queues = await self.read_work_queues(
                work_pool_name=work_pool_name,
                offset=current_page * page_length,
                limit=page_length,
                work_queue_filter=WorkQueueFilter(
                    name=WorkQueueFilterName(startswith_=prefixes)
                ),
            )
            if not new_queues:
                break
            work_queues += new_queues
            current_page += 1

        return work_queues

    async def delete_work_queue_by_id(
        self,
        id: UUID,
    ) -> None:
        """
        Delete a work queue by its ID.

        Args:
            id: the id of the work queue to delete

        Raises:
            prefect.exceptions.ObjectNotFound: If request returns 404
            httpx.RequestError: If requests fails
        """
        try:
            await self._client.delete(
                f"/work_queues/{id}",
            )
        except httpx.HTTPStatusError as e:
            if e.response.status_code == status.HTTP_404_NOT_FOUND:
                raise prefect.exceptions.ObjectNotFound(http_exc=e) from e
            else:
                raise

    async def create_block_type(self, block_type: BlockTypeCreate) -> BlockType:
        """
        Create a block type in the Prefect API.
        """
        try:
            response = await self._client.post(
                "/block_types/",
                json=block_type.model_dump(
                    mode="json", exclude_unset=True, exclude={"id"}
                ),
            )
        except httpx.HTTPStatusError as e:
            if e.response.status_code == status.HTTP_409_CONFLICT:
                raise prefect.exceptions.ObjectAlreadyExists(http_exc=e) from e
            else:
                raise
        return BlockType.model_validate(response.json())

    async def create_block_schema(self, block_schema: BlockSchemaCreate) -> BlockSchema:
        """
        Create a block schema in the Prefect API.
        """
        try:
            response = await self._client.post(
                "/block_schemas/",
                json=block_schema.model_dump(
                    mode="json",
                    exclude_unset=True,
                    exclude={"id", "block_type", "checksum"},
                ),
            )
        except httpx.HTTPStatusError as e:
            if e.response.status_code == status.HTTP_409_CONFLICT:
                raise prefect.exceptions.ObjectAlreadyExists(http_exc=e) from e
            else:
                raise
        return BlockSchema.model_validate(response.json())

    async def create_block_document(
        self,
        block_document: Union[BlockDocument, BlockDocumentCreate],
        include_secrets: bool = True,
    ) -> BlockDocument:
        """
        Create a block document in the Prefect API. This data is used to configure a
        corresponding Block.

        Args:
            include_secrets (bool): whether to include secret values
                on the stored Block, corresponding to Pydantic's `SecretStr` and
                `SecretBytes` fields. Note Blocks may not work as expected if
                this is set to `False`.
        """
        block_document_data = block_document.model_dump(
            mode="json",
            exclude_unset=True,
            exclude={"id", "block_schema", "block_type"},
            context={"include_secrets": include_secrets},
            serialize_as_any=True,
        )
        try:
            response = await self._client.post(
                "/block_documents/",
                json=block_document_data,
            )
        except httpx.HTTPStatusError as e:
            if e.response.status_code == status.HTTP_409_CONFLICT:
                raise prefect.exceptions.ObjectAlreadyExists(http_exc=e) from e
            else:
                raise
        return BlockDocument.model_validate(response.json())

    async def update_block_document(
        self,
        block_document_id: UUID,
        block_document: BlockDocumentUpdate,
    ) -> None:
        """
        Update a block document in the Prefect API.
        """
        try:
            await self._client.patch(
                f"/block_documents/{block_document_id}",
                json=block_document.model_dump(
                    mode="json",
                    exclude_unset=True,
                    include={"data", "merge_existing_data", "block_schema_id"},
                ),
            )
        except httpx.HTTPStatusError as e:
            if e.response.status_code == status.HTTP_404_NOT_FOUND:
                raise prefect.exceptions.ObjectNotFound(http_exc=e) from e
            else:
                raise

    async def delete_block_document(self, block_document_id: UUID) -> None:
        """
        Delete a block document.
        """
        try:
            await self._client.delete(f"/block_documents/{block_document_id}")
        except httpx.HTTPStatusError as e:
            if e.response.status_code == 404:
                raise prefect.exceptions.ObjectNotFound(http_exc=e) from e
            else:
                raise

    async def read_block_type_by_slug(self, slug: str) -> BlockType:
        """
        Read a block type by its slug.
        """
        try:
            response = await self._client.get(f"/block_types/slug/{slug}")
        except httpx.HTTPStatusError as e:
            if e.response.status_code == status.HTTP_404_NOT_FOUND:
                raise prefect.exceptions.ObjectNotFound(http_exc=e) from e
            else:
                raise
        return BlockType.model_validate(response.json())

    async def read_block_schema_by_checksum(
        self, checksum: str, version: Optional[str] = None
    ) -> BlockSchema:
        """
        Look up a block schema checksum
        """
        try:
            url = f"/block_schemas/checksum/{checksum}"
            if version is not None:
                url = f"{url}?version={version}"
            response = await self._client.get(url)
        except httpx.HTTPStatusError as e:
            if e.response.status_code == status.HTTP_404_NOT_FOUND:
                raise prefect.exceptions.ObjectNotFound(http_exc=e) from e
            else:
                raise
        return BlockSchema.model_validate(response.json())

    async def update_block_type(
        self, block_type_id: UUID, block_type: BlockTypeUpdate
    ) -> None:
        """
        Update a block document in the Prefect API.
        """
        try:
            await self._client.patch(
                f"/block_types/{block_type_id}",
                json=block_type.model_dump(
                    mode="json",
                    exclude_unset=True,
                    include=BlockTypeUpdate.updatable_fields(),
                ),
            )
        except httpx.HTTPStatusError as e:
            if e.response.status_code == status.HTTP_404_NOT_FOUND:
                raise prefect.exceptions.ObjectNotFound(http_exc=e) from e
            else:
                raise

    async def delete_block_type(self, block_type_id: UUID) -> None:
        """
        Delete a block type.
        """
        try:
            await self._client.delete(f"/block_types/{block_type_id}")
        except httpx.HTTPStatusError as e:
            if e.response.status_code == 404:
                raise prefect.exceptions.ObjectNotFound(http_exc=e) from e
            elif (
                e.response.status_code == status.HTTP_403_FORBIDDEN
                and e.response.json()["detail"]
                == "protected block types cannot be deleted."
            ):
                raise prefect.exceptions.ProtectedBlockError(
                    "Protected block types cannot be deleted."
                ) from e
            else:
                raise

    async def read_block_types(self) -> list[BlockType]:
        """
        Read all block types
        Raises:
            httpx.RequestError: if the block types were not found

        Returns:
            List of BlockTypes.
        """
        response = await self._client.post("/block_types/filter", json={})
        return pydantic.TypeAdapter(list[BlockType]).validate_python(response.json())

    async def read_block_schemas(self) -> list[BlockSchema]:
        """
        Read all block schemas
        Raises:
            httpx.RequestError: if a valid block schema was not found

        Returns:
            A BlockSchema.
        """
        response = await self._client.post("/block_schemas/filter", json={})
        return pydantic.TypeAdapter(list[BlockSchema]).validate_python(response.json())

    async def get_most_recent_block_schema_for_block_type(
        self,
        block_type_id: UUID,
    ) -> Optional[BlockSchema]:
        """
        Fetches the most recent block schema for a specified block type ID.

        Args:
            block_type_id: The ID of the block type.

        Raises:
            httpx.RequestError: If the request fails for any reason.

        Returns:
            The most recent block schema or None.
        """
        try:
            response = await self._client.post(
                "/block_schemas/filter",
                json={
                    "block_schemas": {"block_type_id": {"any_": [str(block_type_id)]}},
                    "limit": 1,
                },
            )
        except httpx.HTTPStatusError:
            raise
        return (
            BlockSchema.model_validate(response.json()[0]) if response.json() else None
        )

    async def read_block_document(
        self,
        block_document_id: UUID,
        include_secrets: bool = True,
    ) -> BlockDocument:
        """
        Read the block document with the specified ID.

        Args:
            block_document_id: the block document id
            include_secrets (bool): whether to include secret values
                on the Block, corresponding to Pydantic's `SecretStr` and
                `SecretBytes` fields. These fields are automatically obfuscated
                by Pydantic, but users can additionally choose not to receive
                their values from the API. Note that any business logic on the
                Block may not work if this is `False`.

        Raises:
            httpx.RequestError: if the block document was not found for any reason

        Returns:
            A block document or None.
        """
        assert (
            block_document_id is not None
        ), "Unexpected ID on block document. Was it persisted?"
        try:
            response = await self._client.get(
                f"/block_documents/{block_document_id}",
                params=dict(include_secrets=include_secrets),
            )
        except httpx.HTTPStatusError as e:
            if e.response.status_code == status.HTTP_404_NOT_FOUND:
                raise prefect.exceptions.ObjectNotFound(http_exc=e) from e
            else:
                raise
        return BlockDocument.model_validate(response.json())

    async def read_block_document_by_name(
        self,
        name: str,
        block_type_slug: str,
        include_secrets: bool = True,
    ) -> BlockDocument:
        """
        Read the block document with the specified name that corresponds to a
        specific block type name.

        Args:
            name: The block document name.
            block_type_slug: The block type slug.
            include_secrets (bool): whether to include secret values
                on the Block, corresponding to Pydantic's `SecretStr` and
                `SecretBytes` fields. These fields are automatically obfuscated
                by Pydantic, but users can additionally choose not to receive
                their values from the API. Note that any business logic on the
                Block may not work if this is `False`.

        Raises:
            httpx.RequestError: if the block document was not found for any reason

        Returns:
            A block document or None.
        """
        try:
            response = await self._client.get(
                f"/block_types/slug/{block_type_slug}/block_documents/name/{name}",
                params=dict(include_secrets=include_secrets),
            )
        except httpx.HTTPStatusError as e:
            if e.response.status_code == status.HTTP_404_NOT_FOUND:
                raise prefect.exceptions.ObjectNotFound(http_exc=e) from e
            else:
                raise
        return BlockDocument.model_validate(response.json())

    async def read_block_documents(
        self,
        block_schema_type: Optional[str] = None,
        offset: Optional[int] = None,
        limit: Optional[int] = None,
        include_secrets: bool = True,
    ) -> list[BlockDocument]:
        """
        Read block documents

        Args:
            block_schema_type: an optional block schema type
            offset: an offset
            limit: the number of blocks to return
            include_secrets (bool): whether to include secret values
                on the Block, corresponding to Pydantic's `SecretStr` and
                `SecretBytes` fields. These fields are automatically obfuscated
                by Pydantic, but users can additionally choose not to receive
                their values from the API. Note that any business logic on the
                Block may not work if this is `False`.

        Returns:
            A list of block documents
        """
        response = await self._client.post(
            "/block_documents/filter",
            json=dict(
                block_schema_type=block_schema_type,
                offset=offset,
                limit=limit,
                include_secrets=include_secrets,
            ),
        )
        return pydantic.TypeAdapter(list[BlockDocument]).validate_python(
            response.json()
        )

    async def read_block_documents_by_type(
        self,
        block_type_slug: str,
        offset: Optional[int] = None,
        limit: Optional[int] = None,
        include_secrets: bool = True,
    ) -> list[BlockDocument]:
        """Retrieve block documents by block type slug.

        Args:
            block_type_slug: The block type slug.
            offset: an offset
            limit: the number of blocks to return
            include_secrets: whether to include secret values

        Returns:
            A list of block documents
        """
        response = await self._client.get(
            f"/block_types/slug/{block_type_slug}/block_documents",
            params=dict(
                offset=offset,
                limit=limit,
                include_secrets=include_secrets,
            ),
        )

        return pydantic.TypeAdapter(list[BlockDocument]).validate_python(
            response.json()
        )

    async def create_deployment(
        self,
        flow_id: UUID,
        name: str,
        version: Optional[str] = None,
        schedules: Optional[list[DeploymentScheduleCreate]] = None,
        concurrency_limit: Optional[int] = None,
        concurrency_options: Optional[ConcurrencyOptions] = None,
        parameters: Optional[dict[str, Any]] = None,
        description: Optional[str] = None,
        work_queue_name: Optional[str] = None,
        work_pool_name: Optional[str] = None,
        tags: Optional[list[str]] = None,
        storage_document_id: Optional[UUID] = None,
        path: Optional[str] = None,
        entrypoint: Optional[str] = None,
        infrastructure_document_id: Optional[UUID] = None,
        parameter_openapi_schema: Optional[dict[str, Any]] = None,
        paused: Optional[bool] = None,
        pull_steps: Optional[list[dict[str, Any]]] = None,
        enforce_parameter_schema: Optional[bool] = None,
        job_variables: Optional[dict[str, Any]] = None,
    ) -> UUID:
        """
        Create a deployment.

        Args:
            flow_id: the flow ID to create a deployment for
            name: the name of the deployment
            version: an optional version string for the deployment
            tags: an optional list of tags to apply to the deployment
            storage_document_id: an reference to the storage block document
                used for the deployed flow
            infrastructure_document_id: an reference to the infrastructure block document
                to use for this deployment
            job_variables: A dictionary of dot delimited infrastructure overrides that
                will be applied at runtime; for example `env.CONFIG_KEY=config_value` or
                `namespace='prefect'`. This argument was previously named `infra_overrides`.
                Both arguments are supported for backwards compatibility.

        Raises:
            httpx.RequestError: if the deployment was not created for any reason

        Returns:
            the ID of the deployment in the backend
        """

        if parameter_openapi_schema is None:
            parameter_openapi_schema = {}
        deployment_create = DeploymentCreate(
            flow_id=flow_id,
            name=name,
            version=version,
            parameters=dict(parameters or {}),
            tags=list(tags or []),
            work_queue_name=work_queue_name,
            description=description,
            storage_document_id=storage_document_id,
            path=path,
            entrypoint=entrypoint,
            infrastructure_document_id=infrastructure_document_id,
            job_variables=dict(job_variables or {}),
            parameter_openapi_schema=parameter_openapi_schema,
            paused=paused,
            schedules=schedules or [],
            concurrency_limit=concurrency_limit,
            concurrency_options=concurrency_options,
            pull_steps=pull_steps,
            enforce_parameter_schema=enforce_parameter_schema,
        )

        if work_pool_name is not None:
            deployment_create.work_pool_name = work_pool_name

        # Exclude newer fields that are not set to avoid compatibility issues
        exclude = {
            field
            for field in ["work_pool_name", "work_queue_name"]
            if field not in deployment_create.model_fields_set
        }

        if deployment_create.paused is None:
            exclude.add("paused")

        if deployment_create.pull_steps is None:
            exclude.add("pull_steps")

        if deployment_create.enforce_parameter_schema is None:
            exclude.add("enforce_parameter_schema")

        json = deployment_create.model_dump(mode="json", exclude=exclude)
        response = await self._client.post(
            "/deployments/",
            json=json,
        )
        deployment_id = response.json().get("id")
        if not deployment_id:
            raise httpx.RequestError(f"Malformed response: {response}")

        return UUID(deployment_id)

    async def set_deployment_paused_state(
        self, deployment_id: UUID, paused: bool
    ) -> None:
        await self._client.patch(
            f"/deployments/{deployment_id}", json={"paused": paused}
        )

    async def update_deployment(
        self,
        deployment_id: UUID,
        deployment: DeploymentUpdate,
    ) -> None:
        await self._client.patch(
            f"/deployments/{deployment_id}",
            json=deployment.model_dump(mode="json", exclude_unset=True),
        )

    async def _create_deployment_from_schema(self, schema: DeploymentCreate) -> UUID:
        """
        Create a deployment from a prepared `DeploymentCreate` schema.
        """
        # TODO: We are likely to remove this method once we have considered the
        #       packaging interface for deployments further.
        response = await self._client.post(
            "/deployments/", json=schema.model_dump(mode="json")
        )
        deployment_id = response.json().get("id")
        if not deployment_id:
            raise httpx.RequestError(f"Malformed response: {response}")

        return UUID(deployment_id)

    async def read_deployment(
        self,
        deployment_id: Union[UUID, str],
    ) -> DeploymentResponse:
        """
        Query the Prefect API for a deployment by id.

        Args:
            deployment_id: the deployment ID of interest

        Returns:
            a [Deployment model][prefect.client.schemas.objects.Deployment] representation of the deployment
        """
        if not isinstance(deployment_id, UUID):
            try:
                deployment_id = UUID(deployment_id)
            except ValueError:
                raise ValueError(f"Invalid deployment ID: {deployment_id}")

        try:
            response = await self._client.get(f"/deployments/{deployment_id}")
        except httpx.HTTPStatusError as e:
            if e.response.status_code == status.HTTP_404_NOT_FOUND:
                raise prefect.exceptions.ObjectNotFound(http_exc=e) from e
            else:
                raise
        return DeploymentResponse.model_validate(response.json())

    async def read_deployment_by_name(
        self,
        name: str,
    ) -> DeploymentResponse:
        """
        Query the Prefect API for a deployment by name.

        Args:
            name: A deployed flow's name: <FLOW_NAME>/<DEPLOYMENT_NAME>

        Raises:
            prefect.exceptions.ObjectNotFound: If request returns 404
            httpx.RequestError: If request fails

        Returns:
            a Deployment model representation of the deployment
        """
        try:
            response = await self._client.get(f"/deployments/name/{name}")
        except httpx.HTTPStatusError as e:
            if e.response.status_code == status.HTTP_404_NOT_FOUND:
                from prefect.utilities.text import fuzzy_match_string

                deployments = await self.read_deployments()
                flow_name_map = {
                    flow.id: flow.name
                    for flow in await asyncio.gather(
                        *[
                            self.read_flow(flow_id)
                            for flow_id in {d.flow_id for d in deployments}
                        ]
                    )
                }

                raise prefect.exceptions.ObjectNotFound(
                    http_exc=e,
                    help_message=(
                        f"Deployment {name!r} not found; did you mean {fuzzy_match!r}?"
                        if (
                            fuzzy_match := fuzzy_match_string(
                                name,
                                [
                                    f"{flow_name_map[d.flow_id]}/{d.name}"
                                    for d in deployments
                                ],
                            )
                        )
                        else f"Deployment {name!r} not found. Try `prefect deployment ls` to find available deployments."
                    ),
                ) from e
            else:
                raise

        return DeploymentResponse.model_validate(response.json())

    async def read_deployments(
        self,
        *,
        flow_filter: Optional[FlowFilter] = None,
        flow_run_filter: Optional[FlowRunFilter] = None,
        task_run_filter: Optional[TaskRunFilter] = None,
        deployment_filter: Optional[DeploymentFilter] = None,
        work_pool_filter: Optional[WorkPoolFilter] = None,
        work_queue_filter: Optional[WorkQueueFilter] = None,
        limit: Optional[int] = None,
        sort: Optional[DeploymentSort] = None,
        offset: int = 0,
    ) -> list[DeploymentResponse]:
        """
        Query the Prefect API for deployments. Only deployments matching all
        the provided criteria will be returned.

        Args:
            flow_filter: filter criteria for flows
            flow_run_filter: filter criteria for flow runs
            task_run_filter: filter criteria for task runs
            deployment_filter: filter criteria for deployments
            work_pool_filter: filter criteria for work pools
            work_queue_filter: filter criteria for work pool queues
            limit: a limit for the deployment query
            offset: an offset for the deployment query

        Returns:
            a list of Deployment model representations
                of the deployments
        """
        body: dict[str, Any] = {
            "flows": flow_filter.model_dump(mode="json") if flow_filter else None,
            "flow_runs": (
                flow_run_filter.model_dump(mode="json", exclude_unset=True)
                if flow_run_filter
                else None
            ),
            "task_runs": (
                task_run_filter.model_dump(mode="json") if task_run_filter else None
            ),
            "deployments": (
                deployment_filter.model_dump(mode="json") if deployment_filter else None
            ),
            "work_pools": (
                work_pool_filter.model_dump(mode="json") if work_pool_filter else None
            ),
            "work_pool_queues": (
                work_queue_filter.model_dump(mode="json") if work_queue_filter else None
            ),
            "limit": limit,
            "offset": offset,
            "sort": sort,
        }

        response = await self._client.post("/deployments/filter", json=body)
        return pydantic.TypeAdapter(list[DeploymentResponse]).validate_python(
            response.json()
        )

    async def delete_deployment(
        self,
        deployment_id: UUID,
    ) -> None:
        """
        Delete deployment by id.

        Args:
            deployment_id: The deployment id of interest.
        Raises:
            prefect.exceptions.ObjectNotFound: If request returns 404
            httpx.RequestError: If requests fails
        """
        try:
            await self._client.delete(f"/deployments/{deployment_id}")
        except httpx.HTTPStatusError as e:
            if e.response.status_code == 404:
                raise prefect.exceptions.ObjectNotFound(http_exc=e) from e
            else:
                raise

    async def create_deployment_schedules(
        self,
        deployment_id: UUID,
        schedules: list[tuple[SCHEDULE_TYPES, bool]],
    ) -> list[DeploymentSchedule]:
        """
        Create deployment schedules.

        Args:
            deployment_id: the deployment ID
            schedules: a list of tuples containing the schedule to create
                       and whether or not it should be active.

        Raises:
            httpx.RequestError: if the schedules were not created for any reason

        Returns:
            the list of schedules created in the backend
        """
        deployment_schedule_create = [
            DeploymentScheduleCreate(schedule=schedule[0], active=schedule[1])
            for schedule in schedules
        ]

        json = [
            deployment_schedule_create.model_dump(mode="json")
            for deployment_schedule_create in deployment_schedule_create
        ]
        response = await self._client.post(
            f"/deployments/{deployment_id}/schedules", json=json
        )
        return pydantic.TypeAdapter(list[DeploymentSchedule]).validate_python(
            response.json()
        )

    async def read_deployment_schedules(
        self,
        deployment_id: UUID,
    ) -> list[DeploymentSchedule]:
        """
        Query the Prefect API for a deployment's schedules.

        Args:
            deployment_id: the deployment ID

        Returns:
            a list of DeploymentSchedule model representations of the deployment schedules
        """
        try:
            response = await self._client.get(f"/deployments/{deployment_id}/schedules")
        except httpx.HTTPStatusError as e:
            if e.response.status_code == status.HTTP_404_NOT_FOUND:
                raise prefect.exceptions.ObjectNotFound(http_exc=e) from e
            else:
                raise
        return pydantic.TypeAdapter(list[DeploymentSchedule]).validate_python(
            response.json()
        )

    async def update_deployment_schedule(
        self,
        deployment_id: UUID,
        schedule_id: UUID,
        active: Optional[bool] = None,
        schedule: Optional[SCHEDULE_TYPES] = None,
    ) -> None:
        """
        Update a deployment schedule by ID.

        Args:
            deployment_id: the deployment ID
            schedule_id: the deployment schedule ID of interest
            active: whether or not the schedule should be active
            schedule: the cron, rrule, or interval schedule this deployment schedule should use
        """
        kwargs: dict[str, Any] = {}
        if active is not None:
            kwargs["active"] = active
        if schedule is not None:
            kwargs["schedule"] = schedule

        deployment_schedule_update = DeploymentScheduleUpdate(**kwargs)
        json = deployment_schedule_update.model_dump(mode="json", exclude_unset=True)

        try:
            await self._client.patch(
                f"/deployments/{deployment_id}/schedules/{schedule_id}", json=json
            )
        except httpx.HTTPStatusError as e:
            if e.response.status_code == status.HTTP_404_NOT_FOUND:
                raise prefect.exceptions.ObjectNotFound(http_exc=e) from e
            else:
                raise

    async def delete_deployment_schedule(
        self,
        deployment_id: UUID,
        schedule_id: UUID,
    ) -> None:
        """
        Delete a deployment schedule.

        Args:
            deployment_id: the deployment ID
            schedule_id: the ID of the deployment schedule to delete.

        Raises:
            httpx.RequestError: if the schedules were not deleted for any reason
        """
        try:
            await self._client.delete(
                f"/deployments/{deployment_id}/schedules/{schedule_id}"
            )
        except httpx.HTTPStatusError as e:
            if e.response.status_code == 404:
                raise prefect.exceptions.ObjectNotFound(http_exc=e) from e
            else:
                raise

    async def read_flow_run(self, flow_run_id: UUID) -> FlowRun:
        """
        Query the Prefect API for a flow run by id.

        Args:
            flow_run_id: the flow run ID of interest

        Returns:
            a Flow Run model representation of the flow run
        """
        try:
            response = await self._client.get(f"/flow_runs/{flow_run_id}")
        except httpx.HTTPStatusError as e:
            if e.response.status_code == 404:
                raise prefect.exceptions.ObjectNotFound(http_exc=e) from e
            else:
                raise
        return FlowRun.model_validate(response.json())

    async def resume_flow_run(
        self, flow_run_id: UUID, run_input: Optional[dict[str, Any]] = None
    ) -> OrchestrationResult[Any]:
        """
        Resumes a paused flow run.

        Args:
            flow_run_id: the flow run ID of interest
            run_input: the input to resume the flow run with

        Returns:
            an OrchestrationResult model representation of state orchestration output
        """
        try:
            response = await self._client.post(
                f"/flow_runs/{flow_run_id}/resume", json={"run_input": run_input}
            )
        except httpx.HTTPStatusError:
            raise

        result: OrchestrationResult[Any] = OrchestrationResult.model_validate(
            response.json()
        )
        return result

    async def read_flow_runs(
        self,
        *,
        flow_filter: Optional[FlowFilter] = None,
        flow_run_filter: Optional[FlowRunFilter] = None,
        task_run_filter: Optional[TaskRunFilter] = None,
        deployment_filter: Optional[DeploymentFilter] = None,
        work_pool_filter: Optional[WorkPoolFilter] = None,
        work_queue_filter: Optional[WorkQueueFilter] = None,
        sort: Optional[FlowRunSort] = None,
        limit: Optional[int] = None,
        offset: int = 0,
    ) -> list[FlowRun]:
        """
        Query the Prefect API for flow runs. Only flow runs matching all criteria will
        be returned.

        Args:
            flow_filter: filter criteria for flows
            flow_run_filter: filter criteria for flow runs
            task_run_filter: filter criteria for task runs
            deployment_filter: filter criteria for deployments
            work_pool_filter: filter criteria for work pools
            work_queue_filter: filter criteria for work pool queues
            sort: sort criteria for the flow runs
            limit: limit for the flow run query
            offset: offset for the flow run query

        Returns:
            a list of Flow Run model representations
                of the flow runs
        """
        body: dict[str, Any] = {
            "flows": flow_filter.model_dump(mode="json") if flow_filter else None,
            "flow_runs": (
                flow_run_filter.model_dump(mode="json", exclude_unset=True)
                if flow_run_filter
                else None
            ),
            "task_runs": (
                task_run_filter.model_dump(mode="json") if task_run_filter else None
            ),
            "deployments": (
                deployment_filter.model_dump(mode="json") if deployment_filter else None
            ),
            "work_pools": (
                work_pool_filter.model_dump(mode="json") if work_pool_filter else None
            ),
            "work_pool_queues": (
                work_queue_filter.model_dump(mode="json") if work_queue_filter else None
            ),
            "sort": sort,
            "limit": limit,
            "offset": offset,
        }

        response = await self._client.post("/flow_runs/filter", json=body)
        return pydantic.TypeAdapter(list[FlowRun]).validate_python(response.json())

    async def set_flow_run_state(
        self,
        flow_run_id: Union[UUID, str],
        state: "prefect.states.State[T]",
        force: bool = False,
    ) -> OrchestrationResult[T]:
        """
        Set the state of a flow run.

        Args:
            flow_run_id: the id of the flow run
            state: the state to set
            force: if True, disregard orchestration logic when setting the state,
                forcing the Prefect API to accept the state

        Returns:
            an OrchestrationResult model representation of state orchestration output
        """
        flow_run_id = (
            flow_run_id if isinstance(flow_run_id, UUID) else UUID(flow_run_id)
        )
        state_create = state.to_state_create()
        state_create.state_details.flow_run_id = flow_run_id
        state_create.state_details.transition_id = uuid4()
        try:
            response = await self._client.post(
                f"/flow_runs/{flow_run_id}/set_state",
                json=dict(
                    state=state_create.model_dump(mode="json", serialize_as_any=True),
                    force=force,
                ),
            )
        except httpx.HTTPStatusError as e:
            if e.response.status_code == status.HTTP_404_NOT_FOUND:
                raise prefect.exceptions.ObjectNotFound(http_exc=e) from e
            else:
                raise

        result: OrchestrationResult[T] = OrchestrationResult.model_validate(
            response.json()
        )
        return result

    async def read_flow_run_states(
        self, flow_run_id: UUID
    ) -> list[prefect.states.State]:
        """
        Query for the states of a flow run

        Args:
            flow_run_id: the id of the flow run

        Returns:
            a list of State model representations
                of the flow run states
        """
        response = await self._client.get(
            "/flow_run_states/", params=dict(flow_run_id=str(flow_run_id))
        )
        return pydantic.TypeAdapter(list[prefect.states.State]).validate_python(
            response.json()
        )

    async def set_flow_run_name(self, flow_run_id: UUID, name: str) -> httpx.Response:
        flow_run_data = FlowRunUpdate(name=name)
        return await self._client.patch(
            f"/flow_runs/{flow_run_id}",
            json=flow_run_data.model_dump(mode="json", exclude_unset=True),
        )

    async def set_task_run_name(self, task_run_id: UUID, name: str) -> httpx.Response:
        task_run_data = TaskRunUpdate(name=name)
        return await self._client.patch(
            f"/task_runs/{task_run_id}",
            json=task_run_data.model_dump(mode="json", exclude_unset=True),
        )

    async def create_task_run(
        self,
        task: "TaskObject[P, R]",
        flow_run_id: Optional[UUID],
        dynamic_key: str,
        id: Optional[UUID] = None,
        name: Optional[str] = None,
        extra_tags: Optional[Iterable[str]] = None,
        state: Optional[prefect.states.State[R]] = None,
        task_inputs: Optional[
            dict[
                str,
                list[
                    Union[
                        TaskRunResult,
                        Parameter,
                        Constant,
                    ]
                ],
            ]
        ] = None,
    ) -> TaskRun:
        """
        Create a task run

        Args:
            task: The Task to run
            flow_run_id: The flow run id with which to associate the task run
            dynamic_key: A key unique to this particular run of a Task within the flow
            id: An optional ID for the task run. If not provided, one will be generated
                server-side.
            name: An optional name for the task run
            extra_tags: an optional list of extra tags to apply to the task run in
                addition to `task.tags`
            state: The initial state for the run. If not provided, defaults to
                `Pending` for now. Should always be a `Scheduled` type.
            task_inputs: the set of inputs passed to the task

        Returns:
            The created task run.
        """
        tags = set(task.tags).union(extra_tags or [])

        if state is None:
            state = prefect.states.Pending()

        retry_delay = task.retry_delay_seconds
        if isinstance(retry_delay, list):
            retry_delay = [int(rd) for rd in retry_delay]
        elif isinstance(retry_delay, float):
            retry_delay = int(retry_delay)

        task_run_data = TaskRunCreate(
            id=id,
            name=name,
            flow_run_id=flow_run_id,
            task_key=task.task_key,
            dynamic_key=str(dynamic_key),
            tags=list(tags),
            task_version=task.version,
            empirical_policy=TaskRunPolicy(
                retries=task.retries,
                retry_delay=retry_delay,
                retry_jitter_factor=task.retry_jitter_factor,
            ),
            state=state.to_state_create(),
            task_inputs=task_inputs or {},
        )
        content = task_run_data.model_dump_json(exclude={"id"} if id is None else None)

        response = await self._client.post("/task_runs/", content=content)
        return TaskRun.model_validate(response.json())

    async def read_task_run(self, task_run_id: UUID) -> TaskRun:
        """
        Query the Prefect API for a task run by id.

        Args:
            task_run_id: the task run ID of interest

        Returns:
            a Task Run model representation of the task run
        """
        try:
            response = await self._client.get(f"/task_runs/{task_run_id}")
            return TaskRun.model_validate(response.json())
        except httpx.HTTPStatusError as e:
            if e.response.status_code == status.HTTP_404_NOT_FOUND:
                raise prefect.exceptions.ObjectNotFound(http_exc=e) from e
            else:
                raise

    async def read_task_runs(
        self,
        *,
        flow_filter: Optional[FlowFilter] = None,
        flow_run_filter: Optional[FlowRunFilter] = None,
        task_run_filter: Optional[TaskRunFilter] = None,
        deployment_filter: Optional[DeploymentFilter] = None,
        sort: Optional[TaskRunSort] = None,
        limit: Optional[int] = None,
        offset: int = 0,
    ) -> list[TaskRun]:
        """
        Query the Prefect API for task runs. Only task runs matching all criteria will
        be returned.

        Args:
            flow_filter: filter criteria for flows
            flow_run_filter: filter criteria for flow runs
            task_run_filter: filter criteria for task runs
            deployment_filter: filter criteria for deployments
            sort: sort criteria for the task runs
            limit: a limit for the task run query
            offset: an offset for the task run query

        Returns:
            a list of Task Run model representations
                of the task runs
        """
        body: dict[str, Any] = {
            "flows": flow_filter.model_dump(mode="json") if flow_filter else None,
            "flow_runs": (
                flow_run_filter.model_dump(mode="json", exclude_unset=True)
                if flow_run_filter
                else None
            ),
            "task_runs": (
                task_run_filter.model_dump(mode="json") if task_run_filter else None
            ),
            "deployments": (
                deployment_filter.model_dump(mode="json") if deployment_filter else None
            ),
            "sort": sort,
            "limit": limit,
            "offset": offset,
        }
        response = await self._client.post("/task_runs/filter", json=body)
        return pydantic.TypeAdapter(list[TaskRun]).validate_python(response.json())

    async def delete_task_run(self, task_run_id: UUID) -> None:
        """
        Delete a task run by id.

        Args:
            task_run_id: the task run ID of interest
        Raises:
            prefect.exceptions.ObjectNotFound: If request returns 404
            httpx.RequestError: If requests fails
        """
        try:
            await self._client.delete(f"/task_runs/{task_run_id}")
        except httpx.HTTPStatusError as e:
            if e.response.status_code == 404:
                raise prefect.exceptions.ObjectNotFound(http_exc=e) from e
            else:
                raise

    async def set_task_run_state(
        self,
        task_run_id: UUID,
        state: prefect.states.State[T],
        force: bool = False,
    ) -> OrchestrationResult[T]:
        """
        Set the state of a task run.

        Args:
            task_run_id: the id of the task run
            state: the state to set
            force: if True, disregard orchestration logic when setting the state,
                forcing the Prefect API to accept the state

        Returns:
            an OrchestrationResult model representation of state orchestration output
        """
        state_create = state.to_state_create()
        state_create.state_details.task_run_id = task_run_id
        response = await self._client.post(
            f"/task_runs/{task_run_id}/set_state",
            json=dict(state=state_create.model_dump(mode="json"), force=force),
        )
        result: OrchestrationResult[T] = OrchestrationResult.model_validate(
            response.json()
        )
        return result

    async def read_task_run_states(
        self, task_run_id: UUID
    ) -> list[prefect.states.State]:
        """
        Query for the states of a task run

        Args:
            task_run_id: the id of the task run

        Returns:
            a list of State model representations of the task run states
        """
        response = await self._client.get(
            "/task_run_states/", params=dict(task_run_id=str(task_run_id))
        )
        return pydantic.TypeAdapter(list[prefect.states.State]).validate_python(
            response.json()
        )

    async def create_logs(
        self, logs: Iterable[Union[LogCreate, dict[str, Any]]]
    ) -> None:
        """
        Create logs for a flow or task run

        Args:
            logs: An iterable of `LogCreate` objects or already json-compatible dicts
        """
        serialized_logs = [
            log.model_dump(mode="json") if isinstance(log, LogCreate) else log
            for log in logs
        ]
        await self._client.post("/logs/", json=serialized_logs)

    async def create_flow_run_notification_policy(
        self,
        block_document_id: UUID,
        is_active: bool = True,
        tags: Optional[list[str]] = None,
        state_names: Optional[list[str]] = None,
        message_template: Optional[str] = None,
    ) -> UUID:
        """
        Create a notification policy for flow runs

        Args:
            block_document_id: The block document UUID
            is_active: Whether the notification policy is active
            tags: List of flow tags
            state_names: List of state names
            message_template: Notification message template
        """
        if tags is None:
            tags = []
        if state_names is None:
            state_names = []

        policy = FlowRunNotificationPolicyCreate(
            block_document_id=block_document_id,
            is_active=is_active,
            tags=tags,
            state_names=state_names,
            message_template=message_template,
        )
        response = await self._client.post(
            "/flow_run_notification_policies/",
            json=policy.model_dump(mode="json"),
        )

        policy_id = response.json().get("id")
        if not policy_id:
            raise httpx.RequestError(f"Malformed response: {response}")

        return UUID(policy_id)

    async def delete_flow_run_notification_policy(
        self,
        id: UUID,
    ) -> None:
        """
        Delete a flow run notification policy by id.

        Args:
            id: UUID of the flow run notification policy to delete.
        Raises:
            prefect.exceptions.ObjectNotFound: If request returns 404
            httpx.RequestError: If requests fails
        """
        try:
            await self._client.delete(f"/flow_run_notification_policies/{id}")
        except httpx.HTTPStatusError as e:
            if e.response.status_code == status.HTTP_404_NOT_FOUND:
                raise prefect.exceptions.ObjectNotFound(http_exc=e) from e
            else:
                raise

    async def update_flow_run_notification_policy(
        self,
        id: UUID,
        block_document_id: Optional[UUID] = None,
        is_active: Optional[bool] = None,
        tags: Optional[list[str]] = None,
        state_names: Optional[list[str]] = None,
        message_template: Optional[str] = None,
    ) -> None:
        """
        Update a notification policy for flow runs

        Args:
            id: UUID of the notification policy
            block_document_id: The block document UUID
            is_active: Whether the notification policy is active
            tags: List of flow tags
            state_names: List of state names
            message_template: Notification message template
        Raises:
            prefect.exceptions.ObjectNotFound: If request returns 404
            httpx.RequestError: If requests fails
        """
        params: dict[str, Any] = {}
        if block_document_id is not None:
            params["block_document_id"] = block_document_id
        if is_active is not None:
            params["is_active"] = is_active
        if tags is not None:
            params["tags"] = tags
        if state_names is not None:
            params["state_names"] = state_names
        if message_template is not None:
            params["message_template"] = message_template

        policy = FlowRunNotificationPolicyUpdate(**params)

        try:
            await self._client.patch(
                f"/flow_run_notification_policies/{id}",
                json=policy.model_dump(mode="json", exclude_unset=True),
            )
        except httpx.HTTPStatusError as e:
            if e.response.status_code == status.HTTP_404_NOT_FOUND:
                raise prefect.exceptions.ObjectNotFound(http_exc=e) from e
            else:
                raise

    async def read_flow_run_notification_policies(
        self,
        flow_run_notification_policy_filter: FlowRunNotificationPolicyFilter,
        limit: Optional[int] = None,
        offset: int = 0,
    ) -> list[FlowRunNotificationPolicy]:
        """
        Query the Prefect API for flow run notification policies. Only policies matching all criteria will
        be returned.

        Args:
            flow_run_notification_policy_filter: filter criteria for notification policies
            limit: a limit for the notification policies query
            offset: an offset for the notification policies query

        Returns:
            a list of FlowRunNotificationPolicy model representations
                of the notification policies
        """
        body: dict[str, Any] = {
            "flow_run_notification_policy_filter": (
                flow_run_notification_policy_filter.model_dump(mode="json")
                if flow_run_notification_policy_filter
                else None
            ),
            "limit": limit,
            "offset": offset,
        }
        response = await self._client.post(
            "/flow_run_notification_policies/filter", json=body
        )
        return pydantic.TypeAdapter(list[FlowRunNotificationPolicy]).validate_python(
            response.json()
        )

    async def read_logs(
        self,
        log_filter: Optional[LogFilter] = None,
        limit: Optional[int] = None,
        offset: Optional[int] = None,
        sort: LogSort = LogSort.TIMESTAMP_ASC,
    ) -> list[Log]:
        """
        Read flow and task run logs.
        """
        body: dict[str, Any] = {
            "logs": log_filter.model_dump(mode="json") if log_filter else None,
            "limit": limit,
            "offset": offset,
            "sort": sort,
        }

        response = await self._client.post("/logs/filter", json=body)
        return pydantic.TypeAdapter(list[Log]).validate_python(response.json())

    async def send_worker_heartbeat(
        self,
        work_pool_name: str,
        worker_name: str,
        heartbeat_interval_seconds: Optional[float] = None,
        get_worker_id: bool = False,
        worker_metadata: Optional[WorkerMetadata] = None,
    ) -> Optional[UUID]:
        """
        Sends a worker heartbeat for a given work pool.

        Args:
            work_pool_name: The name of the work pool to heartbeat against.
            worker_name: The name of the worker sending the heartbeat.
            return_id: Whether to return the worker ID. Note: will return `None` if the connected server does not support returning worker IDs, even if `return_id` is `True`.
            worker_metadata: Metadata about the worker to send to the server.
        """
        params: dict[str, Any] = {
            "name": worker_name,
            "heartbeat_interval_seconds": heartbeat_interval_seconds,
        }
        if worker_metadata:
            params["metadata"] = worker_metadata.model_dump(mode="json")
        if get_worker_id:
            params["return_id"] = get_worker_id

        resp = await self._client.post(
            f"/work_pools/{work_pool_name}/workers/heartbeat",
            json=params,
        )

        if (
            (
                self.server_type == ServerType.CLOUD
                or get_current_settings().testing.test_mode
            )
            and get_worker_id
            and resp.status_code == 200
        ):
            return UUID(resp.text)
        else:
            return None

    async def read_workers_for_work_pool(
        self,
        work_pool_name: str,
        worker_filter: Optional[WorkerFilter] = None,
        offset: Optional[int] = None,
        limit: Optional[int] = None,
    ) -> list[Worker]:
        """
        Reads workers for a given work pool.

        Args:
            work_pool_name: The name of the work pool for which to get
                member workers.
            worker_filter: Criteria by which to filter workers.
            limit: Limit for the worker query.
            offset: Limit for the worker query.
        """
        response = await self._client.post(
            f"/work_pools/{work_pool_name}/workers/filter",
            json={
                "workers": (
                    worker_filter.model_dump(mode="json", exclude_unset=True)
                    if worker_filter
                    else None
                ),
                "offset": offset,
                "limit": limit,
            },
        )

        return pydantic.TypeAdapter(list[Worker]).validate_python(response.json())

    async def read_work_pool(self, work_pool_name: str) -> WorkPool:
        """
        Reads information for a given work pool

        Args:
            work_pool_name: The name of the work pool to for which to get
                information.

        Returns:
            Information about the requested work pool.
        """
        try:
            response = await self._client.get(f"/work_pools/{work_pool_name}")
            return WorkPool.model_validate(response.json())
        except httpx.HTTPStatusError as e:
            if e.response.status_code == status.HTTP_404_NOT_FOUND:
                raise prefect.exceptions.ObjectNotFound(http_exc=e) from e
            else:
                raise

    async def read_work_pools(
        self,
        limit: Optional[int] = None,
        offset: int = 0,
        work_pool_filter: Optional[WorkPoolFilter] = None,
    ) -> list[WorkPool]:
        """
        Reads work pools.

        Args:
            limit: Limit for the work pool query.
            offset: Offset for the work pool query.
            work_pool_filter: Criteria by which to filter work pools.

        Returns:
            A list of work pools.
        """

        body: dict[str, Any] = {
            "limit": limit,
            "offset": offset,
            "work_pools": (
                work_pool_filter.model_dump(mode="json") if work_pool_filter else None
            ),
        }
        response = await self._client.post("/work_pools/filter", json=body)
        return pydantic.TypeAdapter(list[WorkPool]).validate_python(response.json())

    async def create_work_pool(
        self,
        work_pool: WorkPoolCreate,
        overwrite: bool = False,
    ) -> WorkPool:
        """
        Creates a work pool with the provided configuration.

        Args:
            work_pool: Desired configuration for the new work pool.

        Returns:
            Information about the newly created work pool.
        """
        try:
            response = await self._client.post(
                "/work_pools/",
                json=work_pool.model_dump(mode="json", exclude_unset=True),
            )
        except httpx.HTTPStatusError as e:
            if e.response.status_code == status.HTTP_409_CONFLICT:
                if overwrite:
                    existing_work_pool = await self.read_work_pool(
                        work_pool_name=work_pool.name
                    )
                    if existing_work_pool.type != work_pool.type:
                        warnings.warn(
                            "Overwriting work pool type is not supported. Ignoring provided type.",
                            category=UserWarning,
                        )
                    await self.update_work_pool(
                        work_pool_name=work_pool.name,
                        work_pool=WorkPoolUpdate.model_validate(
                            work_pool.model_dump(exclude={"name", "type"})
                        ),
                    )
                    response = await self._client.get(f"/work_pools/{work_pool.name}")
                else:
                    raise prefect.exceptions.ObjectAlreadyExists(http_exc=e) from e
            else:
                raise

        return WorkPool.model_validate(response.json())

    async def update_work_pool(
        self,
        work_pool_name: str,
        work_pool: WorkPoolUpdate,
    ) -> None:
        """
        Updates a work pool.

        Args:
            work_pool_name: Name of the work pool to update.
            work_pool: Fields to update in the work pool.
        """
        try:
            await self._client.patch(
                f"/work_pools/{work_pool_name}",
                json=work_pool.model_dump(mode="json", exclude_unset=True),
            )
        except httpx.HTTPStatusError as e:
            if e.response.status_code == status.HTTP_404_NOT_FOUND:
                raise prefect.exceptions.ObjectNotFound(http_exc=e) from e
            else:
                raise

    async def delete_work_pool(
        self,
        work_pool_name: str,
    ) -> None:
        """
        Deletes a work pool.

        Args:
            work_pool_name: Name of the work pool to delete.
        """
        try:
            await self._client.delete(f"/work_pools/{work_pool_name}")
        except httpx.HTTPStatusError as e:
            if e.response.status_code == status.HTTP_404_NOT_FOUND:
                raise prefect.exceptions.ObjectNotFound(http_exc=e) from e
            else:
                raise

    async def read_work_queues(
        self,
        work_pool_name: Optional[str] = None,
        work_queue_filter: Optional[WorkQueueFilter] = None,
        limit: Optional[int] = None,
        offset: Optional[int] = None,
    ) -> list[WorkQueue]:
        """
        Retrieves queues for a work pool.

        Args:
            work_pool_name: Name of the work pool for which to get queues.
            work_queue_filter: Criteria by which to filter queues.
            limit: Limit for the queue query.
            offset: Limit for the queue query.

        Returns:
            List of queues for the specified work pool.
        """
        json: dict[str, Any] = {
            "work_queues": (
                work_queue_filter.model_dump(mode="json", exclude_unset=True)
                if work_queue_filter
                else None
            ),
            "limit": limit,
            "offset": offset,
        }

        if work_pool_name:
            try:
                response = await self._client.post(
                    f"/work_pools/{work_pool_name}/queues/filter",
                    json=json,
                )
            except httpx.HTTPStatusError as e:
                if e.response.status_code == status.HTTP_404_NOT_FOUND:
                    raise prefect.exceptions.ObjectNotFound(http_exc=e) from e
                else:
                    raise
        else:
            response = await self._client.post("/work_queues/filter", json=json)

        return pydantic.TypeAdapter(list[WorkQueue]).validate_python(response.json())

    async def get_scheduled_flow_runs_for_deployments(
        self,
        deployment_ids: list[UUID],
        scheduled_before: Optional[datetime.datetime] = None,
        limit: Optional[int] = None,
    ) -> list[FlowRunResponse]:
        body: dict[str, Any] = dict(deployment_ids=[str(id) for id in deployment_ids])
        if scheduled_before:
            body["scheduled_before"] = str(scheduled_before)
        if limit:
            body["limit"] = limit

        response = await self._client.post(
            "/deployments/get_scheduled_flow_runs",
            json=body,
        )

        return pydantic.TypeAdapter(list[FlowRunResponse]).validate_python(
            response.json()
        )

    async def get_scheduled_flow_runs_for_work_pool(
        self,
        work_pool_name: str,
        work_queue_names: Optional[list[str]] = None,
        scheduled_before: Optional[datetime.datetime] = None,
    ) -> list[WorkerFlowRunResponse]:
        """
        Retrieves scheduled flow runs for the provided set of work pool queues.

        Args:
            work_pool_name: The name of the work pool that the work pool
                queues are associated with.
            work_queue_names: The names of the work pool queues from which
                to get scheduled flow runs.
            scheduled_before: Datetime used to filter returned flow runs. Flow runs
                scheduled for after the given datetime string will not be returned.

        Returns:
            A list of worker flow run responses containing information about the
            retrieved flow runs.
        """
        body: dict[str, Any] = {}
        if work_queue_names is not None:
            body["work_queue_names"] = list(work_queue_names)
        if scheduled_before:
            body["scheduled_before"] = str(scheduled_before)

        response = await self._client.post(
            f"/work_pools/{work_pool_name}/get_scheduled_flow_runs",
            json=body,
        )
        return pydantic.TypeAdapter(list[WorkerFlowRunResponse]).validate_python(
            response.json()
        )

    async def create_artifact(
        self,
        artifact: ArtifactCreate,
    ) -> Artifact:
        """
        Creates an artifact with the provided configuration.

        Args:
            artifact: Desired configuration for the new artifact.
        Returns:
            Information about the newly created artifact.
        """

        response = await self._client.post(
            "/artifacts/",
            json=artifact.model_dump(mode="json", exclude_unset=True),
        )

        return Artifact.model_validate(response.json())

    async def update_artifact(
        self,
        artifact_id: UUID,
        artifact: ArtifactUpdate,
    ) -> None:
        """
        Updates an artifact

        Args:
            artifact: Desired values for the updated artifact.
        Returns:
            Information about the updated artifact.
        """

        await self._client.patch(
            f"/artifacts/{artifact_id}",
            json=artifact.model_dump(mode="json", exclude_unset=True),
        )

    async def read_artifacts(
        self,
        *,
        artifact_filter: Optional[ArtifactFilter] = None,
        flow_run_filter: Optional[FlowRunFilter] = None,
        task_run_filter: Optional[TaskRunFilter] = None,
        sort: Optional[ArtifactSort] = None,
        limit: Optional[int] = None,
        offset: int = 0,
    ) -> list[Artifact]:
        """
        Query the Prefect API for artifacts. Only artifacts matching all criteria will
        be returned.
        Args:
            artifact_filter: filter criteria for artifacts
            flow_run_filter: filter criteria for flow runs
            task_run_filter: filter criteria for task runs
            sort: sort criteria for the artifacts
            limit: limit for the artifact query
            offset: offset for the artifact query
        Returns:
            a list of Artifact model representations of the artifacts
        """
        body: dict[str, Any] = {
            "artifacts": (
                artifact_filter.model_dump(mode="json") if artifact_filter else None
            ),
            "flow_runs": (
                flow_run_filter.model_dump(mode="json") if flow_run_filter else None
            ),
            "task_runs": (
                task_run_filter.model_dump(mode="json") if task_run_filter else None
            ),
            "sort": sort,
            "limit": limit,
            "offset": offset,
        }
        response = await self._client.post("/artifacts/filter", json=body)
        return pydantic.TypeAdapter(list[Artifact]).validate_python(response.json())

    async def read_latest_artifacts(
        self,
        *,
        artifact_filter: Optional[ArtifactCollectionFilter] = None,
        flow_run_filter: Optional[FlowRunFilter] = None,
        task_run_filter: Optional[TaskRunFilter] = None,
        sort: Optional[ArtifactCollectionSort] = None,
        limit: Optional[int] = None,
        offset: int = 0,
    ) -> list[ArtifactCollection]:
        """
        Query the Prefect API for artifacts. Only artifacts matching all criteria will
        be returned.
        Args:
            artifact_filter: filter criteria for artifacts
            flow_run_filter: filter criteria for flow runs
            task_run_filter: filter criteria for task runs
            sort: sort criteria for the artifacts
            limit: limit for the artifact query
            offset: offset for the artifact query
        Returns:
            a list of Artifact model representations of the artifacts
        """
        body: dict[str, Any] = {
            "artifacts": (
                artifact_filter.model_dump(mode="json") if artifact_filter else None
            ),
            "flow_runs": (
                flow_run_filter.model_dump(mode="json") if flow_run_filter else None
            ),
            "task_runs": (
                task_run_filter.model_dump(mode="json") if task_run_filter else None
            ),
            "sort": sort,
            "limit": limit,
            "offset": offset,
        }
        response = await self._client.post("/artifacts/latest/filter", json=body)
        return pydantic.TypeAdapter(list[ArtifactCollection]).validate_python(
            response.json()
        )

    async def delete_artifact(self, artifact_id: UUID) -> None:
        """
        Deletes an artifact with the provided id.

        Args:
            artifact_id: The id of the artifact to delete.
        """
        try:
            await self._client.delete(f"/artifacts/{artifact_id}")
        except httpx.HTTPStatusError as e:
            if e.response.status_code == 404:
                raise prefect.exceptions.ObjectNotFound(http_exc=e) from e
            else:
                raise

    async def create_variable(self, variable: VariableCreate) -> Variable:
        """
        Creates an variable with the provided configuration.

        Args:
            variable: Desired configuration for the new variable.
        Returns:
            Information about the newly created variable.
        """
        response = await self._client.post(
            "/variables/",
            json=variable.model_dump(mode="json", exclude_unset=True),
        )
        return Variable(**response.json())

    async def update_variable(self, variable: VariableUpdate) -> None:
        """
        Updates a variable with the provided configuration.

        Args:
            variable: Desired configuration for the updated variable.
        Returns:
            Information about the updated variable.
        """
        await self._client.patch(
            f"/variables/name/{variable.name}",
            json=variable.model_dump(mode="json", exclude_unset=True),
        )

    async def read_variable_by_name(self, name: str) -> Optional[Variable]:
        """Reads a variable by name. Returns None if no variable is found."""
        try:
            response = await self._client.get(f"/variables/name/{name}")
            return Variable(**response.json())
        except httpx.HTTPStatusError as e:
            if e.response.status_code == status.HTTP_404_NOT_FOUND:
                return None
            else:
                raise

    async def delete_variable_by_name(self, name: str) -> None:
        """Deletes a variable by name."""
        try:
            await self._client.delete(f"/variables/name/{name}")
        except httpx.HTTPStatusError as e:
            if e.response.status_code == 404:
                raise prefect.exceptions.ObjectNotFound(http_exc=e) from e
            else:
                raise

    async def read_variables(self, limit: Optional[int] = None) -> list[Variable]:
        """Reads all variables."""
        response = await self._client.post("/variables/filter", json={"limit": limit})
        return pydantic.TypeAdapter(list[Variable]).validate_python(response.json())

    async def read_worker_metadata(self) -> dict[str, Any]:
        """Reads worker metadata stored in Prefect collection registry."""
        response = await self._client.get("collections/views/aggregate-worker-metadata")
        response.raise_for_status()
        return response.json()

    async def increment_concurrency_slots(
        self,
        names: list[str],
        slots: int,
        mode: str,
        create_if_missing: Optional[bool] = None,
    ) -> httpx.Response:
        return await self._client.post(
            "/v2/concurrency_limits/increment",
            json={
                "names": names,
                "slots": slots,
                "mode": mode,
                "create_if_missing": create_if_missing if create_if_missing else False,
            },
        )

    async def release_concurrency_slots(
        self, names: list[str], slots: int, occupancy_seconds: float
    ) -> httpx.Response:
        """
        Release concurrency slots for the specified limits.

        Args:
            names (List[str]): A list of limit names for which to release slots.
            slots (int): The number of concurrency slots to release.
            occupancy_seconds (float): The duration in seconds that the slots
                were occupied.

        Returns:
            httpx.Response: The HTTP response from the server.
        """

        return await self._client.post(
            "/v2/concurrency_limits/decrement",
            json={
                "names": names,
                "slots": slots,
                "occupancy_seconds": occupancy_seconds,
            },
        )

    async def create_global_concurrency_limit(
        self, concurrency_limit: GlobalConcurrencyLimitCreate
    ) -> UUID:
        response = await self._client.post(
            "/v2/concurrency_limits/",
            json=concurrency_limit.model_dump(mode="json", exclude_unset=True),
        )
        return UUID(response.json()["id"])

    async def update_global_concurrency_limit(
        self, name: str, concurrency_limit: GlobalConcurrencyLimitUpdate
    ) -> httpx.Response:
        try:
            response = await self._client.patch(
                f"/v2/concurrency_limits/{name}",
                json=concurrency_limit.model_dump(mode="json", exclude_unset=True),
            )
            return response
        except httpx.HTTPStatusError as e:
            if e.response.status_code == status.HTTP_404_NOT_FOUND:
                raise prefect.exceptions.ObjectNotFound(http_exc=e) from e
            else:
                raise

    async def delete_global_concurrency_limit_by_name(
        self, name: str
    ) -> httpx.Response:
        try:
            response = await self._client.delete(f"/v2/concurrency_limits/{name}")
            return response
        except httpx.HTTPStatusError as e:
            if e.response.status_code == status.HTTP_404_NOT_FOUND:
                raise prefect.exceptions.ObjectNotFound(http_exc=e) from e
            else:
                raise

    async def read_global_concurrency_limit_by_name(
        self, name: str
    ) -> GlobalConcurrencyLimitResponse:
        try:
            response = await self._client.get(f"/v2/concurrency_limits/{name}")
            return GlobalConcurrencyLimitResponse.model_validate(response.json())
        except httpx.HTTPStatusError as e:
            if e.response.status_code == status.HTTP_404_NOT_FOUND:
                raise prefect.exceptions.ObjectNotFound(http_exc=e) from e
            else:
                raise

    async def upsert_global_concurrency_limit_by_name(
        self, name: str, limit: int
    ) -> None:
        """Creates a global concurrency limit with the given name and limit if one does not already exist.

        If one does already exist matching the name then update it's limit if it is different.

        Note: This is not done atomically.
        """
        try:
            existing_limit = await self.read_global_concurrency_limit_by_name(name)
        except prefect.exceptions.ObjectNotFound:
            existing_limit = None

        if not existing_limit:
            await self.create_global_concurrency_limit(
                GlobalConcurrencyLimitCreate(
                    name=name,
                    limit=limit,
                )
            )
        elif existing_limit.limit != limit:
            await self.update_global_concurrency_limit(
                name, GlobalConcurrencyLimitUpdate(limit=limit)
            )

    async def read_global_concurrency_limits(
        self, limit: int = 10, offset: int = 0
    ) -> list[GlobalConcurrencyLimitResponse]:
        response = await self._client.post(
            "/v2/concurrency_limits/filter",
            json={
                "limit": limit,
                "offset": offset,
            },
        )
        return pydantic.TypeAdapter(
            list[GlobalConcurrencyLimitResponse]
        ).validate_python(response.json())

    async def create_flow_run_input(
        self, flow_run_id: UUID, key: str, value: str, sender: Optional[str] = None
    ) -> None:
        """
        Creates a flow run input.

        Args:
            flow_run_id: The flow run id.
            key: The input key.
            value: The input value.
            sender: The sender of the input.
        """

        # Initialize the input to ensure that the key is valid.
        FlowRunInput(flow_run_id=flow_run_id, key=key, value=value)

        response = await self._client.post(
            f"/flow_runs/{flow_run_id}/input",
            json={"key": key, "value": value, "sender": sender},
        )
        response.raise_for_status()

    async def filter_flow_run_input(
        self, flow_run_id: UUID, key_prefix: str, limit: int, exclude_keys: set[str]
    ) -> list[FlowRunInput]:
        response = await self._client.post(
            f"/flow_runs/{flow_run_id}/input/filter",
            json={
                "prefix": key_prefix,
                "limit": limit,
                "exclude_keys": list(exclude_keys),
            },
        )
        response.raise_for_status()
        return pydantic.TypeAdapter(list[FlowRunInput]).validate_python(response.json())

    async def read_flow_run_input(self, flow_run_id: UUID, key: str) -> str:
        """
        Reads a flow run input.

        Args:
            flow_run_id: The flow run id.
            key: The input key.
        """
        response = await self._client.get(f"/flow_runs/{flow_run_id}/input/{key}")
        response.raise_for_status()
        return response.content.decode()

    async def delete_flow_run_input(self, flow_run_id: UUID, key: str) -> None:
        """
        Deletes a flow run input.

        Args:
            flow_run_id: The flow run id.
            key: The input key.
        """
        response = await self._client.delete(f"/flow_runs/{flow_run_id}/input/{key}")
        response.raise_for_status()

    async def create_automation(self, automation: AutomationCore) -> UUID:
        """Creates an automation in Prefect Cloud."""
        response = await self._client.post(
            "/automations/",
            json=automation.model_dump(mode="json"),
        )

        return UUID(response.json()["id"])

    async def update_automation(
        self, automation_id: UUID, automation: AutomationCore
    ) -> None:
        """Updates an automation in Prefect Cloud."""
        response = await self._client.put(
            f"/automations/{automation_id}",
            json=automation.model_dump(mode="json", exclude_unset=True),
        )
        response.raise_for_status

    async def read_automations(self) -> list[Automation]:
        response = await self._client.post("/automations/filter")
        response.raise_for_status()
        return pydantic.TypeAdapter(list[Automation]).validate_python(response.json())

    async def find_automation(
        self, id_or_name: Union[str, UUID]
    ) -> Optional[Automation]:
        if isinstance(id_or_name, str):
            name = id_or_name
            try:
                id = UUID(id_or_name)
            except ValueError:
                id = None
        else:
            id = id_or_name
            name = str(id)

        if id:
            try:
                automation = await self.read_automation(id)
                return automation
            except prefect.exceptions.HTTPStatusError as e:
                if e.response.status_code == status.HTTP_404_NOT_FOUND:
                    raise prefect.exceptions.ObjectNotFound(http_exc=e) from e

        automations = await self.read_automations()

        # Look for it by an exact name
        for automation in automations:
            if automation.name == name:
                return automation

        # Look for it by a case-insensitive name
        for automation in automations:
            if automation.name.lower() == name.lower():
                return automation

        return None

    async def read_automation(
        self, automation_id: Union[UUID, str]
    ) -> Optional[Automation]:
        response = await self._client.get(f"/automations/{automation_id}")
        if response.status_code == 404:
            return None
        response.raise_for_status()
        return Automation.model_validate(response.json())

    async def read_automations_by_name(self, name: str) -> list[Automation]:
        """
        Query the Prefect API for an automation by name. Only automations matching the provided name will be returned.

        Args:
            name: the name of the automation to query

        Returns:
            a list of Automation model representations of the automations
        """
        automation_filter = filters.AutomationFilter(
            name=filters.AutomationFilterName(any_=[name])
        )

        response = await self._client.post(
            "/automations/filter",
            json={
                "sort": sorting.AutomationSort.UPDATED_DESC,
                "automations": automation_filter.model_dump(mode="json")
                if automation_filter
                else None,
            },
        )

        response.raise_for_status()

        return pydantic.TypeAdapter(list[Automation]).validate_python(response.json())

    async def pause_automation(self, automation_id: UUID) -> None:
        response = await self._client.patch(
            f"/automations/{automation_id}", json={"enabled": False}
        )
        response.raise_for_status()

    async def resume_automation(self, automation_id: UUID) -> None:
        response = await self._client.patch(
            f"/automations/{automation_id}", json={"enabled": True}
        )
        response.raise_for_status()

    async def delete_automation(self, automation_id: UUID) -> None:
        response = await self._client.delete(f"/automations/{automation_id}")
        if response.status_code == 404:
            return

        response.raise_for_status()

    async def read_resource_related_automations(
        self, resource_id: str
    ) -> list[Automation]:
        response = await self._client.get(f"/automations/related-to/{resource_id}")
        response.raise_for_status()
        return pydantic.TypeAdapter(list[Automation]).validate_python(response.json())

    async def delete_resource_owned_automations(self, resource_id: str) -> None:
        await self._client.delete(f"/automations/owned-by/{resource_id}")

    async def api_version(self) -> str:
        res = await self._client.get("/admin/version")
        return res.json()

    def client_version(self) -> str:
        return prefect.__version__

    async def raise_for_api_version_mismatch(self) -> None:
        # Cloud is always compatible as a server
        if self.server_type == ServerType.CLOUD:
            return

        try:
            api_version = await self.api_version()
        except Exception as e:
            raise RuntimeError(f"Failed to reach API at {self.api_url}") from e

        api_version = version.parse(api_version)
        client_version = version.parse(self.client_version())

        if api_version.major != client_version.major:
            raise RuntimeError(
                f"Found incompatible versions: client: {client_version}, server: {api_version}. "
                f"Major versions must match."
            )

<<<<<<< HEAD
    async def update_flow_run_labels(
        self, flow_run_id: UUID, labels: KeyValueLabelsField
    ) -> httpx.Response:
        """
        Updates the labels of a flow run.
        """

        response = await self._client.patch(
            f"/flow_runs/{flow_run_id}/labels", json=labels
        )
        response.raise_for_status()
        return response

    async def __aenter__(self):
=======
    async def __aenter__(self) -> Self:
>>>>>>> 8fd92fe5
        """
        Start the client.

        If the client is already started, this will raise an exception.

        If the client is already closed, this will raise an exception. Use a new client
        instance instead.
        """
        if self._closed:
            # httpx.AsyncClient does not allow reuse so we will not either.
            raise RuntimeError(
                "The client cannot be started again after closing. "
                "Retrieve a new client with `get_client()` instead."
            )

        self._context_stack += 1

        if self._started:
            # allow reentrancy
            return self

        self._loop = asyncio.get_running_loop()
        await self._exit_stack.__aenter__()

        # Enter a lifespan context if using an ephemeral application.
        # See https://github.com/encode/httpx/issues/350
        if self._ephemeral_app and self.manage_lifespan:
            self._ephemeral_lifespan = await self._exit_stack.enter_async_context(
                app_lifespan_context(self._ephemeral_app)
            )

        if self._ephemeral_app:
            self.logger.debug(
                "Using ephemeral application with database at "
                f"{PREFECT_API_DATABASE_CONNECTION_URL.value()}"
            )
        else:
            self.logger.debug(f"Connecting to API at {self.api_url}")

        # Enter the httpx client's context
        await self._exit_stack.enter_async_context(self._client)

        self._started = True

        return self

    async def __aexit__(self, *exc_info: Any) -> Optional[bool]:
        """
        Shutdown the client.
        """

        self._context_stack -= 1
        if self._context_stack > 0:
            return
        self._closed = True
        return await self._exit_stack.__aexit__(*exc_info)

    def __enter__(self) -> NoReturn:
        raise RuntimeError(
            "The `PrefectClient` must be entered with an async context. Use 'async "
            "with PrefectClient(...)' not 'with PrefectClient(...)'"
        )

    def __exit__(self, *_: object) -> NoReturn:
        assert False, "This should never be called but must be defined for __enter__"


class SyncPrefectClient:
    """
    A synchronous client for interacting with the [Prefect REST API](/api-ref/rest-api/).

    Args:
        api: the REST API URL or FastAPI application to connect to
        api_key: An optional API key for authentication.
        api_version: The API version this client is compatible with.
        httpx_settings: An optional dictionary of settings to pass to the underlying
            `httpx.Client`

    Examples:

        Say hello to a Prefect REST API

        <div class="terminal">
        ```
        >>> with get_client(sync_client=True) as client:
        >>>     response = client.hello()
        >>>
        >>> print(response.json())
        👋
        ```
        </div>
    """

    def __init__(
        self,
        api: Union[str, ASGIApp],
        *,
        api_key: Optional[str] = None,
        api_version: Optional[str] = None,
        httpx_settings: Optional[dict[str, Any]] = None,
        server_type: Optional[ServerType] = None,
    ) -> None:
        httpx_settings = httpx_settings.copy() if httpx_settings else {}
        httpx_settings.setdefault("headers", {})

        if PREFECT_API_TLS_INSECURE_SKIP_VERIFY:
            # Create an unverified context for insecure connections
            ctx = ssl.create_default_context()
            ctx.check_hostname = False
            ctx.verify_mode = ssl.CERT_NONE
            httpx_settings.setdefault("verify", ctx)
        else:
            cert_file = PREFECT_API_SSL_CERT_FILE.value()
            if not cert_file:
                cert_file = certifi.where()
            # Create a verified context with the certificate file
            ctx = ssl.create_default_context(cafile=cert_file)
            httpx_settings.setdefault("verify", ctx)

        if api_version is None:
            api_version = SERVER_API_VERSION
        httpx_settings["headers"].setdefault("X-PREFECT-API-VERSION", api_version)
        if api_key:
            httpx_settings["headers"].setdefault("Authorization", f"Bearer {api_key}")

        # Context management
        self._context_stack: int = 0
        self._ephemeral_app: Optional[ASGIApp] = None
        self.manage_lifespan = True
        self.server_type: ServerType

        self._closed = False
        self._started = False

        # Connect to an external application
        if isinstance(api, str):
            if httpx_settings.get("app"):
                raise ValueError(
                    "Invalid httpx settings: `app` cannot be set when providing an "
                    "api url. `app` is only for use with ephemeral instances. Provide "
                    "it as the `api` parameter instead."
                )
            httpx_settings.setdefault("base_url", api)

            # See https://www.python-httpx.org/advanced/#pool-limit-configuration
            httpx_settings.setdefault(
                "limits",
                httpx.Limits(
                    # We see instability when allowing the client to open many connections at once.
                    # Limiting concurrency results in more stable performance.
                    max_connections=16,
                    max_keepalive_connections=8,
                    # The Prefect Cloud LB will keep connections alive for 30s.
                    # Only allow the client to keep connections alive for 25s.
                    keepalive_expiry=25,
                ),
            )

            # See https://www.python-httpx.org/http2/
            # Enabling HTTP/2 support on the client does not necessarily mean that your requests
            # and responses will be transported over HTTP/2, since both the client and the server
            # need to support HTTP/2. If you connect to a server that only supports HTTP/1.1 the
            # client will use a standard HTTP/1.1 connection instead.
            httpx_settings.setdefault("http2", PREFECT_API_ENABLE_HTTP2.value())

            if server_type:
                self.server_type = server_type
            else:
                self.server_type = (
                    ServerType.CLOUD
                    if api.startswith(PREFECT_CLOUD_API_URL.value())
                    else ServerType.SERVER
                )

        # Connect to an in-process application
        else:
            self._ephemeral_app = api
            self.server_type = ServerType.EPHEMERAL

        # See https://www.python-httpx.org/advanced/#timeout-configuration
        httpx_settings.setdefault(
            "timeout",
            httpx.Timeout(
                connect=PREFECT_API_REQUEST_TIMEOUT.value(),
                read=PREFECT_API_REQUEST_TIMEOUT.value(),
                write=PREFECT_API_REQUEST_TIMEOUT.value(),
                pool=PREFECT_API_REQUEST_TIMEOUT.value(),
            ),
        )

        if not PREFECT_TESTING_UNIT_TEST_MODE:
            httpx_settings.setdefault("follow_redirects", True)

        enable_csrf_support = (
            self.server_type != ServerType.CLOUD
            and PREFECT_CLIENT_CSRF_SUPPORT_ENABLED.value()
        )

        self._client = PrefectHttpxSyncClient(
            **httpx_settings, enable_csrf_support=enable_csrf_support
        )

        # See https://www.python-httpx.org/advanced/#custom-transports
        #
        # If we're using an HTTP/S client (not the ephemeral client), adjust the
        # transport to add retries _after_ it is instantiated. If we alter the transport
        # before instantiation, the transport will not be aware of proxies unless we
        # reproduce all of the logic to make it so.
        #
        # Only alter the transport to set our default of 3 retries, don't modify any
        # transport a user may have provided via httpx_settings.
        #
        # Making liberal use of getattr and isinstance checks here to avoid any
        # surprises if the internals of httpx or httpcore change on us
        if isinstance(api, str) and not httpx_settings.get("transport"):
            transport_for_url = getattr(self._client, "_transport_for_url", None)
            if callable(transport_for_url):
                server_transport = transport_for_url(httpx.URL(api))
                if isinstance(server_transport, httpx.HTTPTransport):
                    pool = getattr(server_transport, "_pool", None)
                    if isinstance(pool, httpcore.ConnectionPool):
                        setattr(pool, "_retries", 3)

        self.logger: Logger = get_logger("client")

    @property
    def api_url(self) -> httpx.URL:
        """
        Get the base URL for the API.
        """
        return self._client.base_url

    # Context management ----------------------------------------------------------------

    def __enter__(self) -> "SyncPrefectClient":
        """
        Start the client.

        If the client is already started, this will raise an exception.

        If the client is already closed, this will raise an exception. Use a new client
        instance instead.
        """
        if self._closed:
            # httpx.Client does not allow reuse so we will not either.
            raise RuntimeError(
                "The client cannot be started again after closing. "
                "Retrieve a new client with `get_client()` instead."
            )

        self._context_stack += 1

        if self._started:
            # allow reentrancy
            return self

        self._client.__enter__()
        self._started = True

        return self

    def __exit__(self, *exc_info: Any) -> None:
        """
        Shutdown the client.
        """
        self._context_stack -= 1
        if self._context_stack > 0:
            return
        self._closed = True
        self._client.__exit__(*exc_info)

    # API methods ----------------------------------------------------------------------

    def api_healthcheck(self) -> Optional[Exception]:
        """
        Attempts to connect to the API and returns the encountered exception if not
        successful.

        If successful, returns `None`.
        """
        try:
            self._client.get("/health")
            return None
        except Exception as exc:
            return exc

    def hello(self) -> httpx.Response:
        """
        Send a GET request to /hello for testing purposes.
        """
        return self._client.get("/hello")

    def api_version(self) -> str:
        res = self._client.get("/admin/version")
        return res.json()

    def client_version(self) -> str:
        return prefect.__version__

    def raise_for_api_version_mismatch(self) -> None:
        # Cloud is always compatible as a server
        if self.server_type == ServerType.CLOUD:
            return

        try:
            api_version = self.api_version()
        except Exception as e:
            raise RuntimeError(f"Failed to reach API at {self.api_url}") from e

        api_version = version.parse(api_version)
        client_version = version.parse(self.client_version())

        if api_version.major != client_version.major:
            raise RuntimeError(
                f"Found incompatible versions: client: {client_version}, server: {api_version}. "
                f"Major versions must match."
            )

    def create_flow(self, flow: "FlowObject[Any, Any]") -> UUID:
        """
        Create a flow in the Prefect API.

        Args:
            flow: a [Flow][prefect.flows.Flow] object

        Raises:
            httpx.RequestError: if a flow was not created for any reason

        Returns:
            the ID of the flow in the backend
        """
        return self.create_flow_from_name(flow.name)

    def create_flow_from_name(self, flow_name: str) -> UUID:
        """
        Create a flow in the Prefect API.

        Args:
            flow_name: the name of the new flow

        Raises:
            httpx.RequestError: if a flow was not created for any reason

        Returns:
            the ID of the flow in the backend
        """
        flow_data = FlowCreate(name=flow_name)
        response = self._client.post("/flows/", json=flow_data.model_dump(mode="json"))

        flow_id = response.json().get("id")
        if not flow_id:
            raise httpx.RequestError(f"Malformed response: {response}")

        # Return the id of the created flow
        return UUID(flow_id)

    def create_flow_run(
        self,
        flow: "FlowObject[Any, R]",
        name: Optional[str] = None,
        parameters: Optional[dict[str, Any]] = None,
        context: Optional[dict[str, Any]] = None,
        tags: Optional[Iterable[str]] = None,
        parent_task_run_id: Optional[UUID] = None,
        state: Optional["prefect.states.State[R]"] = None,
    ) -> FlowRun:
        """
        Create a flow run for a flow.

        Args:
            flow: The flow model to create the flow run for
            name: An optional name for the flow run
            parameters: Parameter overrides for this flow run.
            context: Optional run context data
            tags: a list of tags to apply to this flow run
            parent_task_run_id: if a subflow run is being created, the placeholder task
                run identifier in the parent flow
            state: The initial state for the run. If not provided, defaults to
                `Scheduled` for now. Should always be a `Scheduled` type.

        Raises:
            httpx.RequestError: if the Prefect API does not successfully create a run for any reason

        Returns:
            The flow run model
        """
        parameters = parameters or {}
        context = context or {}

        if state is None:
            state = prefect.states.Pending()

        # Retrieve the flow id
        flow_id = self.create_flow(flow)

        flow_run_create = FlowRunCreate(
            flow_id=flow_id,
            flow_version=flow.version,
            name=name,
            parameters=parameters,
            context=context,
            tags=list(tags or []),
            parent_task_run_id=parent_task_run_id,
            state=state.to_state_create(),
            empirical_policy=FlowRunPolicy(
                retries=flow.retries,
                retry_delay=int(flow.retry_delay_seconds or 0),
            ),
        )

        flow_run_create_json = flow_run_create.model_dump(mode="json")
        response = self._client.post("/flow_runs/", json=flow_run_create_json)
        flow_run = FlowRun.model_validate(response.json())

        # Restore the parameters to the local objects to retain expectations about
        # Python objects
        flow_run.parameters = parameters

        return flow_run

    def update_flow_run(
        self,
        flow_run_id: UUID,
        flow_version: Optional[str] = None,
        parameters: Optional[dict[str, Any]] = None,
        name: Optional[str] = None,
        tags: Optional[Iterable[str]] = None,
        empirical_policy: Optional[FlowRunPolicy] = None,
        infrastructure_pid: Optional[str] = None,
        job_variables: Optional[dict[str, Any]] = None,
    ) -> httpx.Response:
        """
        Update a flow run's details.

        Args:
            flow_run_id: The identifier for the flow run to update.
            flow_version: A new version string for the flow run.
            parameters: A dictionary of parameter values for the flow run. This will not
                be merged with any existing parameters.
            name: A new name for the flow run.
            empirical_policy: A new flow run orchestration policy. This will not be
                merged with any existing policy.
            tags: An iterable of new tags for the flow run. These will not be merged with
                any existing tags.
            infrastructure_pid: The id of flow run as returned by an
                infrastructure block.

        Returns:
            an `httpx.Response` object from the PATCH request
        """
        params: dict[str, Any] = {}
        if flow_version is not None:
            params["flow_version"] = flow_version
        if parameters is not None:
            params["parameters"] = parameters
        if name is not None:
            params["name"] = name
        if tags is not None:
            params["tags"] = tags
        if empirical_policy is not None:
            params["empirical_policy"] = empirical_policy.model_dump(
                mode="json", exclude_unset=True
            )
        if infrastructure_pid:
            params["infrastructure_pid"] = infrastructure_pid
        if job_variables is not None:
            params["job_variables"] = job_variables

        flow_run_data = FlowRunUpdate(**params)

        return self._client.patch(
            f"/flow_runs/{flow_run_id}",
            json=flow_run_data.model_dump(mode="json", exclude_unset=True),
        )

    def read_flow_run(self, flow_run_id: UUID) -> FlowRun:
        """
        Query the Prefect API for a flow run by id.

        Args:
            flow_run_id: the flow run ID of interest

        Returns:
            a Flow Run model representation of the flow run
        """
        try:
            response = self._client.get(f"/flow_runs/{flow_run_id}")
        except httpx.HTTPStatusError as e:
            if e.response.status_code == 404:
                raise prefect.exceptions.ObjectNotFound(http_exc=e) from e
            else:
                raise
        return FlowRun.model_validate(response.json())

    def read_flow_runs(
        self,
        *,
        flow_filter: Optional[FlowFilter] = None,
        flow_run_filter: Optional[FlowRunFilter] = None,
        task_run_filter: Optional[TaskRunFilter] = None,
        deployment_filter: Optional[DeploymentFilter] = None,
        work_pool_filter: Optional[WorkPoolFilter] = None,
        work_queue_filter: Optional[WorkQueueFilter] = None,
        sort: Optional[FlowRunSort] = None,
        limit: Optional[int] = None,
        offset: int = 0,
    ) -> list[FlowRun]:
        """
        Query the Prefect API for flow runs. Only flow runs matching all criteria will
        be returned.

        Args:
            flow_filter: filter criteria for flows
            flow_run_filter: filter criteria for flow runs
            task_run_filter: filter criteria for task runs
            deployment_filter: filter criteria for deployments
            work_pool_filter: filter criteria for work pools
            work_queue_filter: filter criteria for work pool queues
            sort: sort criteria for the flow runs
            limit: limit for the flow run query
            offset: offset for the flow run query

        Returns:
            a list of Flow Run model representations
                of the flow runs
        """
        body: dict[str, Any] = {
            "flows": flow_filter.model_dump(mode="json") if flow_filter else None,
            "flow_runs": (
                flow_run_filter.model_dump(mode="json", exclude_unset=True)
                if flow_run_filter
                else None
            ),
            "task_runs": (
                task_run_filter.model_dump(mode="json") if task_run_filter else None
            ),
            "deployments": (
                deployment_filter.model_dump(mode="json") if deployment_filter else None
            ),
            "work_pools": (
                work_pool_filter.model_dump(mode="json") if work_pool_filter else None
            ),
            "work_pool_queues": (
                work_queue_filter.model_dump(mode="json") if work_queue_filter else None
            ),
            "sort": sort,
            "limit": limit,
            "offset": offset,
        }

        response = self._client.post("/flow_runs/filter", json=body)
        return pydantic.TypeAdapter(list[FlowRun]).validate_python(response.json())

    def set_flow_run_state(
        self,
        flow_run_id: UUID,
        state: "prefect.states.State[T]",
        force: bool = False,
    ) -> OrchestrationResult[T]:
        """
        Set the state of a flow run.

        Args:
            flow_run_id: the id of the flow run
            state: the state to set
            force: if True, disregard orchestration logic when setting the state,
                forcing the Prefect API to accept the state

        Returns:
            an OrchestrationResult model representation of state orchestration output
        """
        state_create = state.to_state_create()
        state_create.state_details.flow_run_id = flow_run_id
        state_create.state_details.transition_id = uuid4()
        try:
            response = self._client.post(
                f"/flow_runs/{flow_run_id}/set_state",
                json=dict(
                    state=state_create.model_dump(mode="json", serialize_as_any=True),
                    force=force,
                ),
            )
        except httpx.HTTPStatusError as e:
            if e.response.status_code == status.HTTP_404_NOT_FOUND:
                raise prefect.exceptions.ObjectNotFound(http_exc=e) from e
            else:
                raise

        result: OrchestrationResult[T] = OrchestrationResult.model_validate(
            response.json()
        )
        return result

    def set_flow_run_name(self, flow_run_id: UUID, name: str) -> httpx.Response:
        flow_run_data = FlowRunUpdate(name=name)
        return self._client.patch(
            f"/flow_runs/{flow_run_id}",
            json=flow_run_data.model_dump(mode="json", exclude_unset=True),
        )

    def set_task_run_name(self, task_run_id: UUID, name: str) -> httpx.Response:
        task_run_data = TaskRunUpdate(name=name)
        return self._client.patch(
            f"/task_runs/{task_run_id}",
            json=task_run_data.model_dump(mode="json", exclude_unset=True),
        )

    def create_task_run(
        self,
        task: "TaskObject[P, R]",
        flow_run_id: Optional[UUID],
        dynamic_key: str,
        id: Optional[UUID] = None,
        name: Optional[str] = None,
        extra_tags: Optional[Iterable[str]] = None,
        state: Optional[prefect.states.State[R]] = None,
        task_inputs: Optional[
            dict[
                str,
                list[
                    Union[
                        TaskRunResult,
                        Parameter,
                        Constant,
                    ]
                ],
            ]
        ] = None,
    ) -> TaskRun:
        """
        Create a task run

        Args:
            task: The Task to run
            flow_run_id: The flow run id with which to associate the task run
            dynamic_key: A key unique to this particular run of a Task within the flow
            id: An optional ID for the task run. If not provided, one will be generated
                server-side.
            name: An optional name for the task run
            extra_tags: an optional list of extra tags to apply to the task run in
                addition to `task.tags`
            state: The initial state for the run. If not provided, defaults to
                `Pending` for now. Should always be a `Scheduled` type.
            task_inputs: the set of inputs passed to the task

        Returns:
            The created task run.
        """
        tags = set(task.tags).union(extra_tags or [])

        if state is None:
            state = prefect.states.Pending()

        retry_delay = task.retry_delay_seconds
        if isinstance(retry_delay, list):
            retry_delay = [int(rd) for rd in retry_delay]
        elif isinstance(retry_delay, float):
            retry_delay = int(retry_delay)

        task_run_data = TaskRunCreate(
            id=id,
            name=name,
            flow_run_id=flow_run_id,
            task_key=task.task_key,
            dynamic_key=dynamic_key,
            tags=list(tags),
            task_version=task.version,
            empirical_policy=TaskRunPolicy(
                retries=task.retries,
                retry_delay=retry_delay,
                retry_jitter_factor=task.retry_jitter_factor,
            ),
            state=state.to_state_create(),
            task_inputs=task_inputs or {},
        )

        content = task_run_data.model_dump_json(exclude={"id"} if id is None else None)

        response = self._client.post("/task_runs/", content=content)
        return TaskRun.model_validate(response.json())

    def read_task_run(self, task_run_id: UUID) -> TaskRun:
        """
        Query the Prefect API for a task run by id.

        Args:
            task_run_id: the task run ID of interest

        Returns:
            a Task Run model representation of the task run
        """
        try:
            response = self._client.get(f"/task_runs/{task_run_id}")
            return TaskRun.model_validate(response.json())
        except httpx.HTTPStatusError as e:
            if e.response.status_code == status.HTTP_404_NOT_FOUND:
                raise prefect.exceptions.ObjectNotFound(http_exc=e) from e
            else:
                raise

    def read_task_runs(
        self,
        *,
        flow_filter: Optional[FlowFilter] = None,
        flow_run_filter: Optional[FlowRunFilter] = None,
        task_run_filter: Optional[TaskRunFilter] = None,
        deployment_filter: Optional[DeploymentFilter] = None,
        sort: Optional[TaskRunSort] = None,
        limit: Optional[int] = None,
        offset: int = 0,
    ) -> list[TaskRun]:
        """
        Query the Prefect API for task runs. Only task runs matching all criteria will
        be returned.

        Args:
            flow_filter: filter criteria for flows
            flow_run_filter: filter criteria for flow runs
            task_run_filter: filter criteria for task runs
            deployment_filter: filter criteria for deployments
            sort: sort criteria for the task runs
            limit: a limit for the task run query
            offset: an offset for the task run query

        Returns:
            a list of Task Run model representations
                of the task runs
        """
        body: dict[str, Any] = {
            "flows": flow_filter.model_dump(mode="json") if flow_filter else None,
            "flow_runs": (
                flow_run_filter.model_dump(mode="json", exclude_unset=True)
                if flow_run_filter
                else None
            ),
            "task_runs": (
                task_run_filter.model_dump(mode="json") if task_run_filter else None
            ),
            "deployments": (
                deployment_filter.model_dump(mode="json") if deployment_filter else None
            ),
            "sort": sort,
            "limit": limit,
            "offset": offset,
        }
        response = self._client.post("/task_runs/filter", json=body)
        return pydantic.TypeAdapter(list[TaskRun]).validate_python(response.json())

    def set_task_run_state(
        self,
        task_run_id: UUID,
        state: prefect.states.State[Any],
        force: bool = False,
    ) -> OrchestrationResult[Any]:
        """
        Set the state of a task run.

        Args:
            task_run_id: the id of the task run
            state: the state to set
            force: if True, disregard orchestration logic when setting the state,
                forcing the Prefect API to accept the state

        Returns:
            an OrchestrationResult model representation of state orchestration output
        """
        state_create = state.to_state_create()
        state_create.state_details.task_run_id = task_run_id
        response = self._client.post(
            f"/task_runs/{task_run_id}/set_state",
            json=dict(state=state_create.model_dump(mode="json"), force=force),
        )
        result: OrchestrationResult[Any] = OrchestrationResult.model_validate(
            response.json()
        )
        return result

    def read_task_run_states(self, task_run_id: UUID) -> list[prefect.states.State]:
        """
        Query for the states of a task run

        Args:
            task_run_id: the id of the task run

        Returns:
            a list of State model representations of the task run states
        """
        response = self._client.get(
            "/task_run_states/", params=dict(task_run_id=str(task_run_id))
        )
        return pydantic.TypeAdapter(list[prefect.states.State]).validate_python(
            response.json()
        )

    def read_deployment(
        self,
        deployment_id: UUID,
    ) -> DeploymentResponse:
        """
        Query the Prefect API for a deployment by id.

        Args:
            deployment_id: the deployment ID of interest

        Returns:
            a [Deployment model][prefect.client.schemas.objects.Deployment] representation of the deployment
        """
        try:
            response = self._client.get(f"/deployments/{deployment_id}")
        except httpx.HTTPStatusError as e:
            if e.response.status_code == status.HTTP_404_NOT_FOUND:
                raise prefect.exceptions.ObjectNotFound(http_exc=e) from e
            else:
                raise
        return DeploymentResponse.model_validate(response.json())

    def read_deployment_by_name(
        self,
        name: str,
    ) -> DeploymentResponse:
        """
        Query the Prefect API for a deployment by name.

        Args:
            name: A deployed flow's name: <FLOW_NAME>/<DEPLOYMENT_NAME>

        Raises:
            prefect.exceptions.ObjectNotFound: If request returns 404
            httpx.RequestError: If request fails

        Returns:
            a Deployment model representation of the deployment
        """
        try:
            response = self._client.get(f"/deployments/name/{name}")
        except httpx.HTTPStatusError as e:
            if e.response.status_code == status.HTTP_404_NOT_FOUND:
                raise prefect.exceptions.ObjectNotFound(http_exc=e) from e
            else:
                raise

        return DeploymentResponse.model_validate(response.json())

    def create_artifact(
        self,
        artifact: ArtifactCreate,
    ) -> Artifact:
        """
        Creates an artifact with the provided configuration.

        Args:
            artifact: Desired configuration for the new artifact.
        Returns:
            Information about the newly created artifact.
        """

        response = self._client.post(
            "/artifacts/",
            json=artifact.model_dump(mode="json", exclude_unset=True),
        )

        return Artifact.model_validate(response.json())

    def release_concurrency_slots(
        self, names: list[str], slots: int, occupancy_seconds: float
    ) -> httpx.Response:
        """
        Release concurrency slots for the specified limits.

        Args:
            names (List[str]): A list of limit names for which to release slots.
            slots (int): The number of concurrency slots to release.
            occupancy_seconds (float): The duration in seconds that the slots
                were occupied.

        Returns:
            httpx.Response: The HTTP response from the server.
        """
        return self._client.post(
            "/v2/concurrency_limits/decrement",
            json={
                "names": names,
                "slots": slots,
                "occupancy_seconds": occupancy_seconds,
            },
        )

    def decrement_v1_concurrency_slots(
        self, names: list[str], occupancy_seconds: float, task_run_id: UUID
    ) -> httpx.Response:
        """
        Release the specified concurrency limits.

        Args:
            names (List[str]): A list of limit names to decrement.
            occupancy_seconds (float): The duration in seconds that the slots
                were held.
            task_run_id (UUID): The task run ID that incremented the limits.

        Returns:
            httpx.Response: The HTTP response from the server.
        """
        return self._client.post(
            "/concurrency_limits/decrement",
            json={
                "names": names,
                "occupancy_seconds": occupancy_seconds,
                "task_run_id": str(task_run_id),
            },
        )

    def update_flow_run_labels(
        self, flow_run_id: UUID, labels: KeyValueLabelsField
    ) -> httpx.Response:
        """
        Updates the labels of a flow run.
        """
        response = self._client.patch(
            f"/flow_runs/{flow_run_id}/labels",
            json=labels,
        )
        response.raise_for_status()
        return response<|MERGE_RESOLUTION|>--- conflicted
+++ resolved
@@ -3462,7 +3462,6 @@
                 f"Major versions must match."
             )
 
-<<<<<<< HEAD
     async def update_flow_run_labels(
         self, flow_run_id: UUID, labels: KeyValueLabelsField
     ) -> httpx.Response:
@@ -3476,10 +3475,7 @@
         response.raise_for_status()
         return response
 
-    async def __aenter__(self):
-=======
     async def __aenter__(self) -> Self:
->>>>>>> 8fd92fe5
         """
         Start the client.
 
