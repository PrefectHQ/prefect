import asyncio
import base64
import datetime
import ssl
import warnings
from collections.abc import Iterable
from contextlib import AsyncExitStack
from logging import Logger
from typing import TYPE_CHECKING, Any, Literal, NoReturn, Optional, Union, overload
from uuid import UUID, uuid4

import certifi
import httpcore
import httpx
import pendulum
import pydantic
from asgi_lifespan import LifespanManager
from packaging import version
from starlette import status
from typing_extensions import ParamSpec, Self, TypeVar

from prefect.client.orchestration._artifacts.client import (
    ArtifactClient,
    ArtifactAsyncClient,
    ArtifactCollectionClient,
    ArtifactCollectionAsyncClient,
)
from prefect.client.orchestration._variables.client import (
    VariableClient,
    VariableAsyncClient,
)

from prefect.client.orchestration._logs.client import (
    LogClient,
    LogAsyncClient,
)

import prefect
import prefect.exceptions
import prefect.settings
import prefect.states
from prefect.client.constants import SERVER_API_VERSION
from prefect.client.schemas import FlowRun, OrchestrationResult, TaskRun, sorting
from prefect.client.schemas.actions import (
    BlockDocumentCreate,
    BlockDocumentUpdate,
    BlockSchemaCreate,
    BlockTypeCreate,
    BlockTypeUpdate,
    ConcurrencyLimitCreate,
    DeploymentCreate,
    DeploymentFlowRunCreate,
    DeploymentScheduleCreate,
    DeploymentScheduleUpdate,
    DeploymentUpdate,
    FlowCreate,
    FlowRunCreate,
    FlowRunNotificationPolicyCreate,
    FlowRunNotificationPolicyUpdate,
    FlowRunUpdate,
    GlobalConcurrencyLimitCreate,
    GlobalConcurrencyLimitUpdate,
    TaskRunCreate,
    TaskRunUpdate,
    WorkPoolCreate,
    WorkPoolUpdate,
    WorkQueueCreate,
    WorkQueueUpdate,
)
from prefect.client.schemas.filters import (
    DeploymentFilter,
    FlowFilter,
    FlowRunFilter,
    FlowRunNotificationPolicyFilter,
    TaskRunFilter,
    WorkerFilter,
    WorkPoolFilter,
    WorkQueueFilter,
    WorkQueueFilterName,
)
from prefect.client.schemas.objects import (
    BlockDocument,
    BlockSchema,
    BlockType,
    ConcurrencyLimit,
    ConcurrencyOptions,
    Constant,
    DeploymentSchedule,
    Flow,
    FlowRunInput,
    FlowRunNotificationPolicy,
    FlowRunPolicy,
    Parameter,
    TaskRunPolicy,
    TaskRunResult,
    Worker,
    WorkerMetadata,
    WorkPool,
    WorkQueue,
    WorkQueueStatusDetail,
)
from prefect.client.schemas.responses import (
    DeploymentResponse,
    FlowRunResponse,
    GlobalConcurrencyLimitResponse,
    WorkerFlowRunResponse,
)
from prefect.client.schemas.schedules import SCHEDULE_TYPES
from prefect.client.schemas.sorting import (
    DeploymentSort,
    FlowRunSort,
    FlowSort,
    TaskRunSort,
)
from prefect.events import filters
from prefect.events.schemas.automations import Automation, AutomationCore
from prefect.logging import get_logger
from prefect.settings import (
    PREFECT_API_AUTH_STRING,
    PREFECT_API_DATABASE_CONNECTION_URL,
    PREFECT_API_ENABLE_HTTP2,
    PREFECT_API_KEY,
    PREFECT_API_REQUEST_TIMEOUT,
    PREFECT_API_SSL_CERT_FILE,
    PREFECT_API_TLS_INSECURE_SKIP_VERIFY,
    PREFECT_API_URL,
    PREFECT_CLIENT_CSRF_SUPPORT_ENABLED,
    PREFECT_CLOUD_API_URL,
    PREFECT_SERVER_ALLOW_EPHEMERAL_MODE,
    PREFECT_TESTING_UNIT_TEST_MODE,
    get_current_settings,
)
from prefect.types import KeyValueLabelsField

if TYPE_CHECKING:
    from prefect.flows import Flow as FlowObject
    from prefect.tasks import Task as TaskObject

from prefect.client.base import (
    ASGIApp,
    PrefectHttpxAsyncClient,
    PrefectHttpxSyncClient,
    ServerType,
    app_lifespan_context,
)

P = ParamSpec("P")
R = TypeVar("R", infer_variance=True)
T = TypeVar("T")


@overload
def get_client(
    *,
    httpx_settings: Optional[dict[str, Any]] = ...,
    sync_client: Literal[False] = False,
) -> "PrefectClient":
    ...


@overload
def get_client(
    *, httpx_settings: Optional[dict[str, Any]] = ..., sync_client: Literal[True] = ...
) -> "SyncPrefectClient":
    ...


def get_client(
    httpx_settings: Optional[dict[str, Any]] = None, sync_client: bool = False
) -> Union["SyncPrefectClient", "PrefectClient"]:
    """
    Retrieve a HTTP client for communicating with the Prefect REST API.

    The client must be context managed; for example:

    ```python
    async with get_client() as client:
        await client.hello()
    ```

    To return a synchronous client, pass sync_client=True:

    ```python
    with get_client(sync_client=True) as client:
        client.hello()
    ```
    """
    import prefect.context

    # try to load clients from a client context, if possible
    # only load clients that match the provided config / loop
    try:
        loop = asyncio.get_running_loop()
    except RuntimeError:
        loop = None

    if sync_client:
        if client_ctx := prefect.context.SyncClientContext.get():
            if (
                client_ctx.client
                and getattr(client_ctx, "_httpx_settings", None) == httpx_settings
            ):
                return client_ctx.client
    else:
        if client_ctx := prefect.context.AsyncClientContext.get():
            if (
                client_ctx.client
                and getattr(client_ctx, "_httpx_settings", None) == httpx_settings
                and loop in (getattr(client_ctx.client, "_loop", None), None)
            ):
                return client_ctx.client

    api: str = PREFECT_API_URL.value()
    server_type = None

    if not api and PREFECT_SERVER_ALLOW_EPHEMERAL_MODE:
        # create an ephemeral API if none was provided
        from prefect.server.api.server import SubprocessASGIServer

        server = SubprocessASGIServer()
        server.start()
        assert server.server_process is not None, "Server process did not start"

        api = server.api_url
        server_type = ServerType.EPHEMERAL
    elif not api and not PREFECT_SERVER_ALLOW_EPHEMERAL_MODE:
        raise ValueError(
            "No Prefect API URL provided. Please set PREFECT_API_URL to the address of a running Prefect server."
        )

    if sync_client:
        return SyncPrefectClient(
            api,
            auth_string=PREFECT_API_AUTH_STRING.value(),
            api_key=PREFECT_API_KEY.value(),
            httpx_settings=httpx_settings,
            server_type=server_type,
        )
    else:
        return PrefectClient(
            api,
            auth_string=PREFECT_API_AUTH_STRING.value(),
            api_key=PREFECT_API_KEY.value(),
            httpx_settings=httpx_settings,
            server_type=server_type,
        )


class PrefectClient(
    ArtifactAsyncClient,
    ArtifactCollectionAsyncClient,
<<<<<<< HEAD
    LogAsyncClient,
=======
    VariableAsyncClient,
>>>>>>> 82f35ec2
):
    """
    An asynchronous client for interacting with the [Prefect REST API](/api-ref/rest-api/).

    Args:
        api: the REST API URL or FastAPI application to connect to
        api_key: An optional API key for authentication.
        api_version: The API version this client is compatible with.
        httpx_settings: An optional dictionary of settings to pass to the underlying
            `httpx.AsyncClient`

    Examples:

        Say hello to a Prefect REST API

        <div class="terminal">
        ```
        >>> async with get_client() as client:
        >>>     response = await client.hello()
        >>>
        >>> print(response.json())
        👋
        ```
        </div>
    """

    def __init__(
        self,
        api: Union[str, ASGIApp],
        *,
        auth_string: Optional[str] = None,
        api_key: Optional[str] = None,
        api_version: Optional[str] = None,
        httpx_settings: Optional[dict[str, Any]] = None,
        server_type: Optional[ServerType] = None,
    ) -> None:
        httpx_settings = httpx_settings.copy() if httpx_settings else {}
        httpx_settings.setdefault("headers", {})

        if PREFECT_API_TLS_INSECURE_SKIP_VERIFY:
            # Create an unverified context for insecure connections
            ctx = ssl.create_default_context()
            ctx.check_hostname = False
            ctx.verify_mode = ssl.CERT_NONE
            httpx_settings.setdefault("verify", ctx)
        else:
            cert_file = PREFECT_API_SSL_CERT_FILE.value()
            if not cert_file:
                cert_file = certifi.where()
            # Create a verified context with the certificate file
            ctx = ssl.create_default_context(cafile=cert_file)
            httpx_settings.setdefault("verify", ctx)

        if api_version is None:
            api_version = SERVER_API_VERSION
        httpx_settings["headers"].setdefault("X-PREFECT-API-VERSION", api_version)
        if api_key:
            httpx_settings["headers"].setdefault("Authorization", f"Bearer {api_key}")

        if auth_string:
            token = base64.b64encode(auth_string.encode("utf-8")).decode("utf-8")
            httpx_settings["headers"].setdefault("Authorization", f"Basic {token}")

        # Context management
        self._context_stack: int = 0
        self._exit_stack = AsyncExitStack()
        self._ephemeral_app: Optional[ASGIApp] = None
        self.manage_lifespan = True
        self.server_type: ServerType

        # Only set if this client started the lifespan of the application
        self._ephemeral_lifespan: Optional[LifespanManager] = None

        self._closed = False
        self._started = False

        # Connect to an external application
        if isinstance(api, str):
            if httpx_settings.get("app"):
                raise ValueError(
                    "Invalid httpx settings: `app` cannot be set when providing an "
                    "api url. `app` is only for use with ephemeral instances. Provide "
                    "it as the `api` parameter instead."
                )
            httpx_settings.setdefault("base_url", api)

            # See https://www.python-httpx.org/advanced/#pool-limit-configuration
            httpx_settings.setdefault(
                "limits",
                httpx.Limits(
                    # We see instability when allowing the client to open many connections at once.
                    # Limiting concurrency results in more stable performance.
                    max_connections=16,
                    max_keepalive_connections=8,
                    # The Prefect Cloud LB will keep connections alive for 30s.
                    # Only allow the client to keep connections alive for 25s.
                    keepalive_expiry=25,
                ),
            )

            # See https://www.python-httpx.org/http2/
            # Enabling HTTP/2 support on the client does not necessarily mean that your requests
            # and responses will be transported over HTTP/2, since both the client and the server
            # need to support HTTP/2. If you connect to a server that only supports HTTP/1.1 the
            # client will use a standard HTTP/1.1 connection instead.
            httpx_settings.setdefault("http2", PREFECT_API_ENABLE_HTTP2.value())

            if server_type:
                self.server_type = server_type
            else:
                self.server_type = (
                    ServerType.CLOUD
                    if api.startswith(PREFECT_CLOUD_API_URL.value())
                    else ServerType.SERVER
                )

        # Connect to an in-process application
        else:
            self._ephemeral_app = api
            self.server_type = ServerType.EPHEMERAL

            # When using an ephemeral server, server-side exceptions can be raised
            # client-side breaking all of our response error code handling. To work
            # around this, we create an ASGI transport with application exceptions
            # disabled instead of using the application directly.
            # refs:
            # - https://github.com/PrefectHQ/prefect/pull/9637
            # - https://github.com/encode/starlette/blob/d3a11205ed35f8e5a58a711db0ff59c86fa7bb31/starlette/middleware/errors.py#L184
            # - https://github.com/tiangolo/fastapi/blob/8cc967a7605d3883bd04ceb5d25cc94ae079612f/fastapi/applications.py#L163-L164
            httpx_settings.setdefault(
                "transport",
                httpx.ASGITransport(
                    app=self._ephemeral_app, raise_app_exceptions=False
                ),
            )
            httpx_settings.setdefault("base_url", "http://ephemeral-prefect/api")

        # See https://www.python-httpx.org/advanced/#timeout-configuration
        httpx_settings.setdefault(
            "timeout",
            httpx.Timeout(
                connect=PREFECT_API_REQUEST_TIMEOUT.value(),
                read=PREFECT_API_REQUEST_TIMEOUT.value(),
                write=PREFECT_API_REQUEST_TIMEOUT.value(),
                pool=PREFECT_API_REQUEST_TIMEOUT.value(),
            ),
        )

        if not PREFECT_TESTING_UNIT_TEST_MODE:
            httpx_settings.setdefault("follow_redirects", True)

        enable_csrf_support = (
            self.server_type != ServerType.CLOUD
            and PREFECT_CLIENT_CSRF_SUPPORT_ENABLED.value()
        )

        self._client = PrefectHttpxAsyncClient(
            **httpx_settings, enable_csrf_support=enable_csrf_support
        )
        self._loop = None

        # See https://www.python-httpx.org/advanced/#custom-transports
        #
        # If we're using an HTTP/S client (not the ephemeral client), adjust the
        # transport to add retries _after_ it is instantiated. If we alter the transport
        # before instantiation, the transport will not be aware of proxies unless we
        # reproduce all of the logic to make it so.
        #
        # Only alter the transport to set our default of 3 retries, don't modify any
        # transport a user may have provided via httpx_settings.
        #
        # Making liberal use of getattr and isinstance checks here to avoid any
        # surprises if the internals of httpx or httpcore change on us
        if isinstance(api, str) and not httpx_settings.get("transport"):
            transport_for_url = getattr(self._client, "_transport_for_url", None)
            if callable(transport_for_url):
                server_transport = transport_for_url(httpx.URL(api))
                if isinstance(server_transport, httpx.AsyncHTTPTransport):
                    pool = getattr(server_transport, "_pool", None)
                    if isinstance(pool, httpcore.AsyncConnectionPool):
                        setattr(pool, "_retries", 3)

        self.logger: Logger = get_logger("client")

    @property
    def api_url(self) -> httpx.URL:
        """
        Get the base URL for the API.
        """
        return self._client.base_url

    # API methods ----------------------------------------------------------------------

    async def api_healthcheck(self) -> Optional[Exception]:
        """
        Attempts to connect to the API and returns the encountered exception if not
        successful.

        If successful, returns `None`.
        """
        try:
            await self._client.get("/health")
            return None
        except Exception as exc:
            return exc

    async def hello(self) -> httpx.Response:
        """
        Send a GET request to /hello for testing purposes.
        """
        return await self._client.get("/hello")

    async def create_flow(self, flow: "FlowObject[Any, Any]") -> UUID:
        """
        Create a flow in the Prefect API.

        Args:
            flow: a [Flow][prefect.flows.Flow] object

        Raises:
            httpx.RequestError: if a flow was not created for any reason

        Returns:
            the ID of the flow in the backend
        """
        return await self.create_flow_from_name(flow.name)

    async def create_flow_from_name(self, flow_name: str) -> UUID:
        """
        Create a flow in the Prefect API.

        Args:
            flow_name: the name of the new flow

        Raises:
            httpx.RequestError: if a flow was not created for any reason

        Returns:
            the ID of the flow in the backend
        """
        flow_data = FlowCreate(name=flow_name)
        response = await self._client.post(
            "/flows/", json=flow_data.model_dump(mode="json")
        )

        flow_id = response.json().get("id")
        if not flow_id:
            raise httpx.RequestError(f"Malformed response: {response}")

        # Return the id of the created flow
        return UUID(flow_id)

    async def read_flow(self, flow_id: UUID) -> Flow:
        """
        Query the Prefect API for a flow by id.

        Args:
            flow_id: the flow ID of interest

        Returns:
            a [Flow model][prefect.client.schemas.objects.Flow] representation of the flow
        """
        response = await self._client.get(f"/flows/{flow_id}")
        return Flow.model_validate(response.json())

    async def delete_flow(self, flow_id: UUID) -> None:
        """
        Delete a flow by UUID.

        Args:
            flow_id: ID of the flow to be deleted
        Raises:
            prefect.exceptions.ObjectNotFound: If request returns 404
            httpx.RequestError: If requests fail
        """
        try:
            await self._client.delete(f"/flows/{flow_id}")
        except httpx.HTTPStatusError as e:
            if e.response.status_code == status.HTTP_404_NOT_FOUND:
                raise prefect.exceptions.ObjectNotFound(http_exc=e) from e
            else:
                raise

    async def read_flows(
        self,
        *,
        flow_filter: Optional[FlowFilter] = None,
        flow_run_filter: Optional[FlowRunFilter] = None,
        task_run_filter: Optional[TaskRunFilter] = None,
        deployment_filter: Optional[DeploymentFilter] = None,
        work_pool_filter: Optional[WorkPoolFilter] = None,
        work_queue_filter: Optional[WorkQueueFilter] = None,
        sort: Optional[FlowSort] = None,
        limit: Optional[int] = None,
        offset: int = 0,
    ) -> list[Flow]:
        """
        Query the Prefect API for flows. Only flows matching all criteria will
        be returned.

        Args:
            flow_filter: filter criteria for flows
            flow_run_filter: filter criteria for flow runs
            task_run_filter: filter criteria for task runs
            deployment_filter: filter criteria for deployments
            work_pool_filter: filter criteria for work pools
            work_queue_filter: filter criteria for work pool queues
            sort: sort criteria for the flows
            limit: limit for the flow query
            offset: offset for the flow query

        Returns:
            a list of Flow model representations of the flows
        """
        body: dict[str, Any] = {
            "flows": flow_filter.model_dump(mode="json") if flow_filter else None,
            "flow_runs": (
                flow_run_filter.model_dump(mode="json", exclude_unset=True)
                if flow_run_filter
                else None
            ),
            "task_runs": (
                task_run_filter.model_dump(mode="json") if task_run_filter else None
            ),
            "deployments": (
                deployment_filter.model_dump(mode="json") if deployment_filter else None
            ),
            "work_pools": (
                work_pool_filter.model_dump(mode="json") if work_pool_filter else None
            ),
            "work_queues": (
                work_queue_filter.model_dump(mode="json") if work_queue_filter else None
            ),
            "sort": sort,
            "limit": limit,
            "offset": offset,
        }

        response = await self._client.post("/flows/filter", json=body)
        return pydantic.TypeAdapter(list[Flow]).validate_python(response.json())

    async def read_flow_by_name(
        self,
        flow_name: str,
    ) -> Flow:
        """
        Query the Prefect API for a flow by name.

        Args:
            flow_name: the name of a flow

        Returns:
            a fully hydrated Flow model
        """
        response = await self._client.get(f"/flows/name/{flow_name}")
        return Flow.model_validate(response.json())

    async def create_flow_run_from_deployment(
        self,
        deployment_id: UUID,
        *,
        parameters: Optional[dict[str, Any]] = None,
        context: Optional[dict[str, Any]] = None,
        state: Optional[prefect.states.State[Any]] = None,
        name: Optional[str] = None,
        tags: Optional[Iterable[str]] = None,
        idempotency_key: Optional[str] = None,
        parent_task_run_id: Optional[UUID] = None,
        work_queue_name: Optional[str] = None,
        job_variables: Optional[dict[str, Any]] = None,
        labels: Optional[KeyValueLabelsField] = None,
    ) -> FlowRun:
        """
        Create a flow run for a deployment.

        Args:
            deployment_id: The deployment ID to create the flow run from
            parameters: Parameter overrides for this flow run. Merged with the
                deployment defaults
            context: Optional run context data
            state: The initial state for the run. If not provided, defaults to
                `Scheduled` for now. Should always be a `Scheduled` type.
            name: An optional name for the flow run. If not provided, the server will
                generate a name.
            tags: An optional iterable of tags to apply to the flow run; these tags
                are merged with the deployment's tags.
            idempotency_key: Optional idempotency key for creation of the flow run.
                If the key matches the key of an existing flow run, the existing run will
                be returned instead of creating a new one.
            parent_task_run_id: if a subflow run is being created, the placeholder task
                run identifier in the parent flow
            work_queue_name: An optional work queue name to add this run to. If not provided,
                will default to the deployment's set work queue.  If one is provided that does not
                exist, a new work queue will be created within the deployment's work pool.
            job_variables: Optional variables that will be supplied to the flow run job.

        Raises:
            httpx.RequestError: if the Prefect API does not successfully create a run for any reason

        Returns:
            The flow run model
        """
        parameters = parameters or {}
        context = context or {}
        state = state or prefect.states.Scheduled()
        tags = tags or []

        flow_run_create = DeploymentFlowRunCreate(
            parameters=parameters,
            context=context,
            state=state.to_state_create(),
            tags=list(tags),
            name=name,
            idempotency_key=idempotency_key,
            parent_task_run_id=parent_task_run_id,
            job_variables=job_variables,
            labels=labels,
        )

        # done separately to avoid including this field in payloads sent to older API versions
        if work_queue_name:
            flow_run_create.work_queue_name = work_queue_name

        response = await self._client.post(
            f"/deployments/{deployment_id}/create_flow_run",
            json=flow_run_create.model_dump(mode="json", exclude_unset=True),
        )
        return FlowRun.model_validate(response.json())

    async def create_flow_run(
        self,
        flow: "FlowObject[Any, R]",
        name: Optional[str] = None,
        parameters: Optional[dict[str, Any]] = None,
        context: Optional[dict[str, Any]] = None,
        tags: Optional[Iterable[str]] = None,
        parent_task_run_id: Optional[UUID] = None,
        state: Optional["prefect.states.State[R]"] = None,
    ) -> FlowRun:
        """
        Create a flow run for a flow.

        Args:
            flow: The flow model to create the flow run for
            name: An optional name for the flow run
            parameters: Parameter overrides for this flow run.
            context: Optional run context data
            tags: a list of tags to apply to this flow run
            parent_task_run_id: if a subflow run is being created, the placeholder task
                run identifier in the parent flow
            state: The initial state for the run. If not provided, defaults to
                `Scheduled` for now. Should always be a `Scheduled` type.

        Raises:
            httpx.RequestError: if the Prefect API does not successfully create a run for any reason

        Returns:
            The flow run model
        """
        parameters = parameters or {}
        context = context or {}

        if state is None:
            state = prefect.states.Pending()

        # Retrieve the flow id
        flow_id = await self.create_flow(flow)

        flow_run_create = FlowRunCreate(
            flow_id=flow_id,
            flow_version=flow.version,
            name=name,
            parameters=parameters,
            context=context,
            tags=list(tags or []),
            parent_task_run_id=parent_task_run_id,
            state=state.to_state_create(),
            empirical_policy=FlowRunPolicy(
                retries=flow.retries,
                retry_delay=int(flow.retry_delay_seconds or 0),
            ),
        )

        flow_run_create_json = flow_run_create.model_dump(mode="json")
        response = await self._client.post("/flow_runs/", json=flow_run_create_json)
        flow_run = FlowRun.model_validate(response.json())

        # Restore the parameters to the local objects to retain expectations about
        # Python objects
        flow_run.parameters = parameters

        return flow_run

    async def update_flow_run(
        self,
        flow_run_id: UUID,
        flow_version: Optional[str] = None,
        parameters: Optional[dict[str, Any]] = None,
        name: Optional[str] = None,
        tags: Optional[Iterable[str]] = None,
        empirical_policy: Optional[FlowRunPolicy] = None,
        infrastructure_pid: Optional[str] = None,
        job_variables: Optional[dict[str, Any]] = None,
    ) -> httpx.Response:
        """
        Update a flow run's details.

        Args:
            flow_run_id: The identifier for the flow run to update.
            flow_version: A new version string for the flow run.
            parameters: A dictionary of parameter values for the flow run. This will not
                be merged with any existing parameters.
            name: A new name for the flow run.
            empirical_policy: A new flow run orchestration policy. This will not be
                merged with any existing policy.
            tags: An iterable of new tags for the flow run. These will not be merged with
                any existing tags.
            infrastructure_pid: The id of flow run as returned by an
                infrastructure block.

        Returns:
            an `httpx.Response` object from the PATCH request
        """
        params: dict[str, Any] = {}
        if flow_version is not None:
            params["flow_version"] = flow_version
        if parameters is not None:
            params["parameters"] = parameters
        if name is not None:
            params["name"] = name
        if tags is not None:
            params["tags"] = tags
        if empirical_policy is not None:
            params["empirical_policy"] = empirical_policy
        if infrastructure_pid:
            params["infrastructure_pid"] = infrastructure_pid
        if job_variables is not None:
            params["job_variables"] = job_variables

        flow_run_data = FlowRunUpdate(**params)

        return await self._client.patch(
            f"/flow_runs/{flow_run_id}",
            json=flow_run_data.model_dump(mode="json", exclude_unset=True),
        )

    async def delete_flow_run(
        self,
        flow_run_id: UUID,
    ) -> None:
        """
        Delete a flow run by UUID.

        Args:
            flow_run_id: The flow run UUID of interest.
        Raises:
            prefect.exceptions.ObjectNotFound: If request returns 404
            httpx.RequestError: If requests fails
        """
        try:
            await self._client.delete(f"/flow_runs/{flow_run_id}")
        except httpx.HTTPStatusError as e:
            if e.response.status_code == status.HTTP_404_NOT_FOUND:
                raise prefect.exceptions.ObjectNotFound(http_exc=e) from e
            else:
                raise

    async def create_concurrency_limit(
        self,
        tag: str,
        concurrency_limit: int,
    ) -> UUID:
        """
        Create a tag concurrency limit in the Prefect API. These limits govern concurrently
        running tasks.

        Args:
            tag: a tag the concurrency limit is applied to
            concurrency_limit: the maximum number of concurrent task runs for a given tag

        Raises:
            httpx.RequestError: if the concurrency limit was not created for any reason

        Returns:
            the ID of the concurrency limit in the backend
        """

        concurrency_limit_create = ConcurrencyLimitCreate(
            tag=tag,
            concurrency_limit=concurrency_limit,
        )
        response = await self._client.post(
            "/concurrency_limits/",
            json=concurrency_limit_create.model_dump(mode="json"),
        )

        concurrency_limit_id = response.json().get("id")

        if not concurrency_limit_id:
            raise httpx.RequestError(f"Malformed response: {response}")

        return UUID(concurrency_limit_id)

    async def read_concurrency_limit_by_tag(
        self,
        tag: str,
    ) -> ConcurrencyLimit:
        """
        Read the concurrency limit set on a specific tag.

        Args:
            tag: a tag the concurrency limit is applied to

        Raises:
            prefect.exceptions.ObjectNotFound: If request returns 404
            httpx.RequestError: if the concurrency limit was not created for any reason

        Returns:
            the concurrency limit set on a specific tag
        """
        try:
            response = await self._client.get(
                f"/concurrency_limits/tag/{tag}",
            )
        except httpx.HTTPStatusError as e:
            if e.response.status_code == status.HTTP_404_NOT_FOUND:
                raise prefect.exceptions.ObjectNotFound(http_exc=e) from e
            else:
                raise

        concurrency_limit_id = response.json().get("id")

        if not concurrency_limit_id:
            raise httpx.RequestError(f"Malformed response: {response}")

        concurrency_limit = ConcurrencyLimit.model_validate(response.json())
        return concurrency_limit

    async def read_concurrency_limits(
        self,
        limit: int,
        offset: int,
    ) -> list[ConcurrencyLimit]:
        """
        Lists concurrency limits set on task run tags.

        Args:
            limit: the maximum number of concurrency limits returned
            offset: the concurrency limit query offset

        Returns:
            a list of concurrency limits
        """

        body = {
            "limit": limit,
            "offset": offset,
        }

        response = await self._client.post("/concurrency_limits/filter", json=body)
        return pydantic.TypeAdapter(list[ConcurrencyLimit]).validate_python(
            response.json()
        )

    async def reset_concurrency_limit_by_tag(
        self,
        tag: str,
        slot_override: Optional[list[Union[UUID, str]]] = None,
    ) -> None:
        """
        Resets the concurrency limit slots set on a specific tag.

        Args:
            tag: a tag the concurrency limit is applied to
            slot_override: a list of task run IDs that are currently using a
                concurrency slot, please check that any task run IDs included in
                `slot_override` are currently running, otherwise those concurrency
                slots will never be released.

        Raises:
            prefect.exceptions.ObjectNotFound: If request returns 404
            httpx.RequestError: If request fails

        """
        if slot_override is not None:
            slot_override = [str(slot) for slot in slot_override]

        try:
            await self._client.post(
                f"/concurrency_limits/tag/{tag}/reset",
                json=dict(slot_override=slot_override),
            )
        except httpx.HTTPStatusError as e:
            if e.response.status_code == status.HTTP_404_NOT_FOUND:
                raise prefect.exceptions.ObjectNotFound(http_exc=e) from e
            else:
                raise

    async def delete_concurrency_limit_by_tag(
        self,
        tag: str,
    ) -> None:
        """
        Delete the concurrency limit set on a specific tag.

        Args:
            tag: a tag the concurrency limit is applied to

        Raises:
            prefect.exceptions.ObjectNotFound: If request returns 404
            httpx.RequestError: If request fails

        """
        try:
            await self._client.delete(
                f"/concurrency_limits/tag/{tag}",
            )
        except httpx.HTTPStatusError as e:
            if e.response.status_code == status.HTTP_404_NOT_FOUND:
                raise prefect.exceptions.ObjectNotFound(http_exc=e) from e
            else:
                raise

    async def increment_v1_concurrency_slots(
        self,
        names: list[str],
        task_run_id: UUID,
    ) -> httpx.Response:
        """
        Increment concurrency limit slots for the specified limits.

        Args:
            names (List[str]): A list of limit names for which to increment limits.
            task_run_id (UUID): The task run ID incrementing the limits.
        """
        data: dict[str, Any] = {
            "names": names,
            "task_run_id": str(task_run_id),
        }

        return await self._client.post(
            "/concurrency_limits/increment",
            json=data,
        )

    async def decrement_v1_concurrency_slots(
        self,
        names: list[str],
        task_run_id: UUID,
        occupancy_seconds: float,
    ) -> httpx.Response:
        """
        Decrement concurrency limit slots for the specified limits.

        Args:
            names (List[str]): A list of limit names to decrement.
            task_run_id (UUID): The task run ID that incremented the limits.
            occupancy_seconds (float): The duration in seconds that the limits
                were held.

        Returns:
            httpx.Response: The HTTP response from the server.
        """
        data: dict[str, Any] = {
            "names": names,
            "task_run_id": str(task_run_id),
            "occupancy_seconds": occupancy_seconds,
        }

        return await self._client.post(
            "/concurrency_limits/decrement",
            json=data,
        )

    async def create_work_queue(
        self,
        name: str,
        description: Optional[str] = None,
        is_paused: Optional[bool] = None,
        concurrency_limit: Optional[int] = None,
        priority: Optional[int] = None,
        work_pool_name: Optional[str] = None,
    ) -> WorkQueue:
        """
        Create a work queue.

        Args:
            name: a unique name for the work queue
            description: An optional description for the work queue.
            is_paused: Whether or not the work queue is paused.
            concurrency_limit: An optional concurrency limit for the work queue.
            priority: The queue's priority. Lower values are higher priority (1 is the highest).
            work_pool_name: The name of the work pool to use for this queue.

        Raises:
            prefect.exceptions.ObjectAlreadyExists: If request returns 409
            httpx.RequestError: If request fails

        Returns:
            The created work queue
        """
        create_model = WorkQueueCreate(name=name, filter=None)
        if description is not None:
            create_model.description = description
        if is_paused is not None:
            create_model.is_paused = is_paused
        if concurrency_limit is not None:
            create_model.concurrency_limit = concurrency_limit
        if priority is not None:
            create_model.priority = priority

        data = create_model.model_dump(mode="json")
        try:
            if work_pool_name is not None:
                response = await self._client.post(
                    f"/work_pools/{work_pool_name}/queues", json=data
                )
            else:
                response = await self._client.post("/work_queues/", json=data)
        except httpx.HTTPStatusError as e:
            if e.response.status_code == status.HTTP_409_CONFLICT:
                raise prefect.exceptions.ObjectAlreadyExists(http_exc=e) from e
            elif e.response.status_code == status.HTTP_404_NOT_FOUND:
                raise prefect.exceptions.ObjectNotFound(http_exc=e) from e
            else:
                raise
        return WorkQueue.model_validate(response.json())

    async def read_work_queue_by_name(
        self,
        name: str,
        work_pool_name: Optional[str] = None,
    ) -> WorkQueue:
        """
        Read a work queue by name.

        Args:
            name (str): a unique name for the work queue
            work_pool_name (str, optional): the name of the work pool
                the queue belongs to.

        Raises:
            prefect.exceptions.ObjectNotFound: if no work queue is found
            httpx.HTTPStatusError: other status errors

        Returns:
            WorkQueue: a work queue API object
        """
        try:
            if work_pool_name is not None:
                response = await self._client.get(
                    f"/work_pools/{work_pool_name}/queues/{name}"
                )
            else:
                response = await self._client.get(f"/work_queues/name/{name}")
        except httpx.HTTPStatusError as e:
            if e.response.status_code == status.HTTP_404_NOT_FOUND:
                raise prefect.exceptions.ObjectNotFound(http_exc=e) from e
            else:
                raise

        return WorkQueue.model_validate(response.json())

    async def update_work_queue(self, id: UUID, **kwargs: Any) -> None:
        """
        Update properties of a work queue.

        Args:
            id: the ID of the work queue to update
            **kwargs: the fields to update

        Raises:
            ValueError: if no kwargs are provided
            prefect.exceptions.ObjectNotFound: if request returns 404
            httpx.RequestError: if the request fails

        """
        if not kwargs:
            raise ValueError("No fields provided to update.")

        data = WorkQueueUpdate(**kwargs).model_dump(mode="json", exclude_unset=True)
        try:
            await self._client.patch(f"/work_queues/{id}", json=data)
        except httpx.HTTPStatusError as e:
            if e.response.status_code == status.HTTP_404_NOT_FOUND:
                raise prefect.exceptions.ObjectNotFound(http_exc=e) from e
            else:
                raise

    async def get_runs_in_work_queue(
        self,
        id: UUID,
        limit: int = 10,
        scheduled_before: Optional[datetime.datetime] = None,
    ) -> list[FlowRun]:
        """
        Read flow runs off a work queue.

        Args:
            id: the id of the work queue to read from
            limit: a limit on the number of runs to return
            scheduled_before: a timestamp; only runs scheduled before this time will be returned.
                Defaults to now.

        Raises:
            prefect.exceptions.ObjectNotFound: If request returns 404
            httpx.RequestError: If request fails

        Returns:
            List[FlowRun]: a list of FlowRun objects read from the queue
        """
        if scheduled_before is None:
            scheduled_before = pendulum.now("UTC")

        try:
            response = await self._client.post(
                f"/work_queues/{id}/get_runs",
                json={
                    "limit": limit,
                    "scheduled_before": scheduled_before.isoformat(),
                },
            )
        except httpx.HTTPStatusError as e:
            if e.response.status_code == status.HTTP_404_NOT_FOUND:
                raise prefect.exceptions.ObjectNotFound(http_exc=e) from e
            else:
                raise
        return pydantic.TypeAdapter(list[FlowRun]).validate_python(response.json())

    async def read_work_queue(
        self,
        id: UUID,
    ) -> WorkQueue:
        """
        Read a work queue.

        Args:
            id: the id of the work queue to load

        Raises:
            prefect.exceptions.ObjectNotFound: If request returns 404
            httpx.RequestError: If request fails

        Returns:
            WorkQueue: an instantiated WorkQueue object
        """
        try:
            response = await self._client.get(f"/work_queues/{id}")
        except httpx.HTTPStatusError as e:
            if e.response.status_code == status.HTTP_404_NOT_FOUND:
                raise prefect.exceptions.ObjectNotFound(http_exc=e) from e
            else:
                raise
        return WorkQueue.model_validate(response.json())

    async def read_work_queue_status(
        self,
        id: UUID,
    ) -> WorkQueueStatusDetail:
        """
        Read a work queue status.

        Args:
            id: the id of the work queue to load

        Raises:
            prefect.exceptions.ObjectNotFound: If request returns 404
            httpx.RequestError: If request fails

        Returns:
            WorkQueueStatus: an instantiated WorkQueueStatus object
        """
        try:
            response = await self._client.get(f"/work_queues/{id}/status")
        except httpx.HTTPStatusError as e:
            if e.response.status_code == status.HTTP_404_NOT_FOUND:
                raise prefect.exceptions.ObjectNotFound(http_exc=e) from e
            else:
                raise
        return WorkQueueStatusDetail.model_validate(response.json())

    async def match_work_queues(
        self,
        prefixes: list[str],
        work_pool_name: Optional[str] = None,
    ) -> list[WorkQueue]:
        """
        Query the Prefect API for work queues with names with a specific prefix.

        Args:
            prefixes: a list of strings used to match work queue name prefixes
            work_pool_name: an optional work pool name to scope the query to

        Returns:
            a list of WorkQueue model representations
                of the work queues
        """
        page_length = 100
        current_page = 0
        work_queues: list[WorkQueue] = []

        while True:
            new_queues = await self.read_work_queues(
                work_pool_name=work_pool_name,
                offset=current_page * page_length,
                limit=page_length,
                work_queue_filter=WorkQueueFilter(
                    name=WorkQueueFilterName(startswith_=prefixes)
                ),
            )
            if not new_queues:
                break
            work_queues += new_queues
            current_page += 1

        return work_queues

    async def delete_work_queue_by_id(
        self,
        id: UUID,
    ) -> None:
        """
        Delete a work queue by its ID.

        Args:
            id: the id of the work queue to delete

        Raises:
            prefect.exceptions.ObjectNotFound: If request returns 404
            httpx.RequestError: If requests fails
        """
        try:
            await self._client.delete(
                f"/work_queues/{id}",
            )
        except httpx.HTTPStatusError as e:
            if e.response.status_code == status.HTTP_404_NOT_FOUND:
                raise prefect.exceptions.ObjectNotFound(http_exc=e) from e
            else:
                raise

    async def create_block_type(self, block_type: BlockTypeCreate) -> BlockType:
        """
        Create a block type in the Prefect API.
        """
        try:
            response = await self._client.post(
                "/block_types/",
                json=block_type.model_dump(
                    mode="json", exclude_unset=True, exclude={"id"}
                ),
            )
        except httpx.HTTPStatusError as e:
            if e.response.status_code == status.HTTP_409_CONFLICT:
                raise prefect.exceptions.ObjectAlreadyExists(http_exc=e) from e
            else:
                raise
        return BlockType.model_validate(response.json())

    async def create_block_schema(self, block_schema: BlockSchemaCreate) -> BlockSchema:
        """
        Create a block schema in the Prefect API.
        """
        try:
            response = await self._client.post(
                "/block_schemas/",
                json=block_schema.model_dump(
                    mode="json",
                    exclude_unset=True,
                    exclude={"id", "block_type", "checksum"},
                ),
            )
        except httpx.HTTPStatusError as e:
            if e.response.status_code == status.HTTP_409_CONFLICT:
                raise prefect.exceptions.ObjectAlreadyExists(http_exc=e) from e
            else:
                raise
        return BlockSchema.model_validate(response.json())

    async def create_block_document(
        self,
        block_document: Union[BlockDocument, BlockDocumentCreate],
        include_secrets: bool = True,
    ) -> BlockDocument:
        """
        Create a block document in the Prefect API. This data is used to configure a
        corresponding Block.

        Args:
            include_secrets (bool): whether to include secret values
                on the stored Block, corresponding to Pydantic's `SecretStr` and
                `SecretBytes` fields. Note Blocks may not work as expected if
                this is set to `False`.
        """
        block_document_data = block_document.model_dump(
            mode="json",
            exclude_unset=True,
            exclude={"id", "block_schema", "block_type"},
            context={"include_secrets": include_secrets},
            serialize_as_any=True,
        )
        try:
            response = await self._client.post(
                "/block_documents/",
                json=block_document_data,
            )
        except httpx.HTTPStatusError as e:
            if e.response.status_code == status.HTTP_409_CONFLICT:
                raise prefect.exceptions.ObjectAlreadyExists(http_exc=e) from e
            else:
                raise
        return BlockDocument.model_validate(response.json())

    async def update_block_document(
        self,
        block_document_id: UUID,
        block_document: BlockDocumentUpdate,
    ) -> None:
        """
        Update a block document in the Prefect API.
        """
        try:
            await self._client.patch(
                f"/block_documents/{block_document_id}",
                json=block_document.model_dump(
                    mode="json",
                    exclude_unset=True,
                    include={"data", "merge_existing_data", "block_schema_id"},
                ),
            )
        except httpx.HTTPStatusError as e:
            if e.response.status_code == status.HTTP_404_NOT_FOUND:
                raise prefect.exceptions.ObjectNotFound(http_exc=e) from e
            else:
                raise

    async def delete_block_document(self, block_document_id: UUID) -> None:
        """
        Delete a block document.
        """
        try:
            await self._client.delete(f"/block_documents/{block_document_id}")
        except httpx.HTTPStatusError as e:
            if e.response.status_code == 404:
                raise prefect.exceptions.ObjectNotFound(http_exc=e) from e
            else:
                raise

    async def read_block_type_by_slug(self, slug: str) -> BlockType:
        """
        Read a block type by its slug.
        """
        try:
            response = await self._client.get(f"/block_types/slug/{slug}")
        except httpx.HTTPStatusError as e:
            if e.response.status_code == status.HTTP_404_NOT_FOUND:
                raise prefect.exceptions.ObjectNotFound(http_exc=e) from e
            else:
                raise
        return BlockType.model_validate(response.json())

    async def read_block_schema_by_checksum(
        self, checksum: str, version: Optional[str] = None
    ) -> BlockSchema:
        """
        Look up a block schema checksum
        """
        try:
            url = f"/block_schemas/checksum/{checksum}"
            if version is not None:
                url = f"{url}?version={version}"
            response = await self._client.get(url)
        except httpx.HTTPStatusError as e:
            if e.response.status_code == status.HTTP_404_NOT_FOUND:
                raise prefect.exceptions.ObjectNotFound(http_exc=e) from e
            else:
                raise
        return BlockSchema.model_validate(response.json())

    async def update_block_type(
        self, block_type_id: UUID, block_type: BlockTypeUpdate
    ) -> None:
        """
        Update a block document in the Prefect API.
        """
        try:
            await self._client.patch(
                f"/block_types/{block_type_id}",
                json=block_type.model_dump(
                    mode="json",
                    exclude_unset=True,
                    include=BlockTypeUpdate.updatable_fields(),
                ),
            )
        except httpx.HTTPStatusError as e:
            if e.response.status_code == status.HTTP_404_NOT_FOUND:
                raise prefect.exceptions.ObjectNotFound(http_exc=e) from e
            else:
                raise

    async def delete_block_type(self, block_type_id: UUID) -> None:
        """
        Delete a block type.
        """
        try:
            await self._client.delete(f"/block_types/{block_type_id}")
        except httpx.HTTPStatusError as e:
            if e.response.status_code == 404:
                raise prefect.exceptions.ObjectNotFound(http_exc=e) from e
            elif (
                e.response.status_code == status.HTTP_403_FORBIDDEN
                and e.response.json()["detail"]
                == "protected block types cannot be deleted."
            ):
                raise prefect.exceptions.ProtectedBlockError(
                    "Protected block types cannot be deleted."
                ) from e
            else:
                raise

    async def read_block_types(self) -> list[BlockType]:
        """
        Read all block types
        Raises:
            httpx.RequestError: if the block types were not found

        Returns:
            List of BlockTypes.
        """
        response = await self._client.post("/block_types/filter", json={})
        return pydantic.TypeAdapter(list[BlockType]).validate_python(response.json())

    async def read_block_schemas(self) -> list[BlockSchema]:
        """
        Read all block schemas
        Raises:
            httpx.RequestError: if a valid block schema was not found

        Returns:
            A BlockSchema.
        """
        response = await self._client.post("/block_schemas/filter", json={})
        return pydantic.TypeAdapter(list[BlockSchema]).validate_python(response.json())

    async def get_most_recent_block_schema_for_block_type(
        self,
        block_type_id: UUID,
    ) -> Optional[BlockSchema]:
        """
        Fetches the most recent block schema for a specified block type ID.

        Args:
            block_type_id: The ID of the block type.

        Raises:
            httpx.RequestError: If the request fails for any reason.

        Returns:
            The most recent block schema or None.
        """
        try:
            response = await self._client.post(
                "/block_schemas/filter",
                json={
                    "block_schemas": {"block_type_id": {"any_": [str(block_type_id)]}},
                    "limit": 1,
                },
            )
        except httpx.HTTPStatusError:
            raise
        return (
            BlockSchema.model_validate(response.json()[0]) if response.json() else None
        )

    async def read_block_document(
        self,
        block_document_id: UUID,
        include_secrets: bool = True,
    ) -> BlockDocument:
        """
        Read the block document with the specified ID.

        Args:
            block_document_id: the block document id
            include_secrets (bool): whether to include secret values
                on the Block, corresponding to Pydantic's `SecretStr` and
                `SecretBytes` fields. These fields are automatically obfuscated
                by Pydantic, but users can additionally choose not to receive
                their values from the API. Note that any business logic on the
                Block may not work if this is `False`.

        Raises:
            httpx.RequestError: if the block document was not found for any reason

        Returns:
            A block document or None.
        """
        assert (
            block_document_id is not None
        ), "Unexpected ID on block document. Was it persisted?"
        try:
            response = await self._client.get(
                f"/block_documents/{block_document_id}",
                params=dict(include_secrets=include_secrets),
            )
        except httpx.HTTPStatusError as e:
            if e.response.status_code == status.HTTP_404_NOT_FOUND:
                raise prefect.exceptions.ObjectNotFound(http_exc=e) from e
            else:
                raise
        return BlockDocument.model_validate(response.json())

    async def read_block_document_by_name(
        self,
        name: str,
        block_type_slug: str,
        include_secrets: bool = True,
    ) -> BlockDocument:
        """
        Read the block document with the specified name that corresponds to a
        specific block type name.

        Args:
            name: The block document name.
            block_type_slug: The block type slug.
            include_secrets (bool): whether to include secret values
                on the Block, corresponding to Pydantic's `SecretStr` and
                `SecretBytes` fields. These fields are automatically obfuscated
                by Pydantic, but users can additionally choose not to receive
                their values from the API. Note that any business logic on the
                Block may not work if this is `False`.

        Raises:
            httpx.RequestError: if the block document was not found for any reason

        Returns:
            A block document or None.
        """
        try:
            response = await self._client.get(
                f"/block_types/slug/{block_type_slug}/block_documents/name/{name}",
                params=dict(include_secrets=include_secrets),
            )
        except httpx.HTTPStatusError as e:
            if e.response.status_code == status.HTTP_404_NOT_FOUND:
                raise prefect.exceptions.ObjectNotFound(http_exc=e) from e
            else:
                raise
        return BlockDocument.model_validate(response.json())

    async def read_block_documents(
        self,
        block_schema_type: Optional[str] = None,
        offset: Optional[int] = None,
        limit: Optional[int] = None,
        include_secrets: bool = True,
    ) -> list[BlockDocument]:
        """
        Read block documents

        Args:
            block_schema_type: an optional block schema type
            offset: an offset
            limit: the number of blocks to return
            include_secrets (bool): whether to include secret values
                on the Block, corresponding to Pydantic's `SecretStr` and
                `SecretBytes` fields. These fields are automatically obfuscated
                by Pydantic, but users can additionally choose not to receive
                their values from the API. Note that any business logic on the
                Block may not work if this is `False`.

        Returns:
            A list of block documents
        """
        response = await self._client.post(
            "/block_documents/filter",
            json=dict(
                block_schema_type=block_schema_type,
                offset=offset,
                limit=limit,
                include_secrets=include_secrets,
            ),
        )
        return pydantic.TypeAdapter(list[BlockDocument]).validate_python(
            response.json()
        )

    async def read_block_documents_by_type(
        self,
        block_type_slug: str,
        offset: Optional[int] = None,
        limit: Optional[int] = None,
        include_secrets: bool = True,
    ) -> list[BlockDocument]:
        """Retrieve block documents by block type slug.

        Args:
            block_type_slug: The block type slug.
            offset: an offset
            limit: the number of blocks to return
            include_secrets: whether to include secret values

        Returns:
            A list of block documents
        """
        response = await self._client.get(
            f"/block_types/slug/{block_type_slug}/block_documents",
            params=dict(
                offset=offset,
                limit=limit,
                include_secrets=include_secrets,
            ),
        )

        return pydantic.TypeAdapter(list[BlockDocument]).validate_python(
            response.json()
        )

    async def create_deployment(
        self,
        flow_id: UUID,
        name: str,
        version: Optional[str] = None,
        schedules: Optional[list[DeploymentScheduleCreate]] = None,
        concurrency_limit: Optional[int] = None,
        concurrency_options: Optional[ConcurrencyOptions] = None,
        parameters: Optional[dict[str, Any]] = None,
        description: Optional[str] = None,
        work_queue_name: Optional[str] = None,
        work_pool_name: Optional[str] = None,
        tags: Optional[list[str]] = None,
        storage_document_id: Optional[UUID] = None,
        path: Optional[str] = None,
        entrypoint: Optional[str] = None,
        infrastructure_document_id: Optional[UUID] = None,
        parameter_openapi_schema: Optional[dict[str, Any]] = None,
        paused: Optional[bool] = None,
        pull_steps: Optional[list[dict[str, Any]]] = None,
        enforce_parameter_schema: Optional[bool] = None,
        job_variables: Optional[dict[str, Any]] = None,
    ) -> UUID:
        """
        Create a deployment.

        Args:
            flow_id: the flow ID to create a deployment for
            name: the name of the deployment
            version: an optional version string for the deployment
            tags: an optional list of tags to apply to the deployment
            storage_document_id: an reference to the storage block document
                used for the deployed flow
            infrastructure_document_id: an reference to the infrastructure block document
                to use for this deployment
            job_variables: A dictionary of dot delimited infrastructure overrides that
                will be applied at runtime; for example `env.CONFIG_KEY=config_value` or
                `namespace='prefect'`. This argument was previously named `infra_overrides`.
                Both arguments are supported for backwards compatibility.

        Raises:
            httpx.RequestError: if the deployment was not created for any reason

        Returns:
            the ID of the deployment in the backend
        """

        if parameter_openapi_schema is None:
            parameter_openapi_schema = {}
        deployment_create = DeploymentCreate(
            flow_id=flow_id,
            name=name,
            version=version,
            parameters=dict(parameters or {}),
            tags=list(tags or []),
            work_queue_name=work_queue_name,
            description=description,
            storage_document_id=storage_document_id,
            path=path,
            entrypoint=entrypoint,
            infrastructure_document_id=infrastructure_document_id,
            job_variables=dict(job_variables or {}),
            parameter_openapi_schema=parameter_openapi_schema,
            paused=paused,
            schedules=schedules or [],
            concurrency_limit=concurrency_limit,
            concurrency_options=concurrency_options,
            pull_steps=pull_steps,
            enforce_parameter_schema=enforce_parameter_schema,
        )

        if work_pool_name is not None:
            deployment_create.work_pool_name = work_pool_name

        # Exclude newer fields that are not set to avoid compatibility issues
        exclude = {
            field
            for field in ["work_pool_name", "work_queue_name"]
            if field not in deployment_create.model_fields_set
        }

        if deployment_create.paused is None:
            exclude.add("paused")

        if deployment_create.pull_steps is None:
            exclude.add("pull_steps")

        if deployment_create.enforce_parameter_schema is None:
            exclude.add("enforce_parameter_schema")

        json = deployment_create.model_dump(mode="json", exclude=exclude)
        response = await self._client.post(
            "/deployments/",
            json=json,
        )
        deployment_id = response.json().get("id")
        if not deployment_id:
            raise httpx.RequestError(f"Malformed response: {response}")

        return UUID(deployment_id)

    async def set_deployment_paused_state(
        self, deployment_id: UUID, paused: bool
    ) -> None:
        await self._client.patch(
            f"/deployments/{deployment_id}", json={"paused": paused}
        )

    async def update_deployment(
        self,
        deployment_id: UUID,
        deployment: DeploymentUpdate,
    ) -> None:
        await self._client.patch(
            f"/deployments/{deployment_id}",
            json=deployment.model_dump(mode="json", exclude_unset=True),
        )

    async def _create_deployment_from_schema(self, schema: DeploymentCreate) -> UUID:
        """
        Create a deployment from a prepared `DeploymentCreate` schema.
        """
        # TODO: We are likely to remove this method once we have considered the
        #       packaging interface for deployments further.
        response = await self._client.post(
            "/deployments/", json=schema.model_dump(mode="json")
        )
        deployment_id = response.json().get("id")
        if not deployment_id:
            raise httpx.RequestError(f"Malformed response: {response}")

        return UUID(deployment_id)

    async def read_deployment(
        self,
        deployment_id: Union[UUID, str],
    ) -> DeploymentResponse:
        """
        Query the Prefect API for a deployment by id.

        Args:
            deployment_id: the deployment ID of interest

        Returns:
            a [Deployment model][prefect.client.schemas.objects.Deployment] representation of the deployment
        """
        if not isinstance(deployment_id, UUID):
            try:
                deployment_id = UUID(deployment_id)
            except ValueError:
                raise ValueError(f"Invalid deployment ID: {deployment_id}")

        try:
            response = await self._client.get(f"/deployments/{deployment_id}")
        except httpx.HTTPStatusError as e:
            if e.response.status_code == status.HTTP_404_NOT_FOUND:
                raise prefect.exceptions.ObjectNotFound(http_exc=e) from e
            else:
                raise
        return DeploymentResponse.model_validate(response.json())

    async def read_deployment_by_name(
        self,
        name: str,
    ) -> DeploymentResponse:
        """
        Query the Prefect API for a deployment by name.

        Args:
            name: A deployed flow's name: <FLOW_NAME>/<DEPLOYMENT_NAME>

        Raises:
            prefect.exceptions.ObjectNotFound: If request returns 404
            httpx.RequestError: If request fails

        Returns:
            a Deployment model representation of the deployment
        """
        try:
            response = await self._client.get(f"/deployments/name/{name}")
        except httpx.HTTPStatusError as e:
            if e.response.status_code == status.HTTP_404_NOT_FOUND:
                from prefect.utilities.text import fuzzy_match_string

                deployments = await self.read_deployments()
                flow_name_map = {
                    flow.id: flow.name
                    for flow in await asyncio.gather(
                        *[
                            self.read_flow(flow_id)
                            for flow_id in {d.flow_id for d in deployments}
                        ]
                    )
                }

                raise prefect.exceptions.ObjectNotFound(
                    http_exc=e,
                    help_message=(
                        f"Deployment {name!r} not found; did you mean {fuzzy_match!r}?"
                        if (
                            fuzzy_match := fuzzy_match_string(
                                name,
                                [
                                    f"{flow_name_map[d.flow_id]}/{d.name}"
                                    for d in deployments
                                ],
                            )
                        )
                        else f"Deployment {name!r} not found. Try `prefect deployment ls` to find available deployments."
                    ),
                ) from e
            else:
                raise

        return DeploymentResponse.model_validate(response.json())

    async def read_deployments(
        self,
        *,
        flow_filter: Optional[FlowFilter] = None,
        flow_run_filter: Optional[FlowRunFilter] = None,
        task_run_filter: Optional[TaskRunFilter] = None,
        deployment_filter: Optional[DeploymentFilter] = None,
        work_pool_filter: Optional[WorkPoolFilter] = None,
        work_queue_filter: Optional[WorkQueueFilter] = None,
        limit: Optional[int] = None,
        sort: Optional[DeploymentSort] = None,
        offset: int = 0,
    ) -> list[DeploymentResponse]:
        """
        Query the Prefect API for deployments. Only deployments matching all
        the provided criteria will be returned.

        Args:
            flow_filter: filter criteria for flows
            flow_run_filter: filter criteria for flow runs
            task_run_filter: filter criteria for task runs
            deployment_filter: filter criteria for deployments
            work_pool_filter: filter criteria for work pools
            work_queue_filter: filter criteria for work pool queues
            limit: a limit for the deployment query
            offset: an offset for the deployment query

        Returns:
            a list of Deployment model representations
                of the deployments
        """
        body: dict[str, Any] = {
            "flows": flow_filter.model_dump(mode="json") if flow_filter else None,
            "flow_runs": (
                flow_run_filter.model_dump(mode="json", exclude_unset=True)
                if flow_run_filter
                else None
            ),
            "task_runs": (
                task_run_filter.model_dump(mode="json") if task_run_filter else None
            ),
            "deployments": (
                deployment_filter.model_dump(mode="json") if deployment_filter else None
            ),
            "work_pools": (
                work_pool_filter.model_dump(mode="json") if work_pool_filter else None
            ),
            "work_pool_queues": (
                work_queue_filter.model_dump(mode="json") if work_queue_filter else None
            ),
            "limit": limit,
            "offset": offset,
            "sort": sort,
        }

        response = await self._client.post("/deployments/filter", json=body)
        return pydantic.TypeAdapter(list[DeploymentResponse]).validate_python(
            response.json()
        )

    async def delete_deployment(
        self,
        deployment_id: UUID,
    ) -> None:
        """
        Delete deployment by id.

        Args:
            deployment_id: The deployment id of interest.
        Raises:
            prefect.exceptions.ObjectNotFound: If request returns 404
            httpx.RequestError: If requests fails
        """
        try:
            await self._client.delete(f"/deployments/{deployment_id}")
        except httpx.HTTPStatusError as e:
            if e.response.status_code == 404:
                raise prefect.exceptions.ObjectNotFound(http_exc=e) from e
            else:
                raise

    async def create_deployment_schedules(
        self,
        deployment_id: UUID,
        schedules: list[tuple[SCHEDULE_TYPES, bool]],
    ) -> list[DeploymentSchedule]:
        """
        Create deployment schedules.

        Args:
            deployment_id: the deployment ID
            schedules: a list of tuples containing the schedule to create
                       and whether or not it should be active.

        Raises:
            httpx.RequestError: if the schedules were not created for any reason

        Returns:
            the list of schedules created in the backend
        """
        deployment_schedule_create = [
            DeploymentScheduleCreate(schedule=schedule[0], active=schedule[1])
            for schedule in schedules
        ]

        json = [
            deployment_schedule_create.model_dump(mode="json")
            for deployment_schedule_create in deployment_schedule_create
        ]
        response = await self._client.post(
            f"/deployments/{deployment_id}/schedules", json=json
        )
        return pydantic.TypeAdapter(list[DeploymentSchedule]).validate_python(
            response.json()
        )

    async def read_deployment_schedules(
        self,
        deployment_id: UUID,
    ) -> list[DeploymentSchedule]:
        """
        Query the Prefect API for a deployment's schedules.

        Args:
            deployment_id: the deployment ID

        Returns:
            a list of DeploymentSchedule model representations of the deployment schedules
        """
        try:
            response = await self._client.get(f"/deployments/{deployment_id}/schedules")
        except httpx.HTTPStatusError as e:
            if e.response.status_code == status.HTTP_404_NOT_FOUND:
                raise prefect.exceptions.ObjectNotFound(http_exc=e) from e
            else:
                raise
        return pydantic.TypeAdapter(list[DeploymentSchedule]).validate_python(
            response.json()
        )

    async def update_deployment_schedule(
        self,
        deployment_id: UUID,
        schedule_id: UUID,
        active: Optional[bool] = None,
        schedule: Optional[SCHEDULE_TYPES] = None,
    ) -> None:
        """
        Update a deployment schedule by ID.

        Args:
            deployment_id: the deployment ID
            schedule_id: the deployment schedule ID of interest
            active: whether or not the schedule should be active
            schedule: the cron, rrule, or interval schedule this deployment schedule should use
        """
        kwargs: dict[str, Any] = {}
        if active is not None:
            kwargs["active"] = active
        if schedule is not None:
            kwargs["schedule"] = schedule

        deployment_schedule_update = DeploymentScheduleUpdate(**kwargs)
        json = deployment_schedule_update.model_dump(mode="json", exclude_unset=True)

        try:
            await self._client.patch(
                f"/deployments/{deployment_id}/schedules/{schedule_id}", json=json
            )
        except httpx.HTTPStatusError as e:
            if e.response.status_code == status.HTTP_404_NOT_FOUND:
                raise prefect.exceptions.ObjectNotFound(http_exc=e) from e
            else:
                raise

    async def delete_deployment_schedule(
        self,
        deployment_id: UUID,
        schedule_id: UUID,
    ) -> None:
        """
        Delete a deployment schedule.

        Args:
            deployment_id: the deployment ID
            schedule_id: the ID of the deployment schedule to delete.

        Raises:
            httpx.RequestError: if the schedules were not deleted for any reason
        """
        try:
            await self._client.delete(
                f"/deployments/{deployment_id}/schedules/{schedule_id}"
            )
        except httpx.HTTPStatusError as e:
            if e.response.status_code == 404:
                raise prefect.exceptions.ObjectNotFound(http_exc=e) from e
            else:
                raise

    async def read_flow_run(self, flow_run_id: UUID) -> FlowRun:
        """
        Query the Prefect API for a flow run by id.

        Args:
            flow_run_id: the flow run ID of interest

        Returns:
            a Flow Run model representation of the flow run
        """
        try:
            response = await self._client.get(f"/flow_runs/{flow_run_id}")
        except httpx.HTTPStatusError as e:
            if e.response.status_code == 404:
                raise prefect.exceptions.ObjectNotFound(http_exc=e) from e
            else:
                raise
        return FlowRun.model_validate(response.json())

    async def resume_flow_run(
        self, flow_run_id: UUID, run_input: Optional[dict[str, Any]] = None
    ) -> OrchestrationResult[Any]:
        """
        Resumes a paused flow run.

        Args:
            flow_run_id: the flow run ID of interest
            run_input: the input to resume the flow run with

        Returns:
            an OrchestrationResult model representation of state orchestration output
        """
        try:
            response = await self._client.post(
                f"/flow_runs/{flow_run_id}/resume", json={"run_input": run_input}
            )
        except httpx.HTTPStatusError:
            raise

        result: OrchestrationResult[Any] = OrchestrationResult.model_validate(
            response.json()
        )
        return result

    async def read_flow_runs(
        self,
        *,
        flow_filter: Optional[FlowFilter] = None,
        flow_run_filter: Optional[FlowRunFilter] = None,
        task_run_filter: Optional[TaskRunFilter] = None,
        deployment_filter: Optional[DeploymentFilter] = None,
        work_pool_filter: Optional[WorkPoolFilter] = None,
        work_queue_filter: Optional[WorkQueueFilter] = None,
        sort: Optional[FlowRunSort] = None,
        limit: Optional[int] = None,
        offset: int = 0,
    ) -> list[FlowRun]:
        """
        Query the Prefect API for flow runs. Only flow runs matching all criteria will
        be returned.

        Args:
            flow_filter: filter criteria for flows
            flow_run_filter: filter criteria for flow runs
            task_run_filter: filter criteria for task runs
            deployment_filter: filter criteria for deployments
            work_pool_filter: filter criteria for work pools
            work_queue_filter: filter criteria for work pool queues
            sort: sort criteria for the flow runs
            limit: limit for the flow run query
            offset: offset for the flow run query

        Returns:
            a list of Flow Run model representations
                of the flow runs
        """
        body: dict[str, Any] = {
            "flows": flow_filter.model_dump(mode="json") if flow_filter else None,
            "flow_runs": (
                flow_run_filter.model_dump(mode="json", exclude_unset=True)
                if flow_run_filter
                else None
            ),
            "task_runs": (
                task_run_filter.model_dump(mode="json") if task_run_filter else None
            ),
            "deployments": (
                deployment_filter.model_dump(mode="json") if deployment_filter else None
            ),
            "work_pools": (
                work_pool_filter.model_dump(mode="json") if work_pool_filter else None
            ),
            "work_pool_queues": (
                work_queue_filter.model_dump(mode="json") if work_queue_filter else None
            ),
            "sort": sort,
            "limit": limit,
            "offset": offset,
        }

        response = await self._client.post("/flow_runs/filter", json=body)
        return pydantic.TypeAdapter(list[FlowRun]).validate_python(response.json())

    async def set_flow_run_state(
        self,
        flow_run_id: Union[UUID, str],
        state: "prefect.states.State[T]",
        force: bool = False,
    ) -> OrchestrationResult[T]:
        """
        Set the state of a flow run.

        Args:
            flow_run_id: the id of the flow run
            state: the state to set
            force: if True, disregard orchestration logic when setting the state,
                forcing the Prefect API to accept the state

        Returns:
            an OrchestrationResult model representation of state orchestration output
        """
        flow_run_id = (
            flow_run_id if isinstance(flow_run_id, UUID) else UUID(flow_run_id)
        )
        state_create = state.to_state_create()
        state_create.state_details.flow_run_id = flow_run_id
        state_create.state_details.transition_id = uuid4()
        try:
            response = await self._client.post(
                f"/flow_runs/{flow_run_id}/set_state",
                json=dict(
                    state=state_create.model_dump(mode="json", serialize_as_any=True),
                    force=force,
                ),
            )
        except httpx.HTTPStatusError as e:
            if e.response.status_code == status.HTTP_404_NOT_FOUND:
                raise prefect.exceptions.ObjectNotFound(http_exc=e) from e
            else:
                raise

        result: OrchestrationResult[T] = OrchestrationResult.model_validate(
            response.json()
        )
        return result

    async def read_flow_run_states(
        self, flow_run_id: UUID
    ) -> list[prefect.states.State]:
        """
        Query for the states of a flow run

        Args:
            flow_run_id: the id of the flow run

        Returns:
            a list of State model representations
                of the flow run states
        """
        response = await self._client.get(
            "/flow_run_states/", params=dict(flow_run_id=str(flow_run_id))
        )
        return pydantic.TypeAdapter(list[prefect.states.State]).validate_python(
            response.json()
        )

    async def set_flow_run_name(self, flow_run_id: UUID, name: str) -> httpx.Response:
        flow_run_data = FlowRunUpdate(name=name)
        return await self._client.patch(
            f"/flow_runs/{flow_run_id}",
            json=flow_run_data.model_dump(mode="json", exclude_unset=True),
        )

    async def set_task_run_name(self, task_run_id: UUID, name: str) -> httpx.Response:
        task_run_data = TaskRunUpdate(name=name)
        return await self._client.patch(
            f"/task_runs/{task_run_id}",
            json=task_run_data.model_dump(mode="json", exclude_unset=True),
        )

    async def create_task_run(
        self,
        task: "TaskObject[P, R]",
        flow_run_id: Optional[UUID],
        dynamic_key: str,
        id: Optional[UUID] = None,
        name: Optional[str] = None,
        extra_tags: Optional[Iterable[str]] = None,
        state: Optional[prefect.states.State[R]] = None,
        task_inputs: Optional[
            dict[
                str,
                list[
                    Union[
                        TaskRunResult,
                        Parameter,
                        Constant,
                    ]
                ],
            ]
        ] = None,
    ) -> TaskRun:
        """
        Create a task run

        Args:
            task: The Task to run
            flow_run_id: The flow run id with which to associate the task run
            dynamic_key: A key unique to this particular run of a Task within the flow
            id: An optional ID for the task run. If not provided, one will be generated
                server-side.
            name: An optional name for the task run
            extra_tags: an optional list of extra tags to apply to the task run in
                addition to `task.tags`
            state: The initial state for the run. If not provided, defaults to
                `Pending` for now. Should always be a `Scheduled` type.
            task_inputs: the set of inputs passed to the task

        Returns:
            The created task run.
        """
        tags = set(task.tags).union(extra_tags or [])

        if state is None:
            state = prefect.states.Pending()

        retry_delay = task.retry_delay_seconds
        if isinstance(retry_delay, list):
            retry_delay = [int(rd) for rd in retry_delay]
        elif isinstance(retry_delay, float):
            retry_delay = int(retry_delay)

        task_run_data = TaskRunCreate(
            id=id,
            name=name,
            flow_run_id=flow_run_id,
            task_key=task.task_key,
            dynamic_key=str(dynamic_key),
            tags=list(tags),
            task_version=task.version,
            empirical_policy=TaskRunPolicy(
                retries=task.retries,
                retry_delay=retry_delay,
                retry_jitter_factor=task.retry_jitter_factor,
            ),
            state=state.to_state_create(),
            task_inputs=task_inputs or {},
        )
        content = task_run_data.model_dump_json(exclude={"id"} if id is None else None)

        response = await self._client.post("/task_runs/", content=content)
        return TaskRun.model_validate(response.json())

    async def read_task_run(self, task_run_id: UUID) -> TaskRun:
        """
        Query the Prefect API for a task run by id.

        Args:
            task_run_id: the task run ID of interest

        Returns:
            a Task Run model representation of the task run
        """
        try:
            response = await self._client.get(f"/task_runs/{task_run_id}")
            return TaskRun.model_validate(response.json())
        except httpx.HTTPStatusError as e:
            if e.response.status_code == status.HTTP_404_NOT_FOUND:
                raise prefect.exceptions.ObjectNotFound(http_exc=e) from e
            else:
                raise

    async def read_task_runs(
        self,
        *,
        flow_filter: Optional[FlowFilter] = None,
        flow_run_filter: Optional[FlowRunFilter] = None,
        task_run_filter: Optional[TaskRunFilter] = None,
        deployment_filter: Optional[DeploymentFilter] = None,
        sort: Optional[TaskRunSort] = None,
        limit: Optional[int] = None,
        offset: int = 0,
    ) -> list[TaskRun]:
        """
        Query the Prefect API for task runs. Only task runs matching all criteria will
        be returned.

        Args:
            flow_filter: filter criteria for flows
            flow_run_filter: filter criteria for flow runs
            task_run_filter: filter criteria for task runs
            deployment_filter: filter criteria for deployments
            sort: sort criteria for the task runs
            limit: a limit for the task run query
            offset: an offset for the task run query

        Returns:
            a list of Task Run model representations
                of the task runs
        """
        body: dict[str, Any] = {
            "flows": flow_filter.model_dump(mode="json") if flow_filter else None,
            "flow_runs": (
                flow_run_filter.model_dump(mode="json", exclude_unset=True)
                if flow_run_filter
                else None
            ),
            "task_runs": (
                task_run_filter.model_dump(mode="json") if task_run_filter else None
            ),
            "deployments": (
                deployment_filter.model_dump(mode="json") if deployment_filter else None
            ),
            "sort": sort,
            "limit": limit,
            "offset": offset,
        }
        response = await self._client.post("/task_runs/filter", json=body)
        return pydantic.TypeAdapter(list[TaskRun]).validate_python(response.json())

    async def delete_task_run(self, task_run_id: UUID) -> None:
        """
        Delete a task run by id.

        Args:
            task_run_id: the task run ID of interest
        Raises:
            prefect.exceptions.ObjectNotFound: If request returns 404
            httpx.RequestError: If requests fails
        """
        try:
            await self._client.delete(f"/task_runs/{task_run_id}")
        except httpx.HTTPStatusError as e:
            if e.response.status_code == 404:
                raise prefect.exceptions.ObjectNotFound(http_exc=e) from e
            else:
                raise

    async def set_task_run_state(
        self,
        task_run_id: UUID,
        state: prefect.states.State[T],
        force: bool = False,
    ) -> OrchestrationResult[T]:
        """
        Set the state of a task run.

        Args:
            task_run_id: the id of the task run
            state: the state to set
            force: if True, disregard orchestration logic when setting the state,
                forcing the Prefect API to accept the state

        Returns:
            an OrchestrationResult model representation of state orchestration output
        """
        state_create = state.to_state_create()
        state_create.state_details.task_run_id = task_run_id
        response = await self._client.post(
            f"/task_runs/{task_run_id}/set_state",
            json=dict(state=state_create.model_dump(mode="json"), force=force),
        )
        result: OrchestrationResult[T] = OrchestrationResult.model_validate(
            response.json()
        )
        return result

    async def read_task_run_states(
        self, task_run_id: UUID
    ) -> list[prefect.states.State]:
        """
        Query for the states of a task run

        Args:
            task_run_id: the id of the task run

        Returns:
            a list of State model representations of the task run states
        """
        response = await self._client.get(
            "/task_run_states/", params=dict(task_run_id=str(task_run_id))
        )
        return pydantic.TypeAdapter(list[prefect.states.State]).validate_python(
            response.json()
        )

    async def create_flow_run_notification_policy(
        self,
        block_document_id: UUID,
        is_active: bool = True,
        tags: Optional[list[str]] = None,
        state_names: Optional[list[str]] = None,
        message_template: Optional[str] = None,
    ) -> UUID:
        """
        Create a notification policy for flow runs

        Args:
            block_document_id: The block document UUID
            is_active: Whether the notification policy is active
            tags: List of flow tags
            state_names: List of state names
            message_template: Notification message template
        """
        if tags is None:
            tags = []
        if state_names is None:
            state_names = []

        policy = FlowRunNotificationPolicyCreate(
            block_document_id=block_document_id,
            is_active=is_active,
            tags=tags,
            state_names=state_names,
            message_template=message_template,
        )
        response = await self._client.post(
            "/flow_run_notification_policies/",
            json=policy.model_dump(mode="json"),
        )

        policy_id = response.json().get("id")
        if not policy_id:
            raise httpx.RequestError(f"Malformed response: {response}")

        return UUID(policy_id)

    async def delete_flow_run_notification_policy(
        self,
        id: UUID,
    ) -> None:
        """
        Delete a flow run notification policy by id.

        Args:
            id: UUID of the flow run notification policy to delete.
        Raises:
            prefect.exceptions.ObjectNotFound: If request returns 404
            httpx.RequestError: If requests fails
        """
        try:
            await self._client.delete(f"/flow_run_notification_policies/{id}")
        except httpx.HTTPStatusError as e:
            if e.response.status_code == status.HTTP_404_NOT_FOUND:
                raise prefect.exceptions.ObjectNotFound(http_exc=e) from e
            else:
                raise

    async def update_flow_run_notification_policy(
        self,
        id: UUID,
        block_document_id: Optional[UUID] = None,
        is_active: Optional[bool] = None,
        tags: Optional[list[str]] = None,
        state_names: Optional[list[str]] = None,
        message_template: Optional[str] = None,
    ) -> None:
        """
        Update a notification policy for flow runs

        Args:
            id: UUID of the notification policy
            block_document_id: The block document UUID
            is_active: Whether the notification policy is active
            tags: List of flow tags
            state_names: List of state names
            message_template: Notification message template
        Raises:
            prefect.exceptions.ObjectNotFound: If request returns 404
            httpx.RequestError: If requests fails
        """
        params: dict[str, Any] = {}
        if block_document_id is not None:
            params["block_document_id"] = block_document_id
        if is_active is not None:
            params["is_active"] = is_active
        if tags is not None:
            params["tags"] = tags
        if state_names is not None:
            params["state_names"] = state_names
        if message_template is not None:
            params["message_template"] = message_template

        policy = FlowRunNotificationPolicyUpdate(**params)

        try:
            await self._client.patch(
                f"/flow_run_notification_policies/{id}",
                json=policy.model_dump(mode="json", exclude_unset=True),
            )
        except httpx.HTTPStatusError as e:
            if e.response.status_code == status.HTTP_404_NOT_FOUND:
                raise prefect.exceptions.ObjectNotFound(http_exc=e) from e
            else:
                raise

    async def read_flow_run_notification_policies(
        self,
        flow_run_notification_policy_filter: FlowRunNotificationPolicyFilter,
        limit: Optional[int] = None,
        offset: int = 0,
    ) -> list[FlowRunNotificationPolicy]:
        """
        Query the Prefect API for flow run notification policies. Only policies matching all criteria will
        be returned.

        Args:
            flow_run_notification_policy_filter: filter criteria for notification policies
            limit: a limit for the notification policies query
            offset: an offset for the notification policies query

        Returns:
            a list of FlowRunNotificationPolicy model representations
                of the notification policies
        """
        body: dict[str, Any] = {
            "flow_run_notification_policy_filter": (
                flow_run_notification_policy_filter.model_dump(mode="json")
                if flow_run_notification_policy_filter
                else None
            ),
            "limit": limit,
            "offset": offset,
        }
        response = await self._client.post(
            "/flow_run_notification_policies/filter", json=body
        )
        return pydantic.TypeAdapter(list[FlowRunNotificationPolicy]).validate_python(
            response.json()
        )

    async def send_worker_heartbeat(
        self,
        work_pool_name: str,
        worker_name: str,
        heartbeat_interval_seconds: Optional[float] = None,
        get_worker_id: bool = False,
        worker_metadata: Optional[WorkerMetadata] = None,
    ) -> Optional[UUID]:
        """
        Sends a worker heartbeat for a given work pool.

        Args:
            work_pool_name: The name of the work pool to heartbeat against.
            worker_name: The name of the worker sending the heartbeat.
            return_id: Whether to return the worker ID. Note: will return `None` if the connected server does not support returning worker IDs, even if `return_id` is `True`.
            worker_metadata: Metadata about the worker to send to the server.
        """
        params: dict[str, Any] = {
            "name": worker_name,
            "heartbeat_interval_seconds": heartbeat_interval_seconds,
        }
        if worker_metadata:
            params["metadata"] = worker_metadata.model_dump(mode="json")
        if get_worker_id:
            params["return_id"] = get_worker_id

        resp = await self._client.post(
            f"/work_pools/{work_pool_name}/workers/heartbeat",
            json=params,
        )

        if (
            (
                self.server_type == ServerType.CLOUD
                or get_current_settings().testing.test_mode
            )
            and get_worker_id
            and resp.status_code == 200
        ):
            return UUID(resp.text)
        else:
            return None

    async def read_workers_for_work_pool(
        self,
        work_pool_name: str,
        worker_filter: Optional[WorkerFilter] = None,
        offset: Optional[int] = None,
        limit: Optional[int] = None,
    ) -> list[Worker]:
        """
        Reads workers for a given work pool.

        Args:
            work_pool_name: The name of the work pool for which to get
                member workers.
            worker_filter: Criteria by which to filter workers.
            limit: Limit for the worker query.
            offset: Limit for the worker query.
        """
        response = await self._client.post(
            f"/work_pools/{work_pool_name}/workers/filter",
            json={
                "workers": (
                    worker_filter.model_dump(mode="json", exclude_unset=True)
                    if worker_filter
                    else None
                ),
                "offset": offset,
                "limit": limit,
            },
        )

        return pydantic.TypeAdapter(list[Worker]).validate_python(response.json())

    async def read_work_pool(self, work_pool_name: str) -> WorkPool:
        """
        Reads information for a given work pool

        Args:
            work_pool_name: The name of the work pool to for which to get
                information.

        Returns:
            Information about the requested work pool.
        """
        try:
            response = await self._client.get(f"/work_pools/{work_pool_name}")
            return WorkPool.model_validate(response.json())
        except httpx.HTTPStatusError as e:
            if e.response.status_code == status.HTTP_404_NOT_FOUND:
                raise prefect.exceptions.ObjectNotFound(http_exc=e) from e
            else:
                raise

    async def read_work_pools(
        self,
        limit: Optional[int] = None,
        offset: int = 0,
        work_pool_filter: Optional[WorkPoolFilter] = None,
    ) -> list[WorkPool]:
        """
        Reads work pools.

        Args:
            limit: Limit for the work pool query.
            offset: Offset for the work pool query.
            work_pool_filter: Criteria by which to filter work pools.

        Returns:
            A list of work pools.
        """

        body: dict[str, Any] = {
            "limit": limit,
            "offset": offset,
            "work_pools": (
                work_pool_filter.model_dump(mode="json") if work_pool_filter else None
            ),
        }
        response = await self._client.post("/work_pools/filter", json=body)
        return pydantic.TypeAdapter(list[WorkPool]).validate_python(response.json())

    async def create_work_pool(
        self,
        work_pool: WorkPoolCreate,
        overwrite: bool = False,
    ) -> WorkPool:
        """
        Creates a work pool with the provided configuration.

        Args:
            work_pool: Desired configuration for the new work pool.

        Returns:
            Information about the newly created work pool.
        """
        try:
            response = await self._client.post(
                "/work_pools/",
                json=work_pool.model_dump(mode="json", exclude_unset=True),
            )
        except httpx.HTTPStatusError as e:
            if e.response.status_code == status.HTTP_409_CONFLICT:
                if overwrite:
                    existing_work_pool = await self.read_work_pool(
                        work_pool_name=work_pool.name
                    )
                    if existing_work_pool.type != work_pool.type:
                        warnings.warn(
                            "Overwriting work pool type is not supported. Ignoring provided type.",
                            category=UserWarning,
                        )
                    await self.update_work_pool(
                        work_pool_name=work_pool.name,
                        work_pool=WorkPoolUpdate.model_validate(
                            work_pool.model_dump(exclude={"name", "type"})
                        ),
                    )
                    response = await self._client.get(f"/work_pools/{work_pool.name}")
                else:
                    raise prefect.exceptions.ObjectAlreadyExists(http_exc=e) from e
            else:
                raise

        return WorkPool.model_validate(response.json())

    async def update_work_pool(
        self,
        work_pool_name: str,
        work_pool: WorkPoolUpdate,
    ) -> None:
        """
        Updates a work pool.

        Args:
            work_pool_name: Name of the work pool to update.
            work_pool: Fields to update in the work pool.
        """
        try:
            await self._client.patch(
                f"/work_pools/{work_pool_name}",
                json=work_pool.model_dump(mode="json", exclude_unset=True),
            )
        except httpx.HTTPStatusError as e:
            if e.response.status_code == status.HTTP_404_NOT_FOUND:
                raise prefect.exceptions.ObjectNotFound(http_exc=e) from e
            else:
                raise

    async def delete_work_pool(
        self,
        work_pool_name: str,
    ) -> None:
        """
        Deletes a work pool.

        Args:
            work_pool_name: Name of the work pool to delete.
        """
        try:
            await self._client.delete(f"/work_pools/{work_pool_name}")
        except httpx.HTTPStatusError as e:
            if e.response.status_code == status.HTTP_404_NOT_FOUND:
                raise prefect.exceptions.ObjectNotFound(http_exc=e) from e
            else:
                raise

    async def read_work_queues(
        self,
        work_pool_name: Optional[str] = None,
        work_queue_filter: Optional[WorkQueueFilter] = None,
        limit: Optional[int] = None,
        offset: Optional[int] = None,
    ) -> list[WorkQueue]:
        """
        Retrieves queues for a work pool.

        Args:
            work_pool_name: Name of the work pool for which to get queues.
            work_queue_filter: Criteria by which to filter queues.
            limit: Limit for the queue query.
            offset: Limit for the queue query.

        Returns:
            List of queues for the specified work pool.
        """
        json: dict[str, Any] = {
            "work_queues": (
                work_queue_filter.model_dump(mode="json", exclude_unset=True)
                if work_queue_filter
                else None
            ),
            "limit": limit,
            "offset": offset,
        }

        if work_pool_name:
            try:
                response = await self._client.post(
                    f"/work_pools/{work_pool_name}/queues/filter",
                    json=json,
                )
            except httpx.HTTPStatusError as e:
                if e.response.status_code == status.HTTP_404_NOT_FOUND:
                    raise prefect.exceptions.ObjectNotFound(http_exc=e) from e
                else:
                    raise
        else:
            response = await self._client.post("/work_queues/filter", json=json)

        return pydantic.TypeAdapter(list[WorkQueue]).validate_python(response.json())

    async def get_scheduled_flow_runs_for_deployments(
        self,
        deployment_ids: list[UUID],
        scheduled_before: Optional[datetime.datetime] = None,
        limit: Optional[int] = None,
    ) -> list[FlowRunResponse]:
        body: dict[str, Any] = dict(deployment_ids=[str(id) for id in deployment_ids])
        if scheduled_before:
            body["scheduled_before"] = str(scheduled_before)
        if limit:
            body["limit"] = limit

        response = await self._client.post(
            "/deployments/get_scheduled_flow_runs",
            json=body,
        )

        return pydantic.TypeAdapter(list[FlowRunResponse]).validate_python(
            response.json()
        )

    async def get_scheduled_flow_runs_for_work_pool(
        self,
        work_pool_name: str,
        work_queue_names: Optional[list[str]] = None,
        scheduled_before: Optional[datetime.datetime] = None,
    ) -> list[WorkerFlowRunResponse]:
        """
        Retrieves scheduled flow runs for the provided set of work pool queues.

        Args:
            work_pool_name: The name of the work pool that the work pool
                queues are associated with.
            work_queue_names: The names of the work pool queues from which
                to get scheduled flow runs.
            scheduled_before: Datetime used to filter returned flow runs. Flow runs
                scheduled for after the given datetime string will not be returned.

        Returns:
            A list of worker flow run responses containing information about the
            retrieved flow runs.
        """
        body: dict[str, Any] = {}
        if work_queue_names is not None:
            body["work_queue_names"] = list(work_queue_names)
        if scheduled_before:
            body["scheduled_before"] = str(scheduled_before)

        response = await self._client.post(
            f"/work_pools/{work_pool_name}/get_scheduled_flow_runs",
            json=body,
        )
        return pydantic.TypeAdapter(list[WorkerFlowRunResponse]).validate_python(
            response.json()
        )

    async def read_worker_metadata(self) -> dict[str, Any]:
        """Reads worker metadata stored in Prefect collection registry."""
        response = await self._client.get("collections/views/aggregate-worker-metadata")
        response.raise_for_status()
        return response.json()

    async def increment_concurrency_slots(
        self,
        names: list[str],
        slots: int,
        mode: str,
        create_if_missing: Optional[bool] = None,
    ) -> httpx.Response:
        return await self._client.post(
            "/v2/concurrency_limits/increment",
            json={
                "names": names,
                "slots": slots,
                "mode": mode,
                "create_if_missing": create_if_missing if create_if_missing else False,
            },
        )

    async def release_concurrency_slots(
        self, names: list[str], slots: int, occupancy_seconds: float
    ) -> httpx.Response:
        """
        Release concurrency slots for the specified limits.

        Args:
            names (List[str]): A list of limit names for which to release slots.
            slots (int): The number of concurrency slots to release.
            occupancy_seconds (float): The duration in seconds that the slots
                were occupied.

        Returns:
            httpx.Response: The HTTP response from the server.
        """

        return await self._client.post(
            "/v2/concurrency_limits/decrement",
            json={
                "names": names,
                "slots": slots,
                "occupancy_seconds": occupancy_seconds,
            },
        )

    async def create_global_concurrency_limit(
        self, concurrency_limit: GlobalConcurrencyLimitCreate
    ) -> UUID:
        response = await self._client.post(
            "/v2/concurrency_limits/",
            json=concurrency_limit.model_dump(mode="json", exclude_unset=True),
        )
        return UUID(response.json()["id"])

    async def update_global_concurrency_limit(
        self, name: str, concurrency_limit: GlobalConcurrencyLimitUpdate
    ) -> httpx.Response:
        try:
            response = await self._client.patch(
                f"/v2/concurrency_limits/{name}",
                json=concurrency_limit.model_dump(mode="json", exclude_unset=True),
            )
            return response
        except httpx.HTTPStatusError as e:
            if e.response.status_code == status.HTTP_404_NOT_FOUND:
                raise prefect.exceptions.ObjectNotFound(http_exc=e) from e
            else:
                raise

    async def delete_global_concurrency_limit_by_name(
        self, name: str
    ) -> httpx.Response:
        try:
            response = await self._client.delete(f"/v2/concurrency_limits/{name}")
            return response
        except httpx.HTTPStatusError as e:
            if e.response.status_code == status.HTTP_404_NOT_FOUND:
                raise prefect.exceptions.ObjectNotFound(http_exc=e) from e
            else:
                raise

    async def read_global_concurrency_limit_by_name(
        self, name: str
    ) -> GlobalConcurrencyLimitResponse:
        try:
            response = await self._client.get(f"/v2/concurrency_limits/{name}")
            return GlobalConcurrencyLimitResponse.model_validate(response.json())
        except httpx.HTTPStatusError as e:
            if e.response.status_code == status.HTTP_404_NOT_FOUND:
                raise prefect.exceptions.ObjectNotFound(http_exc=e) from e
            else:
                raise

    async def upsert_global_concurrency_limit_by_name(
        self, name: str, limit: int
    ) -> None:
        """Creates a global concurrency limit with the given name and limit if one does not already exist.

        If one does already exist matching the name then update it's limit if it is different.

        Note: This is not done atomically.
        """
        try:
            existing_limit = await self.read_global_concurrency_limit_by_name(name)
        except prefect.exceptions.ObjectNotFound:
            existing_limit = None

        if not existing_limit:
            await self.create_global_concurrency_limit(
                GlobalConcurrencyLimitCreate(
                    name=name,
                    limit=limit,
                )
            )
        elif existing_limit.limit != limit:
            await self.update_global_concurrency_limit(
                name, GlobalConcurrencyLimitUpdate(limit=limit)
            )

    async def read_global_concurrency_limits(
        self, limit: int = 10, offset: int = 0
    ) -> list[GlobalConcurrencyLimitResponse]:
        response = await self._client.post(
            "/v2/concurrency_limits/filter",
            json={
                "limit": limit,
                "offset": offset,
            },
        )
        return pydantic.TypeAdapter(
            list[GlobalConcurrencyLimitResponse]
        ).validate_python(response.json())

    async def create_flow_run_input(
        self, flow_run_id: UUID, key: str, value: str, sender: Optional[str] = None
    ) -> None:
        """
        Creates a flow run input.

        Args:
            flow_run_id: The flow run id.
            key: The input key.
            value: The input value.
            sender: The sender of the input.
        """

        # Initialize the input to ensure that the key is valid.
        FlowRunInput(flow_run_id=flow_run_id, key=key, value=value)

        response = await self._client.post(
            f"/flow_runs/{flow_run_id}/input",
            json={"key": key, "value": value, "sender": sender},
        )
        response.raise_for_status()

    async def filter_flow_run_input(
        self, flow_run_id: UUID, key_prefix: str, limit: int, exclude_keys: set[str]
    ) -> list[FlowRunInput]:
        response = await self._client.post(
            f"/flow_runs/{flow_run_id}/input/filter",
            json={
                "prefix": key_prefix,
                "limit": limit,
                "exclude_keys": list(exclude_keys),
            },
        )
        response.raise_for_status()
        return pydantic.TypeAdapter(list[FlowRunInput]).validate_python(response.json())

    async def read_flow_run_input(self, flow_run_id: UUID, key: str) -> str:
        """
        Reads a flow run input.

        Args:
            flow_run_id: The flow run id.
            key: The input key.
        """
        response = await self._client.get(f"/flow_runs/{flow_run_id}/input/{key}")
        response.raise_for_status()
        return response.content.decode()

    async def delete_flow_run_input(self, flow_run_id: UUID, key: str) -> None:
        """
        Deletes a flow run input.

        Args:
            flow_run_id: The flow run id.
            key: The input key.
        """
        response = await self._client.delete(f"/flow_runs/{flow_run_id}/input/{key}")
        response.raise_for_status()

    async def create_automation(self, automation: AutomationCore) -> UUID:
        """Creates an automation in Prefect Cloud."""
        response = await self._client.post(
            "/automations/",
            json=automation.model_dump(mode="json"),
        )

        return UUID(response.json()["id"])

    async def update_automation(
        self, automation_id: UUID, automation: AutomationCore
    ) -> None:
        """Updates an automation in Prefect Cloud."""
        response = await self._client.put(
            f"/automations/{automation_id}",
            json=automation.model_dump(mode="json", exclude_unset=True),
        )
        response.raise_for_status

    async def read_automations(self) -> list[Automation]:
        response = await self._client.post("/automations/filter")
        response.raise_for_status()
        return pydantic.TypeAdapter(list[Automation]).validate_python(response.json())

    async def find_automation(
        self, id_or_name: Union[str, UUID]
    ) -> Optional[Automation]:
        if isinstance(id_or_name, str):
            name = id_or_name
            try:
                id = UUID(id_or_name)
            except ValueError:
                id = None
        else:
            id = id_or_name
            name = str(id)

        if id:
            try:
                automation = await self.read_automation(id)
                return automation
            except prefect.exceptions.HTTPStatusError as e:
                if e.response.status_code == status.HTTP_404_NOT_FOUND:
                    raise prefect.exceptions.ObjectNotFound(http_exc=e) from e

        automations = await self.read_automations()

        # Look for it by an exact name
        for automation in automations:
            if automation.name == name:
                return automation

        # Look for it by a case-insensitive name
        for automation in automations:
            if automation.name.lower() == name.lower():
                return automation

        return None

    async def read_automation(
        self, automation_id: Union[UUID, str]
    ) -> Optional[Automation]:
        response = await self._client.get(f"/automations/{automation_id}")
        if response.status_code == 404:
            return None
        response.raise_for_status()
        return Automation.model_validate(response.json())

    async def read_automations_by_name(self, name: str) -> list[Automation]:
        """
        Query the Prefect API for an automation by name. Only automations matching the provided name will be returned.

        Args:
            name: the name of the automation to query

        Returns:
            a list of Automation model representations of the automations
        """
        automation_filter = filters.AutomationFilter(
            name=filters.AutomationFilterName(any_=[name])
        )

        response = await self._client.post(
            "/automations/filter",
            json={
                "sort": sorting.AutomationSort.UPDATED_DESC,
                "automations": automation_filter.model_dump(mode="json")
                if automation_filter
                else None,
            },
        )

        response.raise_for_status()

        return pydantic.TypeAdapter(list[Automation]).validate_python(response.json())

    async def pause_automation(self, automation_id: UUID) -> None:
        response = await self._client.patch(
            f"/automations/{automation_id}", json={"enabled": False}
        )
        response.raise_for_status()

    async def resume_automation(self, automation_id: UUID) -> None:
        response = await self._client.patch(
            f"/automations/{automation_id}", json={"enabled": True}
        )
        response.raise_for_status()

    async def delete_automation(self, automation_id: UUID) -> None:
        response = await self._client.delete(f"/automations/{automation_id}")
        if response.status_code == 404:
            return

        response.raise_for_status()

    async def read_resource_related_automations(
        self, resource_id: str
    ) -> list[Automation]:
        response = await self._client.get(f"/automations/related-to/{resource_id}")
        response.raise_for_status()
        return pydantic.TypeAdapter(list[Automation]).validate_python(response.json())

    async def delete_resource_owned_automations(self, resource_id: str) -> None:
        await self._client.delete(f"/automations/owned-by/{resource_id}")

    async def api_version(self) -> str:
        res = await self._client.get("/admin/version")
        return res.json()

    def client_version(self) -> str:
        return prefect.__version__

    async def raise_for_api_version_mismatch(self) -> None:
        # Cloud is always compatible as a server
        if self.server_type == ServerType.CLOUD:
            return

        try:
            api_version = await self.api_version()
        except Exception as e:
            if "Unauthorized" in str(e):
                raise e
            raise RuntimeError(f"Failed to reach API at {self.api_url}") from e

        api_version = version.parse(api_version)
        client_version = version.parse(self.client_version())

        if api_version.major != client_version.major:
            raise RuntimeError(
                f"Found incompatible versions: client: {client_version}, server: {api_version}. "
                f"Major versions must match."
            )

    async def update_flow_run_labels(
        self, flow_run_id: UUID, labels: KeyValueLabelsField
    ) -> None:
        """
        Updates the labels of a flow run.
        """

        response = await self._client.patch(
            f"/flow_runs/{flow_run_id}/labels", json=labels
        )
        response.raise_for_status()

    async def __aenter__(self) -> Self:
        """
        Start the client.

        If the client is already started, this will raise an exception.

        If the client is already closed, this will raise an exception. Use a new client
        instance instead.
        """
        if self._closed:
            # httpx.AsyncClient does not allow reuse so we will not either.
            raise RuntimeError(
                "The client cannot be started again after closing. "
                "Retrieve a new client with `get_client()` instead."
            )

        self._context_stack += 1

        if self._started:
            # allow reentrancy
            return self

        self._loop = asyncio.get_running_loop()
        await self._exit_stack.__aenter__()

        # Enter a lifespan context if using an ephemeral application.
        # See https://github.com/encode/httpx/issues/350
        if self._ephemeral_app and self.manage_lifespan:
            self._ephemeral_lifespan = await self._exit_stack.enter_async_context(
                app_lifespan_context(self._ephemeral_app)
            )

        if self._ephemeral_app:
            self.logger.debug(
                "Using ephemeral application with database at "
                f"{PREFECT_API_DATABASE_CONNECTION_URL.value()}"
            )
        else:
            self.logger.debug(f"Connecting to API at {self.api_url}")

        # Enter the httpx client's context
        await self._exit_stack.enter_async_context(self._client)

        self._started = True

        return self

    async def __aexit__(self, *exc_info: Any) -> Optional[bool]:
        """
        Shutdown the client.
        """

        self._context_stack -= 1
        if self._context_stack > 0:
            return
        self._closed = True
        return await self._exit_stack.__aexit__(*exc_info)

    def __enter__(self) -> NoReturn:
        raise RuntimeError(
            "The `PrefectClient` must be entered with an async context. Use 'async "
            "with PrefectClient(...)' not 'with PrefectClient(...)'"
        )

    def __exit__(self, *_: object) -> NoReturn:
        assert False, "This should never be called but must be defined for __enter__"


class SyncPrefectClient(
    ArtifactClient,
    ArtifactCollectionClient,
<<<<<<< HEAD
    LogClient,
=======
    VariableClient,
>>>>>>> 82f35ec2
):
    """
    A synchronous client for interacting with the [Prefect REST API](/api-ref/rest-api/).

    Args:
        api: the REST API URL or FastAPI application to connect to
        api_key: An optional API key for authentication.
        api_version: The API version this client is compatible with.
        httpx_settings: An optional dictionary of settings to pass to the underlying
            `httpx.Client`

    Examples:

        Say hello to a Prefect REST API

        <div class="terminal">
        ```
        >>> with get_client(sync_client=True) as client:
        >>>     response = client.hello()
        >>>
        >>> print(response.json())
        👋
        ```
        </div>
    """

    def __init__(
        self,
        api: Union[str, ASGIApp],
        *,
        auth_string: Optional[str] = None,
        api_key: Optional[str] = None,
        api_version: Optional[str] = None,
        httpx_settings: Optional[dict[str, Any]] = None,
        server_type: Optional[ServerType] = None,
    ) -> None:
        httpx_settings = httpx_settings.copy() if httpx_settings else {}
        httpx_settings.setdefault("headers", {})

        if PREFECT_API_TLS_INSECURE_SKIP_VERIFY:
            # Create an unverified context for insecure connections
            ctx = ssl.create_default_context()
            ctx.check_hostname = False
            ctx.verify_mode = ssl.CERT_NONE
            httpx_settings.setdefault("verify", ctx)
        else:
            cert_file = PREFECT_API_SSL_CERT_FILE.value()
            if not cert_file:
                cert_file = certifi.where()
            # Create a verified context with the certificate file
            ctx = ssl.create_default_context(cafile=cert_file)
            httpx_settings.setdefault("verify", ctx)

        if api_version is None:
            api_version = SERVER_API_VERSION
        httpx_settings["headers"].setdefault("X-PREFECT-API-VERSION", api_version)
        if api_key:
            httpx_settings["headers"].setdefault("Authorization", f"Bearer {api_key}")

        if auth_string:
            token = base64.b64encode(auth_string.encode("utf-8")).decode("utf-8")
            httpx_settings["headers"].setdefault("Authorization", f"Basic {token}")

        # Context management
        self._context_stack: int = 0
        self._ephemeral_app: Optional[ASGIApp] = None
        self.manage_lifespan = True
        self.server_type: ServerType

        self._closed = False
        self._started = False

        # Connect to an external application
        if isinstance(api, str):
            if httpx_settings.get("app"):
                raise ValueError(
                    "Invalid httpx settings: `app` cannot be set when providing an "
                    "api url. `app` is only for use with ephemeral instances. Provide "
                    "it as the `api` parameter instead."
                )
            httpx_settings.setdefault("base_url", api)

            # See https://www.python-httpx.org/advanced/#pool-limit-configuration
            httpx_settings.setdefault(
                "limits",
                httpx.Limits(
                    # We see instability when allowing the client to open many connections at once.
                    # Limiting concurrency results in more stable performance.
                    max_connections=16,
                    max_keepalive_connections=8,
                    # The Prefect Cloud LB will keep connections alive for 30s.
                    # Only allow the client to keep connections alive for 25s.
                    keepalive_expiry=25,
                ),
            )

            # See https://www.python-httpx.org/http2/
            # Enabling HTTP/2 support on the client does not necessarily mean that your requests
            # and responses will be transported over HTTP/2, since both the client and the server
            # need to support HTTP/2. If you connect to a server that only supports HTTP/1.1 the
            # client will use a standard HTTP/1.1 connection instead.
            httpx_settings.setdefault("http2", PREFECT_API_ENABLE_HTTP2.value())

            if server_type:
                self.server_type = server_type
            else:
                self.server_type = (
                    ServerType.CLOUD
                    if api.startswith(PREFECT_CLOUD_API_URL.value())
                    else ServerType.SERVER
                )

        # Connect to an in-process application
        else:
            self._ephemeral_app = api
            self.server_type = ServerType.EPHEMERAL

        # See https://www.python-httpx.org/advanced/#timeout-configuration
        httpx_settings.setdefault(
            "timeout",
            httpx.Timeout(
                connect=PREFECT_API_REQUEST_TIMEOUT.value(),
                read=PREFECT_API_REQUEST_TIMEOUT.value(),
                write=PREFECT_API_REQUEST_TIMEOUT.value(),
                pool=PREFECT_API_REQUEST_TIMEOUT.value(),
            ),
        )

        if not PREFECT_TESTING_UNIT_TEST_MODE:
            httpx_settings.setdefault("follow_redirects", True)

        enable_csrf_support = (
            self.server_type != ServerType.CLOUD
            and PREFECT_CLIENT_CSRF_SUPPORT_ENABLED.value()
        )

        self._client = PrefectHttpxSyncClient(
            **httpx_settings, enable_csrf_support=enable_csrf_support
        )

        # See https://www.python-httpx.org/advanced/#custom-transports
        #
        # If we're using an HTTP/S client (not the ephemeral client), adjust the
        # transport to add retries _after_ it is instantiated. If we alter the transport
        # before instantiation, the transport will not be aware of proxies unless we
        # reproduce all of the logic to make it so.
        #
        # Only alter the transport to set our default of 3 retries, don't modify any
        # transport a user may have provided via httpx_settings.
        #
        # Making liberal use of getattr and isinstance checks here to avoid any
        # surprises if the internals of httpx or httpcore change on us
        if isinstance(api, str) and not httpx_settings.get("transport"):
            transport_for_url = getattr(self._client, "_transport_for_url", None)
            if callable(transport_for_url):
                server_transport = transport_for_url(httpx.URL(api))
                if isinstance(server_transport, httpx.HTTPTransport):
                    pool = getattr(server_transport, "_pool", None)
                    if isinstance(pool, httpcore.ConnectionPool):
                        setattr(pool, "_retries", 3)

        self.logger: Logger = get_logger("client")

    @property
    def api_url(self) -> httpx.URL:
        """
        Get the base URL for the API.
        """
        return self._client.base_url

    # Context management ----------------------------------------------------------------

    def __enter__(self) -> "SyncPrefectClient":
        """
        Start the client.

        If the client is already started, this will raise an exception.

        If the client is already closed, this will raise an exception. Use a new client
        instance instead.
        """
        if self._closed:
            # httpx.Client does not allow reuse so we will not either.
            raise RuntimeError(
                "The client cannot be started again after closing. "
                "Retrieve a new client with `get_client()` instead."
            )

        self._context_stack += 1

        if self._started:
            # allow reentrancy
            return self

        self._client.__enter__()
        self._started = True

        return self

    def __exit__(self, *exc_info: Any) -> None:
        """
        Shutdown the client.
        """
        self._context_stack -= 1
        if self._context_stack > 0:
            return
        self._closed = True
        self._client.__exit__(*exc_info)

    # API methods ----------------------------------------------------------------------

    def api_healthcheck(self) -> Optional[Exception]:
        """
        Attempts to connect to the API and returns the encountered exception if not
        successful.

        If successful, returns `None`.
        """
        try:
            self._client.get("/health")
            return None
        except Exception as exc:
            return exc

    def hello(self) -> httpx.Response:
        """
        Send a GET request to /hello for testing purposes.
        """
        return self._client.get("/hello")

    def api_version(self) -> str:
        res = self._client.get("/admin/version")
        return res.json()

    def client_version(self) -> str:
        return prefect.__version__

    def raise_for_api_version_mismatch(self) -> None:
        # Cloud is always compatible as a server
        if self.server_type == ServerType.CLOUD:
            return

        try:
            api_version = self.api_version()
        except Exception as e:
            if "Unauthorized" in str(e):
                raise e
            raise RuntimeError(f"Failed to reach API at {self.api_url}") from e

        api_version = version.parse(api_version)
        client_version = version.parse(self.client_version())

        if api_version.major != client_version.major:
            raise RuntimeError(
                f"Found incompatible versions: client: {client_version}, server: {api_version}. "
                f"Major versions must match."
            )

    def create_flow(self, flow: "FlowObject[Any, Any]") -> UUID:
        """
        Create a flow in the Prefect API.

        Args:
            flow: a [Flow][prefect.flows.Flow] object

        Raises:
            httpx.RequestError: if a flow was not created for any reason

        Returns:
            the ID of the flow in the backend
        """
        return self.create_flow_from_name(flow.name)

    def create_flow_from_name(self, flow_name: str) -> UUID:
        """
        Create a flow in the Prefect API.

        Args:
            flow_name: the name of the new flow

        Raises:
            httpx.RequestError: if a flow was not created for any reason

        Returns:
            the ID of the flow in the backend
        """
        flow_data = FlowCreate(name=flow_name)
        response = self._client.post("/flows/", json=flow_data.model_dump(mode="json"))

        flow_id = response.json().get("id")
        if not flow_id:
            raise httpx.RequestError(f"Malformed response: {response}")

        # Return the id of the created flow
        return UUID(flow_id)

    def create_flow_run(
        self,
        flow: "FlowObject[Any, R]",
        name: Optional[str] = None,
        parameters: Optional[dict[str, Any]] = None,
        context: Optional[dict[str, Any]] = None,
        tags: Optional[Iterable[str]] = None,
        parent_task_run_id: Optional[UUID] = None,
        state: Optional["prefect.states.State[R]"] = None,
    ) -> FlowRun:
        """
        Create a flow run for a flow.

        Args:
            flow: The flow model to create the flow run for
            name: An optional name for the flow run
            parameters: Parameter overrides for this flow run.
            context: Optional run context data
            tags: a list of tags to apply to this flow run
            parent_task_run_id: if a subflow run is being created, the placeholder task
                run identifier in the parent flow
            state: The initial state for the run. If not provided, defaults to
                `Scheduled` for now. Should always be a `Scheduled` type.

        Raises:
            httpx.RequestError: if the Prefect API does not successfully create a run for any reason

        Returns:
            The flow run model
        """
        parameters = parameters or {}
        context = context or {}

        if state is None:
            state = prefect.states.Pending()

        # Retrieve the flow id
        flow_id = self.create_flow(flow)

        flow_run_create = FlowRunCreate(
            flow_id=flow_id,
            flow_version=flow.version,
            name=name,
            parameters=parameters,
            context=context,
            tags=list(tags or []),
            parent_task_run_id=parent_task_run_id,
            state=state.to_state_create(),
            empirical_policy=FlowRunPolicy(
                retries=flow.retries,
                retry_delay=int(flow.retry_delay_seconds or 0),
            ),
        )

        flow_run_create_json = flow_run_create.model_dump(mode="json")
        response = self._client.post("/flow_runs/", json=flow_run_create_json)
        flow_run = FlowRun.model_validate(response.json())

        # Restore the parameters to the local objects to retain expectations about
        # Python objects
        flow_run.parameters = parameters

        return flow_run

    def update_flow_run(
        self,
        flow_run_id: UUID,
        flow_version: Optional[str] = None,
        parameters: Optional[dict[str, Any]] = None,
        name: Optional[str] = None,
        tags: Optional[Iterable[str]] = None,
        empirical_policy: Optional[FlowRunPolicy] = None,
        infrastructure_pid: Optional[str] = None,
        job_variables: Optional[dict[str, Any]] = None,
    ) -> httpx.Response:
        """
        Update a flow run's details.

        Args:
            flow_run_id: The identifier for the flow run to update.
            flow_version: A new version string for the flow run.
            parameters: A dictionary of parameter values for the flow run. This will not
                be merged with any existing parameters.
            name: A new name for the flow run.
            empirical_policy: A new flow run orchestration policy. This will not be
                merged with any existing policy.
            tags: An iterable of new tags for the flow run. These will not be merged with
                any existing tags.
            infrastructure_pid: The id of flow run as returned by an
                infrastructure block.

        Returns:
            an `httpx.Response` object from the PATCH request
        """
        params: dict[str, Any] = {}
        if flow_version is not None:
            params["flow_version"] = flow_version
        if parameters is not None:
            params["parameters"] = parameters
        if name is not None:
            params["name"] = name
        if tags is not None:
            params["tags"] = tags
        if empirical_policy is not None:
            params["empirical_policy"] = empirical_policy.model_dump(
                mode="json", exclude_unset=True
            )
        if infrastructure_pid:
            params["infrastructure_pid"] = infrastructure_pid
        if job_variables is not None:
            params["job_variables"] = job_variables

        flow_run_data = FlowRunUpdate(**params)

        return self._client.patch(
            f"/flow_runs/{flow_run_id}",
            json=flow_run_data.model_dump(mode="json", exclude_unset=True),
        )

    def read_flow_run(self, flow_run_id: UUID) -> FlowRun:
        """
        Query the Prefect API for a flow run by id.

        Args:
            flow_run_id: the flow run ID of interest

        Returns:
            a Flow Run model representation of the flow run
        """
        try:
            response = self._client.get(f"/flow_runs/{flow_run_id}")
        except httpx.HTTPStatusError as e:
            if e.response.status_code == 404:
                raise prefect.exceptions.ObjectNotFound(http_exc=e) from e
            else:
                raise
        return FlowRun.model_validate(response.json())

    def read_flow_runs(
        self,
        *,
        flow_filter: Optional[FlowFilter] = None,
        flow_run_filter: Optional[FlowRunFilter] = None,
        task_run_filter: Optional[TaskRunFilter] = None,
        deployment_filter: Optional[DeploymentFilter] = None,
        work_pool_filter: Optional[WorkPoolFilter] = None,
        work_queue_filter: Optional[WorkQueueFilter] = None,
        sort: Optional[FlowRunSort] = None,
        limit: Optional[int] = None,
        offset: int = 0,
    ) -> list[FlowRun]:
        """
        Query the Prefect API for flow runs. Only flow runs matching all criteria will
        be returned.

        Args:
            flow_filter: filter criteria for flows
            flow_run_filter: filter criteria for flow runs
            task_run_filter: filter criteria for task runs
            deployment_filter: filter criteria for deployments
            work_pool_filter: filter criteria for work pools
            work_queue_filter: filter criteria for work pool queues
            sort: sort criteria for the flow runs
            limit: limit for the flow run query
            offset: offset for the flow run query

        Returns:
            a list of Flow Run model representations
                of the flow runs
        """
        body: dict[str, Any] = {
            "flows": flow_filter.model_dump(mode="json") if flow_filter else None,
            "flow_runs": (
                flow_run_filter.model_dump(mode="json", exclude_unset=True)
                if flow_run_filter
                else None
            ),
            "task_runs": (
                task_run_filter.model_dump(mode="json") if task_run_filter else None
            ),
            "deployments": (
                deployment_filter.model_dump(mode="json") if deployment_filter else None
            ),
            "work_pools": (
                work_pool_filter.model_dump(mode="json") if work_pool_filter else None
            ),
            "work_pool_queues": (
                work_queue_filter.model_dump(mode="json") if work_queue_filter else None
            ),
            "sort": sort,
            "limit": limit,
            "offset": offset,
        }

        response = self._client.post("/flow_runs/filter", json=body)
        return pydantic.TypeAdapter(list[FlowRun]).validate_python(response.json())

    def set_flow_run_state(
        self,
        flow_run_id: UUID,
        state: "prefect.states.State[T]",
        force: bool = False,
    ) -> OrchestrationResult[T]:
        """
        Set the state of a flow run.

        Args:
            flow_run_id: the id of the flow run
            state: the state to set
            force: if True, disregard orchestration logic when setting the state,
                forcing the Prefect API to accept the state

        Returns:
            an OrchestrationResult model representation of state orchestration output
        """
        state_create = state.to_state_create()
        state_create.state_details.flow_run_id = flow_run_id
        state_create.state_details.transition_id = uuid4()
        try:
            response = self._client.post(
                f"/flow_runs/{flow_run_id}/set_state",
                json=dict(
                    state=state_create.model_dump(mode="json", serialize_as_any=True),
                    force=force,
                ),
            )
        except httpx.HTTPStatusError as e:
            if e.response.status_code == status.HTTP_404_NOT_FOUND:
                raise prefect.exceptions.ObjectNotFound(http_exc=e) from e
            else:
                raise

        result: OrchestrationResult[T] = OrchestrationResult.model_validate(
            response.json()
        )
        return result

    def set_flow_run_name(self, flow_run_id: UUID, name: str) -> httpx.Response:
        flow_run_data = FlowRunUpdate(name=name)
        return self._client.patch(
            f"/flow_runs/{flow_run_id}",
            json=flow_run_data.model_dump(mode="json", exclude_unset=True),
        )

    def set_task_run_name(self, task_run_id: UUID, name: str) -> httpx.Response:
        task_run_data = TaskRunUpdate(name=name)
        return self._client.patch(
            f"/task_runs/{task_run_id}",
            json=task_run_data.model_dump(mode="json", exclude_unset=True),
        )

    def create_task_run(
        self,
        task: "TaskObject[P, R]",
        flow_run_id: Optional[UUID],
        dynamic_key: str,
        id: Optional[UUID] = None,
        name: Optional[str] = None,
        extra_tags: Optional[Iterable[str]] = None,
        state: Optional[prefect.states.State[R]] = None,
        task_inputs: Optional[
            dict[
                str,
                list[
                    Union[
                        TaskRunResult,
                        Parameter,
                        Constant,
                    ]
                ],
            ]
        ] = None,
    ) -> TaskRun:
        """
        Create a task run

        Args:
            task: The Task to run
            flow_run_id: The flow run id with which to associate the task run
            dynamic_key: A key unique to this particular run of a Task within the flow
            id: An optional ID for the task run. If not provided, one will be generated
                server-side.
            name: An optional name for the task run
            extra_tags: an optional list of extra tags to apply to the task run in
                addition to `task.tags`
            state: The initial state for the run. If not provided, defaults to
                `Pending` for now. Should always be a `Scheduled` type.
            task_inputs: the set of inputs passed to the task

        Returns:
            The created task run.
        """
        tags = set(task.tags).union(extra_tags or [])

        if state is None:
            state = prefect.states.Pending()

        retry_delay = task.retry_delay_seconds
        if isinstance(retry_delay, list):
            retry_delay = [int(rd) for rd in retry_delay]
        elif isinstance(retry_delay, float):
            retry_delay = int(retry_delay)

        task_run_data = TaskRunCreate(
            id=id,
            name=name,
            flow_run_id=flow_run_id,
            task_key=task.task_key,
            dynamic_key=dynamic_key,
            tags=list(tags),
            task_version=task.version,
            empirical_policy=TaskRunPolicy(
                retries=task.retries,
                retry_delay=retry_delay,
                retry_jitter_factor=task.retry_jitter_factor,
            ),
            state=state.to_state_create(),
            task_inputs=task_inputs or {},
        )

        content = task_run_data.model_dump_json(exclude={"id"} if id is None else None)

        response = self._client.post("/task_runs/", content=content)
        return TaskRun.model_validate(response.json())

    def read_task_run(self, task_run_id: UUID) -> TaskRun:
        """
        Query the Prefect API for a task run by id.

        Args:
            task_run_id: the task run ID of interest

        Returns:
            a Task Run model representation of the task run
        """
        try:
            response = self._client.get(f"/task_runs/{task_run_id}")
            return TaskRun.model_validate(response.json())
        except httpx.HTTPStatusError as e:
            if e.response.status_code == status.HTTP_404_NOT_FOUND:
                raise prefect.exceptions.ObjectNotFound(http_exc=e) from e
            else:
                raise

    def read_task_runs(
        self,
        *,
        flow_filter: Optional[FlowFilter] = None,
        flow_run_filter: Optional[FlowRunFilter] = None,
        task_run_filter: Optional[TaskRunFilter] = None,
        deployment_filter: Optional[DeploymentFilter] = None,
        sort: Optional[TaskRunSort] = None,
        limit: Optional[int] = None,
        offset: int = 0,
    ) -> list[TaskRun]:
        """
        Query the Prefect API for task runs. Only task runs matching all criteria will
        be returned.

        Args:
            flow_filter: filter criteria for flows
            flow_run_filter: filter criteria for flow runs
            task_run_filter: filter criteria for task runs
            deployment_filter: filter criteria for deployments
            sort: sort criteria for the task runs
            limit: a limit for the task run query
            offset: an offset for the task run query

        Returns:
            a list of Task Run model representations
                of the task runs
        """
        body: dict[str, Any] = {
            "flows": flow_filter.model_dump(mode="json") if flow_filter else None,
            "flow_runs": (
                flow_run_filter.model_dump(mode="json", exclude_unset=True)
                if flow_run_filter
                else None
            ),
            "task_runs": (
                task_run_filter.model_dump(mode="json") if task_run_filter else None
            ),
            "deployments": (
                deployment_filter.model_dump(mode="json") if deployment_filter else None
            ),
            "sort": sort,
            "limit": limit,
            "offset": offset,
        }
        response = self._client.post("/task_runs/filter", json=body)
        return pydantic.TypeAdapter(list[TaskRun]).validate_python(response.json())

    def set_task_run_state(
        self,
        task_run_id: UUID,
        state: prefect.states.State[Any],
        force: bool = False,
    ) -> OrchestrationResult[Any]:
        """
        Set the state of a task run.

        Args:
            task_run_id: the id of the task run
            state: the state to set
            force: if True, disregard orchestration logic when setting the state,
                forcing the Prefect API to accept the state

        Returns:
            an OrchestrationResult model representation of state orchestration output
        """
        state_create = state.to_state_create()
        state_create.state_details.task_run_id = task_run_id
        response = self._client.post(
            f"/task_runs/{task_run_id}/set_state",
            json=dict(state=state_create.model_dump(mode="json"), force=force),
        )
        result: OrchestrationResult[Any] = OrchestrationResult.model_validate(
            response.json()
        )
        return result

    def read_task_run_states(self, task_run_id: UUID) -> list[prefect.states.State]:
        """
        Query for the states of a task run

        Args:
            task_run_id: the id of the task run

        Returns:
            a list of State model representations of the task run states
        """
        response = self._client.get(
            "/task_run_states/", params=dict(task_run_id=str(task_run_id))
        )
        return pydantic.TypeAdapter(list[prefect.states.State]).validate_python(
            response.json()
        )

    def read_deployment(
        self,
        deployment_id: UUID,
    ) -> DeploymentResponse:
        """
        Query the Prefect API for a deployment by id.

        Args:
            deployment_id: the deployment ID of interest

        Returns:
            a [Deployment model][prefect.client.schemas.objects.Deployment] representation of the deployment
        """
        try:
            response = self._client.get(f"/deployments/{deployment_id}")
        except httpx.HTTPStatusError as e:
            if e.response.status_code == status.HTTP_404_NOT_FOUND:
                raise prefect.exceptions.ObjectNotFound(http_exc=e) from e
            else:
                raise
        return DeploymentResponse.model_validate(response.json())

    def read_deployment_by_name(
        self,
        name: str,
    ) -> DeploymentResponse:
        """
        Query the Prefect API for a deployment by name.

        Args:
            name: A deployed flow's name: <FLOW_NAME>/<DEPLOYMENT_NAME>

        Raises:
            prefect.exceptions.ObjectNotFound: If request returns 404
            httpx.RequestError: If request fails

        Returns:
            a Deployment model representation of the deployment
        """
        try:
            response = self._client.get(f"/deployments/name/{name}")
        except httpx.HTTPStatusError as e:
            if e.response.status_code == status.HTTP_404_NOT_FOUND:
                raise prefect.exceptions.ObjectNotFound(http_exc=e) from e
            else:
                raise

        return DeploymentResponse.model_validate(response.json())

    def release_concurrency_slots(
        self, names: list[str], slots: int, occupancy_seconds: float
    ) -> httpx.Response:
        """
        Release concurrency slots for the specified limits.

        Args:
            names (List[str]): A list of limit names for which to release slots.
            slots (int): The number of concurrency slots to release.
            occupancy_seconds (float): The duration in seconds that the slots
                were occupied.

        Returns:
            httpx.Response: The HTTP response from the server.
        """
        return self._client.post(
            "/v2/concurrency_limits/decrement",
            json={
                "names": names,
                "slots": slots,
                "occupancy_seconds": occupancy_seconds,
            },
        )

    def decrement_v1_concurrency_slots(
        self, names: list[str], occupancy_seconds: float, task_run_id: UUID
    ) -> httpx.Response:
        """
        Release the specified concurrency limits.

        Args:
            names (List[str]): A list of limit names to decrement.
            occupancy_seconds (float): The duration in seconds that the slots
                were held.
            task_run_id (UUID): The task run ID that incremented the limits.

        Returns:
            httpx.Response: The HTTP response from the server.
        """
        return self._client.post(
            "/concurrency_limits/decrement",
            json={
                "names": names,
                "occupancy_seconds": occupancy_seconds,
                "task_run_id": str(task_run_id),
            },
        )

    def update_flow_run_labels(
        self, flow_run_id: UUID, labels: KeyValueLabelsField
    ) -> None:
        """
        Updates the labels of a flow run.
        """
        response = self._client.patch(
            f"/flow_runs/{flow_run_id}/labels",
            json=labels,
        )
        response.raise_for_status()

    def read_block_document_by_name(
        self,
        name: str,
        block_type_slug: str,
        include_secrets: bool = True,
    ) -> BlockDocument:
        """
        Read the block document with the specified name that corresponds to a
        specific block type name.

        Args:
            name: The block document name.
            block_type_slug: The block type slug.
            include_secrets (bool): whether to include secret values
                on the Block, corresponding to Pydantic's `SecretStr` and
                `SecretBytes` fields. These fields are automatically obfuscated
                by Pydantic, but users can additionally choose not to receive
                their values from the API. Note that any business logic on the
                Block may not work if this is `False`.

        Raises:
            httpx.RequestError: if the block document was not found for any reason

        Returns:
            A block document or None.
        """
        try:
            response = self._client.get(
                f"/block_types/slug/{block_type_slug}/block_documents/name/{name}",
                params=dict(include_secrets=include_secrets),
            )
        except httpx.HTTPStatusError as e:
            if e.response.status_code == status.HTTP_404_NOT_FOUND:
                raise prefect.exceptions.ObjectNotFound(http_exc=e) from e
            else:
                raise
        return BlockDocument.model_validate(response.json())<|MERGE_RESOLUTION|>--- conflicted
+++ resolved
@@ -25,14 +25,14 @@
     ArtifactCollectionClient,
     ArtifactCollectionAsyncClient,
 )
+
+from prefect.client.orchestration._logs.client import (
+    LogClient,
+    LogAsyncClient,
+)
 from prefect.client.orchestration._variables.client import (
     VariableClient,
     VariableAsyncClient,
-)
-
-from prefect.client.orchestration._logs.client import (
-    LogClient,
-    LogAsyncClient,
 )
 
 import prefect
@@ -154,15 +154,13 @@
     *,
     httpx_settings: Optional[dict[str, Any]] = ...,
     sync_client: Literal[False] = False,
-) -> "PrefectClient":
-    ...
+) -> "PrefectClient": ...
 
 
 @overload
 def get_client(
     *, httpx_settings: Optional[dict[str, Any]] = ..., sync_client: Literal[True] = ...
-) -> "SyncPrefectClient":
-    ...
+) -> "SyncPrefectClient": ...
 
 
 def get_client(
@@ -249,11 +247,8 @@
 class PrefectClient(
     ArtifactAsyncClient,
     ArtifactCollectionAsyncClient,
-<<<<<<< HEAD
     LogAsyncClient,
-=======
     VariableAsyncClient,
->>>>>>> 82f35ec2
 ):
     """
     An asynchronous client for interacting with the [Prefect REST API](/api-ref/rest-api/).
@@ -3359,11 +3354,8 @@
 class SyncPrefectClient(
     ArtifactClient,
     ArtifactCollectionClient,
-<<<<<<< HEAD
     LogClient,
-=======
     VariableClient,
->>>>>>> 82f35ec2
 ):
     """
     A synchronous client for interacting with the [Prefect REST API](/api-ref/rest-api/).
