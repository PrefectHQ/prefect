import asyncio
import base64
import datetime
import ssl
import warnings
from collections.abc import Iterable
from contextlib import AsyncExitStack
from logging import Logger
from typing import TYPE_CHECKING, Any, Literal, NoReturn, Optional, Union, overload
from uuid import UUID

import certifi
import httpcore
import httpx
import pendulum
import pydantic
from asgi_lifespan import LifespanManager
from packaging import version
from starlette import status
from typing_extensions import ParamSpec, Self, TypeVar

from prefect.client.orchestration._artifacts.client import (
    ArtifactClient,
    ArtifactAsyncClient,
    ArtifactCollectionClient,
    ArtifactCollectionAsyncClient,
)

from prefect.client.orchestration._concurrency_limits.client import (
    ConcurrencyLimitAsyncClient,
    ConcurrencyLimitClient,
)

from prefect.client.orchestration._logs.client import (
    LogClient,
    LogAsyncClient,
)
from prefect.client.orchestration._variables.client import (
    VariableClient,
    VariableAsyncClient,
)

from prefect.client.orchestration._deployments.client import (
    DeploymentClient,
    DeploymentAsyncClient,
)
<<<<<<< HEAD
from prefect.client.orchestration._automations.client import (
    AutomationClient,
    AutomationAsyncClient,
)

from prefect.client.orchestration._flows.client import (
    FlowClient,
    FlowAsyncClient,
)
from prefect.client.orchestration._flow_runs.client import (
    FlowRunClient,
    FlowRunAsyncClient,
)
=======
>>>>>>> 29d7a48a

import prefect
import prefect.exceptions
import prefect.settings
import prefect.states
from prefect.client.constants import SERVER_API_VERSION
from prefect.client.schemas import FlowRun, OrchestrationResult, TaskRun
from prefect.client.schemas.actions import (
    BlockDocumentCreate,
    BlockDocumentUpdate,
    BlockSchemaCreate,
    BlockTypeCreate,
    BlockTypeUpdate,
<<<<<<< HEAD
    FlowRunNotificationPolicyCreate,
    FlowRunNotificationPolicyUpdate,
=======
    FlowCreate,
    FlowRunCreate,
    FlowRunNotificationPolicyCreate,
    FlowRunNotificationPolicyUpdate,
    FlowRunUpdate,
>>>>>>> 29d7a48a
    TaskRunCreate,
    TaskRunUpdate,
    WorkPoolCreate,
    WorkPoolUpdate,
    WorkQueueCreate,
    WorkQueueUpdate,
)
from prefect.client.schemas.filters import (
    DeploymentFilter,
    FlowFilter,
    FlowRunFilter,
    FlowRunNotificationPolicyFilter,
    TaskRunFilter,
    WorkerFilter,
    WorkPoolFilter,
    WorkQueueFilter,
    WorkQueueFilterName,
)
from prefect.client.schemas.objects import (
    BlockDocument,
    BlockSchema,
    BlockType,
    Constant,
<<<<<<< HEAD
=======
    Flow,
    FlowRunInput,
>>>>>>> 29d7a48a
    FlowRunNotificationPolicy,
    Parameter,
    TaskRunPolicy,
    TaskRunResult,
    Worker,
    WorkerMetadata,
    WorkPool,
    WorkQueue,
    WorkQueueStatusDetail,
)
from prefect.client.schemas.responses import (
    WorkerFlowRunResponse,
)
from prefect.client.schemas.sorting import (
<<<<<<< HEAD
=======
    FlowRunSort,
    FlowSort,
>>>>>>> 29d7a48a
    TaskRunSort,
)
from prefect.logging import get_logger
from prefect.settings import (
    PREFECT_API_AUTH_STRING,
    PREFECT_API_DATABASE_CONNECTION_URL,
    PREFECT_API_ENABLE_HTTP2,
    PREFECT_API_KEY,
    PREFECT_API_REQUEST_TIMEOUT,
    PREFECT_API_SSL_CERT_FILE,
    PREFECT_API_TLS_INSECURE_SKIP_VERIFY,
    PREFECT_API_URL,
    PREFECT_CLIENT_CSRF_SUPPORT_ENABLED,
    PREFECT_CLOUD_API_URL,
    PREFECT_SERVER_ALLOW_EPHEMERAL_MODE,
    PREFECT_TESTING_UNIT_TEST_MODE,
    get_current_settings,
)

if TYPE_CHECKING:
    from prefect.tasks import Task as TaskObject

from prefect.client.base import (
    ASGIApp,
    PrefectHttpxAsyncClient,
    PrefectHttpxSyncClient,
    ServerType,
    app_lifespan_context,
)

P = ParamSpec("P")
R = TypeVar("R", infer_variance=True)
T = TypeVar("T")


@overload
def get_client(
    *,
    httpx_settings: Optional[dict[str, Any]] = ...,
    sync_client: Literal[False] = False,
) -> "PrefectClient":
    ...


@overload
def get_client(
    *, httpx_settings: Optional[dict[str, Any]] = ..., sync_client: Literal[True] = ...
) -> "SyncPrefectClient":
    ...


def get_client(
    httpx_settings: Optional[dict[str, Any]] = None, sync_client: bool = False
) -> Union["SyncPrefectClient", "PrefectClient"]:
    """
    Retrieve a HTTP client for communicating with the Prefect REST API.

    The client must be context managed; for example:

    ```python
    async with get_client() as client:
        await client.hello()
    ```

    To return a synchronous client, pass sync_client=True:

    ```python
    with get_client(sync_client=True) as client:
        client.hello()
    ```
    """
    import prefect.context

    # try to load clients from a client context, if possible
    # only load clients that match the provided config / loop
    try:
        loop = asyncio.get_running_loop()
    except RuntimeError:
        loop = None

    if sync_client:
        if client_ctx := prefect.context.SyncClientContext.get():
            if (
                client_ctx.client
                and getattr(client_ctx, "_httpx_settings", None) == httpx_settings
            ):
                return client_ctx.client
    else:
        if client_ctx := prefect.context.AsyncClientContext.get():
            if (
                client_ctx.client
                and getattr(client_ctx, "_httpx_settings", None) == httpx_settings
                and loop in (getattr(client_ctx.client, "_loop", None), None)
            ):
                return client_ctx.client

    api: str = PREFECT_API_URL.value()
    server_type = None

    if not api and PREFECT_SERVER_ALLOW_EPHEMERAL_MODE:
        # create an ephemeral API if none was provided
        from prefect.server.api.server import SubprocessASGIServer

        server = SubprocessASGIServer()
        server.start()
        assert server.server_process is not None, "Server process did not start"

        api = server.api_url
        server_type = ServerType.EPHEMERAL
    elif not api and not PREFECT_SERVER_ALLOW_EPHEMERAL_MODE:
        raise ValueError(
            "No Prefect API URL provided. Please set PREFECT_API_URL to the address of a running Prefect server."
        )

    if sync_client:
        return SyncPrefectClient(
            api,
            auth_string=PREFECT_API_AUTH_STRING.value(),
            api_key=PREFECT_API_KEY.value(),
            httpx_settings=httpx_settings,
            server_type=server_type,
        )
    else:
        return PrefectClient(
            api,
            auth_string=PREFECT_API_AUTH_STRING.value(),
            api_key=PREFECT_API_KEY.value(),
            httpx_settings=httpx_settings,
            server_type=server_type,
        )


class PrefectClient(
    ArtifactAsyncClient,
    ArtifactCollectionAsyncClient,
    LogAsyncClient,
    VariableAsyncClient,
    ConcurrencyLimitAsyncClient,
    DeploymentAsyncClient,
<<<<<<< HEAD
    AutomationAsyncClient,
    FlowRunAsyncClient,
    FlowAsyncClient,
=======
>>>>>>> 29d7a48a
):
    """
    An asynchronous client for interacting with the [Prefect REST API](/api-ref/rest-api/).

    Args:
        api: the REST API URL or FastAPI application to connect to
        api_key: An optional API key for authentication.
        api_version: The API version this client is compatible with.
        httpx_settings: An optional dictionary of settings to pass to the underlying
            `httpx.AsyncClient`

    Examples:

        Say hello to a Prefect REST API

        <div class="terminal">
        ```
        >>> async with get_client() as client:
        >>>     response = await client.hello()
        >>>
        >>> print(response.json())
        👋
        ```
        </div>
    """

    def __init__(
        self,
        api: Union[str, ASGIApp],
        *,
        auth_string: Optional[str] = None,
        api_key: Optional[str] = None,
        api_version: Optional[str] = None,
        httpx_settings: Optional[dict[str, Any]] = None,
        server_type: Optional[ServerType] = None,
    ) -> None:
        httpx_settings = httpx_settings.copy() if httpx_settings else {}
        httpx_settings.setdefault("headers", {})

        if PREFECT_API_TLS_INSECURE_SKIP_VERIFY:
            # Create an unverified context for insecure connections
            ctx = ssl.create_default_context()
            ctx.check_hostname = False
            ctx.verify_mode = ssl.CERT_NONE
            httpx_settings.setdefault("verify", ctx)
        else:
            cert_file = PREFECT_API_SSL_CERT_FILE.value()
            if not cert_file:
                cert_file = certifi.where()
            # Create a verified context with the certificate file
            ctx = ssl.create_default_context(cafile=cert_file)
            httpx_settings.setdefault("verify", ctx)

        if api_version is None:
            api_version = SERVER_API_VERSION
        httpx_settings["headers"].setdefault("X-PREFECT-API-VERSION", api_version)
        if api_key:
            httpx_settings["headers"].setdefault("Authorization", f"Bearer {api_key}")

        if auth_string:
            token = base64.b64encode(auth_string.encode("utf-8")).decode("utf-8")
            httpx_settings["headers"].setdefault("Authorization", f"Basic {token}")

        # Context management
        self._context_stack: int = 0
        self._exit_stack = AsyncExitStack()
        self._ephemeral_app: Optional[ASGIApp] = None
        self.manage_lifespan = True
        self.server_type: ServerType

        # Only set if this client started the lifespan of the application
        self._ephemeral_lifespan: Optional[LifespanManager] = None

        self._closed = False
        self._started = False

        # Connect to an external application
        if isinstance(api, str):
            if httpx_settings.get("app"):
                raise ValueError(
                    "Invalid httpx settings: `app` cannot be set when providing an "
                    "api url. `app` is only for use with ephemeral instances. Provide "
                    "it as the `api` parameter instead."
                )
            httpx_settings.setdefault("base_url", api)

            # See https://www.python-httpx.org/advanced/#pool-limit-configuration
            httpx_settings.setdefault(
                "limits",
                httpx.Limits(
                    # We see instability when allowing the client to open many connections at once.
                    # Limiting concurrency results in more stable performance.
                    max_connections=16,
                    max_keepalive_connections=8,
                    # The Prefect Cloud LB will keep connections alive for 30s.
                    # Only allow the client to keep connections alive for 25s.
                    keepalive_expiry=25,
                ),
            )

            # See https://www.python-httpx.org/http2/
            # Enabling HTTP/2 support on the client does not necessarily mean that your requests
            # and responses will be transported over HTTP/2, since both the client and the server
            # need to support HTTP/2. If you connect to a server that only supports HTTP/1.1 the
            # client will use a standard HTTP/1.1 connection instead.
            httpx_settings.setdefault("http2", PREFECT_API_ENABLE_HTTP2.value())

            if server_type:
                self.server_type = server_type
            else:
                self.server_type = (
                    ServerType.CLOUD
                    if api.startswith(PREFECT_CLOUD_API_URL.value())
                    else ServerType.SERVER
                )

        # Connect to an in-process application
        else:
            self._ephemeral_app = api
            self.server_type = ServerType.EPHEMERAL

            # When using an ephemeral server, server-side exceptions can be raised
            # client-side breaking all of our response error code handling. To work
            # around this, we create an ASGI transport with application exceptions
            # disabled instead of using the application directly.
            # refs:
            # - https://github.com/PrefectHQ/prefect/pull/9637
            # - https://github.com/encode/starlette/blob/d3a11205ed35f8e5a58a711db0ff59c86fa7bb31/starlette/middleware/errors.py#L184
            # - https://github.com/tiangolo/fastapi/blob/8cc967a7605d3883bd04ceb5d25cc94ae079612f/fastapi/applications.py#L163-L164
            httpx_settings.setdefault(
                "transport",
                httpx.ASGITransport(
                    app=self._ephemeral_app, raise_app_exceptions=False
                ),
            )
            httpx_settings.setdefault("base_url", "http://ephemeral-prefect/api")

        # See https://www.python-httpx.org/advanced/#timeout-configuration
        httpx_settings.setdefault(
            "timeout",
            httpx.Timeout(
                connect=PREFECT_API_REQUEST_TIMEOUT.value(),
                read=PREFECT_API_REQUEST_TIMEOUT.value(),
                write=PREFECT_API_REQUEST_TIMEOUT.value(),
                pool=PREFECT_API_REQUEST_TIMEOUT.value(),
            ),
        )

        if not PREFECT_TESTING_UNIT_TEST_MODE:
            httpx_settings.setdefault("follow_redirects", True)

        enable_csrf_support = (
            self.server_type != ServerType.CLOUD
            and PREFECT_CLIENT_CSRF_SUPPORT_ENABLED.value()
        )

        self._client = PrefectHttpxAsyncClient(
            **httpx_settings, enable_csrf_support=enable_csrf_support
        )
        self._loop = None

        # See https://www.python-httpx.org/advanced/#custom-transports
        #
        # If we're using an HTTP/S client (not the ephemeral client), adjust the
        # transport to add retries _after_ it is instantiated. If we alter the transport
        # before instantiation, the transport will not be aware of proxies unless we
        # reproduce all of the logic to make it so.
        #
        # Only alter the transport to set our default of 3 retries, don't modify any
        # transport a user may have provided via httpx_settings.
        #
        # Making liberal use of getattr and isinstance checks here to avoid any
        # surprises if the internals of httpx or httpcore change on us
        if isinstance(api, str) and not httpx_settings.get("transport"):
            transport_for_url = getattr(self._client, "_transport_for_url", None)
            if callable(transport_for_url):
                server_transport = transport_for_url(httpx.URL(api))
                if isinstance(server_transport, httpx.AsyncHTTPTransport):
                    pool = getattr(server_transport, "_pool", None)
                    if isinstance(pool, httpcore.AsyncConnectionPool):
                        setattr(pool, "_retries", 3)

        self.logger: Logger = get_logger("client")

    @property
    def api_url(self) -> httpx.URL:
        """
        Get the base URL for the API.
        """
        return self._client.base_url

    # API methods ----------------------------------------------------------------------

    async def api_healthcheck(self) -> Optional[Exception]:
        """
        Attempts to connect to the API and returns the encountered exception if not
        successful.

        If successful, returns `None`.
        """
        try:
            await self._client.get("/health")
            return None
        except Exception as exc:
            return exc

    async def hello(self) -> httpx.Response:
        """
        Send a GET request to /hello for testing purposes.
        """
        return await self._client.get("/hello")

<<<<<<< HEAD
=======
    async def create_flow(self, flow: "FlowObject[Any, Any]") -> UUID:
        """
        Create a flow in the Prefect API.

        Args:
            flow: a [Flow][prefect.flows.Flow] object

        Raises:
            httpx.RequestError: if a flow was not created for any reason

        Returns:
            the ID of the flow in the backend
        """
        return await self.create_flow_from_name(flow.name)

    async def create_flow_from_name(self, flow_name: str) -> UUID:
        """
        Create a flow in the Prefect API.

        Args:
            flow_name: the name of the new flow

        Raises:
            httpx.RequestError: if a flow was not created for any reason

        Returns:
            the ID of the flow in the backend
        """
        flow_data = FlowCreate(name=flow_name)
        response = await self._client.post(
            "/flows/", json=flow_data.model_dump(mode="json")
        )

        flow_id = response.json().get("id")
        if not flow_id:
            raise httpx.RequestError(f"Malformed response: {response}")

        # Return the id of the created flow
        return UUID(flow_id)

    async def read_flow(self, flow_id: UUID) -> Flow:
        """
        Query the Prefect API for a flow by id.

        Args:
            flow_id: the flow ID of interest

        Returns:
            a [Flow model][prefect.client.schemas.objects.Flow] representation of the flow
        """
        response = await self._client.get(f"/flows/{flow_id}")
        return Flow.model_validate(response.json())

    async def delete_flow(self, flow_id: UUID) -> None:
        """
        Delete a flow by UUID.

        Args:
            flow_id: ID of the flow to be deleted
        Raises:
            prefect.exceptions.ObjectNotFound: If request returns 404
            httpx.RequestError: If requests fail
        """
        try:
            await self._client.delete(f"/flows/{flow_id}")
        except httpx.HTTPStatusError as e:
            if e.response.status_code == status.HTTP_404_NOT_FOUND:
                raise prefect.exceptions.ObjectNotFound(http_exc=e) from e
            else:
                raise

    async def read_flows(
        self,
        *,
        flow_filter: Optional[FlowFilter] = None,
        flow_run_filter: Optional[FlowRunFilter] = None,
        task_run_filter: Optional[TaskRunFilter] = None,
        deployment_filter: Optional[DeploymentFilter] = None,
        work_pool_filter: Optional[WorkPoolFilter] = None,
        work_queue_filter: Optional[WorkQueueFilter] = None,
        sort: Optional[FlowSort] = None,
        limit: Optional[int] = None,
        offset: int = 0,
    ) -> list[Flow]:
        """
        Query the Prefect API for flows. Only flows matching all criteria will
        be returned.

        Args:
            flow_filter: filter criteria for flows
            flow_run_filter: filter criteria for flow runs
            task_run_filter: filter criteria for task runs
            deployment_filter: filter criteria for deployments
            work_pool_filter: filter criteria for work pools
            work_queue_filter: filter criteria for work pool queues
            sort: sort criteria for the flows
            limit: limit for the flow query
            offset: offset for the flow query

        Returns:
            a list of Flow model representations of the flows
        """
        body: dict[str, Any] = {
            "flows": flow_filter.model_dump(mode="json") if flow_filter else None,
            "flow_runs": (
                flow_run_filter.model_dump(mode="json", exclude_unset=True)
                if flow_run_filter
                else None
            ),
            "task_runs": (
                task_run_filter.model_dump(mode="json") if task_run_filter else None
            ),
            "deployments": (
                deployment_filter.model_dump(mode="json") if deployment_filter else None
            ),
            "work_pools": (
                work_pool_filter.model_dump(mode="json") if work_pool_filter else None
            ),
            "work_queues": (
                work_queue_filter.model_dump(mode="json") if work_queue_filter else None
            ),
            "sort": sort,
            "limit": limit,
            "offset": offset,
        }

        response = await self._client.post("/flows/filter", json=body)
        return pydantic.TypeAdapter(list[Flow]).validate_python(response.json())

    async def read_flow_by_name(
        self,
        flow_name: str,
    ) -> Flow:
        """
        Query the Prefect API for a flow by name.

        Args:
            flow_name: the name of a flow

        Returns:
            a fully hydrated Flow model
        """
        response = await self._client.get(f"/flows/name/{flow_name}")
        return Flow.model_validate(response.json())

    async def create_flow_run(
        self,
        flow: "FlowObject[Any, R]",
        name: Optional[str] = None,
        parameters: Optional[dict[str, Any]] = None,
        context: Optional[dict[str, Any]] = None,
        tags: Optional[Iterable[str]] = None,
        parent_task_run_id: Optional[UUID] = None,
        state: Optional["prefect.states.State[R]"] = None,
    ) -> FlowRun:
        """
        Create a flow run for a flow.

        Args:
            flow: The flow model to create the flow run for
            name: An optional name for the flow run
            parameters: Parameter overrides for this flow run.
            context: Optional run context data
            tags: a list of tags to apply to this flow run
            parent_task_run_id: if a subflow run is being created, the placeholder task
                run identifier in the parent flow
            state: The initial state for the run. If not provided, defaults to
                `Scheduled` for now. Should always be a `Scheduled` type.

        Raises:
            httpx.RequestError: if the Prefect API does not successfully create a run for any reason

        Returns:
            The flow run model
        """
        parameters = parameters or {}
        context = context or {}

        if state is None:
            state = prefect.states.Pending()

        # Retrieve the flow id
        flow_id = await self.create_flow(flow)

        flow_run_create = FlowRunCreate(
            flow_id=flow_id,
            flow_version=flow.version,
            name=name,
            parameters=parameters,
            context=context,
            tags=list(tags or []),
            parent_task_run_id=parent_task_run_id,
            state=state.to_state_create(),
            empirical_policy=FlowRunPolicy(
                retries=flow.retries,
                retry_delay=int(flow.retry_delay_seconds or 0),
            ),
        )

        flow_run_create_json = flow_run_create.model_dump(mode="json")
        response = await self._client.post("/flow_runs/", json=flow_run_create_json)
        flow_run = FlowRun.model_validate(response.json())

        # Restore the parameters to the local objects to retain expectations about
        # Python objects
        flow_run.parameters = parameters

        return flow_run

    async def update_flow_run(
        self,
        flow_run_id: UUID,
        flow_version: Optional[str] = None,
        parameters: Optional[dict[str, Any]] = None,
        name: Optional[str] = None,
        tags: Optional[Iterable[str]] = None,
        empirical_policy: Optional[FlowRunPolicy] = None,
        infrastructure_pid: Optional[str] = None,
        job_variables: Optional[dict[str, Any]] = None,
    ) -> httpx.Response:
        """
        Update a flow run's details.

        Args:
            flow_run_id: The identifier for the flow run to update.
            flow_version: A new version string for the flow run.
            parameters: A dictionary of parameter values for the flow run. This will not
                be merged with any existing parameters.
            name: A new name for the flow run.
            empirical_policy: A new flow run orchestration policy. This will not be
                merged with any existing policy.
            tags: An iterable of new tags for the flow run. These will not be merged with
                any existing tags.
            infrastructure_pid: The id of flow run as returned by an
                infrastructure block.

        Returns:
            an `httpx.Response` object from the PATCH request
        """
        params: dict[str, Any] = {}
        if flow_version is not None:
            params["flow_version"] = flow_version
        if parameters is not None:
            params["parameters"] = parameters
        if name is not None:
            params["name"] = name
        if tags is not None:
            params["tags"] = tags
        if empirical_policy is not None:
            params["empirical_policy"] = empirical_policy
        if infrastructure_pid:
            params["infrastructure_pid"] = infrastructure_pid
        if job_variables is not None:
            params["job_variables"] = job_variables

        flow_run_data = FlowRunUpdate(**params)

        return await self._client.patch(
            f"/flow_runs/{flow_run_id}",
            json=flow_run_data.model_dump(mode="json", exclude_unset=True),
        )

    async def delete_flow_run(
        self,
        flow_run_id: UUID,
    ) -> None:
        """
        Delete a flow run by UUID.

        Args:
            flow_run_id: The flow run UUID of interest.
        Raises:
            prefect.exceptions.ObjectNotFound: If request returns 404
            httpx.RequestError: If requests fails
        """
        try:
            await self._client.delete(f"/flow_runs/{flow_run_id}")
        except httpx.HTTPStatusError as e:
            if e.response.status_code == status.HTTP_404_NOT_FOUND:
                raise prefect.exceptions.ObjectNotFound(http_exc=e) from e
            else:
                raise

>>>>>>> 29d7a48a
    async def create_work_queue(
        self,
        name: str,
        description: Optional[str] = None,
        is_paused: Optional[bool] = None,
        concurrency_limit: Optional[int] = None,
        priority: Optional[int] = None,
        work_pool_name: Optional[str] = None,
    ) -> WorkQueue:
        """
        Create a work queue.

        Args:
            name: a unique name for the work queue
            description: An optional description for the work queue.
            is_paused: Whether or not the work queue is paused.
            concurrency_limit: An optional concurrency limit for the work queue.
            priority: The queue's priority. Lower values are higher priority (1 is the highest).
            work_pool_name: The name of the work pool to use for this queue.

        Raises:
            prefect.exceptions.ObjectAlreadyExists: If request returns 409
            httpx.RequestError: If request fails

        Returns:
            The created work queue
        """
        create_model = WorkQueueCreate(name=name, filter=None)
        if description is not None:
            create_model.description = description
        if is_paused is not None:
            create_model.is_paused = is_paused
        if concurrency_limit is not None:
            create_model.concurrency_limit = concurrency_limit
        if priority is not None:
            create_model.priority = priority

        data = create_model.model_dump(mode="json")
        try:
            if work_pool_name is not None:
                response = await self._client.post(
                    f"/work_pools/{work_pool_name}/queues", json=data
                )
            else:
                response = await self._client.post("/work_queues/", json=data)
        except httpx.HTTPStatusError as e:
            if e.response.status_code == status.HTTP_409_CONFLICT:
                raise prefect.exceptions.ObjectAlreadyExists(http_exc=e) from e
            elif e.response.status_code == status.HTTP_404_NOT_FOUND:
                raise prefect.exceptions.ObjectNotFound(http_exc=e) from e
            else:
                raise
        return WorkQueue.model_validate(response.json())

    async def read_work_queue_by_name(
        self,
        name: str,
        work_pool_name: Optional[str] = None,
    ) -> WorkQueue:
        """
        Read a work queue by name.

        Args:
            name (str): a unique name for the work queue
            work_pool_name (str, optional): the name of the work pool
                the queue belongs to.

        Raises:
            prefect.exceptions.ObjectNotFound: if no work queue is found
            httpx.HTTPStatusError: other status errors

        Returns:
            WorkQueue: a work queue API object
        """
        try:
            if work_pool_name is not None:
                response = await self._client.get(
                    f"/work_pools/{work_pool_name}/queues/{name}"
                )
            else:
                response = await self._client.get(f"/work_queues/name/{name}")
        except httpx.HTTPStatusError as e:
            if e.response.status_code == status.HTTP_404_NOT_FOUND:
                raise prefect.exceptions.ObjectNotFound(http_exc=e) from e
            else:
                raise

        return WorkQueue.model_validate(response.json())

    async def update_work_queue(self, id: UUID, **kwargs: Any) -> None:
        """
        Update properties of a work queue.

        Args:
            id: the ID of the work queue to update
            **kwargs: the fields to update

        Raises:
            ValueError: if no kwargs are provided
            prefect.exceptions.ObjectNotFound: if request returns 404
            httpx.RequestError: if the request fails

        """
        if not kwargs:
            raise ValueError("No fields provided to update.")

        data = WorkQueueUpdate(**kwargs).model_dump(mode="json", exclude_unset=True)
        try:
            await self._client.patch(f"/work_queues/{id}", json=data)
        except httpx.HTTPStatusError as e:
            if e.response.status_code == status.HTTP_404_NOT_FOUND:
                raise prefect.exceptions.ObjectNotFound(http_exc=e) from e
            else:
                raise

    async def get_runs_in_work_queue(
        self,
        id: UUID,
        limit: int = 10,
        scheduled_before: Optional[datetime.datetime] = None,
    ) -> list[FlowRun]:
        """
        Read flow runs off a work queue.

        Args:
            id: the id of the work queue to read from
            limit: a limit on the number of runs to return
            scheduled_before: a timestamp; only runs scheduled before this time will be returned.
                Defaults to now.

        Raises:
            prefect.exceptions.ObjectNotFound: If request returns 404
            httpx.RequestError: If request fails

        Returns:
            List[FlowRun]: a list of FlowRun objects read from the queue
        """
        if scheduled_before is None:
            scheduled_before = pendulum.now("UTC")

        try:
            response = await self._client.post(
                f"/work_queues/{id}/get_runs",
                json={
                    "limit": limit,
                    "scheduled_before": scheduled_before.isoformat(),
                },
            )
        except httpx.HTTPStatusError as e:
            if e.response.status_code == status.HTTP_404_NOT_FOUND:
                raise prefect.exceptions.ObjectNotFound(http_exc=e) from e
            else:
                raise
        return pydantic.TypeAdapter(list[FlowRun]).validate_python(response.json())

    async def read_work_queue(
        self,
        id: UUID,
    ) -> WorkQueue:
        """
        Read a work queue.

        Args:
            id: the id of the work queue to load

        Raises:
            prefect.exceptions.ObjectNotFound: If request returns 404
            httpx.RequestError: If request fails

        Returns:
            WorkQueue: an instantiated WorkQueue object
        """
        try:
            response = await self._client.get(f"/work_queues/{id}")
        except httpx.HTTPStatusError as e:
            if e.response.status_code == status.HTTP_404_NOT_FOUND:
                raise prefect.exceptions.ObjectNotFound(http_exc=e) from e
            else:
                raise
        return WorkQueue.model_validate(response.json())

    async def read_work_queue_status(
        self,
        id: UUID,
    ) -> WorkQueueStatusDetail:
        """
        Read a work queue status.

        Args:
            id: the id of the work queue to load

        Raises:
            prefect.exceptions.ObjectNotFound: If request returns 404
            httpx.RequestError: If request fails

        Returns:
            WorkQueueStatus: an instantiated WorkQueueStatus object
        """
        try:
            response = await self._client.get(f"/work_queues/{id}/status")
        except httpx.HTTPStatusError as e:
            if e.response.status_code == status.HTTP_404_NOT_FOUND:
                raise prefect.exceptions.ObjectNotFound(http_exc=e) from e
            else:
                raise
        return WorkQueueStatusDetail.model_validate(response.json())

    async def match_work_queues(
        self,
        prefixes: list[str],
        work_pool_name: Optional[str] = None,
    ) -> list[WorkQueue]:
        """
        Query the Prefect API for work queues with names with a specific prefix.

        Args:
            prefixes: a list of strings used to match work queue name prefixes
            work_pool_name: an optional work pool name to scope the query to

        Returns:
            a list of WorkQueue model representations
                of the work queues
        """
        page_length = 100
        current_page = 0
        work_queues: list[WorkQueue] = []

        while True:
            new_queues = await self.read_work_queues(
                work_pool_name=work_pool_name,
                offset=current_page * page_length,
                limit=page_length,
                work_queue_filter=WorkQueueFilter(
                    name=WorkQueueFilterName(startswith_=prefixes)
                ),
            )
            if not new_queues:
                break
            work_queues += new_queues
            current_page += 1

        return work_queues

    async def delete_work_queue_by_id(
        self,
        id: UUID,
    ) -> None:
        """
        Delete a work queue by its ID.

        Args:
            id: the id of the work queue to delete

        Raises:
            prefect.exceptions.ObjectNotFound: If request returns 404
            httpx.RequestError: If requests fails
        """
        try:
            await self._client.delete(
                f"/work_queues/{id}",
            )
        except httpx.HTTPStatusError as e:
            if e.response.status_code == status.HTTP_404_NOT_FOUND:
                raise prefect.exceptions.ObjectNotFound(http_exc=e) from e
            else:
                raise

    async def create_block_type(self, block_type: BlockTypeCreate) -> BlockType:
        """
        Create a block type in the Prefect API.
        """
        try:
            response = await self._client.post(
                "/block_types/",
                json=block_type.model_dump(
                    mode="json", exclude_unset=True, exclude={"id"}
                ),
            )
        except httpx.HTTPStatusError as e:
            if e.response.status_code == status.HTTP_409_CONFLICT:
                raise prefect.exceptions.ObjectAlreadyExists(http_exc=e) from e
            else:
                raise
        return BlockType.model_validate(response.json())

    async def create_block_schema(self, block_schema: BlockSchemaCreate) -> BlockSchema:
        """
        Create a block schema in the Prefect API.
        """
        try:
            response = await self._client.post(
                "/block_schemas/",
                json=block_schema.model_dump(
                    mode="json",
                    exclude_unset=True,
                    exclude={"id", "block_type", "checksum"},
                ),
            )
        except httpx.HTTPStatusError as e:
            if e.response.status_code == status.HTTP_409_CONFLICT:
                raise prefect.exceptions.ObjectAlreadyExists(http_exc=e) from e
            else:
                raise
        return BlockSchema.model_validate(response.json())

    async def create_block_document(
        self,
        block_document: Union[BlockDocument, BlockDocumentCreate],
        include_secrets: bool = True,
    ) -> BlockDocument:
        """
        Create a block document in the Prefect API. This data is used to configure a
        corresponding Block.

        Args:
            include_secrets (bool): whether to include secret values
                on the stored Block, corresponding to Pydantic's `SecretStr` and
                `SecretBytes` fields. Note Blocks may not work as expected if
                this is set to `False`.
        """
        block_document_data = block_document.model_dump(
            mode="json",
            exclude_unset=True,
            exclude={"id", "block_schema", "block_type"},
            context={"include_secrets": include_secrets},
            serialize_as_any=True,
        )
        try:
            response = await self._client.post(
                "/block_documents/",
                json=block_document_data,
            )
        except httpx.HTTPStatusError as e:
            if e.response.status_code == status.HTTP_409_CONFLICT:
                raise prefect.exceptions.ObjectAlreadyExists(http_exc=e) from e
            else:
                raise
        return BlockDocument.model_validate(response.json())

    async def update_block_document(
        self,
        block_document_id: UUID,
        block_document: BlockDocumentUpdate,
    ) -> None:
        """
        Update a block document in the Prefect API.
        """
        try:
            await self._client.patch(
                f"/block_documents/{block_document_id}",
                json=block_document.model_dump(
                    mode="json",
                    exclude_unset=True,
                    include={"data", "merge_existing_data", "block_schema_id"},
                ),
            )
        except httpx.HTTPStatusError as e:
            if e.response.status_code == status.HTTP_404_NOT_FOUND:
                raise prefect.exceptions.ObjectNotFound(http_exc=e) from e
            else:
                raise

    async def delete_block_document(self, block_document_id: UUID) -> None:
        """
        Delete a block document.
        """
        try:
            await self._client.delete(f"/block_documents/{block_document_id}")
        except httpx.HTTPStatusError as e:
            if e.response.status_code == 404:
                raise prefect.exceptions.ObjectNotFound(http_exc=e) from e
            else:
                raise

    async def read_block_type_by_slug(self, slug: str) -> BlockType:
        """
        Read a block type by its slug.
        """
        try:
            response = await self._client.get(f"/block_types/slug/{slug}")
        except httpx.HTTPStatusError as e:
            if e.response.status_code == status.HTTP_404_NOT_FOUND:
                raise prefect.exceptions.ObjectNotFound(http_exc=e) from e
            else:
                raise
        return BlockType.model_validate(response.json())

    async def read_block_schema_by_checksum(
        self, checksum: str, version: Optional[str] = None
    ) -> BlockSchema:
        """
        Look up a block schema checksum
        """
        try:
            url = f"/block_schemas/checksum/{checksum}"
            if version is not None:
                url = f"{url}?version={version}"
            response = await self._client.get(url)
        except httpx.HTTPStatusError as e:
            if e.response.status_code == status.HTTP_404_NOT_FOUND:
                raise prefect.exceptions.ObjectNotFound(http_exc=e) from e
            else:
                raise
        return BlockSchema.model_validate(response.json())

    async def update_block_type(
        self, block_type_id: UUID, block_type: BlockTypeUpdate
    ) -> None:
        """
        Update a block document in the Prefect API.
        """
        try:
            await self._client.patch(
                f"/block_types/{block_type_id}",
                json=block_type.model_dump(
                    mode="json",
                    exclude_unset=True,
                    include=BlockTypeUpdate.updatable_fields(),
                ),
            )
        except httpx.HTTPStatusError as e:
            if e.response.status_code == status.HTTP_404_NOT_FOUND:
                raise prefect.exceptions.ObjectNotFound(http_exc=e) from e
            else:
                raise

    async def delete_block_type(self, block_type_id: UUID) -> None:
        """
        Delete a block type.
        """
        try:
            await self._client.delete(f"/block_types/{block_type_id}")
        except httpx.HTTPStatusError as e:
            if e.response.status_code == 404:
                raise prefect.exceptions.ObjectNotFound(http_exc=e) from e
            elif (
                e.response.status_code == status.HTTP_403_FORBIDDEN
                and e.response.json()["detail"]
                == "protected block types cannot be deleted."
            ):
                raise prefect.exceptions.ProtectedBlockError(
                    "Protected block types cannot be deleted."
                ) from e
            else:
                raise

    async def read_block_types(self) -> list[BlockType]:
        """
        Read all block types
        Raises:
            httpx.RequestError: if the block types were not found

        Returns:
            List of BlockTypes.
        """
        response = await self._client.post("/block_types/filter", json={})
        return pydantic.TypeAdapter(list[BlockType]).validate_python(response.json())

    async def read_block_schemas(self) -> list[BlockSchema]:
        """
        Read all block schemas
        Raises:
            httpx.RequestError: if a valid block schema was not found

        Returns:
            A BlockSchema.
        """
        response = await self._client.post("/block_schemas/filter", json={})
        return pydantic.TypeAdapter(list[BlockSchema]).validate_python(response.json())

    async def get_most_recent_block_schema_for_block_type(
        self,
        block_type_id: UUID,
    ) -> Optional[BlockSchema]:
        """
        Fetches the most recent block schema for a specified block type ID.

        Args:
            block_type_id: The ID of the block type.

        Raises:
            httpx.RequestError: If the request fails for any reason.

        Returns:
            The most recent block schema or None.
        """
        try:
            response = await self._client.post(
                "/block_schemas/filter",
                json={
                    "block_schemas": {"block_type_id": {"any_": [str(block_type_id)]}},
                    "limit": 1,
                },
            )
        except httpx.HTTPStatusError:
            raise
        return (
            BlockSchema.model_validate(response.json()[0]) if response.json() else None
        )

    async def read_block_document(
        self,
        block_document_id: UUID,
        include_secrets: bool = True,
    ) -> BlockDocument:
        """
        Read the block document with the specified ID.

        Args:
            block_document_id: the block document id
            include_secrets (bool): whether to include secret values
                on the Block, corresponding to Pydantic's `SecretStr` and
                `SecretBytes` fields. These fields are automatically obfuscated
                by Pydantic, but users can additionally choose not to receive
                their values from the API. Note that any business logic on the
                Block may not work if this is `False`.

        Raises:
            httpx.RequestError: if the block document was not found for any reason

        Returns:
            A block document or None.
        """
        assert (
            block_document_id is not None
        ), "Unexpected ID on block document. Was it persisted?"
        try:
            response = await self._client.get(
                f"/block_documents/{block_document_id}",
                params=dict(include_secrets=include_secrets),
            )
        except httpx.HTTPStatusError as e:
            if e.response.status_code == status.HTTP_404_NOT_FOUND:
                raise prefect.exceptions.ObjectNotFound(http_exc=e) from e
            else:
                raise
        return BlockDocument.model_validate(response.json())

    async def read_block_document_by_name(
        self,
        name: str,
        block_type_slug: str,
        include_secrets: bool = True,
    ) -> BlockDocument:
        """
        Read the block document with the specified name that corresponds to a
        specific block type name.

        Args:
            name: The block document name.
            block_type_slug: The block type slug.
            include_secrets (bool): whether to include secret values
                on the Block, corresponding to Pydantic's `SecretStr` and
                `SecretBytes` fields. These fields are automatically obfuscated
                by Pydantic, but users can additionally choose not to receive
                their values from the API. Note that any business logic on the
                Block may not work if this is `False`.

        Raises:
            httpx.RequestError: if the block document was not found for any reason

        Returns:
            A block document or None.
        """
        try:
            response = await self._client.get(
                f"/block_types/slug/{block_type_slug}/block_documents/name/{name}",
                params=dict(include_secrets=include_secrets),
            )
        except httpx.HTTPStatusError as e:
            if e.response.status_code == status.HTTP_404_NOT_FOUND:
                raise prefect.exceptions.ObjectNotFound(http_exc=e) from e
            else:
                raise
        return BlockDocument.model_validate(response.json())

    async def read_block_documents(
        self,
        block_schema_type: Optional[str] = None,
        offset: Optional[int] = None,
        limit: Optional[int] = None,
        include_secrets: bool = True,
    ) -> list[BlockDocument]:
        """
        Read block documents

        Args:
            block_schema_type: an optional block schema type
            offset: an offset
            limit: the number of blocks to return
            include_secrets (bool): whether to include secret values
                on the Block, corresponding to Pydantic's `SecretStr` and
                `SecretBytes` fields. These fields are automatically obfuscated
                by Pydantic, but users can additionally choose not to receive
                their values from the API. Note that any business logic on the
                Block may not work if this is `False`.

        Returns:
            A list of block documents
        """
        response = await self._client.post(
            "/block_documents/filter",
            json=dict(
                block_schema_type=block_schema_type,
                offset=offset,
                limit=limit,
                include_secrets=include_secrets,
            ),
        )
        return pydantic.TypeAdapter(list[BlockDocument]).validate_python(
            response.json()
        )

    async def read_block_documents_by_type(
        self,
        block_type_slug: str,
        offset: Optional[int] = None,
        limit: Optional[int] = None,
        include_secrets: bool = True,
    ) -> list[BlockDocument]:
        """Retrieve block documents by block type slug.

        Args:
            block_type_slug: The block type slug.
            offset: an offset
            limit: the number of blocks to return
            include_secrets: whether to include secret values

        Returns:
            A list of block documents
        """
        response = await self._client.get(
            f"/block_types/slug/{block_type_slug}/block_documents",
            params=dict(
                offset=offset,
                limit=limit,
                include_secrets=include_secrets,
            ),
        )

        return pydantic.TypeAdapter(list[BlockDocument]).validate_python(
            response.json()
        )

<<<<<<< HEAD
=======
    async def read_flow_run(self, flow_run_id: UUID) -> FlowRun:
        """
        Query the Prefect API for a flow run by id.

        Args:
            flow_run_id: the flow run ID of interest

        Returns:
            a Flow Run model representation of the flow run
        """
        try:
            response = await self._client.get(f"/flow_runs/{flow_run_id}")
        except httpx.HTTPStatusError as e:
            if e.response.status_code == 404:
                raise prefect.exceptions.ObjectNotFound(http_exc=e) from e
            else:
                raise
        return FlowRun.model_validate(response.json())

    async def resume_flow_run(
        self, flow_run_id: UUID, run_input: Optional[dict[str, Any]] = None
    ) -> OrchestrationResult[Any]:
        """
        Resumes a paused flow run.

        Args:
            flow_run_id: the flow run ID of interest
            run_input: the input to resume the flow run with

        Returns:
            an OrchestrationResult model representation of state orchestration output
        """
        try:
            response = await self._client.post(
                f"/flow_runs/{flow_run_id}/resume", json={"run_input": run_input}
            )
        except httpx.HTTPStatusError:
            raise

        result: OrchestrationResult[Any] = OrchestrationResult.model_validate(
            response.json()
        )
        return result

    async def read_flow_runs(
        self,
        *,
        flow_filter: Optional[FlowFilter] = None,
        flow_run_filter: Optional[FlowRunFilter] = None,
        task_run_filter: Optional[TaskRunFilter] = None,
        deployment_filter: Optional[DeploymentFilter] = None,
        work_pool_filter: Optional[WorkPoolFilter] = None,
        work_queue_filter: Optional[WorkQueueFilter] = None,
        sort: Optional[FlowRunSort] = None,
        limit: Optional[int] = None,
        offset: int = 0,
    ) -> list[FlowRun]:
        """
        Query the Prefect API for flow runs. Only flow runs matching all criteria will
        be returned.

        Args:
            flow_filter: filter criteria for flows
            flow_run_filter: filter criteria for flow runs
            task_run_filter: filter criteria for task runs
            deployment_filter: filter criteria for deployments
            work_pool_filter: filter criteria for work pools
            work_queue_filter: filter criteria for work pool queues
            sort: sort criteria for the flow runs
            limit: limit for the flow run query
            offset: offset for the flow run query

        Returns:
            a list of Flow Run model representations
                of the flow runs
        """
        body: dict[str, Any] = {
            "flows": flow_filter.model_dump(mode="json") if flow_filter else None,
            "flow_runs": (
                flow_run_filter.model_dump(mode="json", exclude_unset=True)
                if flow_run_filter
                else None
            ),
            "task_runs": (
                task_run_filter.model_dump(mode="json") if task_run_filter else None
            ),
            "deployments": (
                deployment_filter.model_dump(mode="json") if deployment_filter else None
            ),
            "work_pools": (
                work_pool_filter.model_dump(mode="json") if work_pool_filter else None
            ),
            "work_pool_queues": (
                work_queue_filter.model_dump(mode="json") if work_queue_filter else None
            ),
            "sort": sort,
            "limit": limit,
            "offset": offset,
        }

        response = await self._client.post("/flow_runs/filter", json=body)
        return pydantic.TypeAdapter(list[FlowRun]).validate_python(response.json())

    async def set_flow_run_state(
        self,
        flow_run_id: Union[UUID, str],
        state: "prefect.states.State[T]",
        force: bool = False,
    ) -> OrchestrationResult[T]:
        """
        Set the state of a flow run.

        Args:
            flow_run_id: the id of the flow run
            state: the state to set
            force: if True, disregard orchestration logic when setting the state,
                forcing the Prefect API to accept the state

        Returns:
            an OrchestrationResult model representation of state orchestration output
        """
        flow_run_id = (
            flow_run_id if isinstance(flow_run_id, UUID) else UUID(flow_run_id)
        )
        state_create = state.to_state_create()
        state_create.state_details.flow_run_id = flow_run_id
        state_create.state_details.transition_id = uuid4()
        try:
            response = await self._client.post(
                f"/flow_runs/{flow_run_id}/set_state",
                json=dict(
                    state=state_create.model_dump(mode="json", serialize_as_any=True),
                    force=force,
                ),
            )
        except httpx.HTTPStatusError as e:
            if e.response.status_code == status.HTTP_404_NOT_FOUND:
                raise prefect.exceptions.ObjectNotFound(http_exc=e) from e
            else:
                raise

        result: OrchestrationResult[T] = OrchestrationResult.model_validate(
            response.json()
        )
        return result

    async def read_flow_run_states(
        self, flow_run_id: UUID
    ) -> list[prefect.states.State]:
        """
        Query for the states of a flow run

        Args:
            flow_run_id: the id of the flow run

        Returns:
            a list of State model representations
                of the flow run states
        """
        response = await self._client.get(
            "/flow_run_states/", params=dict(flow_run_id=str(flow_run_id))
        )
        return pydantic.TypeAdapter(list[prefect.states.State]).validate_python(
            response.json()
        )

    async def set_flow_run_name(self, flow_run_id: UUID, name: str) -> httpx.Response:
        flow_run_data = FlowRunUpdate(name=name)
        return await self._client.patch(
            f"/flow_runs/{flow_run_id}",
            json=flow_run_data.model_dump(mode="json", exclude_unset=True),
        )

>>>>>>> 29d7a48a
    async def set_task_run_name(self, task_run_id: UUID, name: str) -> httpx.Response:
        task_run_data = TaskRunUpdate(name=name)
        return await self._client.patch(
            f"/task_runs/{task_run_id}",
            json=task_run_data.model_dump(mode="json", exclude_unset=True),
        )

    async def create_task_run(
        self,
        task: "TaskObject[P, R]",
        flow_run_id: Optional[UUID],
        dynamic_key: str,
        id: Optional[UUID] = None,
        name: Optional[str] = None,
        extra_tags: Optional[Iterable[str]] = None,
        state: Optional[prefect.states.State[R]] = None,
        task_inputs: Optional[
            dict[
                str,
                list[
                    Union[
                        TaskRunResult,
                        Parameter,
                        Constant,
                    ]
                ],
            ]
        ] = None,
    ) -> TaskRun:
        """
        Create a task run

        Args:
            task: The Task to run
            flow_run_id: The flow run id with which to associate the task run
            dynamic_key: A key unique to this particular run of a Task within the flow
            id: An optional ID for the task run. If not provided, one will be generated
                server-side.
            name: An optional name for the task run
            extra_tags: an optional list of extra tags to apply to the task run in
                addition to `task.tags`
            state: The initial state for the run. If not provided, defaults to
                `Pending` for now. Should always be a `Scheduled` type.
            task_inputs: the set of inputs passed to the task

        Returns:
            The created task run.
        """
        tags = set(task.tags).union(extra_tags or [])

        if state is None:
            state = prefect.states.Pending()

        retry_delay = task.retry_delay_seconds
        if isinstance(retry_delay, list):
            retry_delay = [int(rd) for rd in retry_delay]
        elif isinstance(retry_delay, float):
            retry_delay = int(retry_delay)

        task_run_data = TaskRunCreate(
            id=id,
            name=name,
            flow_run_id=flow_run_id,
            task_key=task.task_key,
            dynamic_key=str(dynamic_key),
            tags=list(tags),
            task_version=task.version,
            empirical_policy=TaskRunPolicy(
                retries=task.retries,
                retry_delay=retry_delay,
                retry_jitter_factor=task.retry_jitter_factor,
            ),
            state=state.to_state_create(),
            task_inputs=task_inputs or {},
        )
        content = task_run_data.model_dump_json(exclude={"id"} if id is None else None)

        response = await self._client.post("/task_runs/", content=content)
        return TaskRun.model_validate(response.json())

    async def read_task_run(self, task_run_id: UUID) -> TaskRun:
        """
        Query the Prefect API for a task run by id.

        Args:
            task_run_id: the task run ID of interest

        Returns:
            a Task Run model representation of the task run
        """
        try:
            response = await self._client.get(f"/task_runs/{task_run_id}")
            return TaskRun.model_validate(response.json())
        except httpx.HTTPStatusError as e:
            if e.response.status_code == status.HTTP_404_NOT_FOUND:
                raise prefect.exceptions.ObjectNotFound(http_exc=e) from e
            else:
                raise

    async def read_task_runs(
        self,
        *,
        flow_filter: Optional[FlowFilter] = None,
        flow_run_filter: Optional[FlowRunFilter] = None,
        task_run_filter: Optional[TaskRunFilter] = None,
        deployment_filter: Optional[DeploymentFilter] = None,
        sort: Optional[TaskRunSort] = None,
        limit: Optional[int] = None,
        offset: int = 0,
    ) -> list[TaskRun]:
        """
        Query the Prefect API for task runs. Only task runs matching all criteria will
        be returned.

        Args:
            flow_filter: filter criteria for flows
            flow_run_filter: filter criteria for flow runs
            task_run_filter: filter criteria for task runs
            deployment_filter: filter criteria for deployments
            sort: sort criteria for the task runs
            limit: a limit for the task run query
            offset: an offset for the task run query

        Returns:
            a list of Task Run model representations
                of the task runs
        """
        body: dict[str, Any] = {
            "flows": flow_filter.model_dump(mode="json") if flow_filter else None,
            "flow_runs": (
                flow_run_filter.model_dump(mode="json", exclude_unset=True)
                if flow_run_filter
                else None
            ),
            "task_runs": (
                task_run_filter.model_dump(mode="json") if task_run_filter else None
            ),
            "deployments": (
                deployment_filter.model_dump(mode="json") if deployment_filter else None
            ),
            "sort": sort,
            "limit": limit,
            "offset": offset,
        }
        response = await self._client.post("/task_runs/filter", json=body)
        return pydantic.TypeAdapter(list[TaskRun]).validate_python(response.json())

    async def delete_task_run(self, task_run_id: UUID) -> None:
        """
        Delete a task run by id.

        Args:
            task_run_id: the task run ID of interest
        Raises:
            prefect.exceptions.ObjectNotFound: If request returns 404
            httpx.RequestError: If requests fails
        """
        try:
            await self._client.delete(f"/task_runs/{task_run_id}")
        except httpx.HTTPStatusError as e:
            if e.response.status_code == 404:
                raise prefect.exceptions.ObjectNotFound(http_exc=e) from e
            else:
                raise

    async def set_task_run_state(
        self,
        task_run_id: UUID,
        state: prefect.states.State[T],
        force: bool = False,
    ) -> OrchestrationResult[T]:
        """
        Set the state of a task run.

        Args:
            task_run_id: the id of the task run
            state: the state to set
            force: if True, disregard orchestration logic when setting the state,
                forcing the Prefect API to accept the state

        Returns:
            an OrchestrationResult model representation of state orchestration output
        """
        state_create = state.to_state_create()
        state_create.state_details.task_run_id = task_run_id
        response = await self._client.post(
            f"/task_runs/{task_run_id}/set_state",
            json=dict(state=state_create.model_dump(mode="json"), force=force),
        )
        result: OrchestrationResult[T] = OrchestrationResult.model_validate(
            response.json()
        )
        return result

    async def read_task_run_states(
        self, task_run_id: UUID
    ) -> list[prefect.states.State]:
        """
        Query for the states of a task run

        Args:
            task_run_id: the id of the task run

        Returns:
            a list of State model representations of the task run states
        """
        response = await self._client.get(
            "/task_run_states/", params=dict(task_run_id=str(task_run_id))
        )
        return pydantic.TypeAdapter(list[prefect.states.State]).validate_python(
            response.json()
        )

    async def create_flow_run_notification_policy(
        self,
        block_document_id: UUID,
        is_active: bool = True,
        tags: Optional[list[str]] = None,
        state_names: Optional[list[str]] = None,
        message_template: Optional[str] = None,
    ) -> UUID:
        """
        Create a notification policy for flow runs

        Args:
            block_document_id: The block document UUID
            is_active: Whether the notification policy is active
            tags: List of flow tags
            state_names: List of state names
            message_template: Notification message template
        """
        if tags is None:
            tags = []
        if state_names is None:
            state_names = []

        policy = FlowRunNotificationPolicyCreate(
            block_document_id=block_document_id,
            is_active=is_active,
            tags=tags,
            state_names=state_names,
            message_template=message_template,
        )
        response = await self._client.post(
            "/flow_run_notification_policies/",
            json=policy.model_dump(mode="json"),
        )

        policy_id = response.json().get("id")
        if not policy_id:
            raise httpx.RequestError(f"Malformed response: {response}")

        return UUID(policy_id)

    async def delete_flow_run_notification_policy(
        self,
        id: UUID,
    ) -> None:
        """
        Delete a flow run notification policy by id.

        Args:
            id: UUID of the flow run notification policy to delete.
        Raises:
            prefect.exceptions.ObjectNotFound: If request returns 404
            httpx.RequestError: If requests fails
        """
        try:
            await self._client.delete(f"/flow_run_notification_policies/{id}")
        except httpx.HTTPStatusError as e:
            if e.response.status_code == status.HTTP_404_NOT_FOUND:
                raise prefect.exceptions.ObjectNotFound(http_exc=e) from e
            else:
                raise

    async def update_flow_run_notification_policy(
        self,
        id: UUID,
        block_document_id: Optional[UUID] = None,
        is_active: Optional[bool] = None,
        tags: Optional[list[str]] = None,
        state_names: Optional[list[str]] = None,
        message_template: Optional[str] = None,
    ) -> None:
        """
        Update a notification policy for flow runs

        Args:
            id: UUID of the notification policy
            block_document_id: The block document UUID
            is_active: Whether the notification policy is active
            tags: List of flow tags
            state_names: List of state names
            message_template: Notification message template
        Raises:
            prefect.exceptions.ObjectNotFound: If request returns 404
            httpx.RequestError: If requests fails
        """
        params: dict[str, Any] = {}
        if block_document_id is not None:
            params["block_document_id"] = block_document_id
        if is_active is not None:
            params["is_active"] = is_active
        if tags is not None:
            params["tags"] = tags
        if state_names is not None:
            params["state_names"] = state_names
        if message_template is not None:
            params["message_template"] = message_template

        policy = FlowRunNotificationPolicyUpdate(**params)

        try:
            await self._client.patch(
                f"/flow_run_notification_policies/{id}",
                json=policy.model_dump(mode="json", exclude_unset=True),
            )
        except httpx.HTTPStatusError as e:
            if e.response.status_code == status.HTTP_404_NOT_FOUND:
                raise prefect.exceptions.ObjectNotFound(http_exc=e) from e
            else:
                raise

    async def read_flow_run_notification_policies(
        self,
        flow_run_notification_policy_filter: FlowRunNotificationPolicyFilter,
        limit: Optional[int] = None,
        offset: int = 0,
    ) -> list[FlowRunNotificationPolicy]:
        """
        Query the Prefect API for flow run notification policies. Only policies matching all criteria will
        be returned.

        Args:
            flow_run_notification_policy_filter: filter criteria for notification policies
            limit: a limit for the notification policies query
            offset: an offset for the notification policies query

        Returns:
            a list of FlowRunNotificationPolicy model representations
                of the notification policies
        """
        body: dict[str, Any] = {
            "flow_run_notification_policy_filter": (
                flow_run_notification_policy_filter.model_dump(mode="json")
                if flow_run_notification_policy_filter
                else None
            ),
            "limit": limit,
            "offset": offset,
        }
        response = await self._client.post(
            "/flow_run_notification_policies/filter", json=body
        )
        return pydantic.TypeAdapter(list[FlowRunNotificationPolicy]).validate_python(
            response.json()
        )

    async def send_worker_heartbeat(
        self,
        work_pool_name: str,
        worker_name: str,
        heartbeat_interval_seconds: Optional[float] = None,
        get_worker_id: bool = False,
        worker_metadata: Optional[WorkerMetadata] = None,
    ) -> Optional[UUID]:
        """
        Sends a worker heartbeat for a given work pool.

        Args:
            work_pool_name: The name of the work pool to heartbeat against.
            worker_name: The name of the worker sending the heartbeat.
            return_id: Whether to return the worker ID. Note: will return `None` if the connected server does not support returning worker IDs, even if `return_id` is `True`.
            worker_metadata: Metadata about the worker to send to the server.
        """
        params: dict[str, Any] = {
            "name": worker_name,
            "heartbeat_interval_seconds": heartbeat_interval_seconds,
        }
        if worker_metadata:
            params["metadata"] = worker_metadata.model_dump(mode="json")
        if get_worker_id:
            params["return_id"] = get_worker_id

        resp = await self._client.post(
            f"/work_pools/{work_pool_name}/workers/heartbeat",
            json=params,
        )

        if (
            (
                self.server_type == ServerType.CLOUD
                or get_current_settings().testing.test_mode
            )
            and get_worker_id
            and resp.status_code == 200
        ):
            return UUID(resp.text)
        else:
            return None

    async def read_workers_for_work_pool(
        self,
        work_pool_name: str,
        worker_filter: Optional[WorkerFilter] = None,
        offset: Optional[int] = None,
        limit: Optional[int] = None,
    ) -> list[Worker]:
        """
        Reads workers for a given work pool.

        Args:
            work_pool_name: The name of the work pool for which to get
                member workers.
            worker_filter: Criteria by which to filter workers.
            limit: Limit for the worker query.
            offset: Limit for the worker query.
        """
        response = await self._client.post(
            f"/work_pools/{work_pool_name}/workers/filter",
            json={
                "workers": (
                    worker_filter.model_dump(mode="json", exclude_unset=True)
                    if worker_filter
                    else None
                ),
                "offset": offset,
                "limit": limit,
            },
        )

        return pydantic.TypeAdapter(list[Worker]).validate_python(response.json())

    async def read_work_pool(self, work_pool_name: str) -> WorkPool:
        """
        Reads information for a given work pool

        Args:
            work_pool_name: The name of the work pool to for which to get
                information.

        Returns:
            Information about the requested work pool.
        """
        try:
            response = await self._client.get(f"/work_pools/{work_pool_name}")
            return WorkPool.model_validate(response.json())
        except httpx.HTTPStatusError as e:
            if e.response.status_code == status.HTTP_404_NOT_FOUND:
                raise prefect.exceptions.ObjectNotFound(http_exc=e) from e
            else:
                raise

    async def read_work_pools(
        self,
        limit: Optional[int] = None,
        offset: int = 0,
        work_pool_filter: Optional[WorkPoolFilter] = None,
    ) -> list[WorkPool]:
        """
        Reads work pools.

        Args:
            limit: Limit for the work pool query.
            offset: Offset for the work pool query.
            work_pool_filter: Criteria by which to filter work pools.

        Returns:
            A list of work pools.
        """

        body: dict[str, Any] = {
            "limit": limit,
            "offset": offset,
            "work_pools": (
                work_pool_filter.model_dump(mode="json") if work_pool_filter else None
            ),
        }
        response = await self._client.post("/work_pools/filter", json=body)
        return pydantic.TypeAdapter(list[WorkPool]).validate_python(response.json())

    async def create_work_pool(
        self,
        work_pool: WorkPoolCreate,
        overwrite: bool = False,
    ) -> WorkPool:
        """
        Creates a work pool with the provided configuration.

        Args:
            work_pool: Desired configuration for the new work pool.

        Returns:
            Information about the newly created work pool.
        """
        try:
            response = await self._client.post(
                "/work_pools/",
                json=work_pool.model_dump(mode="json", exclude_unset=True),
            )
        except httpx.HTTPStatusError as e:
            if e.response.status_code == status.HTTP_409_CONFLICT:
                if overwrite:
                    existing_work_pool = await self.read_work_pool(
                        work_pool_name=work_pool.name
                    )
                    if existing_work_pool.type != work_pool.type:
                        warnings.warn(
                            "Overwriting work pool type is not supported. Ignoring provided type.",
                            category=UserWarning,
                        )
                    await self.update_work_pool(
                        work_pool_name=work_pool.name,
                        work_pool=WorkPoolUpdate.model_validate(
                            work_pool.model_dump(exclude={"name", "type"})
                        ),
                    )
                    response = await self._client.get(f"/work_pools/{work_pool.name}")
                else:
                    raise prefect.exceptions.ObjectAlreadyExists(http_exc=e) from e
            else:
                raise

        return WorkPool.model_validate(response.json())

    async def update_work_pool(
        self,
        work_pool_name: str,
        work_pool: WorkPoolUpdate,
    ) -> None:
        """
        Updates a work pool.

        Args:
            work_pool_name: Name of the work pool to update.
            work_pool: Fields to update in the work pool.
        """
        try:
            await self._client.patch(
                f"/work_pools/{work_pool_name}",
                json=work_pool.model_dump(mode="json", exclude_unset=True),
            )
        except httpx.HTTPStatusError as e:
            if e.response.status_code == status.HTTP_404_NOT_FOUND:
                raise prefect.exceptions.ObjectNotFound(http_exc=e) from e
            else:
                raise

    async def delete_work_pool(
        self,
        work_pool_name: str,
    ) -> None:
        """
        Deletes a work pool.

        Args:
            work_pool_name: Name of the work pool to delete.
        """
        try:
            await self._client.delete(f"/work_pools/{work_pool_name}")
        except httpx.HTTPStatusError as e:
            if e.response.status_code == status.HTTP_404_NOT_FOUND:
                raise prefect.exceptions.ObjectNotFound(http_exc=e) from e
            else:
                raise

    async def read_work_queues(
        self,
        work_pool_name: Optional[str] = None,
        work_queue_filter: Optional[WorkQueueFilter] = None,
        limit: Optional[int] = None,
        offset: Optional[int] = None,
    ) -> list[WorkQueue]:
        """
        Retrieves queues for a work pool.

        Args:
            work_pool_name: Name of the work pool for which to get queues.
            work_queue_filter: Criteria by which to filter queues.
            limit: Limit for the queue query.
            offset: Limit for the queue query.

        Returns:
            List of queues for the specified work pool.
        """
        json: dict[str, Any] = {
            "work_queues": (
                work_queue_filter.model_dump(mode="json", exclude_unset=True)
                if work_queue_filter
                else None
            ),
            "limit": limit,
            "offset": offset,
        }

        if work_pool_name:
            try:
                response = await self._client.post(
                    f"/work_pools/{work_pool_name}/queues/filter",
                    json=json,
                )
            except httpx.HTTPStatusError as e:
<<<<<<< HEAD
=======
                if e.response.status_code == status.HTTP_404_NOT_FOUND:
                    raise prefect.exceptions.ObjectNotFound(http_exc=e) from e
                else:
                    raise
        else:
            response = await self._client.post("/work_queues/filter", json=json)

        return pydantic.TypeAdapter(list[WorkQueue]).validate_python(response.json())

    async def get_scheduled_flow_runs_for_work_pool(
        self,
        work_pool_name: str,
        work_queue_names: Optional[list[str]] = None,
        scheduled_before: Optional[datetime.datetime] = None,
    ) -> list[WorkerFlowRunResponse]:
        """
        Retrieves scheduled flow runs for the provided set of work pool queues.

        Args:
            work_pool_name: The name of the work pool that the work pool
                queues are associated with.
            work_queue_names: The names of the work pool queues from which
                to get scheduled flow runs.
            scheduled_before: Datetime used to filter returned flow runs. Flow runs
                scheduled for after the given datetime string will not be returned.

        Returns:
            A list of worker flow run responses containing information about the
            retrieved flow runs.
        """
        body: dict[str, Any] = {}
        if work_queue_names is not None:
            body["work_queue_names"] = list(work_queue_names)
        if scheduled_before:
            body["scheduled_before"] = str(scheduled_before)

        response = await self._client.post(
            f"/work_pools/{work_pool_name}/get_scheduled_flow_runs",
            json=body,
        )
        return pydantic.TypeAdapter(list[WorkerFlowRunResponse]).validate_python(
            response.json()
        )

    async def read_worker_metadata(self) -> dict[str, Any]:
        """Reads worker metadata stored in Prefect collection registry."""
        response = await self._client.get("collections/views/aggregate-worker-metadata")
        response.raise_for_status()
        return response.json()

    async def create_flow_run_input(
        self, flow_run_id: UUID, key: str, value: str, sender: Optional[str] = None
    ) -> None:
        """
        Creates a flow run input.

        Args:
            flow_run_id: The flow run id.
            key: The input key.
            value: The input value.
            sender: The sender of the input.
        """

        # Initialize the input to ensure that the key is valid.
        FlowRunInput(flow_run_id=flow_run_id, key=key, value=value)

        response = await self._client.post(
            f"/flow_runs/{flow_run_id}/input",
            json={"key": key, "value": value, "sender": sender},
        )
        response.raise_for_status()

    async def filter_flow_run_input(
        self, flow_run_id: UUID, key_prefix: str, limit: int, exclude_keys: set[str]
    ) -> list[FlowRunInput]:
        response = await self._client.post(
            f"/flow_runs/{flow_run_id}/input/filter",
            json={
                "prefix": key_prefix,
                "limit": limit,
                "exclude_keys": list(exclude_keys),
            },
        )
        response.raise_for_status()
        return pydantic.TypeAdapter(list[FlowRunInput]).validate_python(response.json())

    async def read_flow_run_input(self, flow_run_id: UUID, key: str) -> str:
        """
        Reads a flow run input.

        Args:
            flow_run_id: The flow run id.
            key: The input key.
        """
        response = await self._client.get(f"/flow_runs/{flow_run_id}/input/{key}")
        response.raise_for_status()
        return response.content.decode()

    async def delete_flow_run_input(self, flow_run_id: UUID, key: str) -> None:
        """
        Deletes a flow run input.

        Args:
            flow_run_id: The flow run id.
            key: The input key.
        """
        response = await self._client.delete(f"/flow_runs/{flow_run_id}/input/{key}")
        response.raise_for_status()

    async def create_automation(self, automation: AutomationCore) -> UUID:
        """Creates an automation in Prefect Cloud."""
        response = await self._client.post(
            "/automations/",
            json=automation.model_dump(mode="json"),
        )

        return UUID(response.json()["id"])

    async def update_automation(
        self, automation_id: UUID, automation: AutomationCore
    ) -> None:
        """Updates an automation in Prefect Cloud."""
        response = await self._client.put(
            f"/automations/{automation_id}",
            json=automation.model_dump(mode="json", exclude_unset=True),
        )
        response.raise_for_status

    async def read_automations(self) -> list[Automation]:
        response = await self._client.post("/automations/filter")
        response.raise_for_status()
        return pydantic.TypeAdapter(list[Automation]).validate_python(response.json())

    async def find_automation(
        self, id_or_name: Union[str, UUID]
    ) -> Optional[Automation]:
        if isinstance(id_or_name, str):
            name = id_or_name
            try:
                id = UUID(id_or_name)
            except ValueError:
                id = None
        else:
            id = id_or_name
            name = str(id)

        if id:
            try:
                automation = await self.read_automation(id)
                return automation
            except prefect.exceptions.HTTPStatusError as e:
>>>>>>> 29d7a48a
                if e.response.status_code == status.HTTP_404_NOT_FOUND:
                    raise prefect.exceptions.ObjectNotFound(http_exc=e) from e
                else:
                    raise
        else:
            response = await self._client.post("/work_queues/filter", json=json)

        return pydantic.TypeAdapter(list[WorkQueue]).validate_python(response.json())

    async def get_scheduled_flow_runs_for_work_pool(
        self,
        work_pool_name: str,
        work_queue_names: Optional[list[str]] = None,
        scheduled_before: Optional[datetime.datetime] = None,
    ) -> list[WorkerFlowRunResponse]:
        """
        Retrieves scheduled flow runs for the provided set of work pool queues.

        Args:
            work_pool_name: The name of the work pool that the work pool
                queues are associated with.
            work_queue_names: The names of the work pool queues from which
                to get scheduled flow runs.
            scheduled_before: Datetime used to filter returned flow runs. Flow runs
                scheduled for after the given datetime string will not be returned.

        Returns:
            A list of worker flow run responses containing information about the
            retrieved flow runs.
        """
        body: dict[str, Any] = {}
        if work_queue_names is not None:
            body["work_queue_names"] = list(work_queue_names)
        if scheduled_before:
            body["scheduled_before"] = str(scheduled_before)

        response = await self._client.post(
            f"/work_pools/{work_pool_name}/get_scheduled_flow_runs",
            json=body,
        )
        return pydantic.TypeAdapter(list[WorkerFlowRunResponse]).validate_python(
            response.json()
        )

    async def read_worker_metadata(self) -> dict[str, Any]:
        """Reads worker metadata stored in Prefect collection registry."""
        response = await self._client.get("collections/views/aggregate-worker-metadata")
        response.raise_for_status()
        return response.json()

    async def api_version(self) -> str:
        res = await self._client.get("/admin/version")
        return res.json()

    def client_version(self) -> str:
        return prefect.__version__

    async def raise_for_api_version_mismatch(self) -> None:
        # Cloud is always compatible as a server
        if self.server_type == ServerType.CLOUD:
            return

        try:
            api_version = await self.api_version()
        except Exception as e:
            if "Unauthorized" in str(e):
                raise e
            raise RuntimeError(f"Failed to reach API at {self.api_url}") from e

        api_version = version.parse(api_version)
        client_version = version.parse(self.client_version())

        if api_version.major != client_version.major:
            raise RuntimeError(
                f"Found incompatible versions: client: {client_version}, server: {api_version}. "
                f"Major versions must match."
            )

    async def __aenter__(self) -> Self:
        """
        Start the client.

        If the client is already started, this will raise an exception.

        If the client is already closed, this will raise an exception. Use a new client
        instance instead.
        """
        if self._closed:
            # httpx.AsyncClient does not allow reuse so we will not either.
            raise RuntimeError(
                "The client cannot be started again after closing. "
                "Retrieve a new client with `get_client()` instead."
            )

        self._context_stack += 1

        if self._started:
            # allow reentrancy
            return self

        self._loop = asyncio.get_running_loop()
        await self._exit_stack.__aenter__()

        # Enter a lifespan context if using an ephemeral application.
        # See https://github.com/encode/httpx/issues/350
        if self._ephemeral_app and self.manage_lifespan:
            self._ephemeral_lifespan = await self._exit_stack.enter_async_context(
                app_lifespan_context(self._ephemeral_app)
            )

        if self._ephemeral_app:
            self.logger.debug(
                "Using ephemeral application with database at "
                f"{PREFECT_API_DATABASE_CONNECTION_URL.value()}"
            )
        else:
            self.logger.debug(f"Connecting to API at {self.api_url}")

        # Enter the httpx client's context
        await self._exit_stack.enter_async_context(self._client)

        self._started = True

        return self

    async def __aexit__(self, *exc_info: Any) -> Optional[bool]:
        """
        Shutdown the client.
        """

        self._context_stack -= 1
        if self._context_stack > 0:
            return
        self._closed = True
        return await self._exit_stack.__aexit__(*exc_info)

    def __enter__(self) -> NoReturn:
        raise RuntimeError(
            "The `PrefectClient` must be entered with an async context. Use 'async "
            "with PrefectClient(...)' not 'with PrefectClient(...)'"
        )

    def __exit__(self, *_: object) -> NoReturn:
        assert False, "This should never be called but must be defined for __enter__"


class SyncPrefectClient(
    ArtifactClient,
    ArtifactCollectionClient,
    LogClient,
    VariableClient,
    ConcurrencyLimitClient,
    DeploymentClient,
<<<<<<< HEAD
    AutomationClient,
    FlowRunClient,
    FlowClient,
=======
>>>>>>> 29d7a48a
):
    """
    A synchronous client for interacting with the [Prefect REST API](/api-ref/rest-api/).

    Args:
        api: the REST API URL or FastAPI application to connect to
        api_key: An optional API key for authentication.
        api_version: The API version this client is compatible with.
        httpx_settings: An optional dictionary of settings to pass to the underlying
            `httpx.Client`

    Examples:

        Say hello to a Prefect REST API

        <div class="terminal">
        ```
        >>> with get_client(sync_client=True) as client:
        >>>     response = client.hello()
        >>>
        >>> print(response.json())
        👋
        ```
        </div>
    """

    def __init__(
        self,
        api: Union[str, ASGIApp],
        *,
        auth_string: Optional[str] = None,
        api_key: Optional[str] = None,
        api_version: Optional[str] = None,
        httpx_settings: Optional[dict[str, Any]] = None,
        server_type: Optional[ServerType] = None,
    ) -> None:
        httpx_settings = httpx_settings.copy() if httpx_settings else {}
        httpx_settings.setdefault("headers", {})

        if PREFECT_API_TLS_INSECURE_SKIP_VERIFY:
            # Create an unverified context for insecure connections
            ctx = ssl.create_default_context()
            ctx.check_hostname = False
            ctx.verify_mode = ssl.CERT_NONE
            httpx_settings.setdefault("verify", ctx)
        else:
            cert_file = PREFECT_API_SSL_CERT_FILE.value()
            if not cert_file:
                cert_file = certifi.where()
            # Create a verified context with the certificate file
            ctx = ssl.create_default_context(cafile=cert_file)
            httpx_settings.setdefault("verify", ctx)

        if api_version is None:
            api_version = SERVER_API_VERSION
        httpx_settings["headers"].setdefault("X-PREFECT-API-VERSION", api_version)
        if api_key:
            httpx_settings["headers"].setdefault("Authorization", f"Bearer {api_key}")

        if auth_string:
            token = base64.b64encode(auth_string.encode("utf-8")).decode("utf-8")
            httpx_settings["headers"].setdefault("Authorization", f"Basic {token}")

        # Context management
        self._context_stack: int = 0
        self._ephemeral_app: Optional[ASGIApp] = None
        self.manage_lifespan = True
        self.server_type: ServerType

        self._closed = False
        self._started = False

        # Connect to an external application
        if isinstance(api, str):
            if httpx_settings.get("app"):
                raise ValueError(
                    "Invalid httpx settings: `app` cannot be set when providing an "
                    "api url. `app` is only for use with ephemeral instances. Provide "
                    "it as the `api` parameter instead."
                )
            httpx_settings.setdefault("base_url", api)

            # See https://www.python-httpx.org/advanced/#pool-limit-configuration
            httpx_settings.setdefault(
                "limits",
                httpx.Limits(
                    # We see instability when allowing the client to open many connections at once.
                    # Limiting concurrency results in more stable performance.
                    max_connections=16,
                    max_keepalive_connections=8,
                    # The Prefect Cloud LB will keep connections alive for 30s.
                    # Only allow the client to keep connections alive for 25s.
                    keepalive_expiry=25,
                ),
            )

            # See https://www.python-httpx.org/http2/
            # Enabling HTTP/2 support on the client does not necessarily mean that your requests
            # and responses will be transported over HTTP/2, since both the client and the server
            # need to support HTTP/2. If you connect to a server that only supports HTTP/1.1 the
            # client will use a standard HTTP/1.1 connection instead.
            httpx_settings.setdefault("http2", PREFECT_API_ENABLE_HTTP2.value())

            if server_type:
                self.server_type = server_type
            else:
                self.server_type = (
                    ServerType.CLOUD
                    if api.startswith(PREFECT_CLOUD_API_URL.value())
                    else ServerType.SERVER
                )

        # Connect to an in-process application
        else:
            self._ephemeral_app = api
            self.server_type = ServerType.EPHEMERAL

        # See https://www.python-httpx.org/advanced/#timeout-configuration
        httpx_settings.setdefault(
            "timeout",
            httpx.Timeout(
                connect=PREFECT_API_REQUEST_TIMEOUT.value(),
                read=PREFECT_API_REQUEST_TIMEOUT.value(),
                write=PREFECT_API_REQUEST_TIMEOUT.value(),
                pool=PREFECT_API_REQUEST_TIMEOUT.value(),
            ),
        )

        if not PREFECT_TESTING_UNIT_TEST_MODE:
            httpx_settings.setdefault("follow_redirects", True)

        enable_csrf_support = (
            self.server_type != ServerType.CLOUD
            and PREFECT_CLIENT_CSRF_SUPPORT_ENABLED.value()
        )

        self._client = PrefectHttpxSyncClient(
            **httpx_settings, enable_csrf_support=enable_csrf_support
        )

        # See https://www.python-httpx.org/advanced/#custom-transports
        #
        # If we're using an HTTP/S client (not the ephemeral client), adjust the
        # transport to add retries _after_ it is instantiated. If we alter the transport
        # before instantiation, the transport will not be aware of proxies unless we
        # reproduce all of the logic to make it so.
        #
        # Only alter the transport to set our default of 3 retries, don't modify any
        # transport a user may have provided via httpx_settings.
        #
        # Making liberal use of getattr and isinstance checks here to avoid any
        # surprises if the internals of httpx or httpcore change on us
        if isinstance(api, str) and not httpx_settings.get("transport"):
            transport_for_url = getattr(self._client, "_transport_for_url", None)
            if callable(transport_for_url):
                server_transport = transport_for_url(httpx.URL(api))
                if isinstance(server_transport, httpx.HTTPTransport):
                    pool = getattr(server_transport, "_pool", None)
                    if isinstance(pool, httpcore.ConnectionPool):
                        setattr(pool, "_retries", 3)

        self.logger: Logger = get_logger("client")

    @property
    def api_url(self) -> httpx.URL:
        """
        Get the base URL for the API.
        """
        return self._client.base_url

    # Context management ----------------------------------------------------------------

    def __enter__(self) -> "SyncPrefectClient":
        """
        Start the client.

        If the client is already started, this will raise an exception.

        If the client is already closed, this will raise an exception. Use a new client
        instance instead.
        """
        if self._closed:
            # httpx.Client does not allow reuse so we will not either.
            raise RuntimeError(
                "The client cannot be started again after closing. "
                "Retrieve a new client with `get_client()` instead."
            )

        self._context_stack += 1

        if self._started:
            # allow reentrancy
            return self

        self._client.__enter__()
        self._started = True

        return self

    def __exit__(self, *exc_info: Any) -> None:
        """
        Shutdown the client.
        """
        self._context_stack -= 1
        if self._context_stack > 0:
            return
        self._closed = True
        self._client.__exit__(*exc_info)

    # API methods ----------------------------------------------------------------------

    def api_healthcheck(self) -> Optional[Exception]:
        """
        Attempts to connect to the API and returns the encountered exception if not
        successful.

        If successful, returns `None`.
        """
        try:
            self._client.get("/health")
            return None
        except Exception as exc:
            return exc

    def hello(self) -> httpx.Response:
        """
        Send a GET request to /hello for testing purposes.
        """
        return self._client.get("/hello")

    def api_version(self) -> str:
        res = self._client.get("/admin/version")
        return res.json()

    def client_version(self) -> str:
        return prefect.__version__

    def raise_for_api_version_mismatch(self) -> None:
        # Cloud is always compatible as a server
        if self.server_type == ServerType.CLOUD:
            return

        try:
            api_version = self.api_version()
        except Exception as e:
            if "Unauthorized" in str(e):
                raise e
            raise RuntimeError(f"Failed to reach API at {self.api_url}") from e

        api_version = version.parse(api_version)
        client_version = version.parse(self.client_version())

        if api_version.major != client_version.major:
            raise RuntimeError(
                f"Found incompatible versions: client: {client_version}, server: {api_version}. "
                f"Major versions must match."
            )

    def set_task_run_name(self, task_run_id: UUID, name: str) -> httpx.Response:
        task_run_data = TaskRunUpdate(name=name)
        return self._client.patch(
            f"/task_runs/{task_run_id}",
            json=task_run_data.model_dump(mode="json", exclude_unset=True),
        )

    def create_task_run(
        self,
        task: "TaskObject[P, R]",
        flow_run_id: Optional[UUID],
        dynamic_key: str,
        id: Optional[UUID] = None,
        name: Optional[str] = None,
        extra_tags: Optional[Iterable[str]] = None,
        state: Optional[prefect.states.State[R]] = None,
        task_inputs: Optional[
            dict[
                str,
                list[
                    Union[
                        TaskRunResult,
                        Parameter,
                        Constant,
                    ]
                ],
            ]
        ] = None,
    ) -> TaskRun:
        """
        Create a task run

        Args:
            task: The Task to run
            flow_run_id: The flow run id with which to associate the task run
            dynamic_key: A key unique to this particular run of a Task within the flow
            id: An optional ID for the task run. If not provided, one will be generated
                server-side.
            name: An optional name for the task run
            extra_tags: an optional list of extra tags to apply to the task run in
                addition to `task.tags`
            state: The initial state for the run. If not provided, defaults to
                `Pending` for now. Should always be a `Scheduled` type.
            task_inputs: the set of inputs passed to the task

        Returns:
            The created task run.
        """
        tags = set(task.tags).union(extra_tags or [])

        if state is None:
            state = prefect.states.Pending()

        retry_delay = task.retry_delay_seconds
        if isinstance(retry_delay, list):
            retry_delay = [int(rd) for rd in retry_delay]
        elif isinstance(retry_delay, float):
            retry_delay = int(retry_delay)

        task_run_data = TaskRunCreate(
            id=id,
            name=name,
            flow_run_id=flow_run_id,
            task_key=task.task_key,
            dynamic_key=dynamic_key,
            tags=list(tags),
            task_version=task.version,
            empirical_policy=TaskRunPolicy(
                retries=task.retries,
                retry_delay=retry_delay,
                retry_jitter_factor=task.retry_jitter_factor,
            ),
            state=state.to_state_create(),
            task_inputs=task_inputs or {},
        )

        content = task_run_data.model_dump_json(exclude={"id"} if id is None else None)

        response = self._client.post("/task_runs/", content=content)
        return TaskRun.model_validate(response.json())

    def read_task_run(self, task_run_id: UUID) -> TaskRun:
        """
        Query the Prefect API for a task run by id.

        Args:
            task_run_id: the task run ID of interest

        Returns:
            a Task Run model representation of the task run
        """
        try:
            response = self._client.get(f"/task_runs/{task_run_id}")
            return TaskRun.model_validate(response.json())
        except httpx.HTTPStatusError as e:
            if e.response.status_code == status.HTTP_404_NOT_FOUND:
                raise prefect.exceptions.ObjectNotFound(http_exc=e) from e
            else:
                raise

    def read_task_runs(
        self,
        *,
        flow_filter: Optional[FlowFilter] = None,
        flow_run_filter: Optional[FlowRunFilter] = None,
        task_run_filter: Optional[TaskRunFilter] = None,
        deployment_filter: Optional[DeploymentFilter] = None,
        sort: Optional[TaskRunSort] = None,
        limit: Optional[int] = None,
        offset: int = 0,
    ) -> list[TaskRun]:
        """
        Query the Prefect API for task runs. Only task runs matching all criteria will
        be returned.

        Args:
            flow_filter: filter criteria for flows
            flow_run_filter: filter criteria for flow runs
            task_run_filter: filter criteria for task runs
            deployment_filter: filter criteria for deployments
            sort: sort criteria for the task runs
            limit: a limit for the task run query
            offset: an offset for the task run query

        Returns:
            a list of Task Run model representations
                of the task runs
        """
        body: dict[str, Any] = {
            "flows": flow_filter.model_dump(mode="json") if flow_filter else None,
            "flow_runs": (
                flow_run_filter.model_dump(mode="json", exclude_unset=True)
                if flow_run_filter
                else None
            ),
            "task_runs": (
                task_run_filter.model_dump(mode="json") if task_run_filter else None
            ),
            "deployments": (
                deployment_filter.model_dump(mode="json") if deployment_filter else None
            ),
            "sort": sort,
            "limit": limit,
            "offset": offset,
        }
        response = self._client.post("/task_runs/filter", json=body)
        return pydantic.TypeAdapter(list[TaskRun]).validate_python(response.json())

    def set_task_run_state(
        self,
        task_run_id: UUID,
        state: prefect.states.State[Any],
        force: bool = False,
    ) -> OrchestrationResult[Any]:
        """
        Set the state of a task run.

        Args:
            task_run_id: the id of the task run
            state: the state to set
            force: if True, disregard orchestration logic when setting the state,
                forcing the Prefect API to accept the state

        Returns:
            an OrchestrationResult model representation of state orchestration output
        """
        state_create = state.to_state_create()
        state_create.state_details.task_run_id = task_run_id
        response = self._client.post(
            f"/task_runs/{task_run_id}/set_state",
            json=dict(state=state_create.model_dump(mode="json"), force=force),
        )
        result: OrchestrationResult[Any] = OrchestrationResult.model_validate(
            response.json()
        )
        return result

    def read_task_run_states(self, task_run_id: UUID) -> list[prefect.states.State]:
        """
        Query for the states of a task run

        Args:
            task_run_id: the id of the task run

        Returns:
            a list of State model representations of the task run states
        """
        response = self._client.get(
            "/task_run_states/", params=dict(task_run_id=str(task_run_id))
        )
        return pydantic.TypeAdapter(list[prefect.states.State]).validate_python(
            response.json()
        )

<<<<<<< HEAD
=======
    def update_flow_run_labels(
        self, flow_run_id: UUID, labels: KeyValueLabelsField
    ) -> None:
        """
        Updates the labels of a flow run.
        """
        response = self._client.patch(
            f"/flow_runs/{flow_run_id}/labels",
            json=labels,
        )
        response.raise_for_status()

>>>>>>> 29d7a48a
    def read_block_document_by_name(
        self,
        name: str,
        block_type_slug: str,
        include_secrets: bool = True,
    ) -> BlockDocument:
        """
        Read the block document with the specified name that corresponds to a
        specific block type name.

        Args:
            name: The block document name.
            block_type_slug: The block type slug.
            include_secrets (bool): whether to include secret values
                on the Block, corresponding to Pydantic's `SecretStr` and
                `SecretBytes` fields. These fields are automatically obfuscated
                by Pydantic, but users can additionally choose not to receive
                their values from the API. Note that any business logic on the
                Block may not work if this is `False`.

        Raises:
            httpx.RequestError: if the block document was not found for any reason

        Returns:
            A block document or None.
        """
        try:
            response = self._client.get(
                f"/block_types/slug/{block_type_slug}/block_documents/name/{name}",
                params=dict(include_secrets=include_secrets),
            )
        except httpx.HTTPStatusError as e:
            if e.response.status_code == status.HTTP_404_NOT_FOUND:
                raise prefect.exceptions.ObjectNotFound(http_exc=e) from e
            else:
                raise
        return BlockDocument.model_validate(response.json())<|MERGE_RESOLUTION|>--- conflicted
+++ resolved
@@ -44,7 +44,6 @@
     DeploymentClient,
     DeploymentAsyncClient,
 )
-<<<<<<< HEAD
 from prefect.client.orchestration._automations.client import (
     AutomationClient,
     AutomationAsyncClient,
@@ -58,8 +57,6 @@
     FlowRunClient,
     FlowRunAsyncClient,
 )
-=======
->>>>>>> 29d7a48a
 
 import prefect
 import prefect.exceptions
@@ -73,16 +70,8 @@
     BlockSchemaCreate,
     BlockTypeCreate,
     BlockTypeUpdate,
-<<<<<<< HEAD
     FlowRunNotificationPolicyCreate,
     FlowRunNotificationPolicyUpdate,
-=======
-    FlowCreate,
-    FlowRunCreate,
-    FlowRunNotificationPolicyCreate,
-    FlowRunNotificationPolicyUpdate,
-    FlowRunUpdate,
->>>>>>> 29d7a48a
     TaskRunCreate,
     TaskRunUpdate,
     WorkPoolCreate,
@@ -106,11 +95,6 @@
     BlockSchema,
     BlockType,
     Constant,
-<<<<<<< HEAD
-=======
-    Flow,
-    FlowRunInput,
->>>>>>> 29d7a48a
     FlowRunNotificationPolicy,
     Parameter,
     TaskRunPolicy,
@@ -125,11 +109,6 @@
     WorkerFlowRunResponse,
 )
 from prefect.client.schemas.sorting import (
-<<<<<<< HEAD
-=======
-    FlowRunSort,
-    FlowSort,
->>>>>>> 29d7a48a
     TaskRunSort,
 )
 from prefect.logging import get_logger
@@ -170,15 +149,13 @@
     *,
     httpx_settings: Optional[dict[str, Any]] = ...,
     sync_client: Literal[False] = False,
-) -> "PrefectClient":
-    ...
+) -> "PrefectClient": ...
 
 
 @overload
 def get_client(
     *, httpx_settings: Optional[dict[str, Any]] = ..., sync_client: Literal[True] = ...
-) -> "SyncPrefectClient":
-    ...
+) -> "SyncPrefectClient": ...
 
 
 def get_client(
@@ -269,12 +246,9 @@
     VariableAsyncClient,
     ConcurrencyLimitAsyncClient,
     DeploymentAsyncClient,
-<<<<<<< HEAD
     AutomationAsyncClient,
     FlowRunAsyncClient,
     FlowAsyncClient,
-=======
->>>>>>> 29d7a48a
 ):
     """
     An asynchronous client for interacting with the [Prefect REST API](/api-ref/rest-api/).
@@ -487,292 +461,6 @@
         """
         return await self._client.get("/hello")
 
-<<<<<<< HEAD
-=======
-    async def create_flow(self, flow: "FlowObject[Any, Any]") -> UUID:
-        """
-        Create a flow in the Prefect API.
-
-        Args:
-            flow: a [Flow][prefect.flows.Flow] object
-
-        Raises:
-            httpx.RequestError: if a flow was not created for any reason
-
-        Returns:
-            the ID of the flow in the backend
-        """
-        return await self.create_flow_from_name(flow.name)
-
-    async def create_flow_from_name(self, flow_name: str) -> UUID:
-        """
-        Create a flow in the Prefect API.
-
-        Args:
-            flow_name: the name of the new flow
-
-        Raises:
-            httpx.RequestError: if a flow was not created for any reason
-
-        Returns:
-            the ID of the flow in the backend
-        """
-        flow_data = FlowCreate(name=flow_name)
-        response = await self._client.post(
-            "/flows/", json=flow_data.model_dump(mode="json")
-        )
-
-        flow_id = response.json().get("id")
-        if not flow_id:
-            raise httpx.RequestError(f"Malformed response: {response}")
-
-        # Return the id of the created flow
-        return UUID(flow_id)
-
-    async def read_flow(self, flow_id: UUID) -> Flow:
-        """
-        Query the Prefect API for a flow by id.
-
-        Args:
-            flow_id: the flow ID of interest
-
-        Returns:
-            a [Flow model][prefect.client.schemas.objects.Flow] representation of the flow
-        """
-        response = await self._client.get(f"/flows/{flow_id}")
-        return Flow.model_validate(response.json())
-
-    async def delete_flow(self, flow_id: UUID) -> None:
-        """
-        Delete a flow by UUID.
-
-        Args:
-            flow_id: ID of the flow to be deleted
-        Raises:
-            prefect.exceptions.ObjectNotFound: If request returns 404
-            httpx.RequestError: If requests fail
-        """
-        try:
-            await self._client.delete(f"/flows/{flow_id}")
-        except httpx.HTTPStatusError as e:
-            if e.response.status_code == status.HTTP_404_NOT_FOUND:
-                raise prefect.exceptions.ObjectNotFound(http_exc=e) from e
-            else:
-                raise
-
-    async def read_flows(
-        self,
-        *,
-        flow_filter: Optional[FlowFilter] = None,
-        flow_run_filter: Optional[FlowRunFilter] = None,
-        task_run_filter: Optional[TaskRunFilter] = None,
-        deployment_filter: Optional[DeploymentFilter] = None,
-        work_pool_filter: Optional[WorkPoolFilter] = None,
-        work_queue_filter: Optional[WorkQueueFilter] = None,
-        sort: Optional[FlowSort] = None,
-        limit: Optional[int] = None,
-        offset: int = 0,
-    ) -> list[Flow]:
-        """
-        Query the Prefect API for flows. Only flows matching all criteria will
-        be returned.
-
-        Args:
-            flow_filter: filter criteria for flows
-            flow_run_filter: filter criteria for flow runs
-            task_run_filter: filter criteria for task runs
-            deployment_filter: filter criteria for deployments
-            work_pool_filter: filter criteria for work pools
-            work_queue_filter: filter criteria for work pool queues
-            sort: sort criteria for the flows
-            limit: limit for the flow query
-            offset: offset for the flow query
-
-        Returns:
-            a list of Flow model representations of the flows
-        """
-        body: dict[str, Any] = {
-            "flows": flow_filter.model_dump(mode="json") if flow_filter else None,
-            "flow_runs": (
-                flow_run_filter.model_dump(mode="json", exclude_unset=True)
-                if flow_run_filter
-                else None
-            ),
-            "task_runs": (
-                task_run_filter.model_dump(mode="json") if task_run_filter else None
-            ),
-            "deployments": (
-                deployment_filter.model_dump(mode="json") if deployment_filter else None
-            ),
-            "work_pools": (
-                work_pool_filter.model_dump(mode="json") if work_pool_filter else None
-            ),
-            "work_queues": (
-                work_queue_filter.model_dump(mode="json") if work_queue_filter else None
-            ),
-            "sort": sort,
-            "limit": limit,
-            "offset": offset,
-        }
-
-        response = await self._client.post("/flows/filter", json=body)
-        return pydantic.TypeAdapter(list[Flow]).validate_python(response.json())
-
-    async def read_flow_by_name(
-        self,
-        flow_name: str,
-    ) -> Flow:
-        """
-        Query the Prefect API for a flow by name.
-
-        Args:
-            flow_name: the name of a flow
-
-        Returns:
-            a fully hydrated Flow model
-        """
-        response = await self._client.get(f"/flows/name/{flow_name}")
-        return Flow.model_validate(response.json())
-
-    async def create_flow_run(
-        self,
-        flow: "FlowObject[Any, R]",
-        name: Optional[str] = None,
-        parameters: Optional[dict[str, Any]] = None,
-        context: Optional[dict[str, Any]] = None,
-        tags: Optional[Iterable[str]] = None,
-        parent_task_run_id: Optional[UUID] = None,
-        state: Optional["prefect.states.State[R]"] = None,
-    ) -> FlowRun:
-        """
-        Create a flow run for a flow.
-
-        Args:
-            flow: The flow model to create the flow run for
-            name: An optional name for the flow run
-            parameters: Parameter overrides for this flow run.
-            context: Optional run context data
-            tags: a list of tags to apply to this flow run
-            parent_task_run_id: if a subflow run is being created, the placeholder task
-                run identifier in the parent flow
-            state: The initial state for the run. If not provided, defaults to
-                `Scheduled` for now. Should always be a `Scheduled` type.
-
-        Raises:
-            httpx.RequestError: if the Prefect API does not successfully create a run for any reason
-
-        Returns:
-            The flow run model
-        """
-        parameters = parameters or {}
-        context = context or {}
-
-        if state is None:
-            state = prefect.states.Pending()
-
-        # Retrieve the flow id
-        flow_id = await self.create_flow(flow)
-
-        flow_run_create = FlowRunCreate(
-            flow_id=flow_id,
-            flow_version=flow.version,
-            name=name,
-            parameters=parameters,
-            context=context,
-            tags=list(tags or []),
-            parent_task_run_id=parent_task_run_id,
-            state=state.to_state_create(),
-            empirical_policy=FlowRunPolicy(
-                retries=flow.retries,
-                retry_delay=int(flow.retry_delay_seconds or 0),
-            ),
-        )
-
-        flow_run_create_json = flow_run_create.model_dump(mode="json")
-        response = await self._client.post("/flow_runs/", json=flow_run_create_json)
-        flow_run = FlowRun.model_validate(response.json())
-
-        # Restore the parameters to the local objects to retain expectations about
-        # Python objects
-        flow_run.parameters = parameters
-
-        return flow_run
-
-    async def update_flow_run(
-        self,
-        flow_run_id: UUID,
-        flow_version: Optional[str] = None,
-        parameters: Optional[dict[str, Any]] = None,
-        name: Optional[str] = None,
-        tags: Optional[Iterable[str]] = None,
-        empirical_policy: Optional[FlowRunPolicy] = None,
-        infrastructure_pid: Optional[str] = None,
-        job_variables: Optional[dict[str, Any]] = None,
-    ) -> httpx.Response:
-        """
-        Update a flow run's details.
-
-        Args:
-            flow_run_id: The identifier for the flow run to update.
-            flow_version: A new version string for the flow run.
-            parameters: A dictionary of parameter values for the flow run. This will not
-                be merged with any existing parameters.
-            name: A new name for the flow run.
-            empirical_policy: A new flow run orchestration policy. This will not be
-                merged with any existing policy.
-            tags: An iterable of new tags for the flow run. These will not be merged with
-                any existing tags.
-            infrastructure_pid: The id of flow run as returned by an
-                infrastructure block.
-
-        Returns:
-            an `httpx.Response` object from the PATCH request
-        """
-        params: dict[str, Any] = {}
-        if flow_version is not None:
-            params["flow_version"] = flow_version
-        if parameters is not None:
-            params["parameters"] = parameters
-        if name is not None:
-            params["name"] = name
-        if tags is not None:
-            params["tags"] = tags
-        if empirical_policy is not None:
-            params["empirical_policy"] = empirical_policy
-        if infrastructure_pid:
-            params["infrastructure_pid"] = infrastructure_pid
-        if job_variables is not None:
-            params["job_variables"] = job_variables
-
-        flow_run_data = FlowRunUpdate(**params)
-
-        return await self._client.patch(
-            f"/flow_runs/{flow_run_id}",
-            json=flow_run_data.model_dump(mode="json", exclude_unset=True),
-        )
-
-    async def delete_flow_run(
-        self,
-        flow_run_id: UUID,
-    ) -> None:
-        """
-        Delete a flow run by UUID.
-
-        Args:
-            flow_run_id: The flow run UUID of interest.
-        Raises:
-            prefect.exceptions.ObjectNotFound: If request returns 404
-            httpx.RequestError: If requests fails
-        """
-        try:
-            await self._client.delete(f"/flow_runs/{flow_run_id}")
-        except httpx.HTTPStatusError as e:
-            if e.response.status_code == status.HTTP_404_NOT_FOUND:
-                raise prefect.exceptions.ObjectNotFound(http_exc=e) from e
-            else:
-                raise
-
->>>>>>> 29d7a48a
     async def create_work_queue(
         self,
         name: str,
@@ -1417,182 +1105,6 @@
             response.json()
         )
 
-<<<<<<< HEAD
-=======
-    async def read_flow_run(self, flow_run_id: UUID) -> FlowRun:
-        """
-        Query the Prefect API for a flow run by id.
-
-        Args:
-            flow_run_id: the flow run ID of interest
-
-        Returns:
-            a Flow Run model representation of the flow run
-        """
-        try:
-            response = await self._client.get(f"/flow_runs/{flow_run_id}")
-        except httpx.HTTPStatusError as e:
-            if e.response.status_code == 404:
-                raise prefect.exceptions.ObjectNotFound(http_exc=e) from e
-            else:
-                raise
-        return FlowRun.model_validate(response.json())
-
-    async def resume_flow_run(
-        self, flow_run_id: UUID, run_input: Optional[dict[str, Any]] = None
-    ) -> OrchestrationResult[Any]:
-        """
-        Resumes a paused flow run.
-
-        Args:
-            flow_run_id: the flow run ID of interest
-            run_input: the input to resume the flow run with
-
-        Returns:
-            an OrchestrationResult model representation of state orchestration output
-        """
-        try:
-            response = await self._client.post(
-                f"/flow_runs/{flow_run_id}/resume", json={"run_input": run_input}
-            )
-        except httpx.HTTPStatusError:
-            raise
-
-        result: OrchestrationResult[Any] = OrchestrationResult.model_validate(
-            response.json()
-        )
-        return result
-
-    async def read_flow_runs(
-        self,
-        *,
-        flow_filter: Optional[FlowFilter] = None,
-        flow_run_filter: Optional[FlowRunFilter] = None,
-        task_run_filter: Optional[TaskRunFilter] = None,
-        deployment_filter: Optional[DeploymentFilter] = None,
-        work_pool_filter: Optional[WorkPoolFilter] = None,
-        work_queue_filter: Optional[WorkQueueFilter] = None,
-        sort: Optional[FlowRunSort] = None,
-        limit: Optional[int] = None,
-        offset: int = 0,
-    ) -> list[FlowRun]:
-        """
-        Query the Prefect API for flow runs. Only flow runs matching all criteria will
-        be returned.
-
-        Args:
-            flow_filter: filter criteria for flows
-            flow_run_filter: filter criteria for flow runs
-            task_run_filter: filter criteria for task runs
-            deployment_filter: filter criteria for deployments
-            work_pool_filter: filter criteria for work pools
-            work_queue_filter: filter criteria for work pool queues
-            sort: sort criteria for the flow runs
-            limit: limit for the flow run query
-            offset: offset for the flow run query
-
-        Returns:
-            a list of Flow Run model representations
-                of the flow runs
-        """
-        body: dict[str, Any] = {
-            "flows": flow_filter.model_dump(mode="json") if flow_filter else None,
-            "flow_runs": (
-                flow_run_filter.model_dump(mode="json", exclude_unset=True)
-                if flow_run_filter
-                else None
-            ),
-            "task_runs": (
-                task_run_filter.model_dump(mode="json") if task_run_filter else None
-            ),
-            "deployments": (
-                deployment_filter.model_dump(mode="json") if deployment_filter else None
-            ),
-            "work_pools": (
-                work_pool_filter.model_dump(mode="json") if work_pool_filter else None
-            ),
-            "work_pool_queues": (
-                work_queue_filter.model_dump(mode="json") if work_queue_filter else None
-            ),
-            "sort": sort,
-            "limit": limit,
-            "offset": offset,
-        }
-
-        response = await self._client.post("/flow_runs/filter", json=body)
-        return pydantic.TypeAdapter(list[FlowRun]).validate_python(response.json())
-
-    async def set_flow_run_state(
-        self,
-        flow_run_id: Union[UUID, str],
-        state: "prefect.states.State[T]",
-        force: bool = False,
-    ) -> OrchestrationResult[T]:
-        """
-        Set the state of a flow run.
-
-        Args:
-            flow_run_id: the id of the flow run
-            state: the state to set
-            force: if True, disregard orchestration logic when setting the state,
-                forcing the Prefect API to accept the state
-
-        Returns:
-            an OrchestrationResult model representation of state orchestration output
-        """
-        flow_run_id = (
-            flow_run_id if isinstance(flow_run_id, UUID) else UUID(flow_run_id)
-        )
-        state_create = state.to_state_create()
-        state_create.state_details.flow_run_id = flow_run_id
-        state_create.state_details.transition_id = uuid4()
-        try:
-            response = await self._client.post(
-                f"/flow_runs/{flow_run_id}/set_state",
-                json=dict(
-                    state=state_create.model_dump(mode="json", serialize_as_any=True),
-                    force=force,
-                ),
-            )
-        except httpx.HTTPStatusError as e:
-            if e.response.status_code == status.HTTP_404_NOT_FOUND:
-                raise prefect.exceptions.ObjectNotFound(http_exc=e) from e
-            else:
-                raise
-
-        result: OrchestrationResult[T] = OrchestrationResult.model_validate(
-            response.json()
-        )
-        return result
-
-    async def read_flow_run_states(
-        self, flow_run_id: UUID
-    ) -> list[prefect.states.State]:
-        """
-        Query for the states of a flow run
-
-        Args:
-            flow_run_id: the id of the flow run
-
-        Returns:
-            a list of State model representations
-                of the flow run states
-        """
-        response = await self._client.get(
-            "/flow_run_states/", params=dict(flow_run_id=str(flow_run_id))
-        )
-        return pydantic.TypeAdapter(list[prefect.states.State]).validate_python(
-            response.json()
-        )
-
-    async def set_flow_run_name(self, flow_run_id: UUID, name: str) -> httpx.Response:
-        flow_run_data = FlowRunUpdate(name=name)
-        return await self._client.patch(
-            f"/flow_runs/{flow_run_id}",
-            json=flow_run_data.model_dump(mode="json", exclude_unset=True),
-        )
-
->>>>>>> 29d7a48a
     async def set_task_run_name(self, task_run_id: UUID, name: str) -> httpx.Response:
         task_run_data = TaskRunUpdate(name=name)
         return await self._client.patch(
@@ -2195,160 +1707,6 @@
                     json=json,
                 )
             except httpx.HTTPStatusError as e:
-<<<<<<< HEAD
-=======
-                if e.response.status_code == status.HTTP_404_NOT_FOUND:
-                    raise prefect.exceptions.ObjectNotFound(http_exc=e) from e
-                else:
-                    raise
-        else:
-            response = await self._client.post("/work_queues/filter", json=json)
-
-        return pydantic.TypeAdapter(list[WorkQueue]).validate_python(response.json())
-
-    async def get_scheduled_flow_runs_for_work_pool(
-        self,
-        work_pool_name: str,
-        work_queue_names: Optional[list[str]] = None,
-        scheduled_before: Optional[datetime.datetime] = None,
-    ) -> list[WorkerFlowRunResponse]:
-        """
-        Retrieves scheduled flow runs for the provided set of work pool queues.
-
-        Args:
-            work_pool_name: The name of the work pool that the work pool
-                queues are associated with.
-            work_queue_names: The names of the work pool queues from which
-                to get scheduled flow runs.
-            scheduled_before: Datetime used to filter returned flow runs. Flow runs
-                scheduled for after the given datetime string will not be returned.
-
-        Returns:
-            A list of worker flow run responses containing information about the
-            retrieved flow runs.
-        """
-        body: dict[str, Any] = {}
-        if work_queue_names is not None:
-            body["work_queue_names"] = list(work_queue_names)
-        if scheduled_before:
-            body["scheduled_before"] = str(scheduled_before)
-
-        response = await self._client.post(
-            f"/work_pools/{work_pool_name}/get_scheduled_flow_runs",
-            json=body,
-        )
-        return pydantic.TypeAdapter(list[WorkerFlowRunResponse]).validate_python(
-            response.json()
-        )
-
-    async def read_worker_metadata(self) -> dict[str, Any]:
-        """Reads worker metadata stored in Prefect collection registry."""
-        response = await self._client.get("collections/views/aggregate-worker-metadata")
-        response.raise_for_status()
-        return response.json()
-
-    async def create_flow_run_input(
-        self, flow_run_id: UUID, key: str, value: str, sender: Optional[str] = None
-    ) -> None:
-        """
-        Creates a flow run input.
-
-        Args:
-            flow_run_id: The flow run id.
-            key: The input key.
-            value: The input value.
-            sender: The sender of the input.
-        """
-
-        # Initialize the input to ensure that the key is valid.
-        FlowRunInput(flow_run_id=flow_run_id, key=key, value=value)
-
-        response = await self._client.post(
-            f"/flow_runs/{flow_run_id}/input",
-            json={"key": key, "value": value, "sender": sender},
-        )
-        response.raise_for_status()
-
-    async def filter_flow_run_input(
-        self, flow_run_id: UUID, key_prefix: str, limit: int, exclude_keys: set[str]
-    ) -> list[FlowRunInput]:
-        response = await self._client.post(
-            f"/flow_runs/{flow_run_id}/input/filter",
-            json={
-                "prefix": key_prefix,
-                "limit": limit,
-                "exclude_keys": list(exclude_keys),
-            },
-        )
-        response.raise_for_status()
-        return pydantic.TypeAdapter(list[FlowRunInput]).validate_python(response.json())
-
-    async def read_flow_run_input(self, flow_run_id: UUID, key: str) -> str:
-        """
-        Reads a flow run input.
-
-        Args:
-            flow_run_id: The flow run id.
-            key: The input key.
-        """
-        response = await self._client.get(f"/flow_runs/{flow_run_id}/input/{key}")
-        response.raise_for_status()
-        return response.content.decode()
-
-    async def delete_flow_run_input(self, flow_run_id: UUID, key: str) -> None:
-        """
-        Deletes a flow run input.
-
-        Args:
-            flow_run_id: The flow run id.
-            key: The input key.
-        """
-        response = await self._client.delete(f"/flow_runs/{flow_run_id}/input/{key}")
-        response.raise_for_status()
-
-    async def create_automation(self, automation: AutomationCore) -> UUID:
-        """Creates an automation in Prefect Cloud."""
-        response = await self._client.post(
-            "/automations/",
-            json=automation.model_dump(mode="json"),
-        )
-
-        return UUID(response.json()["id"])
-
-    async def update_automation(
-        self, automation_id: UUID, automation: AutomationCore
-    ) -> None:
-        """Updates an automation in Prefect Cloud."""
-        response = await self._client.put(
-            f"/automations/{automation_id}",
-            json=automation.model_dump(mode="json", exclude_unset=True),
-        )
-        response.raise_for_status
-
-    async def read_automations(self) -> list[Automation]:
-        response = await self._client.post("/automations/filter")
-        response.raise_for_status()
-        return pydantic.TypeAdapter(list[Automation]).validate_python(response.json())
-
-    async def find_automation(
-        self, id_or_name: Union[str, UUID]
-    ) -> Optional[Automation]:
-        if isinstance(id_or_name, str):
-            name = id_or_name
-            try:
-                id = UUID(id_or_name)
-            except ValueError:
-                id = None
-        else:
-            id = id_or_name
-            name = str(id)
-
-        if id:
-            try:
-                automation = await self.read_automation(id)
-                return automation
-            except prefect.exceptions.HTTPStatusError as e:
->>>>>>> 29d7a48a
                 if e.response.status_code == status.HTTP_404_NOT_FOUND:
                     raise prefect.exceptions.ObjectNotFound(http_exc=e) from e
                 else:
@@ -2502,12 +1860,9 @@
     VariableClient,
     ConcurrencyLimitClient,
     DeploymentClient,
-<<<<<<< HEAD
     AutomationClient,
     FlowRunClient,
     FlowClient,
-=======
->>>>>>> 29d7a48a
 ):
     """
     A synchronous client for interacting with the [Prefect REST API](/api-ref/rest-api/).
@@ -2960,21 +2315,6 @@
             response.json()
         )
 
-<<<<<<< HEAD
-=======
-    def update_flow_run_labels(
-        self, flow_run_id: UUID, labels: KeyValueLabelsField
-    ) -> None:
-        """
-        Updates the labels of a flow run.
-        """
-        response = self._client.patch(
-            f"/flow_runs/{flow_run_id}/labels",
-            json=labels,
-        )
-        response.raise_for_status()
-
->>>>>>> 29d7a48a
     def read_block_document_by_name(
         self,
         name: str,
