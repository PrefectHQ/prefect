import asyncio
import base64
import datetime
import ssl
import warnings
from collections.abc import Iterable
from contextlib import AsyncExitStack
from logging import Logger
from typing import TYPE_CHECKING, Any, Literal, NoReturn, Optional, Union, overload
from uuid import UUID, uuid4

import certifi
import httpcore
import httpx
import pydantic
from asgi_lifespan import LifespanManager
from packaging import version
from starlette import status
from typing_extensions import ParamSpec, Self, TypeVar

from prefect.client.orchestration._artifacts.client import (
    ArtifactClient,
    ArtifactAsyncClient,
    ArtifactCollectionClient,
    ArtifactCollectionAsyncClient,
)

<<<<<<< HEAD
from prefect.client.orchestration._work_queues.client import (
    WorkQueueClient,
    WorkQueueAsyncClient,
)

=======
>>>>>>> 1c801c71
from prefect.client.orchestration._concurrency_limits.client import (
    ConcurrencyLimitAsyncClient,
    ConcurrencyLimitClient,
)

from prefect.client.orchestration._logs.client import (
    LogClient,
    LogAsyncClient,
)
from prefect.client.orchestration._variables.client import (
    VariableClient,
    VariableAsyncClient,
)

import prefect
import prefect.exceptions
import prefect.settings
import prefect.states
from prefect.client.constants import SERVER_API_VERSION
from prefect.client.schemas import FlowRun, OrchestrationResult, TaskRun, sorting
from prefect.client.schemas.actions import (
    BlockDocumentCreate,
    BlockDocumentUpdate,
    BlockSchemaCreate,
    BlockTypeCreate,
    BlockTypeUpdate,
    DeploymentCreate,
    DeploymentFlowRunCreate,
    DeploymentScheduleCreate,
    DeploymentScheduleUpdate,
    DeploymentUpdate,
    FlowCreate,
    FlowRunCreate,
    FlowRunNotificationPolicyCreate,
    FlowRunNotificationPolicyUpdate,
    FlowRunUpdate,
<<<<<<< HEAD
=======
    LogCreate,
    GlobalConcurrencyLimitCreate,
    GlobalConcurrencyLimitUpdate,
>>>>>>> 1c801c71
    TaskRunCreate,
    TaskRunUpdate,
    WorkPoolCreate,
    WorkPoolUpdate,
)
from prefect.client.schemas.filters import (
    DeploymentFilter,
    FlowFilter,
    FlowRunFilter,
    FlowRunNotificationPolicyFilter,
    TaskRunFilter,
    WorkerFilter,
    WorkPoolFilter,
    WorkQueueFilter,
)
from prefect.client.schemas.objects import (
    BlockDocument,
    BlockSchema,
    BlockType,
    ConcurrencyOptions,
    Constant,
    DeploymentSchedule,
    Flow,
    FlowRunInput,
    FlowRunNotificationPolicy,
    FlowRunPolicy,
    Parameter,
    TaskRunPolicy,
    TaskRunResult,
    Worker,
    WorkerMetadata,
    WorkPool,
)
from prefect.client.schemas.responses import (
    DeploymentResponse,
    FlowRunResponse,
    WorkerFlowRunResponse,
)
from prefect.client.schemas.schedules import SCHEDULE_TYPES
from prefect.client.schemas.sorting import (
    DeploymentSort,
    FlowRunSort,
    FlowSort,
    TaskRunSort,
)
from prefect.events import filters
from prefect.events.schemas.automations import Automation, AutomationCore
from prefect.logging import get_logger
from prefect.settings import (
    PREFECT_API_AUTH_STRING,
    PREFECT_API_DATABASE_CONNECTION_URL,
    PREFECT_API_ENABLE_HTTP2,
    PREFECT_API_KEY,
    PREFECT_API_REQUEST_TIMEOUT,
    PREFECT_API_SSL_CERT_FILE,
    PREFECT_API_TLS_INSECURE_SKIP_VERIFY,
    PREFECT_API_URL,
    PREFECT_CLIENT_CSRF_SUPPORT_ENABLED,
    PREFECT_CLOUD_API_URL,
    PREFECT_SERVER_ALLOW_EPHEMERAL_MODE,
    PREFECT_TESTING_UNIT_TEST_MODE,
    get_current_settings,
)
from prefect.types import KeyValueLabelsField

if TYPE_CHECKING:
    from prefect.flows import Flow as FlowObject
    from prefect.tasks import Task as TaskObject

from prefect.client.base import (
    ASGIApp,
    PrefectHttpxAsyncClient,
    PrefectHttpxSyncClient,
    ServerType,
    app_lifespan_context,
)

P = ParamSpec("P")
R = TypeVar("R", infer_variance=True)
T = TypeVar("T")


@overload
def get_client(
    *,
    httpx_settings: Optional[dict[str, Any]] = ...,
    sync_client: Literal[False] = False,
) -> "PrefectClient":
    ...


@overload
def get_client(
    *, httpx_settings: Optional[dict[str, Any]] = ..., sync_client: Literal[True] = ...
) -> "SyncPrefectClient":
    ...


def get_client(
    httpx_settings: Optional[dict[str, Any]] = None, sync_client: bool = False
) -> Union["SyncPrefectClient", "PrefectClient"]:
    """
    Retrieve a HTTP client for communicating with the Prefect REST API.

    The client must be context managed; for example:

    ```python
    async with get_client() as client:
        await client.hello()
    ```

    To return a synchronous client, pass sync_client=True:

    ```python
    with get_client(sync_client=True) as client:
        client.hello()
    ```
    """
    import prefect.context

    # try to load clients from a client context, if possible
    # only load clients that match the provided config / loop
    try:
        loop = asyncio.get_running_loop()
    except RuntimeError:
        loop = None

    if sync_client:
        if client_ctx := prefect.context.SyncClientContext.get():
            if (
                client_ctx.client
                and getattr(client_ctx, "_httpx_settings", None) == httpx_settings
            ):
                return client_ctx.client
    else:
        if client_ctx := prefect.context.AsyncClientContext.get():
            if (
                client_ctx.client
                and getattr(client_ctx, "_httpx_settings", None) == httpx_settings
                and loop in (getattr(client_ctx.client, "_loop", None), None)
            ):
                return client_ctx.client

    api: str = PREFECT_API_URL.value()
    server_type = None

    if not api and PREFECT_SERVER_ALLOW_EPHEMERAL_MODE:
        # create an ephemeral API if none was provided
        from prefect.server.api.server import SubprocessASGIServer

        server = SubprocessASGIServer()
        server.start()
        assert server.server_process is not None, "Server process did not start"

        api = server.api_url
        server_type = ServerType.EPHEMERAL
    elif not api and not PREFECT_SERVER_ALLOW_EPHEMERAL_MODE:
        raise ValueError(
            "No Prefect API URL provided. Please set PREFECT_API_URL to the address of a running Prefect server."
        )

    if sync_client:
        return SyncPrefectClient(
            api,
            auth_string=PREFECT_API_AUTH_STRING.value(),
            api_key=PREFECT_API_KEY.value(),
            httpx_settings=httpx_settings,
            server_type=server_type,
        )
    else:
        return PrefectClient(
            api,
            auth_string=PREFECT_API_AUTH_STRING.value(),
            api_key=PREFECT_API_KEY.value(),
            httpx_settings=httpx_settings,
            server_type=server_type,
        )


class PrefectClient(
    ArtifactAsyncClient,
    ArtifactCollectionAsyncClient,
    LogAsyncClient,
    VariableAsyncClient,
    ConcurrencyLimitAsyncClient,
<<<<<<< HEAD
    WorkQueueAsyncClient,
=======
>>>>>>> 1c801c71
):
    """
    An asynchronous client for interacting with the [Prefect REST API](/api-ref/rest-api/).

    Args:
        api: the REST API URL or FastAPI application to connect to
        api_key: An optional API key for authentication.
        api_version: The API version this client is compatible with.
        httpx_settings: An optional dictionary of settings to pass to the underlying
            `httpx.AsyncClient`

    Examples:

        Say hello to a Prefect REST API

        <div class="terminal">
        ```
        >>> async with get_client() as client:
        >>>     response = await client.hello()
        >>>
        >>> print(response.json())
        👋
        ```
        </div>
    """

    def __init__(
        self,
        api: Union[str, ASGIApp],
        *,
        auth_string: Optional[str] = None,
        api_key: Optional[str] = None,
        api_version: Optional[str] = None,
        httpx_settings: Optional[dict[str, Any]] = None,
        server_type: Optional[ServerType] = None,
    ) -> None:
        httpx_settings = httpx_settings.copy() if httpx_settings else {}
        httpx_settings.setdefault("headers", {})

        if PREFECT_API_TLS_INSECURE_SKIP_VERIFY:
            # Create an unverified context for insecure connections
            ctx = ssl.create_default_context()
            ctx.check_hostname = False
            ctx.verify_mode = ssl.CERT_NONE
            httpx_settings.setdefault("verify", ctx)
        else:
            cert_file = PREFECT_API_SSL_CERT_FILE.value()
            if not cert_file:
                cert_file = certifi.where()
            # Create a verified context with the certificate file
            ctx = ssl.create_default_context(cafile=cert_file)
            httpx_settings.setdefault("verify", ctx)

        if api_version is None:
            api_version = SERVER_API_VERSION
        httpx_settings["headers"].setdefault("X-PREFECT-API-VERSION", api_version)
        if api_key:
            httpx_settings["headers"].setdefault("Authorization", f"Bearer {api_key}")

        if auth_string:
            token = base64.b64encode(auth_string.encode("utf-8")).decode("utf-8")
            httpx_settings["headers"].setdefault("Authorization", f"Basic {token}")

        # Context management
        self._context_stack: int = 0
        self._exit_stack = AsyncExitStack()
        self._ephemeral_app: Optional[ASGIApp] = None
        self.manage_lifespan = True
        self.server_type: ServerType

        # Only set if this client started the lifespan of the application
        self._ephemeral_lifespan: Optional[LifespanManager] = None

        self._closed = False
        self._started = False

        # Connect to an external application
        if isinstance(api, str):
            if httpx_settings.get("app"):
                raise ValueError(
                    "Invalid httpx settings: `app` cannot be set when providing an "
                    "api url. `app` is only for use with ephemeral instances. Provide "
                    "it as the `api` parameter instead."
                )
            httpx_settings.setdefault("base_url", api)

            # See https://www.python-httpx.org/advanced/#pool-limit-configuration
            httpx_settings.setdefault(
                "limits",
                httpx.Limits(
                    # We see instability when allowing the client to open many connections at once.
                    # Limiting concurrency results in more stable performance.
                    max_connections=16,
                    max_keepalive_connections=8,
                    # The Prefect Cloud LB will keep connections alive for 30s.
                    # Only allow the client to keep connections alive for 25s.
                    keepalive_expiry=25,
                ),
            )

            # See https://www.python-httpx.org/http2/
            # Enabling HTTP/2 support on the client does not necessarily mean that your requests
            # and responses will be transported over HTTP/2, since both the client and the server
            # need to support HTTP/2. If you connect to a server that only supports HTTP/1.1 the
            # client will use a standard HTTP/1.1 connection instead.
            httpx_settings.setdefault("http2", PREFECT_API_ENABLE_HTTP2.value())

            if server_type:
                self.server_type = server_type
            else:
                self.server_type = (
                    ServerType.CLOUD
                    if api.startswith(PREFECT_CLOUD_API_URL.value())
                    else ServerType.SERVER
                )

        # Connect to an in-process application
        else:
            self._ephemeral_app = api
            self.server_type = ServerType.EPHEMERAL

            # When using an ephemeral server, server-side exceptions can be raised
            # client-side breaking all of our response error code handling. To work
            # around this, we create an ASGI transport with application exceptions
            # disabled instead of using the application directly.
            # refs:
            # - https://github.com/PrefectHQ/prefect/pull/9637
            # - https://github.com/encode/starlette/blob/d3a11205ed35f8e5a58a711db0ff59c86fa7bb31/starlette/middleware/errors.py#L184
            # - https://github.com/tiangolo/fastapi/blob/8cc967a7605d3883bd04ceb5d25cc94ae079612f/fastapi/applications.py#L163-L164
            httpx_settings.setdefault(
                "transport",
                httpx.ASGITransport(
                    app=self._ephemeral_app, raise_app_exceptions=False
                ),
            )
            httpx_settings.setdefault("base_url", "http://ephemeral-prefect/api")

        # See https://www.python-httpx.org/advanced/#timeout-configuration
        httpx_settings.setdefault(
            "timeout",
            httpx.Timeout(
                connect=PREFECT_API_REQUEST_TIMEOUT.value(),
                read=PREFECT_API_REQUEST_TIMEOUT.value(),
                write=PREFECT_API_REQUEST_TIMEOUT.value(),
                pool=PREFECT_API_REQUEST_TIMEOUT.value(),
            ),
        )

        if not PREFECT_TESTING_UNIT_TEST_MODE:
            httpx_settings.setdefault("follow_redirects", True)

        enable_csrf_support = (
            self.server_type != ServerType.CLOUD
            and PREFECT_CLIENT_CSRF_SUPPORT_ENABLED.value()
        )

        self._client = PrefectHttpxAsyncClient(
            **httpx_settings, enable_csrf_support=enable_csrf_support
        )
        self._loop = None

        # See https://www.python-httpx.org/advanced/#custom-transports
        #
        # If we're using an HTTP/S client (not the ephemeral client), adjust the
        # transport to add retries _after_ it is instantiated. If we alter the transport
        # before instantiation, the transport will not be aware of proxies unless we
        # reproduce all of the logic to make it so.
        #
        # Only alter the transport to set our default of 3 retries, don't modify any
        # transport a user may have provided via httpx_settings.
        #
        # Making liberal use of getattr and isinstance checks here to avoid any
        # surprises if the internals of httpx or httpcore change on us
        if isinstance(api, str) and not httpx_settings.get("transport"):
            transport_for_url = getattr(self._client, "_transport_for_url", None)
            if callable(transport_for_url):
                server_transport = transport_for_url(httpx.URL(api))
                if isinstance(server_transport, httpx.AsyncHTTPTransport):
                    pool = getattr(server_transport, "_pool", None)
                    if isinstance(pool, httpcore.AsyncConnectionPool):
                        setattr(pool, "_retries", 3)

        self.logger: Logger = get_logger("client")

    @property
    def api_url(self) -> httpx.URL:
        """
        Get the base URL for the API.
        """
        return self._client.base_url

    # API methods ----------------------------------------------------------------------

    async def api_healthcheck(self) -> Optional[Exception]:
        """
        Attempts to connect to the API and returns the encountered exception if not
        successful.

        If successful, returns `None`.
        """
        try:
            await self._client.get("/health")
            return None
        except Exception as exc:
            return exc

    async def hello(self) -> httpx.Response:
        """
        Send a GET request to /hello for testing purposes.
        """
        return await self._client.get("/hello")

    async def create_flow(self, flow: "FlowObject[Any, Any]") -> UUID:
        """
        Create a flow in the Prefect API.

        Args:
            flow: a [Flow][prefect.flows.Flow] object

        Raises:
            httpx.RequestError: if a flow was not created for any reason

        Returns:
            the ID of the flow in the backend
        """
        return await self.create_flow_from_name(flow.name)

    async def create_flow_from_name(self, flow_name: str) -> UUID:
        """
        Create a flow in the Prefect API.

        Args:
            flow_name: the name of the new flow

        Raises:
            httpx.RequestError: if a flow was not created for any reason

        Returns:
            the ID of the flow in the backend
        """
        flow_data = FlowCreate(name=flow_name)
        response = await self._client.post(
            "/flows/", json=flow_data.model_dump(mode="json")
        )

        flow_id = response.json().get("id")
        if not flow_id:
            raise httpx.RequestError(f"Malformed response: {response}")

        # Return the id of the created flow
        return UUID(flow_id)

    async def read_flow(self, flow_id: UUID) -> Flow:
        """
        Query the Prefect API for a flow by id.

        Args:
            flow_id: the flow ID of interest

        Returns:
            a [Flow model][prefect.client.schemas.objects.Flow] representation of the flow
        """
        response = await self._client.get(f"/flows/{flow_id}")
        return Flow.model_validate(response.json())

    async def delete_flow(self, flow_id: UUID) -> None:
        """
        Delete a flow by UUID.

        Args:
            flow_id: ID of the flow to be deleted
        Raises:
            prefect.exceptions.ObjectNotFound: If request returns 404
            httpx.RequestError: If requests fail
        """
        try:
            await self._client.delete(f"/flows/{flow_id}")
        except httpx.HTTPStatusError as e:
            if e.response.status_code == status.HTTP_404_NOT_FOUND:
                raise prefect.exceptions.ObjectNotFound(http_exc=e) from e
            else:
                raise

    async def read_flows(
        self,
        *,
        flow_filter: Optional[FlowFilter] = None,
        flow_run_filter: Optional[FlowRunFilter] = None,
        task_run_filter: Optional[TaskRunFilter] = None,
        deployment_filter: Optional[DeploymentFilter] = None,
        work_pool_filter: Optional[WorkPoolFilter] = None,
        work_queue_filter: Optional[WorkQueueFilter] = None,
        sort: Optional[FlowSort] = None,
        limit: Optional[int] = None,
        offset: int = 0,
    ) -> list[Flow]:
        """
        Query the Prefect API for flows. Only flows matching all criteria will
        be returned.

        Args:
            flow_filter: filter criteria for flows
            flow_run_filter: filter criteria for flow runs
            task_run_filter: filter criteria for task runs
            deployment_filter: filter criteria for deployments
            work_pool_filter: filter criteria for work pools
            work_queue_filter: filter criteria for work pool queues
            sort: sort criteria for the flows
            limit: limit for the flow query
            offset: offset for the flow query

        Returns:
            a list of Flow model representations of the flows
        """
        body: dict[str, Any] = {
            "flows": flow_filter.model_dump(mode="json") if flow_filter else None,
            "flow_runs": (
                flow_run_filter.model_dump(mode="json", exclude_unset=True)
                if flow_run_filter
                else None
            ),
            "task_runs": (
                task_run_filter.model_dump(mode="json") if task_run_filter else None
            ),
            "deployments": (
                deployment_filter.model_dump(mode="json") if deployment_filter else None
            ),
            "work_pools": (
                work_pool_filter.model_dump(mode="json") if work_pool_filter else None
            ),
            "work_queues": (
                work_queue_filter.model_dump(mode="json") if work_queue_filter else None
            ),
            "sort": sort,
            "limit": limit,
            "offset": offset,
        }

        response = await self._client.post("/flows/filter", json=body)
        return pydantic.TypeAdapter(list[Flow]).validate_python(response.json())

    async def read_flow_by_name(
        self,
        flow_name: str,
    ) -> Flow:
        """
        Query the Prefect API for a flow by name.

        Args:
            flow_name: the name of a flow

        Returns:
            a fully hydrated Flow model
        """
        response = await self._client.get(f"/flows/name/{flow_name}")
        return Flow.model_validate(response.json())

    async def create_flow_run_from_deployment(
        self,
        deployment_id: UUID,
        *,
        parameters: Optional[dict[str, Any]] = None,
        context: Optional[dict[str, Any]] = None,
        state: Optional[prefect.states.State[Any]] = None,
        name: Optional[str] = None,
        tags: Optional[Iterable[str]] = None,
        idempotency_key: Optional[str] = None,
        parent_task_run_id: Optional[UUID] = None,
        work_queue_name: Optional[str] = None,
        job_variables: Optional[dict[str, Any]] = None,
        labels: Optional[KeyValueLabelsField] = None,
    ) -> FlowRun:
        """
        Create a flow run for a deployment.

        Args:
            deployment_id: The deployment ID to create the flow run from
            parameters: Parameter overrides for this flow run. Merged with the
                deployment defaults
            context: Optional run context data
            state: The initial state for the run. If not provided, defaults to
                `Scheduled` for now. Should always be a `Scheduled` type.
            name: An optional name for the flow run. If not provided, the server will
                generate a name.
            tags: An optional iterable of tags to apply to the flow run; these tags
                are merged with the deployment's tags.
            idempotency_key: Optional idempotency key for creation of the flow run.
                If the key matches the key of an existing flow run, the existing run will
                be returned instead of creating a new one.
            parent_task_run_id: if a subflow run is being created, the placeholder task
                run identifier in the parent flow
            work_queue_name: An optional work queue name to add this run to. If not provided,
                will default to the deployment's set work queue.  If one is provided that does not
                exist, a new work queue will be created within the deployment's work pool.
            job_variables: Optional variables that will be supplied to the flow run job.

        Raises:
            httpx.RequestError: if the Prefect API does not successfully create a run for any reason

        Returns:
            The flow run model
        """
        parameters = parameters or {}
        context = context or {}
        state = state or prefect.states.Scheduled()
        tags = tags or []

        flow_run_create = DeploymentFlowRunCreate(
            parameters=parameters,
            context=context,
            state=state.to_state_create(),
            tags=list(tags),
            name=name,
            idempotency_key=idempotency_key,
            parent_task_run_id=parent_task_run_id,
            job_variables=job_variables,
            labels=labels,
        )

        # done separately to avoid including this field in payloads sent to older API versions
        if work_queue_name:
            flow_run_create.work_queue_name = work_queue_name

        response = await self._client.post(
            f"/deployments/{deployment_id}/create_flow_run",
            json=flow_run_create.model_dump(mode="json", exclude_unset=True),
        )
        return FlowRun.model_validate(response.json())

    async def create_flow_run(
        self,
        flow: "FlowObject[Any, R]",
        name: Optional[str] = None,
        parameters: Optional[dict[str, Any]] = None,
        context: Optional[dict[str, Any]] = None,
        tags: Optional[Iterable[str]] = None,
        parent_task_run_id: Optional[UUID] = None,
        state: Optional["prefect.states.State[R]"] = None,
    ) -> FlowRun:
        """
        Create a flow run for a flow.

        Args:
            flow: The flow model to create the flow run for
            name: An optional name for the flow run
            parameters: Parameter overrides for this flow run.
            context: Optional run context data
            tags: a list of tags to apply to this flow run
            parent_task_run_id: if a subflow run is being created, the placeholder task
                run identifier in the parent flow
            state: The initial state for the run. If not provided, defaults to
                `Scheduled` for now. Should always be a `Scheduled` type.

        Raises:
            httpx.RequestError: if the Prefect API does not successfully create a run for any reason

        Returns:
            The flow run model
        """
        parameters = parameters or {}
        context = context or {}

        if state is None:
            state = prefect.states.Pending()

        # Retrieve the flow id
        flow_id = await self.create_flow(flow)

        flow_run_create = FlowRunCreate(
            flow_id=flow_id,
            flow_version=flow.version,
            name=name,
            parameters=parameters,
            context=context,
            tags=list(tags or []),
            parent_task_run_id=parent_task_run_id,
            state=state.to_state_create(),
            empirical_policy=FlowRunPolicy(
                retries=flow.retries,
                retry_delay=int(flow.retry_delay_seconds or 0),
            ),
        )

        flow_run_create_json = flow_run_create.model_dump(mode="json")
        response = await self._client.post("/flow_runs/", json=flow_run_create_json)
        flow_run = FlowRun.model_validate(response.json())

        # Restore the parameters to the local objects to retain expectations about
        # Python objects
        flow_run.parameters = parameters

        return flow_run

    async def update_flow_run(
        self,
        flow_run_id: UUID,
        flow_version: Optional[str] = None,
        parameters: Optional[dict[str, Any]] = None,
        name: Optional[str] = None,
        tags: Optional[Iterable[str]] = None,
        empirical_policy: Optional[FlowRunPolicy] = None,
        infrastructure_pid: Optional[str] = None,
        job_variables: Optional[dict[str, Any]] = None,
    ) -> httpx.Response:
        """
        Update a flow run's details.

        Args:
            flow_run_id: The identifier for the flow run to update.
            flow_version: A new version string for the flow run.
            parameters: A dictionary of parameter values for the flow run. This will not
                be merged with any existing parameters.
            name: A new name for the flow run.
            empirical_policy: A new flow run orchestration policy. This will not be
                merged with any existing policy.
            tags: An iterable of new tags for the flow run. These will not be merged with
                any existing tags.
            infrastructure_pid: The id of flow run as returned by an
                infrastructure block.

        Returns:
            an `httpx.Response` object from the PATCH request
        """
        params: dict[str, Any] = {}
        if flow_version is not None:
            params["flow_version"] = flow_version
        if parameters is not None:
            params["parameters"] = parameters
        if name is not None:
            params["name"] = name
        if tags is not None:
            params["tags"] = tags
        if empirical_policy is not None:
            params["empirical_policy"] = empirical_policy
        if infrastructure_pid:
            params["infrastructure_pid"] = infrastructure_pid
        if job_variables is not None:
            params["job_variables"] = job_variables

        flow_run_data = FlowRunUpdate(**params)

        return await self._client.patch(
            f"/flow_runs/{flow_run_id}",
            json=flow_run_data.model_dump(mode="json", exclude_unset=True),
        )

    async def delete_flow_run(
        self,
        flow_run_id: UUID,
    ) -> None:
        """
        Delete a flow run by UUID.

        Args:
            flow_run_id: The flow run UUID of interest.
        Raises:
            prefect.exceptions.ObjectNotFound: If request returns 404
            httpx.RequestError: If requests fails
        """
        try:
            await self._client.delete(f"/flow_runs/{flow_run_id}")
        except httpx.HTTPStatusError as e:
            if e.response.status_code == status.HTTP_404_NOT_FOUND:
                raise prefect.exceptions.ObjectNotFound(http_exc=e) from e
            else:
                raise

<<<<<<< HEAD
=======
    async def create_work_queue(
        self,
        name: str,
        description: Optional[str] = None,
        is_paused: Optional[bool] = None,
        concurrency_limit: Optional[int] = None,
        priority: Optional[int] = None,
        work_pool_name: Optional[str] = None,
    ) -> WorkQueue:
        """
        Create a work queue.

        Args:
            name: a unique name for the work queue
            description: An optional description for the work queue.
            is_paused: Whether or not the work queue is paused.
            concurrency_limit: An optional concurrency limit for the work queue.
            priority: The queue's priority. Lower values are higher priority (1 is the highest).
            work_pool_name: The name of the work pool to use for this queue.

        Raises:
            prefect.exceptions.ObjectAlreadyExists: If request returns 409
            httpx.RequestError: If request fails

        Returns:
            The created work queue
        """
        create_model = WorkQueueCreate(name=name, filter=None)
        if description is not None:
            create_model.description = description
        if is_paused is not None:
            create_model.is_paused = is_paused
        if concurrency_limit is not None:
            create_model.concurrency_limit = concurrency_limit
        if priority is not None:
            create_model.priority = priority

        data = create_model.model_dump(mode="json")
        try:
            if work_pool_name is not None:
                response = await self._client.post(
                    f"/work_pools/{work_pool_name}/queues", json=data
                )
            else:
                response = await self._client.post("/work_queues/", json=data)
        except httpx.HTTPStatusError as e:
            if e.response.status_code == status.HTTP_409_CONFLICT:
                raise prefect.exceptions.ObjectAlreadyExists(http_exc=e) from e
            elif e.response.status_code == status.HTTP_404_NOT_FOUND:
                raise prefect.exceptions.ObjectNotFound(http_exc=e) from e
            else:
                raise
        return WorkQueue.model_validate(response.json())

    async def read_work_queue_by_name(
        self,
        name: str,
        work_pool_name: Optional[str] = None,
    ) -> WorkQueue:
        """
        Read a work queue by name.

        Args:
            name (str): a unique name for the work queue
            work_pool_name (str, optional): the name of the work pool
                the queue belongs to.

        Raises:
            prefect.exceptions.ObjectNotFound: if no work queue is found
            httpx.HTTPStatusError: other status errors

        Returns:
            WorkQueue: a work queue API object
        """
        try:
            if work_pool_name is not None:
                response = await self._client.get(
                    f"/work_pools/{work_pool_name}/queues/{name}"
                )
            else:
                response = await self._client.get(f"/work_queues/name/{name}")
        except httpx.HTTPStatusError as e:
            if e.response.status_code == status.HTTP_404_NOT_FOUND:
                raise prefect.exceptions.ObjectNotFound(http_exc=e) from e
            else:
                raise

        return WorkQueue.model_validate(response.json())

    async def update_work_queue(self, id: UUID, **kwargs: Any) -> None:
        """
        Update properties of a work queue.

        Args:
            id: the ID of the work queue to update
            **kwargs: the fields to update

        Raises:
            ValueError: if no kwargs are provided
            prefect.exceptions.ObjectNotFound: if request returns 404
            httpx.RequestError: if the request fails

        """
        if not kwargs:
            raise ValueError("No fields provided to update.")

        data = WorkQueueUpdate(**kwargs).model_dump(mode="json", exclude_unset=True)
        try:
            await self._client.patch(f"/work_queues/{id}", json=data)
        except httpx.HTTPStatusError as e:
            if e.response.status_code == status.HTTP_404_NOT_FOUND:
                raise prefect.exceptions.ObjectNotFound(http_exc=e) from e
            else:
                raise

    async def get_runs_in_work_queue(
        self,
        id: UUID,
        limit: int = 10,
        scheduled_before: Optional[datetime.datetime] = None,
    ) -> list[FlowRun]:
        """
        Read flow runs off a work queue.

        Args:
            id: the id of the work queue to read from
            limit: a limit on the number of runs to return
            scheduled_before: a timestamp; only runs scheduled before this time will be returned.
                Defaults to now.

        Raises:
            prefect.exceptions.ObjectNotFound: If request returns 404
            httpx.RequestError: If request fails

        Returns:
            List[FlowRun]: a list of FlowRun objects read from the queue
        """
        if scheduled_before is None:
            scheduled_before = pendulum.now("UTC")

        try:
            response = await self._client.post(
                f"/work_queues/{id}/get_runs",
                json={
                    "limit": limit,
                    "scheduled_before": scheduled_before.isoformat(),
                },
            )
        except httpx.HTTPStatusError as e:
            if e.response.status_code == status.HTTP_404_NOT_FOUND:
                raise prefect.exceptions.ObjectNotFound(http_exc=e) from e
            else:
                raise
        return pydantic.TypeAdapter(list[FlowRun]).validate_python(response.json())

    async def read_work_queue(
        self,
        id: UUID,
    ) -> WorkQueue:
        """
        Read a work queue.

        Args:
            id: the id of the work queue to load

        Raises:
            prefect.exceptions.ObjectNotFound: If request returns 404
            httpx.RequestError: If request fails

        Returns:
            WorkQueue: an instantiated WorkQueue object
        """
        try:
            response = await self._client.get(f"/work_queues/{id}")
        except httpx.HTTPStatusError as e:
            if e.response.status_code == status.HTTP_404_NOT_FOUND:
                raise prefect.exceptions.ObjectNotFound(http_exc=e) from e
            else:
                raise
        return WorkQueue.model_validate(response.json())

    async def read_work_queue_status(
        self,
        id: UUID,
    ) -> WorkQueueStatusDetail:
        """
        Read a work queue status.

        Args:
            id: the id of the work queue to load

        Raises:
            prefect.exceptions.ObjectNotFound: If request returns 404
            httpx.RequestError: If request fails

        Returns:
            WorkQueueStatus: an instantiated WorkQueueStatus object
        """
        try:
            response = await self._client.get(f"/work_queues/{id}/status")
        except httpx.HTTPStatusError as e:
            if e.response.status_code == status.HTTP_404_NOT_FOUND:
                raise prefect.exceptions.ObjectNotFound(http_exc=e) from e
            else:
                raise
        return WorkQueueStatusDetail.model_validate(response.json())

    async def match_work_queues(
        self,
        prefixes: list[str],
        work_pool_name: Optional[str] = None,
    ) -> list[WorkQueue]:
        """
        Query the Prefect API for work queues with names with a specific prefix.

        Args:
            prefixes: a list of strings used to match work queue name prefixes
            work_pool_name: an optional work pool name to scope the query to

        Returns:
            a list of WorkQueue model representations
                of the work queues
        """
        page_length = 100
        current_page = 0
        work_queues: list[WorkQueue] = []

        while True:
            new_queues = await self.read_work_queues(
                work_pool_name=work_pool_name,
                offset=current_page * page_length,
                limit=page_length,
                work_queue_filter=WorkQueueFilter(
                    name=WorkQueueFilterName(startswith_=prefixes)
                ),
            )
            if not new_queues:
                break
            work_queues += new_queues
            current_page += 1

        return work_queues

    async def delete_work_queue_by_id(
        self,
        id: UUID,
    ) -> None:
        """
        Delete a work queue by its ID.

        Args:
            id: the id of the work queue to delete

        Raises:
            prefect.exceptions.ObjectNotFound: If request returns 404
            httpx.RequestError: If requests fails
        """
        try:
            await self._client.delete(
                f"/work_queues/{id}",
            )
        except httpx.HTTPStatusError as e:
            if e.response.status_code == status.HTTP_404_NOT_FOUND:
                raise prefect.exceptions.ObjectNotFound(http_exc=e) from e
            else:
                raise

>>>>>>> 1c801c71
    async def create_block_type(self, block_type: BlockTypeCreate) -> BlockType:
        """
        Create a block type in the Prefect API.
        """
        try:
            response = await self._client.post(
                "/block_types/",
                json=block_type.model_dump(
                    mode="json", exclude_unset=True, exclude={"id"}
                ),
            )
        except httpx.HTTPStatusError as e:
            if e.response.status_code == status.HTTP_409_CONFLICT:
                raise prefect.exceptions.ObjectAlreadyExists(http_exc=e) from e
            else:
                raise
        return BlockType.model_validate(response.json())

    async def create_block_schema(self, block_schema: BlockSchemaCreate) -> BlockSchema:
        """
        Create a block schema in the Prefect API.
        """
        try:
            response = await self._client.post(
                "/block_schemas/",
                json=block_schema.model_dump(
                    mode="json",
                    exclude_unset=True,
                    exclude={"id", "block_type", "checksum"},
                ),
            )
        except httpx.HTTPStatusError as e:
            if e.response.status_code == status.HTTP_409_CONFLICT:
                raise prefect.exceptions.ObjectAlreadyExists(http_exc=e) from e
            else:
                raise
        return BlockSchema.model_validate(response.json())

    async def create_block_document(
        self,
        block_document: Union[BlockDocument, BlockDocumentCreate],
        include_secrets: bool = True,
    ) -> BlockDocument:
        """
        Create a block document in the Prefect API. This data is used to configure a
        corresponding Block.

        Args:
            include_secrets (bool): whether to include secret values
                on the stored Block, corresponding to Pydantic's `SecretStr` and
                `SecretBytes` fields. Note Blocks may not work as expected if
                this is set to `False`.
        """
        block_document_data = block_document.model_dump(
            mode="json",
            exclude_unset=True,
            exclude={"id", "block_schema", "block_type"},
            context={"include_secrets": include_secrets},
            serialize_as_any=True,
        )
        try:
            response = await self._client.post(
                "/block_documents/",
                json=block_document_data,
            )
        except httpx.HTTPStatusError as e:
            if e.response.status_code == status.HTTP_409_CONFLICT:
                raise prefect.exceptions.ObjectAlreadyExists(http_exc=e) from e
            else:
                raise
        return BlockDocument.model_validate(response.json())

    async def update_block_document(
        self,
        block_document_id: UUID,
        block_document: BlockDocumentUpdate,
    ) -> None:
        """
        Update a block document in the Prefect API.
        """
        try:
            await self._client.patch(
                f"/block_documents/{block_document_id}",
                json=block_document.model_dump(
                    mode="json",
                    exclude_unset=True,
                    include={"data", "merge_existing_data", "block_schema_id"},
                ),
            )
        except httpx.HTTPStatusError as e:
            if e.response.status_code == status.HTTP_404_NOT_FOUND:
                raise prefect.exceptions.ObjectNotFound(http_exc=e) from e
            else:
                raise

    async def delete_block_document(self, block_document_id: UUID) -> None:
        """
        Delete a block document.
        """
        try:
            await self._client.delete(f"/block_documents/{block_document_id}")
        except httpx.HTTPStatusError as e:
            if e.response.status_code == 404:
                raise prefect.exceptions.ObjectNotFound(http_exc=e) from e
            else:
                raise

    async def read_block_type_by_slug(self, slug: str) -> BlockType:
        """
        Read a block type by its slug.
        """
        try:
            response = await self._client.get(f"/block_types/slug/{slug}")
        except httpx.HTTPStatusError as e:
            if e.response.status_code == status.HTTP_404_NOT_FOUND:
                raise prefect.exceptions.ObjectNotFound(http_exc=e) from e
            else:
                raise
        return BlockType.model_validate(response.json())

    async def read_block_schema_by_checksum(
        self, checksum: str, version: Optional[str] = None
    ) -> BlockSchema:
        """
        Look up a block schema checksum
        """
        try:
            url = f"/block_schemas/checksum/{checksum}"
            if version is not None:
                url = f"{url}?version={version}"
            response = await self._client.get(url)
        except httpx.HTTPStatusError as e:
            if e.response.status_code == status.HTTP_404_NOT_FOUND:
                raise prefect.exceptions.ObjectNotFound(http_exc=e) from e
            else:
                raise
        return BlockSchema.model_validate(response.json())

    async def update_block_type(
        self, block_type_id: UUID, block_type: BlockTypeUpdate
    ) -> None:
        """
        Update a block document in the Prefect API.
        """
        try:
            await self._client.patch(
                f"/block_types/{block_type_id}",
                json=block_type.model_dump(
                    mode="json",
                    exclude_unset=True,
                    include=BlockTypeUpdate.updatable_fields(),
                ),
            )
        except httpx.HTTPStatusError as e:
            if e.response.status_code == status.HTTP_404_NOT_FOUND:
                raise prefect.exceptions.ObjectNotFound(http_exc=e) from e
            else:
                raise

    async def delete_block_type(self, block_type_id: UUID) -> None:
        """
        Delete a block type.
        """
        try:
            await self._client.delete(f"/block_types/{block_type_id}")
        except httpx.HTTPStatusError as e:
            if e.response.status_code == 404:
                raise prefect.exceptions.ObjectNotFound(http_exc=e) from e
            elif (
                e.response.status_code == status.HTTP_403_FORBIDDEN
                and e.response.json()["detail"]
                == "protected block types cannot be deleted."
            ):
                raise prefect.exceptions.ProtectedBlockError(
                    "Protected block types cannot be deleted."
                ) from e
            else:
                raise

    async def read_block_types(self) -> list[BlockType]:
        """
        Read all block types
        Raises:
            httpx.RequestError: if the block types were not found

        Returns:
            List of BlockTypes.
        """
        response = await self._client.post("/block_types/filter", json={})
        return pydantic.TypeAdapter(list[BlockType]).validate_python(response.json())

    async def read_block_schemas(self) -> list[BlockSchema]:
        """
        Read all block schemas
        Raises:
            httpx.RequestError: if a valid block schema was not found

        Returns:
            A BlockSchema.
        """
        response = await self._client.post("/block_schemas/filter", json={})
        return pydantic.TypeAdapter(list[BlockSchema]).validate_python(response.json())

    async def get_most_recent_block_schema_for_block_type(
        self,
        block_type_id: UUID,
    ) -> Optional[BlockSchema]:
        """
        Fetches the most recent block schema for a specified block type ID.

        Args:
            block_type_id: The ID of the block type.

        Raises:
            httpx.RequestError: If the request fails for any reason.

        Returns:
            The most recent block schema or None.
        """
        try:
            response = await self._client.post(
                "/block_schemas/filter",
                json={
                    "block_schemas": {"block_type_id": {"any_": [str(block_type_id)]}},
                    "limit": 1,
                },
            )
        except httpx.HTTPStatusError:
            raise
        return (
            BlockSchema.model_validate(response.json()[0]) if response.json() else None
        )

    async def read_block_document(
        self,
        block_document_id: UUID,
        include_secrets: bool = True,
    ) -> BlockDocument:
        """
        Read the block document with the specified ID.

        Args:
            block_document_id: the block document id
            include_secrets (bool): whether to include secret values
                on the Block, corresponding to Pydantic's `SecretStr` and
                `SecretBytes` fields. These fields are automatically obfuscated
                by Pydantic, but users can additionally choose not to receive
                their values from the API. Note that any business logic on the
                Block may not work if this is `False`.

        Raises:
            httpx.RequestError: if the block document was not found for any reason

        Returns:
            A block document or None.
        """
        assert (
            block_document_id is not None
        ), "Unexpected ID on block document. Was it persisted?"
        try:
            response = await self._client.get(
                f"/block_documents/{block_document_id}",
                params=dict(include_secrets=include_secrets),
            )
        except httpx.HTTPStatusError as e:
            if e.response.status_code == status.HTTP_404_NOT_FOUND:
                raise prefect.exceptions.ObjectNotFound(http_exc=e) from e
            else:
                raise
        return BlockDocument.model_validate(response.json())

    async def read_block_document_by_name(
        self,
        name: str,
        block_type_slug: str,
        include_secrets: bool = True,
    ) -> BlockDocument:
        """
        Read the block document with the specified name that corresponds to a
        specific block type name.

        Args:
            name: The block document name.
            block_type_slug: The block type slug.
            include_secrets (bool): whether to include secret values
                on the Block, corresponding to Pydantic's `SecretStr` and
                `SecretBytes` fields. These fields are automatically obfuscated
                by Pydantic, but users can additionally choose not to receive
                their values from the API. Note that any business logic on the
                Block may not work if this is `False`.

        Raises:
            httpx.RequestError: if the block document was not found for any reason

        Returns:
            A block document or None.
        """
        try:
            response = await self._client.get(
                f"/block_types/slug/{block_type_slug}/block_documents/name/{name}",
                params=dict(include_secrets=include_secrets),
            )
        except httpx.HTTPStatusError as e:
            if e.response.status_code == status.HTTP_404_NOT_FOUND:
                raise prefect.exceptions.ObjectNotFound(http_exc=e) from e
            else:
                raise
        return BlockDocument.model_validate(response.json())

    async def read_block_documents(
        self,
        block_schema_type: Optional[str] = None,
        offset: Optional[int] = None,
        limit: Optional[int] = None,
        include_secrets: bool = True,
    ) -> list[BlockDocument]:
        """
        Read block documents

        Args:
            block_schema_type: an optional block schema type
            offset: an offset
            limit: the number of blocks to return
            include_secrets (bool): whether to include secret values
                on the Block, corresponding to Pydantic's `SecretStr` and
                `SecretBytes` fields. These fields are automatically obfuscated
                by Pydantic, but users can additionally choose not to receive
                their values from the API. Note that any business logic on the
                Block may not work if this is `False`.

        Returns:
            A list of block documents
        """
        response = await self._client.post(
            "/block_documents/filter",
            json=dict(
                block_schema_type=block_schema_type,
                offset=offset,
                limit=limit,
                include_secrets=include_secrets,
            ),
        )
        return pydantic.TypeAdapter(list[BlockDocument]).validate_python(
            response.json()
        )

    async def read_block_documents_by_type(
        self,
        block_type_slug: str,
        offset: Optional[int] = None,
        limit: Optional[int] = None,
        include_secrets: bool = True,
    ) -> list[BlockDocument]:
        """Retrieve block documents by block type slug.

        Args:
            block_type_slug: The block type slug.
            offset: an offset
            limit: the number of blocks to return
            include_secrets: whether to include secret values

        Returns:
            A list of block documents
        """
        response = await self._client.get(
            f"/block_types/slug/{block_type_slug}/block_documents",
            params=dict(
                offset=offset,
                limit=limit,
                include_secrets=include_secrets,
            ),
        )

        return pydantic.TypeAdapter(list[BlockDocument]).validate_python(
            response.json()
        )

    async def create_deployment(
        self,
        flow_id: UUID,
        name: str,
        version: Optional[str] = None,
        schedules: Optional[list[DeploymentScheduleCreate]] = None,
        concurrency_limit: Optional[int] = None,
        concurrency_options: Optional[ConcurrencyOptions] = None,
        parameters: Optional[dict[str, Any]] = None,
        description: Optional[str] = None,
        work_queue_name: Optional[str] = None,
        work_pool_name: Optional[str] = None,
        tags: Optional[list[str]] = None,
        storage_document_id: Optional[UUID] = None,
        path: Optional[str] = None,
        entrypoint: Optional[str] = None,
        infrastructure_document_id: Optional[UUID] = None,
        parameter_openapi_schema: Optional[dict[str, Any]] = None,
        paused: Optional[bool] = None,
        pull_steps: Optional[list[dict[str, Any]]] = None,
        enforce_parameter_schema: Optional[bool] = None,
        job_variables: Optional[dict[str, Any]] = None,
    ) -> UUID:
        """
        Create a deployment.

        Args:
            flow_id: the flow ID to create a deployment for
            name: the name of the deployment
            version: an optional version string for the deployment
            tags: an optional list of tags to apply to the deployment
            storage_document_id: an reference to the storage block document
                used for the deployed flow
            infrastructure_document_id: an reference to the infrastructure block document
                to use for this deployment
            job_variables: A dictionary of dot delimited infrastructure overrides that
                will be applied at runtime; for example `env.CONFIG_KEY=config_value` or
                `namespace='prefect'`. This argument was previously named `infra_overrides`.
                Both arguments are supported for backwards compatibility.

        Raises:
            httpx.RequestError: if the deployment was not created for any reason

        Returns:
            the ID of the deployment in the backend
        """

        if parameter_openapi_schema is None:
            parameter_openapi_schema = {}
        deployment_create = DeploymentCreate(
            flow_id=flow_id,
            name=name,
            version=version,
            parameters=dict(parameters or {}),
            tags=list(tags or []),
            work_queue_name=work_queue_name,
            description=description,
            storage_document_id=storage_document_id,
            path=path,
            entrypoint=entrypoint,
            infrastructure_document_id=infrastructure_document_id,
            job_variables=dict(job_variables or {}),
            parameter_openapi_schema=parameter_openapi_schema,
            paused=paused,
            schedules=schedules or [],
            concurrency_limit=concurrency_limit,
            concurrency_options=concurrency_options,
            pull_steps=pull_steps,
            enforce_parameter_schema=enforce_parameter_schema,
        )

        if work_pool_name is not None:
            deployment_create.work_pool_name = work_pool_name

        # Exclude newer fields that are not set to avoid compatibility issues
        exclude = {
            field
            for field in ["work_pool_name", "work_queue_name"]
            if field not in deployment_create.model_fields_set
        }

        if deployment_create.paused is None:
            exclude.add("paused")

        if deployment_create.pull_steps is None:
            exclude.add("pull_steps")

        if deployment_create.enforce_parameter_schema is None:
            exclude.add("enforce_parameter_schema")

        json = deployment_create.model_dump(mode="json", exclude=exclude)
        response = await self._client.post(
            "/deployments/",
            json=json,
        )
        deployment_id = response.json().get("id")
        if not deployment_id:
            raise httpx.RequestError(f"Malformed response: {response}")

        return UUID(deployment_id)

    async def set_deployment_paused_state(
        self, deployment_id: UUID, paused: bool
    ) -> None:
        await self._client.patch(
            f"/deployments/{deployment_id}", json={"paused": paused}
        )

    async def update_deployment(
        self,
        deployment_id: UUID,
        deployment: DeploymentUpdate,
    ) -> None:
        await self._client.patch(
            f"/deployments/{deployment_id}",
            json=deployment.model_dump(mode="json", exclude_unset=True),
        )

    async def _create_deployment_from_schema(self, schema: DeploymentCreate) -> UUID:
        """
        Create a deployment from a prepared `DeploymentCreate` schema.
        """
        # TODO: We are likely to remove this method once we have considered the
        #       packaging interface for deployments further.
        response = await self._client.post(
            "/deployments/", json=schema.model_dump(mode="json")
        )
        deployment_id = response.json().get("id")
        if not deployment_id:
            raise httpx.RequestError(f"Malformed response: {response}")

        return UUID(deployment_id)

    async def read_deployment(
        self,
        deployment_id: Union[UUID, str],
    ) -> DeploymentResponse:
        """
        Query the Prefect API for a deployment by id.

        Args:
            deployment_id: the deployment ID of interest

        Returns:
            a [Deployment model][prefect.client.schemas.objects.Deployment] representation of the deployment
        """
        if not isinstance(deployment_id, UUID):
            try:
                deployment_id = UUID(deployment_id)
            except ValueError:
                raise ValueError(f"Invalid deployment ID: {deployment_id}")

        try:
            response = await self._client.get(f"/deployments/{deployment_id}")
        except httpx.HTTPStatusError as e:
            if e.response.status_code == status.HTTP_404_NOT_FOUND:
                raise prefect.exceptions.ObjectNotFound(http_exc=e) from e
            else:
                raise
        return DeploymentResponse.model_validate(response.json())

    async def read_deployment_by_name(
        self,
        name: str,
    ) -> DeploymentResponse:
        """
        Query the Prefect API for a deployment by name.

        Args:
            name: A deployed flow's name: <FLOW_NAME>/<DEPLOYMENT_NAME>

        Raises:
            prefect.exceptions.ObjectNotFound: If request returns 404
            httpx.RequestError: If request fails

        Returns:
            a Deployment model representation of the deployment
        """
        try:
            response = await self._client.get(f"/deployments/name/{name}")
        except httpx.HTTPStatusError as e:
            if e.response.status_code == status.HTTP_404_NOT_FOUND:
                from prefect.utilities.text import fuzzy_match_string

                deployments = await self.read_deployments()
                flow_name_map = {
                    flow.id: flow.name
                    for flow in await asyncio.gather(
                        *[
                            self.read_flow(flow_id)
                            for flow_id in {d.flow_id for d in deployments}
                        ]
                    )
                }

                raise prefect.exceptions.ObjectNotFound(
                    http_exc=e,
                    help_message=(
                        f"Deployment {name!r} not found; did you mean {fuzzy_match!r}?"
                        if (
                            fuzzy_match := fuzzy_match_string(
                                name,
                                [
                                    f"{flow_name_map[d.flow_id]}/{d.name}"
                                    for d in deployments
                                ],
                            )
                        )
                        else f"Deployment {name!r} not found. Try `prefect deployment ls` to find available deployments."
                    ),
                ) from e
            else:
                raise

        return DeploymentResponse.model_validate(response.json())

    async def read_deployments(
        self,
        *,
        flow_filter: Optional[FlowFilter] = None,
        flow_run_filter: Optional[FlowRunFilter] = None,
        task_run_filter: Optional[TaskRunFilter] = None,
        deployment_filter: Optional[DeploymentFilter] = None,
        work_pool_filter: Optional[WorkPoolFilter] = None,
        work_queue_filter: Optional[WorkQueueFilter] = None,
        limit: Optional[int] = None,
        sort: Optional[DeploymentSort] = None,
        offset: int = 0,
    ) -> list[DeploymentResponse]:
        """
        Query the Prefect API for deployments. Only deployments matching all
        the provided criteria will be returned.

        Args:
            flow_filter: filter criteria for flows
            flow_run_filter: filter criteria for flow runs
            task_run_filter: filter criteria for task runs
            deployment_filter: filter criteria for deployments
            work_pool_filter: filter criteria for work pools
            work_queue_filter: filter criteria for work pool queues
            limit: a limit for the deployment query
            offset: an offset for the deployment query

        Returns:
            a list of Deployment model representations
                of the deployments
        """
        body: dict[str, Any] = {
            "flows": flow_filter.model_dump(mode="json") if flow_filter else None,
            "flow_runs": (
                flow_run_filter.model_dump(mode="json", exclude_unset=True)
                if flow_run_filter
                else None
            ),
            "task_runs": (
                task_run_filter.model_dump(mode="json") if task_run_filter else None
            ),
            "deployments": (
                deployment_filter.model_dump(mode="json") if deployment_filter else None
            ),
            "work_pools": (
                work_pool_filter.model_dump(mode="json") if work_pool_filter else None
            ),
            "work_pool_queues": (
                work_queue_filter.model_dump(mode="json") if work_queue_filter else None
            ),
            "limit": limit,
            "offset": offset,
            "sort": sort,
        }

        response = await self._client.post("/deployments/filter", json=body)
        return pydantic.TypeAdapter(list[DeploymentResponse]).validate_python(
            response.json()
        )

    async def delete_deployment(
        self,
        deployment_id: UUID,
    ) -> None:
        """
        Delete deployment by id.

        Args:
            deployment_id: The deployment id of interest.
        Raises:
            prefect.exceptions.ObjectNotFound: If request returns 404
            httpx.RequestError: If requests fails
        """
        try:
            await self._client.delete(f"/deployments/{deployment_id}")
        except httpx.HTTPStatusError as e:
            if e.response.status_code == 404:
                raise prefect.exceptions.ObjectNotFound(http_exc=e) from e
            else:
                raise

    async def create_deployment_schedules(
        self,
        deployment_id: UUID,
        schedules: list[tuple[SCHEDULE_TYPES, bool]],
    ) -> list[DeploymentSchedule]:
        """
        Create deployment schedules.

        Args:
            deployment_id: the deployment ID
            schedules: a list of tuples containing the schedule to create
                       and whether or not it should be active.

        Raises:
            httpx.RequestError: if the schedules were not created for any reason

        Returns:
            the list of schedules created in the backend
        """
        deployment_schedule_create = [
            DeploymentScheduleCreate(schedule=schedule[0], active=schedule[1])
            for schedule in schedules
        ]

        json = [
            deployment_schedule_create.model_dump(mode="json")
            for deployment_schedule_create in deployment_schedule_create
        ]
        response = await self._client.post(
            f"/deployments/{deployment_id}/schedules", json=json
        )
        return pydantic.TypeAdapter(list[DeploymentSchedule]).validate_python(
            response.json()
        )

    async def read_deployment_schedules(
        self,
        deployment_id: UUID,
    ) -> list[DeploymentSchedule]:
        """
        Query the Prefect API for a deployment's schedules.

        Args:
            deployment_id: the deployment ID

        Returns:
            a list of DeploymentSchedule model representations of the deployment schedules
        """
        try:
            response = await self._client.get(f"/deployments/{deployment_id}/schedules")
        except httpx.HTTPStatusError as e:
            if e.response.status_code == status.HTTP_404_NOT_FOUND:
                raise prefect.exceptions.ObjectNotFound(http_exc=e) from e
            else:
                raise
        return pydantic.TypeAdapter(list[DeploymentSchedule]).validate_python(
            response.json()
        )

    async def update_deployment_schedule(
        self,
        deployment_id: UUID,
        schedule_id: UUID,
        active: Optional[bool] = None,
        schedule: Optional[SCHEDULE_TYPES] = None,
    ) -> None:
        """
        Update a deployment schedule by ID.

        Args:
            deployment_id: the deployment ID
            schedule_id: the deployment schedule ID of interest
            active: whether or not the schedule should be active
            schedule: the cron, rrule, or interval schedule this deployment schedule should use
        """
        kwargs: dict[str, Any] = {}
        if active is not None:
            kwargs["active"] = active
        if schedule is not None:
            kwargs["schedule"] = schedule

        deployment_schedule_update = DeploymentScheduleUpdate(**kwargs)
        json = deployment_schedule_update.model_dump(mode="json", exclude_unset=True)

        try:
            await self._client.patch(
                f"/deployments/{deployment_id}/schedules/{schedule_id}", json=json
            )
        except httpx.HTTPStatusError as e:
            if e.response.status_code == status.HTTP_404_NOT_FOUND:
                raise prefect.exceptions.ObjectNotFound(http_exc=e) from e
            else:
                raise

    async def delete_deployment_schedule(
        self,
        deployment_id: UUID,
        schedule_id: UUID,
    ) -> None:
        """
        Delete a deployment schedule.

        Args:
            deployment_id: the deployment ID
            schedule_id: the ID of the deployment schedule to delete.

        Raises:
            httpx.RequestError: if the schedules were not deleted for any reason
        """
        try:
            await self._client.delete(
                f"/deployments/{deployment_id}/schedules/{schedule_id}"
            )
        except httpx.HTTPStatusError as e:
            if e.response.status_code == 404:
                raise prefect.exceptions.ObjectNotFound(http_exc=e) from e
            else:
                raise

    async def read_flow_run(self, flow_run_id: UUID) -> FlowRun:
        """
        Query the Prefect API for a flow run by id.

        Args:
            flow_run_id: the flow run ID of interest

        Returns:
            a Flow Run model representation of the flow run
        """
        try:
            response = await self._client.get(f"/flow_runs/{flow_run_id}")
        except httpx.HTTPStatusError as e:
            if e.response.status_code == 404:
                raise prefect.exceptions.ObjectNotFound(http_exc=e) from e
            else:
                raise
        return FlowRun.model_validate(response.json())

    async def resume_flow_run(
        self, flow_run_id: UUID, run_input: Optional[dict[str, Any]] = None
    ) -> OrchestrationResult[Any]:
        """
        Resumes a paused flow run.

        Args:
            flow_run_id: the flow run ID of interest
            run_input: the input to resume the flow run with

        Returns:
            an OrchestrationResult model representation of state orchestration output
        """
        try:
            response = await self._client.post(
                f"/flow_runs/{flow_run_id}/resume", json={"run_input": run_input}
            )
        except httpx.HTTPStatusError:
            raise

        result: OrchestrationResult[Any] = OrchestrationResult.model_validate(
            response.json()
        )
        return result

    async def read_flow_runs(
        self,
        *,
        flow_filter: Optional[FlowFilter] = None,
        flow_run_filter: Optional[FlowRunFilter] = None,
        task_run_filter: Optional[TaskRunFilter] = None,
        deployment_filter: Optional[DeploymentFilter] = None,
        work_pool_filter: Optional[WorkPoolFilter] = None,
        work_queue_filter: Optional[WorkQueueFilter] = None,
        sort: Optional[FlowRunSort] = None,
        limit: Optional[int] = None,
        offset: int = 0,
    ) -> list[FlowRun]:
        """
        Query the Prefect API for flow runs. Only flow runs matching all criteria will
        be returned.

        Args:
            flow_filter: filter criteria for flows
            flow_run_filter: filter criteria for flow runs
            task_run_filter: filter criteria for task runs
            deployment_filter: filter criteria for deployments
            work_pool_filter: filter criteria for work pools
            work_queue_filter: filter criteria for work pool queues
            sort: sort criteria for the flow runs
            limit: limit for the flow run query
            offset: offset for the flow run query

        Returns:
            a list of Flow Run model representations
                of the flow runs
        """
        body: dict[str, Any] = {
            "flows": flow_filter.model_dump(mode="json") if flow_filter else None,
            "flow_runs": (
                flow_run_filter.model_dump(mode="json", exclude_unset=True)
                if flow_run_filter
                else None
            ),
            "task_runs": (
                task_run_filter.model_dump(mode="json") if task_run_filter else None
            ),
            "deployments": (
                deployment_filter.model_dump(mode="json") if deployment_filter else None
            ),
            "work_pools": (
                work_pool_filter.model_dump(mode="json") if work_pool_filter else None
            ),
            "work_pool_queues": (
                work_queue_filter.model_dump(mode="json") if work_queue_filter else None
            ),
            "sort": sort,
            "limit": limit,
            "offset": offset,
        }

        response = await self._client.post("/flow_runs/filter", json=body)
        return pydantic.TypeAdapter(list[FlowRun]).validate_python(response.json())

    async def set_flow_run_state(
        self,
        flow_run_id: Union[UUID, str],
        state: "prefect.states.State[T]",
        force: bool = False,
    ) -> OrchestrationResult[T]:
        """
        Set the state of a flow run.

        Args:
            flow_run_id: the id of the flow run
            state: the state to set
            force: if True, disregard orchestration logic when setting the state,
                forcing the Prefect API to accept the state

        Returns:
            an OrchestrationResult model representation of state orchestration output
        """
        flow_run_id = (
            flow_run_id if isinstance(flow_run_id, UUID) else UUID(flow_run_id)
        )
        state_create = state.to_state_create()
        state_create.state_details.flow_run_id = flow_run_id
        state_create.state_details.transition_id = uuid4()
        try:
            response = await self._client.post(
                f"/flow_runs/{flow_run_id}/set_state",
                json=dict(
                    state=state_create.model_dump(mode="json", serialize_as_any=True),
                    force=force,
                ),
            )
        except httpx.HTTPStatusError as e:
            if e.response.status_code == status.HTTP_404_NOT_FOUND:
                raise prefect.exceptions.ObjectNotFound(http_exc=e) from e
            else:
                raise

        result: OrchestrationResult[T] = OrchestrationResult.model_validate(
            response.json()
        )
        return result

    async def read_flow_run_states(
        self, flow_run_id: UUID
    ) -> list[prefect.states.State]:
        """
        Query for the states of a flow run

        Args:
            flow_run_id: the id of the flow run

        Returns:
            a list of State model representations
                of the flow run states
        """
        response = await self._client.get(
            "/flow_run_states/", params=dict(flow_run_id=str(flow_run_id))
        )
        return pydantic.TypeAdapter(list[prefect.states.State]).validate_python(
            response.json()
        )

    async def set_flow_run_name(self, flow_run_id: UUID, name: str) -> httpx.Response:
        flow_run_data = FlowRunUpdate(name=name)
        return await self._client.patch(
            f"/flow_runs/{flow_run_id}",
            json=flow_run_data.model_dump(mode="json", exclude_unset=True),
        )

    async def set_task_run_name(self, task_run_id: UUID, name: str) -> httpx.Response:
        task_run_data = TaskRunUpdate(name=name)
        return await self._client.patch(
            f"/task_runs/{task_run_id}",
            json=task_run_data.model_dump(mode="json", exclude_unset=True),
        )

    async def create_task_run(
        self,
        task: "TaskObject[P, R]",
        flow_run_id: Optional[UUID],
        dynamic_key: str,
        id: Optional[UUID] = None,
        name: Optional[str] = None,
        extra_tags: Optional[Iterable[str]] = None,
        state: Optional[prefect.states.State[R]] = None,
        task_inputs: Optional[
            dict[
                str,
                list[
                    Union[
                        TaskRunResult,
                        Parameter,
                        Constant,
                    ]
                ],
            ]
        ] = None,
    ) -> TaskRun:
        """
        Create a task run

        Args:
            task: The Task to run
            flow_run_id: The flow run id with which to associate the task run
            dynamic_key: A key unique to this particular run of a Task within the flow
            id: An optional ID for the task run. If not provided, one will be generated
                server-side.
            name: An optional name for the task run
            extra_tags: an optional list of extra tags to apply to the task run in
                addition to `task.tags`
            state: The initial state for the run. If not provided, defaults to
                `Pending` for now. Should always be a `Scheduled` type.
            task_inputs: the set of inputs passed to the task

        Returns:
            The created task run.
        """
        tags = set(task.tags).union(extra_tags or [])

        if state is None:
            state = prefect.states.Pending()

        retry_delay = task.retry_delay_seconds
        if isinstance(retry_delay, list):
            retry_delay = [int(rd) for rd in retry_delay]
        elif isinstance(retry_delay, float):
            retry_delay = int(retry_delay)

        task_run_data = TaskRunCreate(
            id=id,
            name=name,
            flow_run_id=flow_run_id,
            task_key=task.task_key,
            dynamic_key=str(dynamic_key),
            tags=list(tags),
            task_version=task.version,
            empirical_policy=TaskRunPolicy(
                retries=task.retries,
                retry_delay=retry_delay,
                retry_jitter_factor=task.retry_jitter_factor,
            ),
            state=state.to_state_create(),
            task_inputs=task_inputs or {},
        )
        content = task_run_data.model_dump_json(exclude={"id"} if id is None else None)

        response = await self._client.post("/task_runs/", content=content)
        return TaskRun.model_validate(response.json())

    async def read_task_run(self, task_run_id: UUID) -> TaskRun:
        """
        Query the Prefect API for a task run by id.

        Args:
            task_run_id: the task run ID of interest

        Returns:
            a Task Run model representation of the task run
        """
        try:
            response = await self._client.get(f"/task_runs/{task_run_id}")
            return TaskRun.model_validate(response.json())
        except httpx.HTTPStatusError as e:
            if e.response.status_code == status.HTTP_404_NOT_FOUND:
                raise prefect.exceptions.ObjectNotFound(http_exc=e) from e
            else:
                raise

    async def read_task_runs(
        self,
        *,
        flow_filter: Optional[FlowFilter] = None,
        flow_run_filter: Optional[FlowRunFilter] = None,
        task_run_filter: Optional[TaskRunFilter] = None,
        deployment_filter: Optional[DeploymentFilter] = None,
        sort: Optional[TaskRunSort] = None,
        limit: Optional[int] = None,
        offset: int = 0,
    ) -> list[TaskRun]:
        """
        Query the Prefect API for task runs. Only task runs matching all criteria will
        be returned.

        Args:
            flow_filter: filter criteria for flows
            flow_run_filter: filter criteria for flow runs
            task_run_filter: filter criteria for task runs
            deployment_filter: filter criteria for deployments
            sort: sort criteria for the task runs
            limit: a limit for the task run query
            offset: an offset for the task run query

        Returns:
            a list of Task Run model representations
                of the task runs
        """
        body: dict[str, Any] = {
            "flows": flow_filter.model_dump(mode="json") if flow_filter else None,
            "flow_runs": (
                flow_run_filter.model_dump(mode="json", exclude_unset=True)
                if flow_run_filter
                else None
            ),
            "task_runs": (
                task_run_filter.model_dump(mode="json") if task_run_filter else None
            ),
            "deployments": (
                deployment_filter.model_dump(mode="json") if deployment_filter else None
            ),
            "sort": sort,
            "limit": limit,
            "offset": offset,
        }
        response = await self._client.post("/task_runs/filter", json=body)
        return pydantic.TypeAdapter(list[TaskRun]).validate_python(response.json())

    async def delete_task_run(self, task_run_id: UUID) -> None:
        """
        Delete a task run by id.

        Args:
            task_run_id: the task run ID of interest
        Raises:
            prefect.exceptions.ObjectNotFound: If request returns 404
            httpx.RequestError: If requests fails
        """
        try:
            await self._client.delete(f"/task_runs/{task_run_id}")
        except httpx.HTTPStatusError as e:
            if e.response.status_code == 404:
                raise prefect.exceptions.ObjectNotFound(http_exc=e) from e
            else:
                raise

    async def set_task_run_state(
        self,
        task_run_id: UUID,
        state: prefect.states.State[T],
        force: bool = False,
    ) -> OrchestrationResult[T]:
        """
        Set the state of a task run.

        Args:
            task_run_id: the id of the task run
            state: the state to set
            force: if True, disregard orchestration logic when setting the state,
                forcing the Prefect API to accept the state

        Returns:
            an OrchestrationResult model representation of state orchestration output
        """
        state_create = state.to_state_create()
        state_create.state_details.task_run_id = task_run_id
        response = await self._client.post(
            f"/task_runs/{task_run_id}/set_state",
            json=dict(state=state_create.model_dump(mode="json"), force=force),
        )
        result: OrchestrationResult[T] = OrchestrationResult.model_validate(
            response.json()
        )
        return result

    async def read_task_run_states(
        self, task_run_id: UUID
    ) -> list[prefect.states.State]:
        """
        Query for the states of a task run

        Args:
            task_run_id: the id of the task run

        Returns:
            a list of State model representations of the task run states
        """
        response = await self._client.get(
            "/task_run_states/", params=dict(task_run_id=str(task_run_id))
        )
        return pydantic.TypeAdapter(list[prefect.states.State]).validate_python(
            response.json()
        )

    async def create_flow_run_notification_policy(
        self,
        block_document_id: UUID,
        is_active: bool = True,
        tags: Optional[list[str]] = None,
        state_names: Optional[list[str]] = None,
        message_template: Optional[str] = None,
    ) -> UUID:
        """
        Create a notification policy for flow runs

        Args:
            block_document_id: The block document UUID
            is_active: Whether the notification policy is active
            tags: List of flow tags
            state_names: List of state names
            message_template: Notification message template
        """
        if tags is None:
            tags = []
        if state_names is None:
            state_names = []

        policy = FlowRunNotificationPolicyCreate(
            block_document_id=block_document_id,
            is_active=is_active,
            tags=tags,
            state_names=state_names,
            message_template=message_template,
        )
        response = await self._client.post(
            "/flow_run_notification_policies/",
            json=policy.model_dump(mode="json"),
        )

        policy_id = response.json().get("id")
        if not policy_id:
            raise httpx.RequestError(f"Malformed response: {response}")

        return UUID(policy_id)

    async def delete_flow_run_notification_policy(
        self,
        id: UUID,
    ) -> None:
        """
        Delete a flow run notification policy by id.

        Args:
            id: UUID of the flow run notification policy to delete.
        Raises:
            prefect.exceptions.ObjectNotFound: If request returns 404
            httpx.RequestError: If requests fails
        """
        try:
            await self._client.delete(f"/flow_run_notification_policies/{id}")
        except httpx.HTTPStatusError as e:
            if e.response.status_code == status.HTTP_404_NOT_FOUND:
                raise prefect.exceptions.ObjectNotFound(http_exc=e) from e
            else:
                raise

    async def update_flow_run_notification_policy(
        self,
        id: UUID,
        block_document_id: Optional[UUID] = None,
        is_active: Optional[bool] = None,
        tags: Optional[list[str]] = None,
        state_names: Optional[list[str]] = None,
        message_template: Optional[str] = None,
    ) -> None:
        """
        Update a notification policy for flow runs

        Args:
            id: UUID of the notification policy
            block_document_id: The block document UUID
            is_active: Whether the notification policy is active
            tags: List of flow tags
            state_names: List of state names
            message_template: Notification message template
        Raises:
            prefect.exceptions.ObjectNotFound: If request returns 404
            httpx.RequestError: If requests fails
        """
        params: dict[str, Any] = {}
        if block_document_id is not None:
            params["block_document_id"] = block_document_id
        if is_active is not None:
            params["is_active"] = is_active
        if tags is not None:
            params["tags"] = tags
        if state_names is not None:
            params["state_names"] = state_names
        if message_template is not None:
            params["message_template"] = message_template

        policy = FlowRunNotificationPolicyUpdate(**params)

        try:
            await self._client.patch(
                f"/flow_run_notification_policies/{id}",
                json=policy.model_dump(mode="json", exclude_unset=True),
            )
        except httpx.HTTPStatusError as e:
            if e.response.status_code == status.HTTP_404_NOT_FOUND:
                raise prefect.exceptions.ObjectNotFound(http_exc=e) from e
            else:
                raise

    async def read_flow_run_notification_policies(
        self,
        flow_run_notification_policy_filter: FlowRunNotificationPolicyFilter,
        limit: Optional[int] = None,
        offset: int = 0,
    ) -> list[FlowRunNotificationPolicy]:
        """
        Query the Prefect API for flow run notification policies. Only policies matching all criteria will
        be returned.

        Args:
            flow_run_notification_policy_filter: filter criteria for notification policies
            limit: a limit for the notification policies query
            offset: an offset for the notification policies query

        Returns:
            a list of FlowRunNotificationPolicy model representations
                of the notification policies
        """
        body: dict[str, Any] = {
            "flow_run_notification_policy_filter": (
                flow_run_notification_policy_filter.model_dump(mode="json")
                if flow_run_notification_policy_filter
                else None
            ),
            "limit": limit,
            "offset": offset,
        }
        response = await self._client.post(
            "/flow_run_notification_policies/filter", json=body
        )
        return pydantic.TypeAdapter(list[FlowRunNotificationPolicy]).validate_python(
            response.json()
        )

    async def send_worker_heartbeat(
        self,
        work_pool_name: str,
        worker_name: str,
        heartbeat_interval_seconds: Optional[float] = None,
        get_worker_id: bool = False,
        worker_metadata: Optional[WorkerMetadata] = None,
    ) -> Optional[UUID]:
        """
        Sends a worker heartbeat for a given work pool.

        Args:
            work_pool_name: The name of the work pool to heartbeat against.
            worker_name: The name of the worker sending the heartbeat.
            return_id: Whether to return the worker ID. Note: will return `None` if the connected server does not support returning worker IDs, even if `return_id` is `True`.
            worker_metadata: Metadata about the worker to send to the server.
        """
        params: dict[str, Any] = {
            "name": worker_name,
            "heartbeat_interval_seconds": heartbeat_interval_seconds,
        }
        if worker_metadata:
            params["metadata"] = worker_metadata.model_dump(mode="json")
        if get_worker_id:
            params["return_id"] = get_worker_id

        resp = await self._client.post(
            f"/work_pools/{work_pool_name}/workers/heartbeat",
            json=params,
        )

        if (
            (
                self.server_type == ServerType.CLOUD
                or get_current_settings().testing.test_mode
            )
            and get_worker_id
            and resp.status_code == 200
        ):
            return UUID(resp.text)
        else:
            return None

    async def read_workers_for_work_pool(
        self,
        work_pool_name: str,
        worker_filter: Optional[WorkerFilter] = None,
        offset: Optional[int] = None,
        limit: Optional[int] = None,
    ) -> list[Worker]:
        """
        Reads workers for a given work pool.

        Args:
            work_pool_name: The name of the work pool for which to get
                member workers.
            worker_filter: Criteria by which to filter workers.
            limit: Limit for the worker query.
            offset: Limit for the worker query.
        """
        response = await self._client.post(
            f"/work_pools/{work_pool_name}/workers/filter",
            json={
                "workers": (
                    worker_filter.model_dump(mode="json", exclude_unset=True)
                    if worker_filter
                    else None
                ),
                "offset": offset,
                "limit": limit,
            },
        )

        return pydantic.TypeAdapter(list[Worker]).validate_python(response.json())

    async def read_work_pool(self, work_pool_name: str) -> WorkPool:
        """
        Reads information for a given work pool

        Args:
            work_pool_name: The name of the work pool to for which to get
                information.

        Returns:
            Information about the requested work pool.
        """
        try:
            response = await self._client.get(f"/work_pools/{work_pool_name}")
            return WorkPool.model_validate(response.json())
        except httpx.HTTPStatusError as e:
            if e.response.status_code == status.HTTP_404_NOT_FOUND:
                raise prefect.exceptions.ObjectNotFound(http_exc=e) from e
            else:
                raise

    async def read_work_pools(
        self,
        limit: Optional[int] = None,
        offset: int = 0,
        work_pool_filter: Optional[WorkPoolFilter] = None,
    ) -> list[WorkPool]:
        """
        Reads work pools.

        Args:
            limit: Limit for the work pool query.
            offset: Offset for the work pool query.
            work_pool_filter: Criteria by which to filter work pools.

        Returns:
            A list of work pools.
        """

        body: dict[str, Any] = {
            "limit": limit,
            "offset": offset,
            "work_pools": (
                work_pool_filter.model_dump(mode="json") if work_pool_filter else None
            ),
        }
        response = await self._client.post("/work_pools/filter", json=body)
        return pydantic.TypeAdapter(list[WorkPool]).validate_python(response.json())

    async def create_work_pool(
        self,
        work_pool: WorkPoolCreate,
        overwrite: bool = False,
    ) -> WorkPool:
        """
        Creates a work pool with the provided configuration.

        Args:
            work_pool: Desired configuration for the new work pool.

        Returns:
            Information about the newly created work pool.
        """
        try:
            response = await self._client.post(
                "/work_pools/",
                json=work_pool.model_dump(mode="json", exclude_unset=True),
            )
        except httpx.HTTPStatusError as e:
            if e.response.status_code == status.HTTP_409_CONFLICT:
                if overwrite:
                    existing_work_pool = await self.read_work_pool(
                        work_pool_name=work_pool.name
                    )
                    if existing_work_pool.type != work_pool.type:
                        warnings.warn(
                            "Overwriting work pool type is not supported. Ignoring provided type.",
                            category=UserWarning,
                        )
                    await self.update_work_pool(
                        work_pool_name=work_pool.name,
                        work_pool=WorkPoolUpdate.model_validate(
                            work_pool.model_dump(exclude={"name", "type"})
                        ),
                    )
                    response = await self._client.get(f"/work_pools/{work_pool.name}")
                else:
                    raise prefect.exceptions.ObjectAlreadyExists(http_exc=e) from e
            else:
                raise

        return WorkPool.model_validate(response.json())

    async def update_work_pool(
        self,
        work_pool_name: str,
        work_pool: WorkPoolUpdate,
    ) -> None:
        """
        Updates a work pool.

        Args:
            work_pool_name: Name of the work pool to update.
            work_pool: Fields to update in the work pool.
        """
        try:
            await self._client.patch(
                f"/work_pools/{work_pool_name}",
                json=work_pool.model_dump(mode="json", exclude_unset=True),
            )
        except httpx.HTTPStatusError as e:
            if e.response.status_code == status.HTTP_404_NOT_FOUND:
                raise prefect.exceptions.ObjectNotFound(http_exc=e) from e
            else:
                raise

    async def delete_work_pool(
        self,
        work_pool_name: str,
    ) -> None:
        """
        Deletes a work pool.

        Args:
            work_pool_name: Name of the work pool to delete.
        """
        try:
            await self._client.delete(f"/work_pools/{work_pool_name}")
        except httpx.HTTPStatusError as e:
            if e.response.status_code == status.HTTP_404_NOT_FOUND:
                raise prefect.exceptions.ObjectNotFound(http_exc=e) from e
            else:
                raise

    async def get_scheduled_flow_runs_for_deployments(
        self,
        deployment_ids: list[UUID],
        scheduled_before: Optional[datetime.datetime] = None,
        limit: Optional[int] = None,
    ) -> list[FlowRunResponse]:
        body: dict[str, Any] = dict(deployment_ids=[str(id) for id in deployment_ids])
        if scheduled_before:
            body["scheduled_before"] = str(scheduled_before)
        if limit:
            body["limit"] = limit

        response = await self._client.post(
            "/deployments/get_scheduled_flow_runs",
            json=body,
        )

        return pydantic.TypeAdapter(list[FlowRunResponse]).validate_python(
            response.json()
        )

    async def get_scheduled_flow_runs_for_work_pool(
        self,
        work_pool_name: str,
        work_queue_names: Optional[list[str]] = None,
        scheduled_before: Optional[datetime.datetime] = None,
    ) -> list[WorkerFlowRunResponse]:
        """
        Retrieves scheduled flow runs for the provided set of work pool queues.

        Args:
            work_pool_name: The name of the work pool that the work pool
                queues are associated with.
            work_queue_names: The names of the work pool queues from which
                to get scheduled flow runs.
            scheduled_before: Datetime used to filter returned flow runs. Flow runs
                scheduled for after the given datetime string will not be returned.

        Returns:
            A list of worker flow run responses containing information about the
            retrieved flow runs.
        """
        body: dict[str, Any] = {}
        if work_queue_names is not None:
            body["work_queue_names"] = list(work_queue_names)
        if scheduled_before:
            body["scheduled_before"] = str(scheduled_before)

        response = await self._client.post(
            f"/work_pools/{work_pool_name}/get_scheduled_flow_runs",
            json=body,
        )
        return pydantic.TypeAdapter(list[WorkerFlowRunResponse]).validate_python(
            response.json()
        )

    async def read_worker_metadata(self) -> dict[str, Any]:
        """Reads worker metadata stored in Prefect collection registry."""
        response = await self._client.get("collections/views/aggregate-worker-metadata")
        response.raise_for_status()
        return response.json()

    async def create_flow_run_input(
        self, flow_run_id: UUID, key: str, value: str, sender: Optional[str] = None
    ) -> None:
        """
        Creates a flow run input.

        Args:
            flow_run_id: The flow run id.
            key: The input key.
            value: The input value.
            sender: The sender of the input.
        """

        # Initialize the input to ensure that the key is valid.
        FlowRunInput(flow_run_id=flow_run_id, key=key, value=value)

        response = await self._client.post(
            f"/flow_runs/{flow_run_id}/input",
            json={"key": key, "value": value, "sender": sender},
        )
        response.raise_for_status()

    async def filter_flow_run_input(
        self, flow_run_id: UUID, key_prefix: str, limit: int, exclude_keys: set[str]
    ) -> list[FlowRunInput]:
        response = await self._client.post(
            f"/flow_runs/{flow_run_id}/input/filter",
            json={
                "prefix": key_prefix,
                "limit": limit,
                "exclude_keys": list(exclude_keys),
            },
        )
        response.raise_for_status()
        return pydantic.TypeAdapter(list[FlowRunInput]).validate_python(response.json())

    async def read_flow_run_input(self, flow_run_id: UUID, key: str) -> str:
        """
        Reads a flow run input.

        Args:
            flow_run_id: The flow run id.
            key: The input key.
        """
        response = await self._client.get(f"/flow_runs/{flow_run_id}/input/{key}")
        response.raise_for_status()
        return response.content.decode()

    async def delete_flow_run_input(self, flow_run_id: UUID, key: str) -> None:
        """
        Deletes a flow run input.

        Args:
            flow_run_id: The flow run id.
            key: The input key.
        """
        response = await self._client.delete(f"/flow_runs/{flow_run_id}/input/{key}")
        response.raise_for_status()

    async def create_automation(self, automation: AutomationCore) -> UUID:
        """Creates an automation in Prefect Cloud."""
        response = await self._client.post(
            "/automations/",
            json=automation.model_dump(mode="json"),
        )

        return UUID(response.json()["id"])

    async def update_automation(
        self, automation_id: UUID, automation: AutomationCore
    ) -> None:
        """Updates an automation in Prefect Cloud."""
        response = await self._client.put(
            f"/automations/{automation_id}",
            json=automation.model_dump(mode="json", exclude_unset=True),
        )
        response.raise_for_status

    async def read_automations(self) -> list[Automation]:
        response = await self._client.post("/automations/filter")
        response.raise_for_status()
        return pydantic.TypeAdapter(list[Automation]).validate_python(response.json())

    async def find_automation(
        self, id_or_name: Union[str, UUID]
    ) -> Optional[Automation]:
        if isinstance(id_or_name, str):
            name = id_or_name
            try:
                id = UUID(id_or_name)
            except ValueError:
                id = None
        else:
            id = id_or_name
            name = str(id)

        if id:
            try:
                automation = await self.read_automation(id)
                return automation
            except prefect.exceptions.HTTPStatusError as e:
                if e.response.status_code == status.HTTP_404_NOT_FOUND:
                    raise prefect.exceptions.ObjectNotFound(http_exc=e) from e

        automations = await self.read_automations()

        # Look for it by an exact name
        for automation in automations:
            if automation.name == name:
                return automation

        # Look for it by a case-insensitive name
        for automation in automations:
            if automation.name.lower() == name.lower():
                return automation

        return None

    async def read_automation(
        self, automation_id: Union[UUID, str]
    ) -> Optional[Automation]:
        response = await self._client.get(f"/automations/{automation_id}")
        if response.status_code == 404:
            return None
        response.raise_for_status()
        return Automation.model_validate(response.json())

    async def read_automations_by_name(self, name: str) -> list[Automation]:
        """
        Query the Prefect API for an automation by name. Only automations matching the provided name will be returned.

        Args:
            name: the name of the automation to query

        Returns:
            a list of Automation model representations of the automations
        """
        automation_filter = filters.AutomationFilter(
            name=filters.AutomationFilterName(any_=[name])
        )

        response = await self._client.post(
            "/automations/filter",
            json={
                "sort": sorting.AutomationSort.UPDATED_DESC,
                "automations": automation_filter.model_dump(mode="json")
                if automation_filter
                else None,
            },
        )

        response.raise_for_status()

        return pydantic.TypeAdapter(list[Automation]).validate_python(response.json())

    async def pause_automation(self, automation_id: UUID) -> None:
        response = await self._client.patch(
            f"/automations/{automation_id}", json={"enabled": False}
        )
        response.raise_for_status()

    async def resume_automation(self, automation_id: UUID) -> None:
        response = await self._client.patch(
            f"/automations/{automation_id}", json={"enabled": True}
        )
        response.raise_for_status()

    async def delete_automation(self, automation_id: UUID) -> None:
        response = await self._client.delete(f"/automations/{automation_id}")
        if response.status_code == 404:
            return

        response.raise_for_status()

    async def read_resource_related_automations(
        self, resource_id: str
    ) -> list[Automation]:
        response = await self._client.get(f"/automations/related-to/{resource_id}")
        response.raise_for_status()
        return pydantic.TypeAdapter(list[Automation]).validate_python(response.json())

    async def delete_resource_owned_automations(self, resource_id: str) -> None:
        await self._client.delete(f"/automations/owned-by/{resource_id}")

    async def api_version(self) -> str:
        res = await self._client.get("/admin/version")
        return res.json()

    def client_version(self) -> str:
        return prefect.__version__

    async def raise_for_api_version_mismatch(self) -> None:
        # Cloud is always compatible as a server
        if self.server_type == ServerType.CLOUD:
            return

        try:
            api_version = await self.api_version()
        except Exception as e:
            if "Unauthorized" in str(e):
                raise e
            raise RuntimeError(f"Failed to reach API at {self.api_url}") from e

        api_version = version.parse(api_version)
        client_version = version.parse(self.client_version())

        if api_version.major != client_version.major:
            raise RuntimeError(
                f"Found incompatible versions: client: {client_version}, server: {api_version}. "
                f"Major versions must match."
            )

    async def update_flow_run_labels(
        self, flow_run_id: UUID, labels: KeyValueLabelsField
    ) -> None:
        """
        Updates the labels of a flow run.
        """

        response = await self._client.patch(
            f"/flow_runs/{flow_run_id}/labels", json=labels
        )
        response.raise_for_status()

    async def __aenter__(self) -> Self:
        """
        Start the client.

        If the client is already started, this will raise an exception.

        If the client is already closed, this will raise an exception. Use a new client
        instance instead.
        """
        if self._closed:
            # httpx.AsyncClient does not allow reuse so we will not either.
            raise RuntimeError(
                "The client cannot be started again after closing. "
                "Retrieve a new client with `get_client()` instead."
            )

        self._context_stack += 1

        if self._started:
            # allow reentrancy
            return self

        self._loop = asyncio.get_running_loop()
        await self._exit_stack.__aenter__()

        # Enter a lifespan context if using an ephemeral application.
        # See https://github.com/encode/httpx/issues/350
        if self._ephemeral_app and self.manage_lifespan:
            self._ephemeral_lifespan = await self._exit_stack.enter_async_context(
                app_lifespan_context(self._ephemeral_app)
            )

        if self._ephemeral_app:
            self.logger.debug(
                "Using ephemeral application with database at "
                f"{PREFECT_API_DATABASE_CONNECTION_URL.value()}"
            )
        else:
            self.logger.debug(f"Connecting to API at {self.api_url}")

        # Enter the httpx client's context
        await self._exit_stack.enter_async_context(self._client)

        self._started = True

        return self

    async def __aexit__(self, *exc_info: Any) -> Optional[bool]:
        """
        Shutdown the client.
        """

        self._context_stack -= 1
        if self._context_stack > 0:
            return
        self._closed = True
        return await self._exit_stack.__aexit__(*exc_info)

    def __enter__(self) -> NoReturn:
        raise RuntimeError(
            "The `PrefectClient` must be entered with an async context. Use 'async "
            "with PrefectClient(...)' not 'with PrefectClient(...)'"
        )

    def __exit__(self, *_: object) -> NoReturn:
        assert False, "This should never be called but must be defined for __enter__"


class SyncPrefectClient(
    ArtifactClient,
    ArtifactCollectionClient,
    LogClient,
    VariableClient,
    ConcurrencyLimitClient,
<<<<<<< HEAD
    WorkQueueClient,
=======
>>>>>>> 1c801c71
):
    """
    A synchronous client for interacting with the [Prefect REST API](/api-ref/rest-api/).

    Args:
        api: the REST API URL or FastAPI application to connect to
        api_key: An optional API key for authentication.
        api_version: The API version this client is compatible with.
        httpx_settings: An optional dictionary of settings to pass to the underlying
            `httpx.Client`

    Examples:

        Say hello to a Prefect REST API

        <div class="terminal">
        ```
        >>> with get_client(sync_client=True) as client:
        >>>     response = client.hello()
        >>>
        >>> print(response.json())
        👋
        ```
        </div>
    """

    def __init__(
        self,
        api: Union[str, ASGIApp],
        *,
        auth_string: Optional[str] = None,
        api_key: Optional[str] = None,
        api_version: Optional[str] = None,
        httpx_settings: Optional[dict[str, Any]] = None,
        server_type: Optional[ServerType] = None,
    ) -> None:
        httpx_settings = httpx_settings.copy() if httpx_settings else {}
        httpx_settings.setdefault("headers", {})

        if PREFECT_API_TLS_INSECURE_SKIP_VERIFY:
            # Create an unverified context for insecure connections
            ctx = ssl.create_default_context()
            ctx.check_hostname = False
            ctx.verify_mode = ssl.CERT_NONE
            httpx_settings.setdefault("verify", ctx)
        else:
            cert_file = PREFECT_API_SSL_CERT_FILE.value()
            if not cert_file:
                cert_file = certifi.where()
            # Create a verified context with the certificate file
            ctx = ssl.create_default_context(cafile=cert_file)
            httpx_settings.setdefault("verify", ctx)

        if api_version is None:
            api_version = SERVER_API_VERSION
        httpx_settings["headers"].setdefault("X-PREFECT-API-VERSION", api_version)
        if api_key:
            httpx_settings["headers"].setdefault("Authorization", f"Bearer {api_key}")

        if auth_string:
            token = base64.b64encode(auth_string.encode("utf-8")).decode("utf-8")
            httpx_settings["headers"].setdefault("Authorization", f"Basic {token}")

        # Context management
        self._context_stack: int = 0
        self._ephemeral_app: Optional[ASGIApp] = None
        self.manage_lifespan = True
        self.server_type: ServerType

        self._closed = False
        self._started = False

        # Connect to an external application
        if isinstance(api, str):
            if httpx_settings.get("app"):
                raise ValueError(
                    "Invalid httpx settings: `app` cannot be set when providing an "
                    "api url. `app` is only for use with ephemeral instances. Provide "
                    "it as the `api` parameter instead."
                )
            httpx_settings.setdefault("base_url", api)

            # See https://www.python-httpx.org/advanced/#pool-limit-configuration
            httpx_settings.setdefault(
                "limits",
                httpx.Limits(
                    # We see instability when allowing the client to open many connections at once.
                    # Limiting concurrency results in more stable performance.
                    max_connections=16,
                    max_keepalive_connections=8,
                    # The Prefect Cloud LB will keep connections alive for 30s.
                    # Only allow the client to keep connections alive for 25s.
                    keepalive_expiry=25,
                ),
            )

            # See https://www.python-httpx.org/http2/
            # Enabling HTTP/2 support on the client does not necessarily mean that your requests
            # and responses will be transported over HTTP/2, since both the client and the server
            # need to support HTTP/2. If you connect to a server that only supports HTTP/1.1 the
            # client will use a standard HTTP/1.1 connection instead.
            httpx_settings.setdefault("http2", PREFECT_API_ENABLE_HTTP2.value())

            if server_type:
                self.server_type = server_type
            else:
                self.server_type = (
                    ServerType.CLOUD
                    if api.startswith(PREFECT_CLOUD_API_URL.value())
                    else ServerType.SERVER
                )

        # Connect to an in-process application
        else:
            self._ephemeral_app = api
            self.server_type = ServerType.EPHEMERAL

        # See https://www.python-httpx.org/advanced/#timeout-configuration
        httpx_settings.setdefault(
            "timeout",
            httpx.Timeout(
                connect=PREFECT_API_REQUEST_TIMEOUT.value(),
                read=PREFECT_API_REQUEST_TIMEOUT.value(),
                write=PREFECT_API_REQUEST_TIMEOUT.value(),
                pool=PREFECT_API_REQUEST_TIMEOUT.value(),
            ),
        )

        if not PREFECT_TESTING_UNIT_TEST_MODE:
            httpx_settings.setdefault("follow_redirects", True)

        enable_csrf_support = (
            self.server_type != ServerType.CLOUD
            and PREFECT_CLIENT_CSRF_SUPPORT_ENABLED.value()
        )

        self._client = PrefectHttpxSyncClient(
            **httpx_settings, enable_csrf_support=enable_csrf_support
        )

        # See https://www.python-httpx.org/advanced/#custom-transports
        #
        # If we're using an HTTP/S client (not the ephemeral client), adjust the
        # transport to add retries _after_ it is instantiated. If we alter the transport
        # before instantiation, the transport will not be aware of proxies unless we
        # reproduce all of the logic to make it so.
        #
        # Only alter the transport to set our default of 3 retries, don't modify any
        # transport a user may have provided via httpx_settings.
        #
        # Making liberal use of getattr and isinstance checks here to avoid any
        # surprises if the internals of httpx or httpcore change on us
        if isinstance(api, str) and not httpx_settings.get("transport"):
            transport_for_url = getattr(self._client, "_transport_for_url", None)
            if callable(transport_for_url):
                server_transport = transport_for_url(httpx.URL(api))
                if isinstance(server_transport, httpx.HTTPTransport):
                    pool = getattr(server_transport, "_pool", None)
                    if isinstance(pool, httpcore.ConnectionPool):
                        setattr(pool, "_retries", 3)

        self.logger: Logger = get_logger("client")

    @property
    def api_url(self) -> httpx.URL:
        """
        Get the base URL for the API.
        """
        return self._client.base_url

    # Context management ----------------------------------------------------------------

    def __enter__(self) -> "SyncPrefectClient":
        """
        Start the client.

        If the client is already started, this will raise an exception.

        If the client is already closed, this will raise an exception. Use a new client
        instance instead.
        """
        if self._closed:
            # httpx.Client does not allow reuse so we will not either.
            raise RuntimeError(
                "The client cannot be started again after closing. "
                "Retrieve a new client with `get_client()` instead."
            )

        self._context_stack += 1

        if self._started:
            # allow reentrancy
            return self

        self._client.__enter__()
        self._started = True

        return self

    def __exit__(self, *exc_info: Any) -> None:
        """
        Shutdown the client.
        """
        self._context_stack -= 1
        if self._context_stack > 0:
            return
        self._closed = True
        self._client.__exit__(*exc_info)

    # API methods ----------------------------------------------------------------------

    def api_healthcheck(self) -> Optional[Exception]:
        """
        Attempts to connect to the API and returns the encountered exception if not
        successful.

        If successful, returns `None`.
        """
        try:
            self._client.get("/health")
            return None
        except Exception as exc:
            return exc

    def hello(self) -> httpx.Response:
        """
        Send a GET request to /hello for testing purposes.
        """
        return self._client.get("/hello")

    def api_version(self) -> str:
        res = self._client.get("/admin/version")
        return res.json()

    def client_version(self) -> str:
        return prefect.__version__

    def raise_for_api_version_mismatch(self) -> None:
        # Cloud is always compatible as a server
        if self.server_type == ServerType.CLOUD:
            return

        try:
            api_version = self.api_version()
        except Exception as e:
            if "Unauthorized" in str(e):
                raise e
            raise RuntimeError(f"Failed to reach API at {self.api_url}") from e

        api_version = version.parse(api_version)
        client_version = version.parse(self.client_version())

        if api_version.major != client_version.major:
            raise RuntimeError(
                f"Found incompatible versions: client: {client_version}, server: {api_version}. "
                f"Major versions must match."
            )

    def create_flow(self, flow: "FlowObject[Any, Any]") -> UUID:
        """
        Create a flow in the Prefect API.

        Args:
            flow: a [Flow][prefect.flows.Flow] object

        Raises:
            httpx.RequestError: if a flow was not created for any reason

        Returns:
            the ID of the flow in the backend
        """
        return self.create_flow_from_name(flow.name)

    def create_flow_from_name(self, flow_name: str) -> UUID:
        """
        Create a flow in the Prefect API.

        Args:
            flow_name: the name of the new flow

        Raises:
            httpx.RequestError: if a flow was not created for any reason

        Returns:
            the ID of the flow in the backend
        """
        flow_data = FlowCreate(name=flow_name)
        response = self._client.post("/flows/", json=flow_data.model_dump(mode="json"))

        flow_id = response.json().get("id")
        if not flow_id:
            raise httpx.RequestError(f"Malformed response: {response}")

        # Return the id of the created flow
        return UUID(flow_id)

    def create_flow_run(
        self,
        flow: "FlowObject[Any, R]",
        name: Optional[str] = None,
        parameters: Optional[dict[str, Any]] = None,
        context: Optional[dict[str, Any]] = None,
        tags: Optional[Iterable[str]] = None,
        parent_task_run_id: Optional[UUID] = None,
        state: Optional["prefect.states.State[R]"] = None,
    ) -> FlowRun:
        """
        Create a flow run for a flow.

        Args:
            flow: The flow model to create the flow run for
            name: An optional name for the flow run
            parameters: Parameter overrides for this flow run.
            context: Optional run context data
            tags: a list of tags to apply to this flow run
            parent_task_run_id: if a subflow run is being created, the placeholder task
                run identifier in the parent flow
            state: The initial state for the run. If not provided, defaults to
                `Scheduled` for now. Should always be a `Scheduled` type.

        Raises:
            httpx.RequestError: if the Prefect API does not successfully create a run for any reason

        Returns:
            The flow run model
        """
        parameters = parameters or {}
        context = context or {}

        if state is None:
            state = prefect.states.Pending()

        # Retrieve the flow id
        flow_id = self.create_flow(flow)

        flow_run_create = FlowRunCreate(
            flow_id=flow_id,
            flow_version=flow.version,
            name=name,
            parameters=parameters,
            context=context,
            tags=list(tags or []),
            parent_task_run_id=parent_task_run_id,
            state=state.to_state_create(),
            empirical_policy=FlowRunPolicy(
                retries=flow.retries,
                retry_delay=int(flow.retry_delay_seconds or 0),
            ),
        )

        flow_run_create_json = flow_run_create.model_dump(mode="json")
        response = self._client.post("/flow_runs/", json=flow_run_create_json)
        flow_run = FlowRun.model_validate(response.json())

        # Restore the parameters to the local objects to retain expectations about
        # Python objects
        flow_run.parameters = parameters

        return flow_run

    def update_flow_run(
        self,
        flow_run_id: UUID,
        flow_version: Optional[str] = None,
        parameters: Optional[dict[str, Any]] = None,
        name: Optional[str] = None,
        tags: Optional[Iterable[str]] = None,
        empirical_policy: Optional[FlowRunPolicy] = None,
        infrastructure_pid: Optional[str] = None,
        job_variables: Optional[dict[str, Any]] = None,
    ) -> httpx.Response:
        """
        Update a flow run's details.

        Args:
            flow_run_id: The identifier for the flow run to update.
            flow_version: A new version string for the flow run.
            parameters: A dictionary of parameter values for the flow run. This will not
                be merged with any existing parameters.
            name: A new name for the flow run.
            empirical_policy: A new flow run orchestration policy. This will not be
                merged with any existing policy.
            tags: An iterable of new tags for the flow run. These will not be merged with
                any existing tags.
            infrastructure_pid: The id of flow run as returned by an
                infrastructure block.

        Returns:
            an `httpx.Response` object from the PATCH request
        """
        params: dict[str, Any] = {}
        if flow_version is not None:
            params["flow_version"] = flow_version
        if parameters is not None:
            params["parameters"] = parameters
        if name is not None:
            params["name"] = name
        if tags is not None:
            params["tags"] = tags
        if empirical_policy is not None:
            params["empirical_policy"] = empirical_policy.model_dump(
                mode="json", exclude_unset=True
            )
        if infrastructure_pid:
            params["infrastructure_pid"] = infrastructure_pid
        if job_variables is not None:
            params["job_variables"] = job_variables

        flow_run_data = FlowRunUpdate(**params)

        return self._client.patch(
            f"/flow_runs/{flow_run_id}",
            json=flow_run_data.model_dump(mode="json", exclude_unset=True),
        )

    def read_flow_run(self, flow_run_id: UUID) -> FlowRun:
        """
        Query the Prefect API for a flow run by id.

        Args:
            flow_run_id: the flow run ID of interest

        Returns:
            a Flow Run model representation of the flow run
        """
        try:
            response = self._client.get(f"/flow_runs/{flow_run_id}")
        except httpx.HTTPStatusError as e:
            if e.response.status_code == 404:
                raise prefect.exceptions.ObjectNotFound(http_exc=e) from e
            else:
                raise
        return FlowRun.model_validate(response.json())

    def read_flow_runs(
        self,
        *,
        flow_filter: Optional[FlowFilter] = None,
        flow_run_filter: Optional[FlowRunFilter] = None,
        task_run_filter: Optional[TaskRunFilter] = None,
        deployment_filter: Optional[DeploymentFilter] = None,
        work_pool_filter: Optional[WorkPoolFilter] = None,
        work_queue_filter: Optional[WorkQueueFilter] = None,
        sort: Optional[FlowRunSort] = None,
        limit: Optional[int] = None,
        offset: int = 0,
    ) -> list[FlowRun]:
        """
        Query the Prefect API for flow runs. Only flow runs matching all criteria will
        be returned.

        Args:
            flow_filter: filter criteria for flows
            flow_run_filter: filter criteria for flow runs
            task_run_filter: filter criteria for task runs
            deployment_filter: filter criteria for deployments
            work_pool_filter: filter criteria for work pools
            work_queue_filter: filter criteria for work pool queues
            sort: sort criteria for the flow runs
            limit: limit for the flow run query
            offset: offset for the flow run query

        Returns:
            a list of Flow Run model representations
                of the flow runs
        """
        body: dict[str, Any] = {
            "flows": flow_filter.model_dump(mode="json") if flow_filter else None,
            "flow_runs": (
                flow_run_filter.model_dump(mode="json", exclude_unset=True)
                if flow_run_filter
                else None
            ),
            "task_runs": (
                task_run_filter.model_dump(mode="json") if task_run_filter else None
            ),
            "deployments": (
                deployment_filter.model_dump(mode="json") if deployment_filter else None
            ),
            "work_pools": (
                work_pool_filter.model_dump(mode="json") if work_pool_filter else None
            ),
            "work_pool_queues": (
                work_queue_filter.model_dump(mode="json") if work_queue_filter else None
            ),
            "sort": sort,
            "limit": limit,
            "offset": offset,
        }

        response = self._client.post("/flow_runs/filter", json=body)
        return pydantic.TypeAdapter(list[FlowRun]).validate_python(response.json())

    def set_flow_run_state(
        self,
        flow_run_id: UUID,
        state: "prefect.states.State[T]",
        force: bool = False,
    ) -> OrchestrationResult[T]:
        """
        Set the state of a flow run.

        Args:
            flow_run_id: the id of the flow run
            state: the state to set
            force: if True, disregard orchestration logic when setting the state,
                forcing the Prefect API to accept the state

        Returns:
            an OrchestrationResult model representation of state orchestration output
        """
        state_create = state.to_state_create()
        state_create.state_details.flow_run_id = flow_run_id
        state_create.state_details.transition_id = uuid4()
        try:
            response = self._client.post(
                f"/flow_runs/{flow_run_id}/set_state",
                json=dict(
                    state=state_create.model_dump(mode="json", serialize_as_any=True),
                    force=force,
                ),
            )
        except httpx.HTTPStatusError as e:
            if e.response.status_code == status.HTTP_404_NOT_FOUND:
                raise prefect.exceptions.ObjectNotFound(http_exc=e) from e
            else:
                raise

        result: OrchestrationResult[T] = OrchestrationResult.model_validate(
            response.json()
        )
        return result

    def set_flow_run_name(self, flow_run_id: UUID, name: str) -> httpx.Response:
        flow_run_data = FlowRunUpdate(name=name)
        return self._client.patch(
            f"/flow_runs/{flow_run_id}",
            json=flow_run_data.model_dump(mode="json", exclude_unset=True),
        )

    def set_task_run_name(self, task_run_id: UUID, name: str) -> httpx.Response:
        task_run_data = TaskRunUpdate(name=name)
        return self._client.patch(
            f"/task_runs/{task_run_id}",
            json=task_run_data.model_dump(mode="json", exclude_unset=True),
        )

    def create_task_run(
        self,
        task: "TaskObject[P, R]",
        flow_run_id: Optional[UUID],
        dynamic_key: str,
        id: Optional[UUID] = None,
        name: Optional[str] = None,
        extra_tags: Optional[Iterable[str]] = None,
        state: Optional[prefect.states.State[R]] = None,
        task_inputs: Optional[
            dict[
                str,
                list[
                    Union[
                        TaskRunResult,
                        Parameter,
                        Constant,
                    ]
                ],
            ]
        ] = None,
    ) -> TaskRun:
        """
        Create a task run

        Args:
            task: The Task to run
            flow_run_id: The flow run id with which to associate the task run
            dynamic_key: A key unique to this particular run of a Task within the flow
            id: An optional ID for the task run. If not provided, one will be generated
                server-side.
            name: An optional name for the task run
            extra_tags: an optional list of extra tags to apply to the task run in
                addition to `task.tags`
            state: The initial state for the run. If not provided, defaults to
                `Pending` for now. Should always be a `Scheduled` type.
            task_inputs: the set of inputs passed to the task

        Returns:
            The created task run.
        """
        tags = set(task.tags).union(extra_tags or [])

        if state is None:
            state = prefect.states.Pending()

        retry_delay = task.retry_delay_seconds
        if isinstance(retry_delay, list):
            retry_delay = [int(rd) for rd in retry_delay]
        elif isinstance(retry_delay, float):
            retry_delay = int(retry_delay)

        task_run_data = TaskRunCreate(
            id=id,
            name=name,
            flow_run_id=flow_run_id,
            task_key=task.task_key,
            dynamic_key=dynamic_key,
            tags=list(tags),
            task_version=task.version,
            empirical_policy=TaskRunPolicy(
                retries=task.retries,
                retry_delay=retry_delay,
                retry_jitter_factor=task.retry_jitter_factor,
            ),
            state=state.to_state_create(),
            task_inputs=task_inputs or {},
        )

        content = task_run_data.model_dump_json(exclude={"id"} if id is None else None)

        response = self._client.post("/task_runs/", content=content)
        return TaskRun.model_validate(response.json())

    def read_task_run(self, task_run_id: UUID) -> TaskRun:
        """
        Query the Prefect API for a task run by id.

        Args:
            task_run_id: the task run ID of interest

        Returns:
            a Task Run model representation of the task run
        """
        try:
            response = self._client.get(f"/task_runs/{task_run_id}")
            return TaskRun.model_validate(response.json())
        except httpx.HTTPStatusError as e:
            if e.response.status_code == status.HTTP_404_NOT_FOUND:
                raise prefect.exceptions.ObjectNotFound(http_exc=e) from e
            else:
                raise

    def read_task_runs(
        self,
        *,
        flow_filter: Optional[FlowFilter] = None,
        flow_run_filter: Optional[FlowRunFilter] = None,
        task_run_filter: Optional[TaskRunFilter] = None,
        deployment_filter: Optional[DeploymentFilter] = None,
        sort: Optional[TaskRunSort] = None,
        limit: Optional[int] = None,
        offset: int = 0,
    ) -> list[TaskRun]:
        """
        Query the Prefect API for task runs. Only task runs matching all criteria will
        be returned.

        Args:
            flow_filter: filter criteria for flows
            flow_run_filter: filter criteria for flow runs
            task_run_filter: filter criteria for task runs
            deployment_filter: filter criteria for deployments
            sort: sort criteria for the task runs
            limit: a limit for the task run query
            offset: an offset for the task run query

        Returns:
            a list of Task Run model representations
                of the task runs
        """
        body: dict[str, Any] = {
            "flows": flow_filter.model_dump(mode="json") if flow_filter else None,
            "flow_runs": (
                flow_run_filter.model_dump(mode="json", exclude_unset=True)
                if flow_run_filter
                else None
            ),
            "task_runs": (
                task_run_filter.model_dump(mode="json") if task_run_filter else None
            ),
            "deployments": (
                deployment_filter.model_dump(mode="json") if deployment_filter else None
            ),
            "sort": sort,
            "limit": limit,
            "offset": offset,
        }
        response = self._client.post("/task_runs/filter", json=body)
        return pydantic.TypeAdapter(list[TaskRun]).validate_python(response.json())

    def set_task_run_state(
        self,
        task_run_id: UUID,
        state: prefect.states.State[Any],
        force: bool = False,
    ) -> OrchestrationResult[Any]:
        """
        Set the state of a task run.

        Args:
            task_run_id: the id of the task run
            state: the state to set
            force: if True, disregard orchestration logic when setting the state,
                forcing the Prefect API to accept the state

        Returns:
            an OrchestrationResult model representation of state orchestration output
        """
        state_create = state.to_state_create()
        state_create.state_details.task_run_id = task_run_id
        response = self._client.post(
            f"/task_runs/{task_run_id}/set_state",
            json=dict(state=state_create.model_dump(mode="json"), force=force),
        )
        result: OrchestrationResult[Any] = OrchestrationResult.model_validate(
            response.json()
        )
        return result

    def read_task_run_states(self, task_run_id: UUID) -> list[prefect.states.State]:
        """
        Query for the states of a task run

        Args:
            task_run_id: the id of the task run

        Returns:
            a list of State model representations of the task run states
        """
        response = self._client.get(
            "/task_run_states/", params=dict(task_run_id=str(task_run_id))
        )
        return pydantic.TypeAdapter(list[prefect.states.State]).validate_python(
            response.json()
        )

    def read_deployment(
        self,
        deployment_id: UUID,
    ) -> DeploymentResponse:
        """
        Query the Prefect API for a deployment by id.

        Args:
            deployment_id: the deployment ID of interest

        Returns:
            a [Deployment model][prefect.client.schemas.objects.Deployment] representation of the deployment
        """
        try:
            response = self._client.get(f"/deployments/{deployment_id}")
        except httpx.HTTPStatusError as e:
            if e.response.status_code == status.HTTP_404_NOT_FOUND:
                raise prefect.exceptions.ObjectNotFound(http_exc=e) from e
            else:
                raise
        return DeploymentResponse.model_validate(response.json())

    def read_deployment_by_name(
        self,
        name: str,
    ) -> DeploymentResponse:
        """
        Query the Prefect API for a deployment by name.

        Args:
            name: A deployed flow's name: <FLOW_NAME>/<DEPLOYMENT_NAME>

        Raises:
            prefect.exceptions.ObjectNotFound: If request returns 404
            httpx.RequestError: If request fails

        Returns:
            a Deployment model representation of the deployment
        """
        try:
            response = self._client.get(f"/deployments/name/{name}")
        except httpx.HTTPStatusError as e:
            if e.response.status_code == status.HTTP_404_NOT_FOUND:
                raise prefect.exceptions.ObjectNotFound(http_exc=e) from e
            else:
                raise

        return DeploymentResponse.model_validate(response.json())

    def update_flow_run_labels(
        self, flow_run_id: UUID, labels: KeyValueLabelsField
    ) -> None:
        """
        Updates the labels of a flow run.
        """
        response = self._client.patch(
            f"/flow_runs/{flow_run_id}/labels",
            json=labels,
        )
        response.raise_for_status()

    def read_block_document_by_name(
        self,
        name: str,
        block_type_slug: str,
        include_secrets: bool = True,
    ) -> BlockDocument:
        """
        Read the block document with the specified name that corresponds to a
        specific block type name.

        Args:
            name: The block document name.
            block_type_slug: The block type slug.
            include_secrets (bool): whether to include secret values
                on the Block, corresponding to Pydantic's `SecretStr` and
                `SecretBytes` fields. These fields are automatically obfuscated
                by Pydantic, but users can additionally choose not to receive
                their values from the API. Note that any business logic on the
                Block may not work if this is `False`.

        Raises:
            httpx.RequestError: if the block document was not found for any reason

        Returns:
            A block document or None.
        """
        try:
            response = self._client.get(
                f"/block_types/slug/{block_type_slug}/block_documents/name/{name}",
                params=dict(include_secrets=include_secrets),
            )
        except httpx.HTTPStatusError as e:
            if e.response.status_code == status.HTTP_404_NOT_FOUND:
                raise prefect.exceptions.ObjectNotFound(http_exc=e) from e
            else:
                raise
        return BlockDocument.model_validate(response.json())<|MERGE_RESOLUTION|>--- conflicted
+++ resolved
@@ -25,14 +25,11 @@
     ArtifactCollectionAsyncClient,
 )
 
-<<<<<<< HEAD
 from prefect.client.orchestration._work_queues.client import (
     WorkQueueClient,
     WorkQueueAsyncClient,
 )
 
-=======
->>>>>>> 1c801c71
 from prefect.client.orchestration._concurrency_limits.client import (
     ConcurrencyLimitAsyncClient,
     ConcurrencyLimitClient,
@@ -69,12 +66,6 @@
     FlowRunNotificationPolicyCreate,
     FlowRunNotificationPolicyUpdate,
     FlowRunUpdate,
-<<<<<<< HEAD
-=======
-    LogCreate,
-    GlobalConcurrencyLimitCreate,
-    GlobalConcurrencyLimitUpdate,
->>>>>>> 1c801c71
     TaskRunCreate,
     TaskRunUpdate,
     WorkPoolCreate,
@@ -162,15 +153,13 @@
     *,
     httpx_settings: Optional[dict[str, Any]] = ...,
     sync_client: Literal[False] = False,
-) -> "PrefectClient":
-    ...
+) -> "PrefectClient": ...
 
 
 @overload
 def get_client(
     *, httpx_settings: Optional[dict[str, Any]] = ..., sync_client: Literal[True] = ...
-) -> "SyncPrefectClient":
-    ...
+) -> "SyncPrefectClient": ...
 
 
 def get_client(
@@ -260,10 +249,7 @@
     LogAsyncClient,
     VariableAsyncClient,
     ConcurrencyLimitAsyncClient,
-<<<<<<< HEAD
     WorkQueueAsyncClient,
-=======
->>>>>>> 1c801c71
 ):
     """
     An asynchronous client for interacting with the [Prefect REST API](/api-ref/rest-api/).
@@ -831,276 +817,6 @@
             else:
                 raise
 
-<<<<<<< HEAD
-=======
-    async def create_work_queue(
-        self,
-        name: str,
-        description: Optional[str] = None,
-        is_paused: Optional[bool] = None,
-        concurrency_limit: Optional[int] = None,
-        priority: Optional[int] = None,
-        work_pool_name: Optional[str] = None,
-    ) -> WorkQueue:
-        """
-        Create a work queue.
-
-        Args:
-            name: a unique name for the work queue
-            description: An optional description for the work queue.
-            is_paused: Whether or not the work queue is paused.
-            concurrency_limit: An optional concurrency limit for the work queue.
-            priority: The queue's priority. Lower values are higher priority (1 is the highest).
-            work_pool_name: The name of the work pool to use for this queue.
-
-        Raises:
-            prefect.exceptions.ObjectAlreadyExists: If request returns 409
-            httpx.RequestError: If request fails
-
-        Returns:
-            The created work queue
-        """
-        create_model = WorkQueueCreate(name=name, filter=None)
-        if description is not None:
-            create_model.description = description
-        if is_paused is not None:
-            create_model.is_paused = is_paused
-        if concurrency_limit is not None:
-            create_model.concurrency_limit = concurrency_limit
-        if priority is not None:
-            create_model.priority = priority
-
-        data = create_model.model_dump(mode="json")
-        try:
-            if work_pool_name is not None:
-                response = await self._client.post(
-                    f"/work_pools/{work_pool_name}/queues", json=data
-                )
-            else:
-                response = await self._client.post("/work_queues/", json=data)
-        except httpx.HTTPStatusError as e:
-            if e.response.status_code == status.HTTP_409_CONFLICT:
-                raise prefect.exceptions.ObjectAlreadyExists(http_exc=e) from e
-            elif e.response.status_code == status.HTTP_404_NOT_FOUND:
-                raise prefect.exceptions.ObjectNotFound(http_exc=e) from e
-            else:
-                raise
-        return WorkQueue.model_validate(response.json())
-
-    async def read_work_queue_by_name(
-        self,
-        name: str,
-        work_pool_name: Optional[str] = None,
-    ) -> WorkQueue:
-        """
-        Read a work queue by name.
-
-        Args:
-            name (str): a unique name for the work queue
-            work_pool_name (str, optional): the name of the work pool
-                the queue belongs to.
-
-        Raises:
-            prefect.exceptions.ObjectNotFound: if no work queue is found
-            httpx.HTTPStatusError: other status errors
-
-        Returns:
-            WorkQueue: a work queue API object
-        """
-        try:
-            if work_pool_name is not None:
-                response = await self._client.get(
-                    f"/work_pools/{work_pool_name}/queues/{name}"
-                )
-            else:
-                response = await self._client.get(f"/work_queues/name/{name}")
-        except httpx.HTTPStatusError as e:
-            if e.response.status_code == status.HTTP_404_NOT_FOUND:
-                raise prefect.exceptions.ObjectNotFound(http_exc=e) from e
-            else:
-                raise
-
-        return WorkQueue.model_validate(response.json())
-
-    async def update_work_queue(self, id: UUID, **kwargs: Any) -> None:
-        """
-        Update properties of a work queue.
-
-        Args:
-            id: the ID of the work queue to update
-            **kwargs: the fields to update
-
-        Raises:
-            ValueError: if no kwargs are provided
-            prefect.exceptions.ObjectNotFound: if request returns 404
-            httpx.RequestError: if the request fails
-
-        """
-        if not kwargs:
-            raise ValueError("No fields provided to update.")
-
-        data = WorkQueueUpdate(**kwargs).model_dump(mode="json", exclude_unset=True)
-        try:
-            await self._client.patch(f"/work_queues/{id}", json=data)
-        except httpx.HTTPStatusError as e:
-            if e.response.status_code == status.HTTP_404_NOT_FOUND:
-                raise prefect.exceptions.ObjectNotFound(http_exc=e) from e
-            else:
-                raise
-
-    async def get_runs_in_work_queue(
-        self,
-        id: UUID,
-        limit: int = 10,
-        scheduled_before: Optional[datetime.datetime] = None,
-    ) -> list[FlowRun]:
-        """
-        Read flow runs off a work queue.
-
-        Args:
-            id: the id of the work queue to read from
-            limit: a limit on the number of runs to return
-            scheduled_before: a timestamp; only runs scheduled before this time will be returned.
-                Defaults to now.
-
-        Raises:
-            prefect.exceptions.ObjectNotFound: If request returns 404
-            httpx.RequestError: If request fails
-
-        Returns:
-            List[FlowRun]: a list of FlowRun objects read from the queue
-        """
-        if scheduled_before is None:
-            scheduled_before = pendulum.now("UTC")
-
-        try:
-            response = await self._client.post(
-                f"/work_queues/{id}/get_runs",
-                json={
-                    "limit": limit,
-                    "scheduled_before": scheduled_before.isoformat(),
-                },
-            )
-        except httpx.HTTPStatusError as e:
-            if e.response.status_code == status.HTTP_404_NOT_FOUND:
-                raise prefect.exceptions.ObjectNotFound(http_exc=e) from e
-            else:
-                raise
-        return pydantic.TypeAdapter(list[FlowRun]).validate_python(response.json())
-
-    async def read_work_queue(
-        self,
-        id: UUID,
-    ) -> WorkQueue:
-        """
-        Read a work queue.
-
-        Args:
-            id: the id of the work queue to load
-
-        Raises:
-            prefect.exceptions.ObjectNotFound: If request returns 404
-            httpx.RequestError: If request fails
-
-        Returns:
-            WorkQueue: an instantiated WorkQueue object
-        """
-        try:
-            response = await self._client.get(f"/work_queues/{id}")
-        except httpx.HTTPStatusError as e:
-            if e.response.status_code == status.HTTP_404_NOT_FOUND:
-                raise prefect.exceptions.ObjectNotFound(http_exc=e) from e
-            else:
-                raise
-        return WorkQueue.model_validate(response.json())
-
-    async def read_work_queue_status(
-        self,
-        id: UUID,
-    ) -> WorkQueueStatusDetail:
-        """
-        Read a work queue status.
-
-        Args:
-            id: the id of the work queue to load
-
-        Raises:
-            prefect.exceptions.ObjectNotFound: If request returns 404
-            httpx.RequestError: If request fails
-
-        Returns:
-            WorkQueueStatus: an instantiated WorkQueueStatus object
-        """
-        try:
-            response = await self._client.get(f"/work_queues/{id}/status")
-        except httpx.HTTPStatusError as e:
-            if e.response.status_code == status.HTTP_404_NOT_FOUND:
-                raise prefect.exceptions.ObjectNotFound(http_exc=e) from e
-            else:
-                raise
-        return WorkQueueStatusDetail.model_validate(response.json())
-
-    async def match_work_queues(
-        self,
-        prefixes: list[str],
-        work_pool_name: Optional[str] = None,
-    ) -> list[WorkQueue]:
-        """
-        Query the Prefect API for work queues with names with a specific prefix.
-
-        Args:
-            prefixes: a list of strings used to match work queue name prefixes
-            work_pool_name: an optional work pool name to scope the query to
-
-        Returns:
-            a list of WorkQueue model representations
-                of the work queues
-        """
-        page_length = 100
-        current_page = 0
-        work_queues: list[WorkQueue] = []
-
-        while True:
-            new_queues = await self.read_work_queues(
-                work_pool_name=work_pool_name,
-                offset=current_page * page_length,
-                limit=page_length,
-                work_queue_filter=WorkQueueFilter(
-                    name=WorkQueueFilterName(startswith_=prefixes)
-                ),
-            )
-            if not new_queues:
-                break
-            work_queues += new_queues
-            current_page += 1
-
-        return work_queues
-
-    async def delete_work_queue_by_id(
-        self,
-        id: UUID,
-    ) -> None:
-        """
-        Delete a work queue by its ID.
-
-        Args:
-            id: the id of the work queue to delete
-
-        Raises:
-            prefect.exceptions.ObjectNotFound: If request returns 404
-            httpx.RequestError: If requests fails
-        """
-        try:
-            await self._client.delete(
-                f"/work_queues/{id}",
-            )
-        except httpx.HTTPStatusError as e:
-            if e.response.status_code == status.HTTP_404_NOT_FOUND:
-                raise prefect.exceptions.ObjectNotFound(http_exc=e) from e
-            else:
-                raise
-
->>>>>>> 1c801c71
     async def create_block_type(self, block_type: BlockTypeCreate) -> BlockType:
         """
         Create a block type in the Prefect API.
@@ -2993,10 +2709,7 @@
     LogClient,
     VariableClient,
     ConcurrencyLimitClient,
-<<<<<<< HEAD
     WorkQueueClient,
-=======
->>>>>>> 1c801c71
 ):
     """
     A synchronous client for interacting with the [Prefect REST API](/api-ref/rest-api/).
