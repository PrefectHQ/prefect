import asyncio
import base64
import datetime
import ssl
import warnings
from collections.abc import Iterable
from contextlib import AsyncExitStack
from logging import Logger
from typing import TYPE_CHECKING, Any, Literal, NoReturn, Optional, Union, overload
from uuid import UUID

import certifi
import httpcore
import httpx
import pendulum
import pydantic
from asgi_lifespan import LifespanManager
from packaging import version
from starlette import status
from typing_extensions import ParamSpec, Self, TypeVar

from prefect.client.orchestration._artifacts.client import (
    ArtifactClient,
    ArtifactAsyncClient,
    ArtifactCollectionClient,
    ArtifactCollectionAsyncClient,
)

from prefect.client.orchestration._concurrency_limits.client import (
    ConcurrencyLimitAsyncClient,
    ConcurrencyLimitClient,
)

from prefect.client.orchestration._logs.client import (
    LogClient,
    LogAsyncClient,
)
from prefect.client.orchestration._variables.client import (
    VariableClient,
    VariableAsyncClient,
)

from prefect.client.orchestration._deployments.client import (
    DeploymentClient,
    DeploymentAsyncClient,
)
from prefect.client.orchestration._automations.client import (
    AutomationClient,
    AutomationAsyncClient,
)
<<<<<<< HEAD

from prefect.client.orchestration._flows.client import (
    FlowClient,
    FlowAsyncClient,
)
from prefect.client.orchestration._flow_runs.client import (
    FlowRunClient,
    FlowRunAsyncClient,
)
=======
>>>>>>> 60760488

import prefect
import prefect.exceptions
import prefect.settings
import prefect.states
from prefect.client.constants import SERVER_API_VERSION
from prefect.client.schemas import FlowRun, OrchestrationResult, TaskRun
from prefect.client.schemas.actions import (
    BlockDocumentCreate,
    BlockDocumentUpdate,
    BlockSchemaCreate,
    BlockTypeCreate,
    BlockTypeUpdate,
    FlowRunNotificationPolicyCreate,
    FlowRunNotificationPolicyUpdate,
    TaskRunCreate,
    TaskRunUpdate,
    WorkPoolCreate,
    WorkPoolUpdate,
    WorkQueueCreate,
    WorkQueueUpdate,
)
from prefect.client.schemas.filters import (
    DeploymentFilter,
    FlowFilter,
    FlowRunFilter,
    FlowRunNotificationPolicyFilter,
    TaskRunFilter,
    WorkerFilter,
    WorkPoolFilter,
    WorkQueueFilter,
    WorkQueueFilterName,
)
from prefect.client.schemas.objects import (
    BlockDocument,
    BlockSchema,
    BlockType,
    Constant,
    FlowRunNotificationPolicy,
    Parameter,
    TaskRunPolicy,
    TaskRunResult,
    Worker,
    WorkerMetadata,
    WorkPool,
    WorkQueue,
    WorkQueueStatusDetail,
)
from prefect.client.schemas.responses import (
    WorkerFlowRunResponse,
)
from prefect.client.schemas.sorting import (
    TaskRunSort,
)
from prefect.logging import get_logger
from prefect.settings import (
    PREFECT_API_AUTH_STRING,
    PREFECT_API_DATABASE_CONNECTION_URL,
    PREFECT_API_ENABLE_HTTP2,
    PREFECT_API_KEY,
    PREFECT_API_REQUEST_TIMEOUT,
    PREFECT_API_SSL_CERT_FILE,
    PREFECT_API_TLS_INSECURE_SKIP_VERIFY,
    PREFECT_API_URL,
    PREFECT_CLIENT_CSRF_SUPPORT_ENABLED,
    PREFECT_CLOUD_API_URL,
    PREFECT_SERVER_ALLOW_EPHEMERAL_MODE,
    PREFECT_TESTING_UNIT_TEST_MODE,
    get_current_settings,
)

if TYPE_CHECKING:
    from prefect.tasks import Task as TaskObject

from prefect.client.base import (
    ASGIApp,
    PrefectHttpxAsyncClient,
    PrefectHttpxSyncClient,
    ServerType,
    app_lifespan_context,
)

P = ParamSpec("P")
R = TypeVar("R", infer_variance=True)
T = TypeVar("T")


@overload
def get_client(
    *,
    httpx_settings: Optional[dict[str, Any]] = ...,
    sync_client: Literal[False] = False,
) -> "PrefectClient":
    ...


@overload
def get_client(
    *, httpx_settings: Optional[dict[str, Any]] = ..., sync_client: Literal[True] = ...
) -> "SyncPrefectClient":
    ...


def get_client(
    httpx_settings: Optional[dict[str, Any]] = None, sync_client: bool = False
) -> Union["SyncPrefectClient", "PrefectClient"]:
    """
    Retrieve a HTTP client for communicating with the Prefect REST API.

    The client must be context managed; for example:

    ```python
    async with get_client() as client:
        await client.hello()
    ```

    To return a synchronous client, pass sync_client=True:

    ```python
    with get_client(sync_client=True) as client:
        client.hello()
    ```
    """
    import prefect.context

    # try to load clients from a client context, if possible
    # only load clients that match the provided config / loop
    try:
        loop = asyncio.get_running_loop()
    except RuntimeError:
        loop = None

    if sync_client:
        if client_ctx := prefect.context.SyncClientContext.get():
            if (
                client_ctx.client
                and getattr(client_ctx, "_httpx_settings", None) == httpx_settings
            ):
                return client_ctx.client
    else:
        if client_ctx := prefect.context.AsyncClientContext.get():
            if (
                client_ctx.client
                and getattr(client_ctx, "_httpx_settings", None) == httpx_settings
                and loop in (getattr(client_ctx.client, "_loop", None), None)
            ):
                return client_ctx.client

    api: str = PREFECT_API_URL.value()
    server_type = None

    if not api and PREFECT_SERVER_ALLOW_EPHEMERAL_MODE:
        # create an ephemeral API if none was provided
        from prefect.server.api.server import SubprocessASGIServer

        server = SubprocessASGIServer()
        server.start()
        assert server.server_process is not None, "Server process did not start"

        api = server.api_url
        server_type = ServerType.EPHEMERAL
    elif not api and not PREFECT_SERVER_ALLOW_EPHEMERAL_MODE:
        raise ValueError(
            "No Prefect API URL provided. Please set PREFECT_API_URL to the address of a running Prefect server."
        )

    if sync_client:
        return SyncPrefectClient(
            api,
            auth_string=PREFECT_API_AUTH_STRING.value(),
            api_key=PREFECT_API_KEY.value(),
            httpx_settings=httpx_settings,
            server_type=server_type,
        )
    else:
        return PrefectClient(
            api,
            auth_string=PREFECT_API_AUTH_STRING.value(),
            api_key=PREFECT_API_KEY.value(),
            httpx_settings=httpx_settings,
            server_type=server_type,
        )


class PrefectClient(
    ArtifactAsyncClient,
    ArtifactCollectionAsyncClient,
    LogAsyncClient,
    VariableAsyncClient,
    ConcurrencyLimitAsyncClient,
    DeploymentAsyncClient,
    AutomationAsyncClient,
<<<<<<< HEAD
    FlowRunAsyncClient,
    FlowAsyncClient,
=======
>>>>>>> 60760488
):
    """
    An asynchronous client for interacting with the [Prefect REST API](/api-ref/rest-api/).

    Args:
        api: the REST API URL or FastAPI application to connect to
        api_key: An optional API key for authentication.
        api_version: The API version this client is compatible with.
        httpx_settings: An optional dictionary of settings to pass to the underlying
            `httpx.AsyncClient`

    Examples:

        Say hello to a Prefect REST API

        <div class="terminal">
        ```
        >>> async with get_client() as client:
        >>>     response = await client.hello()
        >>>
        >>> print(response.json())
        👋
        ```
        </div>
    """

    def __init__(
        self,
        api: Union[str, ASGIApp],
        *,
        auth_string: Optional[str] = None,
        api_key: Optional[str] = None,
        api_version: Optional[str] = None,
        httpx_settings: Optional[dict[str, Any]] = None,
        server_type: Optional[ServerType] = None,
    ) -> None:
        httpx_settings = httpx_settings.copy() if httpx_settings else {}
        httpx_settings.setdefault("headers", {})

        if PREFECT_API_TLS_INSECURE_SKIP_VERIFY:
            # Create an unverified context for insecure connections
            ctx = ssl.create_default_context()
            ctx.check_hostname = False
            ctx.verify_mode = ssl.CERT_NONE
            httpx_settings.setdefault("verify", ctx)
        else:
            cert_file = PREFECT_API_SSL_CERT_FILE.value()
            if not cert_file:
                cert_file = certifi.where()
            # Create a verified context with the certificate file
            ctx = ssl.create_default_context(cafile=cert_file)
            httpx_settings.setdefault("verify", ctx)

        if api_version is None:
            api_version = SERVER_API_VERSION
        httpx_settings["headers"].setdefault("X-PREFECT-API-VERSION", api_version)
        if api_key:
            httpx_settings["headers"].setdefault("Authorization", f"Bearer {api_key}")

        if auth_string:
            token = base64.b64encode(auth_string.encode("utf-8")).decode("utf-8")
            httpx_settings["headers"].setdefault("Authorization", f"Basic {token}")

        # Context management
        self._context_stack: int = 0
        self._exit_stack = AsyncExitStack()
        self._ephemeral_app: Optional[ASGIApp] = None
        self.manage_lifespan = True
        self.server_type: ServerType

        # Only set if this client started the lifespan of the application
        self._ephemeral_lifespan: Optional[LifespanManager] = None

        self._closed = False
        self._started = False

        # Connect to an external application
        if isinstance(api, str):
            if httpx_settings.get("app"):
                raise ValueError(
                    "Invalid httpx settings: `app` cannot be set when providing an "
                    "api url. `app` is only for use with ephemeral instances. Provide "
                    "it as the `api` parameter instead."
                )
            httpx_settings.setdefault("base_url", api)

            # See https://www.python-httpx.org/advanced/#pool-limit-configuration
            httpx_settings.setdefault(
                "limits",
                httpx.Limits(
                    # We see instability when allowing the client to open many connections at once.
                    # Limiting concurrency results in more stable performance.
                    max_connections=16,
                    max_keepalive_connections=8,
                    # The Prefect Cloud LB will keep connections alive for 30s.
                    # Only allow the client to keep connections alive for 25s.
                    keepalive_expiry=25,
                ),
            )

            # See https://www.python-httpx.org/http2/
            # Enabling HTTP/2 support on the client does not necessarily mean that your requests
            # and responses will be transported over HTTP/2, since both the client and the server
            # need to support HTTP/2. If you connect to a server that only supports HTTP/1.1 the
            # client will use a standard HTTP/1.1 connection instead.
            httpx_settings.setdefault("http2", PREFECT_API_ENABLE_HTTP2.value())

            if server_type:
                self.server_type = server_type
            else:
                self.server_type = (
                    ServerType.CLOUD
                    if api.startswith(PREFECT_CLOUD_API_URL.value())
                    else ServerType.SERVER
                )

        # Connect to an in-process application
        else:
            self._ephemeral_app = api
            self.server_type = ServerType.EPHEMERAL

            # When using an ephemeral server, server-side exceptions can be raised
            # client-side breaking all of our response error code handling. To work
            # around this, we create an ASGI transport with application exceptions
            # disabled instead of using the application directly.
            # refs:
            # - https://github.com/PrefectHQ/prefect/pull/9637
            # - https://github.com/encode/starlette/blob/d3a11205ed35f8e5a58a711db0ff59c86fa7bb31/starlette/middleware/errors.py#L184
            # - https://github.com/tiangolo/fastapi/blob/8cc967a7605d3883bd04ceb5d25cc94ae079612f/fastapi/applications.py#L163-L164
            httpx_settings.setdefault(
                "transport",
                httpx.ASGITransport(
                    app=self._ephemeral_app, raise_app_exceptions=False
                ),
            )
            httpx_settings.setdefault("base_url", "http://ephemeral-prefect/api")

        # See https://www.python-httpx.org/advanced/#timeout-configuration
        httpx_settings.setdefault(
            "timeout",
            httpx.Timeout(
                connect=PREFECT_API_REQUEST_TIMEOUT.value(),
                read=PREFECT_API_REQUEST_TIMEOUT.value(),
                write=PREFECT_API_REQUEST_TIMEOUT.value(),
                pool=PREFECT_API_REQUEST_TIMEOUT.value(),
            ),
        )

        if not PREFECT_TESTING_UNIT_TEST_MODE:
            httpx_settings.setdefault("follow_redirects", True)

        enable_csrf_support = (
            self.server_type != ServerType.CLOUD
            and PREFECT_CLIENT_CSRF_SUPPORT_ENABLED.value()
        )

        self._client = PrefectHttpxAsyncClient(
            **httpx_settings, enable_csrf_support=enable_csrf_support
        )
        self._loop = None

        # See https://www.python-httpx.org/advanced/#custom-transports
        #
        # If we're using an HTTP/S client (not the ephemeral client), adjust the
        # transport to add retries _after_ it is instantiated. If we alter the transport
        # before instantiation, the transport will not be aware of proxies unless we
        # reproduce all of the logic to make it so.
        #
        # Only alter the transport to set our default of 3 retries, don't modify any
        # transport a user may have provided via httpx_settings.
        #
        # Making liberal use of getattr and isinstance checks here to avoid any
        # surprises if the internals of httpx or httpcore change on us
        if isinstance(api, str) and not httpx_settings.get("transport"):
            transport_for_url = getattr(self._client, "_transport_for_url", None)
            if callable(transport_for_url):
                server_transport = transport_for_url(httpx.URL(api))
                if isinstance(server_transport, httpx.AsyncHTTPTransport):
                    pool = getattr(server_transport, "_pool", None)
                    if isinstance(pool, httpcore.AsyncConnectionPool):
                        setattr(pool, "_retries", 3)

        self.logger: Logger = get_logger("client")

    @property
    def api_url(self) -> httpx.URL:
        """
        Get the base URL for the API.
        """
        return self._client.base_url

    # API methods ----------------------------------------------------------------------

    async def api_healthcheck(self) -> Optional[Exception]:
        """
        Attempts to connect to the API and returns the encountered exception if not
        successful.

        If successful, returns `None`.
        """
        try:
            await self._client.get("/health")
            return None
        except Exception as exc:
            return exc

    async def hello(self) -> httpx.Response:
        """
        Send a GET request to /hello for testing purposes.
        """
        return await self._client.get("/hello")

    async def create_work_queue(
        self,
        name: str,
        description: Optional[str] = None,
        is_paused: Optional[bool] = None,
        concurrency_limit: Optional[int] = None,
        priority: Optional[int] = None,
        work_pool_name: Optional[str] = None,
    ) -> WorkQueue:
        """
        Create a work queue.

        Args:
            name: a unique name for the work queue
            description: An optional description for the work queue.
            is_paused: Whether or not the work queue is paused.
            concurrency_limit: An optional concurrency limit for the work queue.
            priority: The queue's priority. Lower values are higher priority (1 is the highest).
            work_pool_name: The name of the work pool to use for this queue.

        Raises:
            prefect.exceptions.ObjectAlreadyExists: If request returns 409
            httpx.RequestError: If request fails

        Returns:
            The created work queue
        """
        create_model = WorkQueueCreate(name=name, filter=None)
        if description is not None:
            create_model.description = description
        if is_paused is not None:
            create_model.is_paused = is_paused
        if concurrency_limit is not None:
            create_model.concurrency_limit = concurrency_limit
        if priority is not None:
            create_model.priority = priority

        data = create_model.model_dump(mode="json")
        try:
            if work_pool_name is not None:
                response = await self._client.post(
                    f"/work_pools/{work_pool_name}/queues", json=data
                )
            else:
                response = await self._client.post("/work_queues/", json=data)
        except httpx.HTTPStatusError as e:
            if e.response.status_code == status.HTTP_409_CONFLICT:
                raise prefect.exceptions.ObjectAlreadyExists(http_exc=e) from e
            elif e.response.status_code == status.HTTP_404_NOT_FOUND:
                raise prefect.exceptions.ObjectNotFound(http_exc=e) from e
            else:
                raise
        return WorkQueue.model_validate(response.json())

    async def read_work_queue_by_name(
        self,
        name: str,
        work_pool_name: Optional[str] = None,
    ) -> WorkQueue:
        """
        Read a work queue by name.

        Args:
            name (str): a unique name for the work queue
            work_pool_name (str, optional): the name of the work pool
                the queue belongs to.

        Raises:
            prefect.exceptions.ObjectNotFound: if no work queue is found
            httpx.HTTPStatusError: other status errors

        Returns:
            WorkQueue: a work queue API object
        """
        try:
            if work_pool_name is not None:
                response = await self._client.get(
                    f"/work_pools/{work_pool_name}/queues/{name}"
                )
            else:
                response = await self._client.get(f"/work_queues/name/{name}")
        except httpx.HTTPStatusError as e:
            if e.response.status_code == status.HTTP_404_NOT_FOUND:
                raise prefect.exceptions.ObjectNotFound(http_exc=e) from e
            else:
                raise

        return WorkQueue.model_validate(response.json())

    async def update_work_queue(self, id: UUID, **kwargs: Any) -> None:
        """
        Update properties of a work queue.

        Args:
            id: the ID of the work queue to update
            **kwargs: the fields to update

        Raises:
            ValueError: if no kwargs are provided
            prefect.exceptions.ObjectNotFound: if request returns 404
            httpx.RequestError: if the request fails

        """
        if not kwargs:
            raise ValueError("No fields provided to update.")

        data = WorkQueueUpdate(**kwargs).model_dump(mode="json", exclude_unset=True)
        try:
            await self._client.patch(f"/work_queues/{id}", json=data)
        except httpx.HTTPStatusError as e:
            if e.response.status_code == status.HTTP_404_NOT_FOUND:
                raise prefect.exceptions.ObjectNotFound(http_exc=e) from e
            else:
                raise

    async def get_runs_in_work_queue(
        self,
        id: UUID,
        limit: int = 10,
        scheduled_before: Optional[datetime.datetime] = None,
    ) -> list[FlowRun]:
        """
        Read flow runs off a work queue.

        Args:
            id: the id of the work queue to read from
            limit: a limit on the number of runs to return
            scheduled_before: a timestamp; only runs scheduled before this time will be returned.
                Defaults to now.

        Raises:
            prefect.exceptions.ObjectNotFound: If request returns 404
            httpx.RequestError: If request fails

        Returns:
            List[FlowRun]: a list of FlowRun objects read from the queue
        """
        if scheduled_before is None:
            scheduled_before = pendulum.now("UTC")

        try:
            response = await self._client.post(
                f"/work_queues/{id}/get_runs",
                json={
                    "limit": limit,
                    "scheduled_before": scheduled_before.isoformat(),
                },
            )
        except httpx.HTTPStatusError as e:
            if e.response.status_code == status.HTTP_404_NOT_FOUND:
                raise prefect.exceptions.ObjectNotFound(http_exc=e) from e
            else:
                raise
        return pydantic.TypeAdapter(list[FlowRun]).validate_python(response.json())

    async def read_work_queue(
        self,
        id: UUID,
    ) -> WorkQueue:
        """
        Read a work queue.

        Args:
            id: the id of the work queue to load

        Raises:
            prefect.exceptions.ObjectNotFound: If request returns 404
            httpx.RequestError: If request fails

        Returns:
            WorkQueue: an instantiated WorkQueue object
        """
        try:
            response = await self._client.get(f"/work_queues/{id}")
        except httpx.HTTPStatusError as e:
            if e.response.status_code == status.HTTP_404_NOT_FOUND:
                raise prefect.exceptions.ObjectNotFound(http_exc=e) from e
            else:
                raise
        return WorkQueue.model_validate(response.json())

    async def read_work_queue_status(
        self,
        id: UUID,
    ) -> WorkQueueStatusDetail:
        """
        Read a work queue status.

        Args:
            id: the id of the work queue to load

        Raises:
            prefect.exceptions.ObjectNotFound: If request returns 404
            httpx.RequestError: If request fails

        Returns:
            WorkQueueStatus: an instantiated WorkQueueStatus object
        """
        try:
            response = await self._client.get(f"/work_queues/{id}/status")
        except httpx.HTTPStatusError as e:
            if e.response.status_code == status.HTTP_404_NOT_FOUND:
                raise prefect.exceptions.ObjectNotFound(http_exc=e) from e
            else:
                raise
        return WorkQueueStatusDetail.model_validate(response.json())

    async def match_work_queues(
        self,
        prefixes: list[str],
        work_pool_name: Optional[str] = None,
    ) -> list[WorkQueue]:
        """
        Query the Prefect API for work queues with names with a specific prefix.

        Args:
            prefixes: a list of strings used to match work queue name prefixes
            work_pool_name: an optional work pool name to scope the query to

        Returns:
            a list of WorkQueue model representations
                of the work queues
        """
        page_length = 100
        current_page = 0
        work_queues: list[WorkQueue] = []

        while True:
            new_queues = await self.read_work_queues(
                work_pool_name=work_pool_name,
                offset=current_page * page_length,
                limit=page_length,
                work_queue_filter=WorkQueueFilter(
                    name=WorkQueueFilterName(startswith_=prefixes)
                ),
            )
            if not new_queues:
                break
            work_queues += new_queues
            current_page += 1

        return work_queues

    async def delete_work_queue_by_id(
        self,
        id: UUID,
    ) -> None:
        """
        Delete a work queue by its ID.

        Args:
            id: the id of the work queue to delete

        Raises:
            prefect.exceptions.ObjectNotFound: If request returns 404
            httpx.RequestError: If requests fails
        """
        try:
            await self._client.delete(
                f"/work_queues/{id}",
            )
        except httpx.HTTPStatusError as e:
            if e.response.status_code == status.HTTP_404_NOT_FOUND:
                raise prefect.exceptions.ObjectNotFound(http_exc=e) from e
            else:
                raise

    async def create_block_type(self, block_type: BlockTypeCreate) -> BlockType:
        """
        Create a block type in the Prefect API.
        """
        try:
            response = await self._client.post(
                "/block_types/",
                json=block_type.model_dump(
                    mode="json", exclude_unset=True, exclude={"id"}
                ),
            )
        except httpx.HTTPStatusError as e:
            if e.response.status_code == status.HTTP_409_CONFLICT:
                raise prefect.exceptions.ObjectAlreadyExists(http_exc=e) from e
            else:
                raise
        return BlockType.model_validate(response.json())

    async def create_block_schema(self, block_schema: BlockSchemaCreate) -> BlockSchema:
        """
        Create a block schema in the Prefect API.
        """
        try:
            response = await self._client.post(
                "/block_schemas/",
                json=block_schema.model_dump(
                    mode="json",
                    exclude_unset=True,
                    exclude={"id", "block_type", "checksum"},
                ),
            )
        except httpx.HTTPStatusError as e:
            if e.response.status_code == status.HTTP_409_CONFLICT:
                raise prefect.exceptions.ObjectAlreadyExists(http_exc=e) from e
            else:
                raise
        return BlockSchema.model_validate(response.json())

    async def create_block_document(
        self,
        block_document: Union[BlockDocument, BlockDocumentCreate],
        include_secrets: bool = True,
    ) -> BlockDocument:
        """
        Create a block document in the Prefect API. This data is used to configure a
        corresponding Block.

        Args:
            include_secrets (bool): whether to include secret values
                on the stored Block, corresponding to Pydantic's `SecretStr` and
                `SecretBytes` fields. Note Blocks may not work as expected if
                this is set to `False`.
        """
        block_document_data = block_document.model_dump(
            mode="json",
            exclude_unset=True,
            exclude={"id", "block_schema", "block_type"},
            context={"include_secrets": include_secrets},
            serialize_as_any=True,
        )
        try:
            response = await self._client.post(
                "/block_documents/",
                json=block_document_data,
            )
        except httpx.HTTPStatusError as e:
            if e.response.status_code == status.HTTP_409_CONFLICT:
                raise prefect.exceptions.ObjectAlreadyExists(http_exc=e) from e
            else:
                raise
        return BlockDocument.model_validate(response.json())

    async def update_block_document(
        self,
        block_document_id: UUID,
        block_document: BlockDocumentUpdate,
    ) -> None:
        """
        Update a block document in the Prefect API.
        """
        try:
            await self._client.patch(
                f"/block_documents/{block_document_id}",
                json=block_document.model_dump(
                    mode="json",
                    exclude_unset=True,
                    include={"data", "merge_existing_data", "block_schema_id"},
                ),
            )
        except httpx.HTTPStatusError as e:
            if e.response.status_code == status.HTTP_404_NOT_FOUND:
                raise prefect.exceptions.ObjectNotFound(http_exc=e) from e
            else:
                raise

    async def delete_block_document(self, block_document_id: UUID) -> None:
        """
        Delete a block document.
        """
        try:
            await self._client.delete(f"/block_documents/{block_document_id}")
        except httpx.HTTPStatusError as e:
            if e.response.status_code == 404:
                raise prefect.exceptions.ObjectNotFound(http_exc=e) from e
            else:
                raise

    async def read_block_type_by_slug(self, slug: str) -> BlockType:
        """
        Read a block type by its slug.
        """
        try:
            response = await self._client.get(f"/block_types/slug/{slug}")
        except httpx.HTTPStatusError as e:
            if e.response.status_code == status.HTTP_404_NOT_FOUND:
                raise prefect.exceptions.ObjectNotFound(http_exc=e) from e
            else:
                raise
        return BlockType.model_validate(response.json())

    async def read_block_schema_by_checksum(
        self, checksum: str, version: Optional[str] = None
    ) -> BlockSchema:
        """
        Look up a block schema checksum
        """
        try:
            url = f"/block_schemas/checksum/{checksum}"
            if version is not None:
                url = f"{url}?version={version}"
            response = await self._client.get(url)
        except httpx.HTTPStatusError as e:
            if e.response.status_code == status.HTTP_404_NOT_FOUND:
                raise prefect.exceptions.ObjectNotFound(http_exc=e) from e
            else:
                raise
        return BlockSchema.model_validate(response.json())

    async def update_block_type(
        self, block_type_id: UUID, block_type: BlockTypeUpdate
    ) -> None:
        """
        Update a block document in the Prefect API.
        """
        try:
            await self._client.patch(
                f"/block_types/{block_type_id}",
                json=block_type.model_dump(
                    mode="json",
                    exclude_unset=True,
                    include=BlockTypeUpdate.updatable_fields(),
                ),
            )
        except httpx.HTTPStatusError as e:
            if e.response.status_code == status.HTTP_404_NOT_FOUND:
                raise prefect.exceptions.ObjectNotFound(http_exc=e) from e
            else:
                raise

    async def delete_block_type(self, block_type_id: UUID) -> None:
        """
        Delete a block type.
        """
        try:
            await self._client.delete(f"/block_types/{block_type_id}")
        except httpx.HTTPStatusError as e:
            if e.response.status_code == 404:
                raise prefect.exceptions.ObjectNotFound(http_exc=e) from e
            elif (
                e.response.status_code == status.HTTP_403_FORBIDDEN
                and e.response.json()["detail"]
                == "protected block types cannot be deleted."
            ):
                raise prefect.exceptions.ProtectedBlockError(
                    "Protected block types cannot be deleted."
                ) from e
            else:
                raise

    async def read_block_types(self) -> list[BlockType]:
        """
        Read all block types
        Raises:
            httpx.RequestError: if the block types were not found

        Returns:
            List of BlockTypes.
        """
        response = await self._client.post("/block_types/filter", json={})
        return pydantic.TypeAdapter(list[BlockType]).validate_python(response.json())

    async def read_block_schemas(self) -> list[BlockSchema]:
        """
        Read all block schemas
        Raises:
            httpx.RequestError: if a valid block schema was not found

        Returns:
            A BlockSchema.
        """
        response = await self._client.post("/block_schemas/filter", json={})
        return pydantic.TypeAdapter(list[BlockSchema]).validate_python(response.json())

    async def get_most_recent_block_schema_for_block_type(
        self,
        block_type_id: UUID,
    ) -> Optional[BlockSchema]:
        """
        Fetches the most recent block schema for a specified block type ID.

        Args:
            block_type_id: The ID of the block type.

        Raises:
            httpx.RequestError: If the request fails for any reason.

        Returns:
            The most recent block schema or None.
        """
        try:
            response = await self._client.post(
                "/block_schemas/filter",
                json={
                    "block_schemas": {"block_type_id": {"any_": [str(block_type_id)]}},
                    "limit": 1,
                },
            )
        except httpx.HTTPStatusError:
            raise
        return (
            BlockSchema.model_validate(response.json()[0]) if response.json() else None
        )

    async def read_block_document(
        self,
        block_document_id: UUID,
        include_secrets: bool = True,
    ) -> BlockDocument:
        """
        Read the block document with the specified ID.

        Args:
            block_document_id: the block document id
            include_secrets (bool): whether to include secret values
                on the Block, corresponding to Pydantic's `SecretStr` and
                `SecretBytes` fields. These fields are automatically obfuscated
                by Pydantic, but users can additionally choose not to receive
                their values from the API. Note that any business logic on the
                Block may not work if this is `False`.

        Raises:
            httpx.RequestError: if the block document was not found for any reason

        Returns:
            A block document or None.
        """
        assert (
            block_document_id is not None
        ), "Unexpected ID on block document. Was it persisted?"
        try:
            response = await self._client.get(
                f"/block_documents/{block_document_id}",
                params=dict(include_secrets=include_secrets),
            )
        except httpx.HTTPStatusError as e:
            if e.response.status_code == status.HTTP_404_NOT_FOUND:
                raise prefect.exceptions.ObjectNotFound(http_exc=e) from e
            else:
                raise
        return BlockDocument.model_validate(response.json())

    async def read_block_document_by_name(
        self,
        name: str,
        block_type_slug: str,
        include_secrets: bool = True,
    ) -> BlockDocument:
        """
        Read the block document with the specified name that corresponds to a
        specific block type name.

        Args:
            name: The block document name.
            block_type_slug: The block type slug.
            include_secrets (bool): whether to include secret values
                on the Block, corresponding to Pydantic's `SecretStr` and
                `SecretBytes` fields. These fields are automatically obfuscated
                by Pydantic, but users can additionally choose not to receive
                their values from the API. Note that any business logic on the
                Block may not work if this is `False`.

        Raises:
            httpx.RequestError: if the block document was not found for any reason

        Returns:
            A block document or None.
        """
        try:
            response = await self._client.get(
                f"/block_types/slug/{block_type_slug}/block_documents/name/{name}",
                params=dict(include_secrets=include_secrets),
            )
        except httpx.HTTPStatusError as e:
            if e.response.status_code == status.HTTP_404_NOT_FOUND:
                raise prefect.exceptions.ObjectNotFound(http_exc=e) from e
            else:
                raise
        return BlockDocument.model_validate(response.json())

    async def read_block_documents(
        self,
        block_schema_type: Optional[str] = None,
        offset: Optional[int] = None,
        limit: Optional[int] = None,
        include_secrets: bool = True,
    ) -> list[BlockDocument]:
        """
        Read block documents

        Args:
            block_schema_type: an optional block schema type
            offset: an offset
            limit: the number of blocks to return
            include_secrets (bool): whether to include secret values
                on the Block, corresponding to Pydantic's `SecretStr` and
                `SecretBytes` fields. These fields are automatically obfuscated
                by Pydantic, but users can additionally choose not to receive
                their values from the API. Note that any business logic on the
                Block may not work if this is `False`.

        Returns:
            A list of block documents
        """
        response = await self._client.post(
            "/block_documents/filter",
            json=dict(
                block_schema_type=block_schema_type,
                offset=offset,
                limit=limit,
                include_secrets=include_secrets,
            ),
        )
        return pydantic.TypeAdapter(list[BlockDocument]).validate_python(
            response.json()
        )

    async def read_block_documents_by_type(
        self,
        block_type_slug: str,
        offset: Optional[int] = None,
        limit: Optional[int] = None,
        include_secrets: bool = True,
    ) -> list[BlockDocument]:
        """Retrieve block documents by block type slug.

        Args:
            block_type_slug: The block type slug.
            offset: an offset
            limit: the number of blocks to return
            include_secrets: whether to include secret values

        Returns:
            A list of block documents
        """
        response = await self._client.get(
            f"/block_types/slug/{block_type_slug}/block_documents",
            params=dict(
                offset=offset,
                limit=limit,
                include_secrets=include_secrets,
            ),
        )

        return pydantic.TypeAdapter(list[BlockDocument]).validate_python(
            response.json()
        )

    async def set_task_run_name(self, task_run_id: UUID, name: str) -> httpx.Response:
        task_run_data = TaskRunUpdate(name=name)
        return await self._client.patch(
            f"/task_runs/{task_run_id}",
            json=task_run_data.model_dump(mode="json", exclude_unset=True),
        )

    async def create_task_run(
        self,
        task: "TaskObject[P, R]",
        flow_run_id: Optional[UUID],
        dynamic_key: str,
        id: Optional[UUID] = None,
        name: Optional[str] = None,
        extra_tags: Optional[Iterable[str]] = None,
        state: Optional[prefect.states.State[R]] = None,
        task_inputs: Optional[
            dict[
                str,
                list[
                    Union[
                        TaskRunResult,
                        Parameter,
                        Constant,
                    ]
                ],
            ]
        ] = None,
    ) -> TaskRun:
        """
        Create a task run

        Args:
            task: The Task to run
            flow_run_id: The flow run id with which to associate the task run
            dynamic_key: A key unique to this particular run of a Task within the flow
            id: An optional ID for the task run. If not provided, one will be generated
                server-side.
            name: An optional name for the task run
            extra_tags: an optional list of extra tags to apply to the task run in
                addition to `task.tags`
            state: The initial state for the run. If not provided, defaults to
                `Pending` for now. Should always be a `Scheduled` type.
            task_inputs: the set of inputs passed to the task

        Returns:
            The created task run.
        """
        tags = set(task.tags).union(extra_tags or [])

        if state is None:
            state = prefect.states.Pending()

        retry_delay = task.retry_delay_seconds
        if isinstance(retry_delay, list):
            retry_delay = [int(rd) for rd in retry_delay]
        elif isinstance(retry_delay, float):
            retry_delay = int(retry_delay)

        task_run_data = TaskRunCreate(
            id=id,
            name=name,
            flow_run_id=flow_run_id,
            task_key=task.task_key,
            dynamic_key=str(dynamic_key),
            tags=list(tags),
            task_version=task.version,
            empirical_policy=TaskRunPolicy(
                retries=task.retries,
                retry_delay=retry_delay,
                retry_jitter_factor=task.retry_jitter_factor,
            ),
            state=state.to_state_create(),
            task_inputs=task_inputs or {},
        )
        content = task_run_data.model_dump_json(exclude={"id"} if id is None else None)

        response = await self._client.post("/task_runs/", content=content)
        return TaskRun.model_validate(response.json())

    async def read_task_run(self, task_run_id: UUID) -> TaskRun:
        """
        Query the Prefect API for a task run by id.

        Args:
            task_run_id: the task run ID of interest

        Returns:
            a Task Run model representation of the task run
        """
        try:
            response = await self._client.get(f"/task_runs/{task_run_id}")
            return TaskRun.model_validate(response.json())
        except httpx.HTTPStatusError as e:
            if e.response.status_code == status.HTTP_404_NOT_FOUND:
                raise prefect.exceptions.ObjectNotFound(http_exc=e) from e
            else:
                raise

    async def read_task_runs(
        self,
        *,
        flow_filter: Optional[FlowFilter] = None,
        flow_run_filter: Optional[FlowRunFilter] = None,
        task_run_filter: Optional[TaskRunFilter] = None,
        deployment_filter: Optional[DeploymentFilter] = None,
        sort: Optional[TaskRunSort] = None,
        limit: Optional[int] = None,
        offset: int = 0,
    ) -> list[TaskRun]:
        """
        Query the Prefect API for task runs. Only task runs matching all criteria will
        be returned.

        Args:
            flow_filter: filter criteria for flows
            flow_run_filter: filter criteria for flow runs
            task_run_filter: filter criteria for task runs
            deployment_filter: filter criteria for deployments
            sort: sort criteria for the task runs
            limit: a limit for the task run query
            offset: an offset for the task run query

        Returns:
            a list of Task Run model representations
                of the task runs
        """
        body: dict[str, Any] = {
            "flows": flow_filter.model_dump(mode="json") if flow_filter else None,
            "flow_runs": (
                flow_run_filter.model_dump(mode="json", exclude_unset=True)
                if flow_run_filter
                else None
            ),
            "task_runs": (
                task_run_filter.model_dump(mode="json") if task_run_filter else None
            ),
            "deployments": (
                deployment_filter.model_dump(mode="json") if deployment_filter else None
            ),
            "sort": sort,
            "limit": limit,
            "offset": offset,
        }
        response = await self._client.post("/task_runs/filter", json=body)
        return pydantic.TypeAdapter(list[TaskRun]).validate_python(response.json())

    async def delete_task_run(self, task_run_id: UUID) -> None:
        """
        Delete a task run by id.

        Args:
            task_run_id: the task run ID of interest
        Raises:
            prefect.exceptions.ObjectNotFound: If request returns 404
            httpx.RequestError: If requests fails
        """
        try:
            await self._client.delete(f"/task_runs/{task_run_id}")
        except httpx.HTTPStatusError as e:
            if e.response.status_code == 404:
                raise prefect.exceptions.ObjectNotFound(http_exc=e) from e
            else:
                raise

    async def set_task_run_state(
        self,
        task_run_id: UUID,
        state: prefect.states.State[T],
        force: bool = False,
    ) -> OrchestrationResult[T]:
        """
        Set the state of a task run.

        Args:
            task_run_id: the id of the task run
            state: the state to set
            force: if True, disregard orchestration logic when setting the state,
                forcing the Prefect API to accept the state

        Returns:
            an OrchestrationResult model representation of state orchestration output
        """
        state_create = state.to_state_create()
        state_create.state_details.task_run_id = task_run_id
        response = await self._client.post(
            f"/task_runs/{task_run_id}/set_state",
            json=dict(state=state_create.model_dump(mode="json"), force=force),
        )
        result: OrchestrationResult[T] = OrchestrationResult.model_validate(
            response.json()
        )
        return result

    async def read_task_run_states(
        self, task_run_id: UUID
    ) -> list[prefect.states.State]:
        """
        Query for the states of a task run

        Args:
            task_run_id: the id of the task run

        Returns:
            a list of State model representations of the task run states
        """
        response = await self._client.get(
            "/task_run_states/", params=dict(task_run_id=str(task_run_id))
        )
        return pydantic.TypeAdapter(list[prefect.states.State]).validate_python(
            response.json()
        )

    async def create_flow_run_notification_policy(
        self,
        block_document_id: UUID,
        is_active: bool = True,
        tags: Optional[list[str]] = None,
        state_names: Optional[list[str]] = None,
        message_template: Optional[str] = None,
    ) -> UUID:
        """
        Create a notification policy for flow runs

        Args:
            block_document_id: The block document UUID
            is_active: Whether the notification policy is active
            tags: List of flow tags
            state_names: List of state names
            message_template: Notification message template
        """
        if tags is None:
            tags = []
        if state_names is None:
            state_names = []

        policy = FlowRunNotificationPolicyCreate(
            block_document_id=block_document_id,
            is_active=is_active,
            tags=tags,
            state_names=state_names,
            message_template=message_template,
        )
        response = await self._client.post(
            "/flow_run_notification_policies/",
            json=policy.model_dump(mode="json"),
        )

        policy_id = response.json().get("id")
        if not policy_id:
            raise httpx.RequestError(f"Malformed response: {response}")

        return UUID(policy_id)

    async def delete_flow_run_notification_policy(
        self,
        id: UUID,
    ) -> None:
        """
        Delete a flow run notification policy by id.

        Args:
            id: UUID of the flow run notification policy to delete.
        Raises:
            prefect.exceptions.ObjectNotFound: If request returns 404
            httpx.RequestError: If requests fails
        """
        try:
            await self._client.delete(f"/flow_run_notification_policies/{id}")
        except httpx.HTTPStatusError as e:
            if e.response.status_code == status.HTTP_404_NOT_FOUND:
                raise prefect.exceptions.ObjectNotFound(http_exc=e) from e
            else:
                raise

    async def update_flow_run_notification_policy(
        self,
        id: UUID,
        block_document_id: Optional[UUID] = None,
        is_active: Optional[bool] = None,
        tags: Optional[list[str]] = None,
        state_names: Optional[list[str]] = None,
        message_template: Optional[str] = None,
    ) -> None:
        """
        Update a notification policy for flow runs

        Args:
            id: UUID of the notification policy
            block_document_id: The block document UUID
            is_active: Whether the notification policy is active
            tags: List of flow tags
            state_names: List of state names
            message_template: Notification message template
        Raises:
            prefect.exceptions.ObjectNotFound: If request returns 404
            httpx.RequestError: If requests fails
        """
        params: dict[str, Any] = {}
        if block_document_id is not None:
            params["block_document_id"] = block_document_id
        if is_active is not None:
            params["is_active"] = is_active
        if tags is not None:
            params["tags"] = tags
        if state_names is not None:
            params["state_names"] = state_names
        if message_template is not None:
            params["message_template"] = message_template

        policy = FlowRunNotificationPolicyUpdate(**params)

        try:
            await self._client.patch(
                f"/flow_run_notification_policies/{id}",
                json=policy.model_dump(mode="json", exclude_unset=True),
            )
        except httpx.HTTPStatusError as e:
            if e.response.status_code == status.HTTP_404_NOT_FOUND:
                raise prefect.exceptions.ObjectNotFound(http_exc=e) from e
            else:
                raise

    async def read_flow_run_notification_policies(
        self,
        flow_run_notification_policy_filter: FlowRunNotificationPolicyFilter,
        limit: Optional[int] = None,
        offset: int = 0,
    ) -> list[FlowRunNotificationPolicy]:
        """
        Query the Prefect API for flow run notification policies. Only policies matching all criteria will
        be returned.

        Args:
            flow_run_notification_policy_filter: filter criteria for notification policies
            limit: a limit for the notification policies query
            offset: an offset for the notification policies query

        Returns:
            a list of FlowRunNotificationPolicy model representations
                of the notification policies
        """
        body: dict[str, Any] = {
            "flow_run_notification_policy_filter": (
                flow_run_notification_policy_filter.model_dump(mode="json")
                if flow_run_notification_policy_filter
                else None
            ),
            "limit": limit,
            "offset": offset,
        }
        response = await self._client.post(
            "/flow_run_notification_policies/filter", json=body
        )
        return pydantic.TypeAdapter(list[FlowRunNotificationPolicy]).validate_python(
            response.json()
        )

    async def send_worker_heartbeat(
        self,
        work_pool_name: str,
        worker_name: str,
        heartbeat_interval_seconds: Optional[float] = None,
        get_worker_id: bool = False,
        worker_metadata: Optional[WorkerMetadata] = None,
    ) -> Optional[UUID]:
        """
        Sends a worker heartbeat for a given work pool.

        Args:
            work_pool_name: The name of the work pool to heartbeat against.
            worker_name: The name of the worker sending the heartbeat.
            return_id: Whether to return the worker ID. Note: will return `None` if the connected server does not support returning worker IDs, even if `return_id` is `True`.
            worker_metadata: Metadata about the worker to send to the server.
        """
        params: dict[str, Any] = {
            "name": worker_name,
            "heartbeat_interval_seconds": heartbeat_interval_seconds,
        }
        if worker_metadata:
            params["metadata"] = worker_metadata.model_dump(mode="json")
        if get_worker_id:
            params["return_id"] = get_worker_id

        resp = await self._client.post(
            f"/work_pools/{work_pool_name}/workers/heartbeat",
            json=params,
        )

        if (
            (
                self.server_type == ServerType.CLOUD
                or get_current_settings().testing.test_mode
            )
            and get_worker_id
            and resp.status_code == 200
        ):
            return UUID(resp.text)
        else:
            return None

    async def read_workers_for_work_pool(
        self,
        work_pool_name: str,
        worker_filter: Optional[WorkerFilter] = None,
        offset: Optional[int] = None,
        limit: Optional[int] = None,
    ) -> list[Worker]:
        """
        Reads workers for a given work pool.

        Args:
            work_pool_name: The name of the work pool for which to get
                member workers.
            worker_filter: Criteria by which to filter workers.
            limit: Limit for the worker query.
            offset: Limit for the worker query.
        """
        response = await self._client.post(
            f"/work_pools/{work_pool_name}/workers/filter",
            json={
                "workers": (
                    worker_filter.model_dump(mode="json", exclude_unset=True)
                    if worker_filter
                    else None
                ),
                "offset": offset,
                "limit": limit,
            },
        )

        return pydantic.TypeAdapter(list[Worker]).validate_python(response.json())

    async def read_work_pool(self, work_pool_name: str) -> WorkPool:
        """
        Reads information for a given work pool

        Args:
            work_pool_name: The name of the work pool to for which to get
                information.

        Returns:
            Information about the requested work pool.
        """
        try:
            response = await self._client.get(f"/work_pools/{work_pool_name}")
            return WorkPool.model_validate(response.json())
        except httpx.HTTPStatusError as e:
            if e.response.status_code == status.HTTP_404_NOT_FOUND:
                raise prefect.exceptions.ObjectNotFound(http_exc=e) from e
            else:
                raise

    async def read_work_pools(
        self,
        limit: Optional[int] = None,
        offset: int = 0,
        work_pool_filter: Optional[WorkPoolFilter] = None,
    ) -> list[WorkPool]:
        """
        Reads work pools.

        Args:
            limit: Limit for the work pool query.
            offset: Offset for the work pool query.
            work_pool_filter: Criteria by which to filter work pools.

        Returns:
            A list of work pools.
        """

        body: dict[str, Any] = {
            "limit": limit,
            "offset": offset,
            "work_pools": (
                work_pool_filter.model_dump(mode="json") if work_pool_filter else None
            ),
        }
        response = await self._client.post("/work_pools/filter", json=body)
        return pydantic.TypeAdapter(list[WorkPool]).validate_python(response.json())

    async def create_work_pool(
        self,
        work_pool: WorkPoolCreate,
        overwrite: bool = False,
    ) -> WorkPool:
        """
        Creates a work pool with the provided configuration.

        Args:
            work_pool: Desired configuration for the new work pool.

        Returns:
            Information about the newly created work pool.
        """
        try:
            response = await self._client.post(
                "/work_pools/",
                json=work_pool.model_dump(mode="json", exclude_unset=True),
            )
        except httpx.HTTPStatusError as e:
            if e.response.status_code == status.HTTP_409_CONFLICT:
                if overwrite:
                    existing_work_pool = await self.read_work_pool(
                        work_pool_name=work_pool.name
                    )
                    if existing_work_pool.type != work_pool.type:
                        warnings.warn(
                            "Overwriting work pool type is not supported. Ignoring provided type.",
                            category=UserWarning,
                        )
                    await self.update_work_pool(
                        work_pool_name=work_pool.name,
                        work_pool=WorkPoolUpdate.model_validate(
                            work_pool.model_dump(exclude={"name", "type"})
                        ),
                    )
                    response = await self._client.get(f"/work_pools/{work_pool.name}")
                else:
                    raise prefect.exceptions.ObjectAlreadyExists(http_exc=e) from e
            else:
                raise

        return WorkPool.model_validate(response.json())

    async def update_work_pool(
        self,
        work_pool_name: str,
        work_pool: WorkPoolUpdate,
    ) -> None:
        """
        Updates a work pool.

        Args:
            work_pool_name: Name of the work pool to update.
            work_pool: Fields to update in the work pool.
        """
        try:
            await self._client.patch(
                f"/work_pools/{work_pool_name}",
                json=work_pool.model_dump(mode="json", exclude_unset=True),
            )
        except httpx.HTTPStatusError as e:
            if e.response.status_code == status.HTTP_404_NOT_FOUND:
                raise prefect.exceptions.ObjectNotFound(http_exc=e) from e
            else:
                raise

    async def delete_work_pool(
        self,
        work_pool_name: str,
    ) -> None:
        """
        Deletes a work pool.

        Args:
            work_pool_name: Name of the work pool to delete.
        """
        try:
            await self._client.delete(f"/work_pools/{work_pool_name}")
        except httpx.HTTPStatusError as e:
            if e.response.status_code == status.HTTP_404_NOT_FOUND:
                raise prefect.exceptions.ObjectNotFound(http_exc=e) from e
            else:
                raise

    async def read_work_queues(
        self,
        work_pool_name: Optional[str] = None,
        work_queue_filter: Optional[WorkQueueFilter] = None,
        limit: Optional[int] = None,
        offset: Optional[int] = None,
    ) -> list[WorkQueue]:
        """
        Retrieves queues for a work pool.

        Args:
            work_pool_name: Name of the work pool for which to get queues.
            work_queue_filter: Criteria by which to filter queues.
            limit: Limit for the queue query.
            offset: Limit for the queue query.

        Returns:
            List of queues for the specified work pool.
        """
        json: dict[str, Any] = {
            "work_queues": (
                work_queue_filter.model_dump(mode="json", exclude_unset=True)
                if work_queue_filter
                else None
            ),
            "limit": limit,
            "offset": offset,
        }

        if work_pool_name:
            try:
                response = await self._client.post(
                    f"/work_pools/{work_pool_name}/queues/filter",
                    json=json,
                )
            except httpx.HTTPStatusError as e:
                if e.response.status_code == status.HTTP_404_NOT_FOUND:
                    raise prefect.exceptions.ObjectNotFound(http_exc=e) from e
                else:
                    raise
        else:
            response = await self._client.post("/work_queues/filter", json=json)

        return pydantic.TypeAdapter(list[WorkQueue]).validate_python(response.json())

    async def get_scheduled_flow_runs_for_work_pool(
        self,
        work_pool_name: str,
        work_queue_names: Optional[list[str]] = None,
        scheduled_before: Optional[datetime.datetime] = None,
    ) -> list[WorkerFlowRunResponse]:
        """
        Retrieves scheduled flow runs for the provided set of work pool queues.

        Args:
            work_pool_name: The name of the work pool that the work pool
                queues are associated with.
            work_queue_names: The names of the work pool queues from which
                to get scheduled flow runs.
            scheduled_before: Datetime used to filter returned flow runs. Flow runs
                scheduled for after the given datetime string will not be returned.

        Returns:
            A list of worker flow run responses containing information about the
            retrieved flow runs.
        """
        body: dict[str, Any] = {}
        if work_queue_names is not None:
            body["work_queue_names"] = list(work_queue_names)
        if scheduled_before:
            body["scheduled_before"] = str(scheduled_before)

        response = await self._client.post(
            f"/work_pools/{work_pool_name}/get_scheduled_flow_runs",
            json=body,
        )
        return pydantic.TypeAdapter(list[WorkerFlowRunResponse]).validate_python(
            response.json()
        )

    async def read_worker_metadata(self) -> dict[str, Any]:
        """Reads worker metadata stored in Prefect collection registry."""
        response = await self._client.get("collections/views/aggregate-worker-metadata")
        response.raise_for_status()
        return response.json()

<<<<<<< HEAD
=======
    async def create_flow_run_input(
        self, flow_run_id: UUID, key: str, value: str, sender: Optional[str] = None
    ) -> None:
        """
        Creates a flow run input.

        Args:
            flow_run_id: The flow run id.
            key: The input key.
            value: The input value.
            sender: The sender of the input.
        """

        # Initialize the input to ensure that the key is valid.
        FlowRunInput(flow_run_id=flow_run_id, key=key, value=value)

        response = await self._client.post(
            f"/flow_runs/{flow_run_id}/input",
            json={"key": key, "value": value, "sender": sender},
        )
        response.raise_for_status()

    async def filter_flow_run_input(
        self, flow_run_id: UUID, key_prefix: str, limit: int, exclude_keys: set[str]
    ) -> list[FlowRunInput]:
        response = await self._client.post(
            f"/flow_runs/{flow_run_id}/input/filter",
            json={
                "prefix": key_prefix,
                "limit": limit,
                "exclude_keys": list(exclude_keys),
            },
        )
        response.raise_for_status()
        return pydantic.TypeAdapter(list[FlowRunInput]).validate_python(response.json())

    async def read_flow_run_input(self, flow_run_id: UUID, key: str) -> str:
        """
        Reads a flow run input.

        Args:
            flow_run_id: The flow run id.
            key: The input key.
        """
        response = await self._client.get(f"/flow_runs/{flow_run_id}/input/{key}")
        response.raise_for_status()
        return response.content.decode()

    async def delete_flow_run_input(self, flow_run_id: UUID, key: str) -> None:
        """
        Deletes a flow run input.

        Args:
            flow_run_id: The flow run id.
            key: The input key.
        """
        response = await self._client.delete(f"/flow_runs/{flow_run_id}/input/{key}")
        response.raise_for_status()

>>>>>>> 60760488
    async def api_version(self) -> str:
        res = await self._client.get("/admin/version")
        return res.json()

    def client_version(self) -> str:
        return prefect.__version__

    async def raise_for_api_version_mismatch(self) -> None:
        # Cloud is always compatible as a server
        if self.server_type == ServerType.CLOUD:
            return

        try:
            api_version = await self.api_version()
        except Exception as e:
            if "Unauthorized" in str(e):
                raise e
            raise RuntimeError(f"Failed to reach API at {self.api_url}") from e

        api_version = version.parse(api_version)
        client_version = version.parse(self.client_version())

        if api_version.major != client_version.major:
            raise RuntimeError(
                f"Found incompatible versions: client: {client_version}, server: {api_version}. "
                f"Major versions must match."
            )

    async def __aenter__(self) -> Self:
        """
        Start the client.

        If the client is already started, this will raise an exception.

        If the client is already closed, this will raise an exception. Use a new client
        instance instead.
        """
        if self._closed:
            # httpx.AsyncClient does not allow reuse so we will not either.
            raise RuntimeError(
                "The client cannot be started again after closing. "
                "Retrieve a new client with `get_client()` instead."
            )

        self._context_stack += 1

        if self._started:
            # allow reentrancy
            return self

        self._loop = asyncio.get_running_loop()
        await self._exit_stack.__aenter__()

        # Enter a lifespan context if using an ephemeral application.
        # See https://github.com/encode/httpx/issues/350
        if self._ephemeral_app and self.manage_lifespan:
            self._ephemeral_lifespan = await self._exit_stack.enter_async_context(
                app_lifespan_context(self._ephemeral_app)
            )

        if self._ephemeral_app:
            self.logger.debug(
                "Using ephemeral application with database at "
                f"{PREFECT_API_DATABASE_CONNECTION_URL.value()}"
            )
        else:
            self.logger.debug(f"Connecting to API at {self.api_url}")

        # Enter the httpx client's context
        await self._exit_stack.enter_async_context(self._client)

        self._started = True

        return self

    async def __aexit__(self, *exc_info: Any) -> Optional[bool]:
        """
        Shutdown the client.
        """

        self._context_stack -= 1
        if self._context_stack > 0:
            return
        self._closed = True
        return await self._exit_stack.__aexit__(*exc_info)

    def __enter__(self) -> NoReturn:
        raise RuntimeError(
            "The `PrefectClient` must be entered with an async context. Use 'async "
            "with PrefectClient(...)' not 'with PrefectClient(...)'"
        )

    def __exit__(self, *_: object) -> NoReturn:
        assert False, "This should never be called but must be defined for __enter__"


class SyncPrefectClient(
    ArtifactClient,
    ArtifactCollectionClient,
    LogClient,
    VariableClient,
    ConcurrencyLimitClient,
    DeploymentClient,
    AutomationClient,
<<<<<<< HEAD
    FlowRunClient,
    FlowClient,
=======
>>>>>>> 60760488
):
    """
    A synchronous client for interacting with the [Prefect REST API](/api-ref/rest-api/).

    Args:
        api: the REST API URL or FastAPI application to connect to
        api_key: An optional API key for authentication.
        api_version: The API version this client is compatible with.
        httpx_settings: An optional dictionary of settings to pass to the underlying
            `httpx.Client`

    Examples:

        Say hello to a Prefect REST API

        <div class="terminal">
        ```
        >>> with get_client(sync_client=True) as client:
        >>>     response = client.hello()
        >>>
        >>> print(response.json())
        👋
        ```
        </div>
    """

    def __init__(
        self,
        api: Union[str, ASGIApp],
        *,
        auth_string: Optional[str] = None,
        api_key: Optional[str] = None,
        api_version: Optional[str] = None,
        httpx_settings: Optional[dict[str, Any]] = None,
        server_type: Optional[ServerType] = None,
    ) -> None:
        httpx_settings = httpx_settings.copy() if httpx_settings else {}
        httpx_settings.setdefault("headers", {})

        if PREFECT_API_TLS_INSECURE_SKIP_VERIFY:
            # Create an unverified context for insecure connections
            ctx = ssl.create_default_context()
            ctx.check_hostname = False
            ctx.verify_mode = ssl.CERT_NONE
            httpx_settings.setdefault("verify", ctx)
        else:
            cert_file = PREFECT_API_SSL_CERT_FILE.value()
            if not cert_file:
                cert_file = certifi.where()
            # Create a verified context with the certificate file
            ctx = ssl.create_default_context(cafile=cert_file)
            httpx_settings.setdefault("verify", ctx)

        if api_version is None:
            api_version = SERVER_API_VERSION
        httpx_settings["headers"].setdefault("X-PREFECT-API-VERSION", api_version)
        if api_key:
            httpx_settings["headers"].setdefault("Authorization", f"Bearer {api_key}")

        if auth_string:
            token = base64.b64encode(auth_string.encode("utf-8")).decode("utf-8")
            httpx_settings["headers"].setdefault("Authorization", f"Basic {token}")

        # Context management
        self._context_stack: int = 0
        self._ephemeral_app: Optional[ASGIApp] = None
        self.manage_lifespan = True
        self.server_type: ServerType

        self._closed = False
        self._started = False

        # Connect to an external application
        if isinstance(api, str):
            if httpx_settings.get("app"):
                raise ValueError(
                    "Invalid httpx settings: `app` cannot be set when providing an "
                    "api url. `app` is only for use with ephemeral instances. Provide "
                    "it as the `api` parameter instead."
                )
            httpx_settings.setdefault("base_url", api)

            # See https://www.python-httpx.org/advanced/#pool-limit-configuration
            httpx_settings.setdefault(
                "limits",
                httpx.Limits(
                    # We see instability when allowing the client to open many connections at once.
                    # Limiting concurrency results in more stable performance.
                    max_connections=16,
                    max_keepalive_connections=8,
                    # The Prefect Cloud LB will keep connections alive for 30s.
                    # Only allow the client to keep connections alive for 25s.
                    keepalive_expiry=25,
                ),
            )

            # See https://www.python-httpx.org/http2/
            # Enabling HTTP/2 support on the client does not necessarily mean that your requests
            # and responses will be transported over HTTP/2, since both the client and the server
            # need to support HTTP/2. If you connect to a server that only supports HTTP/1.1 the
            # client will use a standard HTTP/1.1 connection instead.
            httpx_settings.setdefault("http2", PREFECT_API_ENABLE_HTTP2.value())

            if server_type:
                self.server_type = server_type
            else:
                self.server_type = (
                    ServerType.CLOUD
                    if api.startswith(PREFECT_CLOUD_API_URL.value())
                    else ServerType.SERVER
                )

        # Connect to an in-process application
        else:
            self._ephemeral_app = api
            self.server_type = ServerType.EPHEMERAL

        # See https://www.python-httpx.org/advanced/#timeout-configuration
        httpx_settings.setdefault(
            "timeout",
            httpx.Timeout(
                connect=PREFECT_API_REQUEST_TIMEOUT.value(),
                read=PREFECT_API_REQUEST_TIMEOUT.value(),
                write=PREFECT_API_REQUEST_TIMEOUT.value(),
                pool=PREFECT_API_REQUEST_TIMEOUT.value(),
            ),
        )

        if not PREFECT_TESTING_UNIT_TEST_MODE:
            httpx_settings.setdefault("follow_redirects", True)

        enable_csrf_support = (
            self.server_type != ServerType.CLOUD
            and PREFECT_CLIENT_CSRF_SUPPORT_ENABLED.value()
        )

        self._client = PrefectHttpxSyncClient(
            **httpx_settings, enable_csrf_support=enable_csrf_support
        )

        # See https://www.python-httpx.org/advanced/#custom-transports
        #
        # If we're using an HTTP/S client (not the ephemeral client), adjust the
        # transport to add retries _after_ it is instantiated. If we alter the transport
        # before instantiation, the transport will not be aware of proxies unless we
        # reproduce all of the logic to make it so.
        #
        # Only alter the transport to set our default of 3 retries, don't modify any
        # transport a user may have provided via httpx_settings.
        #
        # Making liberal use of getattr and isinstance checks here to avoid any
        # surprises if the internals of httpx or httpcore change on us
        if isinstance(api, str) and not httpx_settings.get("transport"):
            transport_for_url = getattr(self._client, "_transport_for_url", None)
            if callable(transport_for_url):
                server_transport = transport_for_url(httpx.URL(api))
                if isinstance(server_transport, httpx.HTTPTransport):
                    pool = getattr(server_transport, "_pool", None)
                    if isinstance(pool, httpcore.ConnectionPool):
                        setattr(pool, "_retries", 3)

        self.logger: Logger = get_logger("client")

    @property
    def api_url(self) -> httpx.URL:
        """
        Get the base URL for the API.
        """
        return self._client.base_url

    # Context management ----------------------------------------------------------------

    def __enter__(self) -> "SyncPrefectClient":
        """
        Start the client.

        If the client is already started, this will raise an exception.

        If the client is already closed, this will raise an exception. Use a new client
        instance instead.
        """
        if self._closed:
            # httpx.Client does not allow reuse so we will not either.
            raise RuntimeError(
                "The client cannot be started again after closing. "
                "Retrieve a new client with `get_client()` instead."
            )

        self._context_stack += 1

        if self._started:
            # allow reentrancy
            return self

        self._client.__enter__()
        self._started = True

        return self

    def __exit__(self, *exc_info: Any) -> None:
        """
        Shutdown the client.
        """
        self._context_stack -= 1
        if self._context_stack > 0:
            return
        self._closed = True
        self._client.__exit__(*exc_info)

    # API methods ----------------------------------------------------------------------

    def api_healthcheck(self) -> Optional[Exception]:
        """
        Attempts to connect to the API and returns the encountered exception if not
        successful.

        If successful, returns `None`.
        """
        try:
            self._client.get("/health")
            return None
        except Exception as exc:
            return exc

    def hello(self) -> httpx.Response:
        """
        Send a GET request to /hello for testing purposes.
        """
        return self._client.get("/hello")

    def api_version(self) -> str:
        res = self._client.get("/admin/version")
        return res.json()

    def client_version(self) -> str:
        return prefect.__version__

    def raise_for_api_version_mismatch(self) -> None:
        # Cloud is always compatible as a server
        if self.server_type == ServerType.CLOUD:
            return

        try:
            api_version = self.api_version()
        except Exception as e:
            if "Unauthorized" in str(e):
                raise e
            raise RuntimeError(f"Failed to reach API at {self.api_url}") from e

        api_version = version.parse(api_version)
        client_version = version.parse(self.client_version())

        if api_version.major != client_version.major:
            raise RuntimeError(
                f"Found incompatible versions: client: {client_version}, server: {api_version}. "
                f"Major versions must match."
            )

    def set_task_run_name(self, task_run_id: UUID, name: str) -> httpx.Response:
        task_run_data = TaskRunUpdate(name=name)
        return self._client.patch(
            f"/task_runs/{task_run_id}",
            json=task_run_data.model_dump(mode="json", exclude_unset=True),
        )

    def create_task_run(
        self,
        task: "TaskObject[P, R]",
        flow_run_id: Optional[UUID],
        dynamic_key: str,
        id: Optional[UUID] = None,
        name: Optional[str] = None,
        extra_tags: Optional[Iterable[str]] = None,
        state: Optional[prefect.states.State[R]] = None,
        task_inputs: Optional[
            dict[
                str,
                list[
                    Union[
                        TaskRunResult,
                        Parameter,
                        Constant,
                    ]
                ],
            ]
        ] = None,
    ) -> TaskRun:
        """
        Create a task run

        Args:
            task: The Task to run
            flow_run_id: The flow run id with which to associate the task run
            dynamic_key: A key unique to this particular run of a Task within the flow
            id: An optional ID for the task run. If not provided, one will be generated
                server-side.
            name: An optional name for the task run
            extra_tags: an optional list of extra tags to apply to the task run in
                addition to `task.tags`
            state: The initial state for the run. If not provided, defaults to
                `Pending` for now. Should always be a `Scheduled` type.
            task_inputs: the set of inputs passed to the task

        Returns:
            The created task run.
        """
        tags = set(task.tags).union(extra_tags or [])

        if state is None:
            state = prefect.states.Pending()

        retry_delay = task.retry_delay_seconds
        if isinstance(retry_delay, list):
            retry_delay = [int(rd) for rd in retry_delay]
        elif isinstance(retry_delay, float):
            retry_delay = int(retry_delay)

        task_run_data = TaskRunCreate(
            id=id,
            name=name,
            flow_run_id=flow_run_id,
            task_key=task.task_key,
            dynamic_key=dynamic_key,
            tags=list(tags),
            task_version=task.version,
            empirical_policy=TaskRunPolicy(
                retries=task.retries,
                retry_delay=retry_delay,
                retry_jitter_factor=task.retry_jitter_factor,
            ),
            state=state.to_state_create(),
            task_inputs=task_inputs or {},
        )

        content = task_run_data.model_dump_json(exclude={"id"} if id is None else None)

        response = self._client.post("/task_runs/", content=content)
        return TaskRun.model_validate(response.json())

    def read_task_run(self, task_run_id: UUID) -> TaskRun:
        """
        Query the Prefect API for a task run by id.

        Args:
            task_run_id: the task run ID of interest

        Returns:
            a Task Run model representation of the task run
        """
        try:
            response = self._client.get(f"/task_runs/{task_run_id}")
            return TaskRun.model_validate(response.json())
        except httpx.HTTPStatusError as e:
            if e.response.status_code == status.HTTP_404_NOT_FOUND:
                raise prefect.exceptions.ObjectNotFound(http_exc=e) from e
            else:
                raise

    def read_task_runs(
        self,
        *,
        flow_filter: Optional[FlowFilter] = None,
        flow_run_filter: Optional[FlowRunFilter] = None,
        task_run_filter: Optional[TaskRunFilter] = None,
        deployment_filter: Optional[DeploymentFilter] = None,
        sort: Optional[TaskRunSort] = None,
        limit: Optional[int] = None,
        offset: int = 0,
    ) -> list[TaskRun]:
        """
        Query the Prefect API for task runs. Only task runs matching all criteria will
        be returned.

        Args:
            flow_filter: filter criteria for flows
            flow_run_filter: filter criteria for flow runs
            task_run_filter: filter criteria for task runs
            deployment_filter: filter criteria for deployments
            sort: sort criteria for the task runs
            limit: a limit for the task run query
            offset: an offset for the task run query

        Returns:
            a list of Task Run model representations
                of the task runs
        """
        body: dict[str, Any] = {
            "flows": flow_filter.model_dump(mode="json") if flow_filter else None,
            "flow_runs": (
                flow_run_filter.model_dump(mode="json", exclude_unset=True)
                if flow_run_filter
                else None
            ),
            "task_runs": (
                task_run_filter.model_dump(mode="json") if task_run_filter else None
            ),
            "deployments": (
                deployment_filter.model_dump(mode="json") if deployment_filter else None
            ),
            "sort": sort,
            "limit": limit,
            "offset": offset,
        }
        response = self._client.post("/task_runs/filter", json=body)
        return pydantic.TypeAdapter(list[TaskRun]).validate_python(response.json())

    def set_task_run_state(
        self,
        task_run_id: UUID,
        state: prefect.states.State[Any],
        force: bool = False,
    ) -> OrchestrationResult[Any]:
        """
        Set the state of a task run.

        Args:
            task_run_id: the id of the task run
            state: the state to set
            force: if True, disregard orchestration logic when setting the state,
                forcing the Prefect API to accept the state

        Returns:
            an OrchestrationResult model representation of state orchestration output
        """
        state_create = state.to_state_create()
        state_create.state_details.task_run_id = task_run_id
        response = self._client.post(
            f"/task_runs/{task_run_id}/set_state",
            json=dict(state=state_create.model_dump(mode="json"), force=force),
        )
        result: OrchestrationResult[Any] = OrchestrationResult.model_validate(
            response.json()
        )
        return result

    def read_task_run_states(self, task_run_id: UUID) -> list[prefect.states.State]:
        """
        Query for the states of a task run

        Args:
            task_run_id: the id of the task run

        Returns:
            a list of State model representations of the task run states
        """
        response = self._client.get(
            "/task_run_states/", params=dict(task_run_id=str(task_run_id))
        )
        return pydantic.TypeAdapter(list[prefect.states.State]).validate_python(
            response.json()
        )

    def read_block_document_by_name(
        self,
        name: str,
        block_type_slug: str,
        include_secrets: bool = True,
    ) -> BlockDocument:
        """
        Read the block document with the specified name that corresponds to a
        specific block type name.

        Args:
            name: The block document name.
            block_type_slug: The block type slug.
            include_secrets (bool): whether to include secret values
                on the Block, corresponding to Pydantic's `SecretStr` and
                `SecretBytes` fields. These fields are automatically obfuscated
                by Pydantic, but users can additionally choose not to receive
                their values from the API. Note that any business logic on the
                Block may not work if this is `False`.

        Raises:
            httpx.RequestError: if the block document was not found for any reason

        Returns:
            A block document or None.
        """
        try:
            response = self._client.get(
                f"/block_types/slug/{block_type_slug}/block_documents/name/{name}",
                params=dict(include_secrets=include_secrets),
            )
        except httpx.HTTPStatusError as e:
            if e.response.status_code == status.HTTP_404_NOT_FOUND:
                raise prefect.exceptions.ObjectNotFound(http_exc=e) from e
            else:
                raise
        return BlockDocument.model_validate(response.json())<|MERGE_RESOLUTION|>--- conflicted
+++ resolved
@@ -48,7 +48,6 @@
     AutomationClient,
     AutomationAsyncClient,
 )
-<<<<<<< HEAD
 
 from prefect.client.orchestration._flows.client import (
     FlowClient,
@@ -58,8 +57,6 @@
     FlowRunClient,
     FlowRunAsyncClient,
 )
-=======
->>>>>>> 60760488
 
 import prefect
 import prefect.exceptions
@@ -152,15 +149,13 @@
     *,
     httpx_settings: Optional[dict[str, Any]] = ...,
     sync_client: Literal[False] = False,
-) -> "PrefectClient":
-    ...
+) -> "PrefectClient": ...
 
 
 @overload
 def get_client(
     *, httpx_settings: Optional[dict[str, Any]] = ..., sync_client: Literal[True] = ...
-) -> "SyncPrefectClient":
-    ...
+) -> "SyncPrefectClient": ...
 
 
 def get_client(
@@ -252,11 +247,8 @@
     ConcurrencyLimitAsyncClient,
     DeploymentAsyncClient,
     AutomationAsyncClient,
-<<<<<<< HEAD
     FlowRunAsyncClient,
     FlowAsyncClient,
-=======
->>>>>>> 60760488
 ):
     """
     An asynchronous client for interacting with the [Prefect REST API](/api-ref/rest-api/).
@@ -1765,68 +1757,6 @@
         response.raise_for_status()
         return response.json()
 
-<<<<<<< HEAD
-=======
-    async def create_flow_run_input(
-        self, flow_run_id: UUID, key: str, value: str, sender: Optional[str] = None
-    ) -> None:
-        """
-        Creates a flow run input.
-
-        Args:
-            flow_run_id: The flow run id.
-            key: The input key.
-            value: The input value.
-            sender: The sender of the input.
-        """
-
-        # Initialize the input to ensure that the key is valid.
-        FlowRunInput(flow_run_id=flow_run_id, key=key, value=value)
-
-        response = await self._client.post(
-            f"/flow_runs/{flow_run_id}/input",
-            json={"key": key, "value": value, "sender": sender},
-        )
-        response.raise_for_status()
-
-    async def filter_flow_run_input(
-        self, flow_run_id: UUID, key_prefix: str, limit: int, exclude_keys: set[str]
-    ) -> list[FlowRunInput]:
-        response = await self._client.post(
-            f"/flow_runs/{flow_run_id}/input/filter",
-            json={
-                "prefix": key_prefix,
-                "limit": limit,
-                "exclude_keys": list(exclude_keys),
-            },
-        )
-        response.raise_for_status()
-        return pydantic.TypeAdapter(list[FlowRunInput]).validate_python(response.json())
-
-    async def read_flow_run_input(self, flow_run_id: UUID, key: str) -> str:
-        """
-        Reads a flow run input.
-
-        Args:
-            flow_run_id: The flow run id.
-            key: The input key.
-        """
-        response = await self._client.get(f"/flow_runs/{flow_run_id}/input/{key}")
-        response.raise_for_status()
-        return response.content.decode()
-
-    async def delete_flow_run_input(self, flow_run_id: UUID, key: str) -> None:
-        """
-        Deletes a flow run input.
-
-        Args:
-            flow_run_id: The flow run id.
-            key: The input key.
-        """
-        response = await self._client.delete(f"/flow_runs/{flow_run_id}/input/{key}")
-        response.raise_for_status()
-
->>>>>>> 60760488
     async def api_version(self) -> str:
         res = await self._client.get("/admin/version")
         return res.json()
@@ -1931,11 +1861,8 @@
     ConcurrencyLimitClient,
     DeploymentClient,
     AutomationClient,
-<<<<<<< HEAD
     FlowRunClient,
     FlowClient,
-=======
->>>>>>> 60760488
 ):
     """
     A synchronous client for interacting with the [Prefect REST API](/api-ref/rest-api/).
