import abc
import io
import json
import urllib.parse
from pathlib import Path
from shutil import ignore_patterns
from tempfile import TemporaryDirectory
from typing import Any, Dict, Optional, Tuple, Union

import anyio
import fsspec
from pydantic import Field, SecretStr, validator

from prefect.blocks.core import Block
from prefect.exceptions import InvalidRepositoryURLError
from prefect.utilities.asyncutils import run_sync_in_worker_thread, sync_compatible
from prefect.utilities.compat import copytree
from prefect.utilities.filesystem import filter_files
from prefect.utilities.processutils import run_process


class ReadableFileSystem(Block, abc.ABC):
    _block_schema_capabilities = ["read-path"]

    @abc.abstractmethod
    async def read_path(self, path: str) -> bytes:
        pass


class WritableFileSystem(Block, abc.ABC):
    _block_schema_capabilities = ["read-path", "write-path"]

    @abc.abstractmethod
    async def read_path(self, path: str) -> bytes:
        pass

    @abc.abstractmethod
    async def write_path(self, path: str, content: bytes) -> None:
        pass


class ReadableDeploymentStorage(Block, abc.ABC):
    _block_schema_capabilities = ["get-directory"]

    @abc.abstractmethod
    async def get_directory(
        self, from_path: str = None, local_path: str = None
    ) -> None:
        pass


class WritableDeploymentStorage(Block, abc.ABC):
    _block_schema_capabilities = ["get-directory", "put-directory"]

    @abc.abstractmethod
    async def get_directory(
        self, from_path: str = None, local_path: str = None
    ) -> None:
        pass

    @abc.abstractmethod
    async def put_directory(
        self, local_path: str = None, to_path: str = None, ignore_file: str = None
    ) -> None:
        pass


class LocalFileSystem(WritableFileSystem, WritableDeploymentStorage):
    """
    Store data as a file on a local file system.

    Example:
        Load stored local file system config:
        ```python
        from prefect.filesystems import LocalFileSystem

        local_file_system_block = LocalFileSystem.load("BLOCK_NAME")
        ```
    """

    _block_type_name = "Local File System"
    _logo_url = "https://images.ctfassets.net/gm98wzqotmnx/EVKjxM7fNyi4NGUSkeTEE/95c958c5dd5a56c59ea5033e919c1a63/image1.png?h=250"
    _documentation_url = (
        "https://docs.prefect.io/concepts/filesystems/#local-filesystem"
    )

    basepath: Optional[str] = Field(
        default=None, description="Default local path for this block to write to."
    )

    @validator("basepath", pre=True)
    def cast_pathlib(cls, value):
        if isinstance(value, Path):
            return str(value)
        return value

    def _resolve_path(self, path: str) -> Path:
        # Only resolve the base path at runtime, default to the current directory
        basepath = (
            Path(self.basepath).expanduser().resolve()
            if self.basepath
            else Path(".").resolve()
        )

        # Determine the path to access relative to the base path, ensuring that paths
        # outside of the base path are off limits
        if path is None:
            return basepath

        path: Path = Path(path).expanduser()

        if not path.is_absolute():
            path = basepath / path
        else:
            path = path.resolve()
            if not basepath in path.parents and (basepath != path):
                raise ValueError(
                    f"Provided path {path} is outside of the base path {basepath}."
                )

        return path

    @sync_compatible
    async def get_directory(
        self, from_path: str = None, local_path: str = None
    ) -> None:
        """
        Copies a directory from one place to another on the local filesystem.

        Defaults to copying the entire contents of the block's basepath to the current working directory.
        """
        if not from_path:
            from_path = Path(self.basepath).expanduser().resolve()
        else:
            from_path = Path(from_path).resolve()

        if not local_path:
            local_path = Path(".").resolve()
        else:
            local_path = Path(local_path).resolve()

        if from_path == local_path:
            # If the paths are the same there is no need to copy
            # and we avoid shutil.copytree raising an error
            return

        copytree(from_path, local_path, dirs_exist_ok=True)

    async def _get_ignore_func(self, local_path: str, ignore_file: str):
        with open(ignore_file, "r") as f:
            ignore_patterns = f.readlines()
        included_files = filter_files(root=local_path, ignore_patterns=ignore_patterns)

        def ignore_func(directory, files):
            relative_path = Path(directory).relative_to(local_path)

            files_to_ignore = [
                f for f in files if str(relative_path / f) not in included_files
            ]
            return files_to_ignore

        return ignore_func

    @sync_compatible
    async def put_directory(
        self, local_path: str = None, to_path: str = None, ignore_file: str = None
    ) -> None:
        """
        Copies a directory from one place to another on the local filesystem.

        Defaults to copying the entire contents of the current working directory to the block's basepath.
        An `ignore_file` path may be provided that can include gitignore style expressions for filepaths to ignore.
        """
        destination_path = self._resolve_path(to_path)

        if not local_path:
            local_path = Path(".").absolute()

        if ignore_file:
            ignore_func = await self._get_ignore_func(
                local_path=local_path, ignore_file=ignore_file
            )
        else:
            ignore_func = None

        if local_path == destination_path:
            pass
        else:
            copytree(
                src=local_path,
                dst=destination_path,
                ignore=ignore_func,
                dirs_exist_ok=True,
            )

    @sync_compatible
    async def read_path(self, path: str) -> bytes:
        path: Path = self._resolve_path(path)

        # Check if the path exists
        if not path.exists():
            raise ValueError(f"Path {path} does not exist.")

        # Validate that its a file
        if not path.is_file():
            raise ValueError(f"Path {path} is not a file.")

        async with await anyio.open_file(str(path), mode="rb") as f:
            content = await f.read()

        return content

    @sync_compatible
    async def write_path(self, path: str, content: bytes) -> str:
        path: Path = self._resolve_path(path)

        # Construct the path if it does not exist
        path.parent.mkdir(exist_ok=True, parents=True)

        # Check if the file already exists
        if path.exists() and not path.is_file():
            raise ValueError(f"Path {path} already exists and is not a file.")

        async with await anyio.open_file(path, mode="wb") as f:
            await f.write(content)


class RemoteFileSystem(WritableFileSystem, WritableDeploymentStorage):
    """
    Store data as a file on a remote file system.

    Supports any remote file system supported by `fsspec`. The file system is specified
    using a protocol. For example, "s3://my-bucket/my-folder/" will use S3.

    Example:
        Load stored remote file system config:
        ```python
        from prefect.filesystems import RemoteFileSystem

        remote_file_system_block = RemoteFileSystem.load("BLOCK_NAME")
        ```
    """

    _block_type_name = "Remote File System"
    _logo_url = "https://images.ctfassets.net/gm98wzqotmnx/4CxjycqILlT9S9YchI7o1q/ee62e2089dfceb19072245c62f0c69d2/image12.png?h=250"
    _documentation_url = (
        "https://docs.prefect.io/concepts/filesystems/#remote-file-system"
    )

    basepath: str = Field(
        default=...,
        description="Default path for this block to write to.",
        example="s3://my-bucket/my-folder/",
    )
    settings: Dict[str, Any] = Field(
        default_factory=dict,
        description="Additional settings to pass through to fsspec.",
    )

    # Cache for the configured fsspec file system used for access
    _filesystem: fsspec.AbstractFileSystem = None

    @validator("basepath")
    def check_basepath(cls, value):
        scheme, netloc, _, _, _ = urllib.parse.urlsplit(value)

        if not scheme:
            raise ValueError(f"Base path must start with a scheme. Got {value!r}.")

        if not netloc:
            raise ValueError(
                f"Base path must include a location after the scheme. Got {value!r}."
            )

        if scheme == "file":
            raise ValueError(
                "Base path scheme cannot be 'file'. Use `LocalFileSystem` instead for"
                " local file access."
            )

        return value

    def _resolve_path(self, path: str) -> str:
        base_scheme, base_netloc, base_urlpath, _, _ = urllib.parse.urlsplit(
            self.basepath
        )
        scheme, netloc, urlpath, _, _ = urllib.parse.urlsplit(path)

        # Confirm that absolute paths are valid
        if scheme:
            if scheme != base_scheme:
                raise ValueError(
                    f"Path {path!r} with scheme {scheme!r} must use the same scheme as"
                    f" the base path {base_scheme!r}."
                )

        if netloc:
            if (netloc != base_netloc) or not urlpath.startswith(base_urlpath):
                raise ValueError(
                    f"Path {path!r} is outside of the base path {self.basepath!r}."
                )

        return f"{self.basepath.rstrip('/')}/{urlpath.lstrip('/')}"

    @sync_compatible
    async def get_directory(
        self, from_path: Optional[str] = None, local_path: Optional[str] = None
    ) -> None:
        """
        Downloads a directory from a given remote path to a local direcotry.

        Defaults to downloading the entire contents of the block's basepath to the current working directory.
        """
        if from_path is None:
            from_path = str(self.basepath)
        else:
            from_path = self._resolve_path(from_path)

        if local_path is None:
            local_path = Path(".").absolute()

        return self.filesystem.get(from_path, local_path, recursive=True)

    @sync_compatible
    async def put_directory(
        self,
        local_path: Optional[str] = None,
        to_path: Optional[str] = None,
        ignore_file: Optional[str] = None,
        overwrite: bool = True,
    ) -> int:
        """
        Uploads a directory from a given local path to a remote direcotry.

        Defaults to uploading the entire contents of the current working directory to the block's basepath.
        """
        if to_path is None:
            to_path = str(self.basepath)
        else:
            to_path = self._resolve_path(to_path)

        if local_path is None:
            local_path = "."

        included_files = None
        if ignore_file:
            with open(ignore_file, "r") as f:
                ignore_patterns = f.readlines()

            included_files = filter_files(
                local_path, ignore_patterns, include_dirs=True
            )

        counter = 0
        for f in Path(local_path).rglob("*"):
            relative_path = f.relative_to(local_path)
            if included_files and str(relative_path) not in included_files:
                continue

            if to_path.endswith("/"):
                fpath = to_path + relative_path.as_posix()
            else:
                fpath = to_path + "/" + relative_path.as_posix()

            if f.is_dir():
                pass
            else:
                f = f.as_posix()
                if overwrite:
                    self.filesystem.put_file(f, fpath, overwrite=True)
                else:
                    self.filesystem.put_file(f, fpath)

                counter += 1

        return counter

    @sync_compatible
    async def read_path(self, path: str) -> bytes:
        path = self._resolve_path(path)

        with self.filesystem.open(path, "rb") as file:
            content = await run_sync_in_worker_thread(file.read)

        return content

    @sync_compatible
    async def write_path(self, path: str, content: bytes) -> str:
        path = self._resolve_path(path)
        dirpath = path[: path.rindex("/")]

        self.filesystem.makedirs(dirpath, exist_ok=True)

        with self.filesystem.open(path, "wb") as file:
            await run_sync_in_worker_thread(file.write, content)

    @property
    def filesystem(self) -> fsspec.AbstractFileSystem:
        if not self._filesystem:
            scheme, _, _, _, _ = urllib.parse.urlsplit(self.basepath)

            try:
                self._filesystem = fsspec.filesystem(scheme, **self.settings)
            except ImportError as exc:
                # The path is a remote file system that uses a lib that is not installed
                raise RuntimeError(
                    f"File system created with scheme {scheme!r} from base path "
                    f"{self.basepath!r} could not be created. "
                    "You are likely missing a Python module required to use the given "
                    "storage protocol."
                ) from exc

        return self._filesystem


class S3(WritableFileSystem, WritableDeploymentStorage):
    """
    Store data as a file on AWS S3.

    Example:
        Load stored S3 config:
        ```python
        from prefect.filesystems import S3

        s3_block = S3.load("BLOCK_NAME")
        ```
    """

    _block_type_name = "S3"
    _logo_url = "https://images.ctfassets.net/gm98wzqotmnx/1jbV4lceHOjGgunX15lUwT/db88e184d727f721575aeb054a37e277/aws.png?h=250"
    _documentation_url = "https://docs.prefect.io/concepts/filesystems/#s3"

    bucket_path: str = Field(
        default=...,
        description="An S3 bucket path.",
        example="my-bucket/a-directory-within",
    )
    aws_access_key_id: Optional[SecretStr] = Field(
        default=None,
        title="AWS Access Key ID",
        description="Equivalent to the AWS_ACCESS_KEY_ID environment variable.",
        example="AKIAIOSFODNN7EXAMPLE",
    )
    aws_secret_access_key: Optional[SecretStr] = Field(
        default=None,
        title="AWS Secret Access Key",
        description="Equivalent to the AWS_SECRET_ACCESS_KEY environment variable.",
        example="wJalrXUtnFEMI/K7MDENG/bPxRfiCYEXAMPLEKEY",
    )

    _remote_file_system: RemoteFileSystem = None

    @property
    def basepath(self) -> str:
        return f"s3://{self.bucket_path}"

    @property
    def filesystem(self) -> RemoteFileSystem:
        settings = {}
        if self.aws_access_key_id:
            settings["key"] = self.aws_access_key_id.get_secret_value()
        if self.aws_secret_access_key:
            settings["secret"] = self.aws_secret_access_key.get_secret_value()
        self._remote_file_system = RemoteFileSystem(
            basepath=f"s3://{self.bucket_path}", settings=settings
        )
        return self._remote_file_system

    @sync_compatible
    async def get_directory(
        self, from_path: Optional[str] = None, local_path: Optional[str] = None
    ) -> bytes:
        """
        Downloads a directory from a given remote path to a local directory.

        Defaults to downloading the entire contents of the block's basepath to the current working directory.
        """
        return await self.filesystem.get_directory(
            from_path=from_path, local_path=local_path
        )

    @sync_compatible
    async def put_directory(
        self,
        local_path: Optional[str] = None,
        to_path: Optional[str] = None,
        ignore_file: Optional[str] = None,
    ) -> int:
        """
        Uploads a directory from a given local path to a remote directory.

        Defaults to uploading the entire contents of the current working directory to the block's basepath.
        """
        return await self.filesystem.put_directory(
            local_path=local_path, to_path=to_path, ignore_file=ignore_file
        )

    @sync_compatible
    async def read_path(self, path: str) -> bytes:
        return await self.filesystem.read_path(path)

    @sync_compatible
    async def write_path(self, path: str, content: bytes) -> str:
        return await self.filesystem.write_path(path=path, content=content)


class GCS(WritableFileSystem, WritableDeploymentStorage):
    """
    Store data as a file on Google Cloud Storage.

    Example:
        Load stored GCS config:
        ```python
        from prefect.filesystems import GCS

        gcs_block = GCS.load("BLOCK_NAME")
        ```
    """

    _logo_url = "https://images.ctfassets.net/gm98wzqotmnx/4CD4wwbiIKPkZDt4U3TEuW/c112fe85653da054b6d5334ef662bec4/gcp.png?h=250"
    _documentation_url = "https://docs.prefect.io/concepts/filesystems/#gcs"

    bucket_path: str = Field(
        default=...,
        description="A GCS bucket path.",
        example="my-bucket/a-directory-within",
    )
    service_account_info: Optional[SecretStr] = Field(
        default=None,
        description="The contents of a service account keyfile as a JSON string.",
    )
    project: Optional[str] = Field(
        default=None,
        description=(
            "The project the GCS bucket resides in. If not provided, the project will"
            " be inferred from the credentials or environment."
        ),
    )

    @property
    def basepath(self) -> str:
        return f"gcs://{self.bucket_path}"

    @property
    def filesystem(self) -> RemoteFileSystem:
        settings = {}
        if self.service_account_info:
            try:
                settings["token"] = json.loads(
                    self.service_account_info.get_secret_value()
                )
            except json.JSONDecodeError:
                raise ValueError(
                    "Unable to load provided service_account_info. Please make sure"
                    " that the provided value is a valid JSON string."
                )
        remote_file_system = RemoteFileSystem(
            basepath=f"gcs://{self.bucket_path}", settings=settings
        )
        return remote_file_system

    @sync_compatible
    async def get_directory(
        self, from_path: Optional[str] = None, local_path: Optional[str] = None
    ) -> bytes:
        """
        Downloads a directory from a given remote path to a local directory.

        Defaults to downloading the entire contents of the block's basepath to the current working directory.
        """
        return await self.filesystem.get_directory(
            from_path=from_path, local_path=local_path
        )

    @sync_compatible
    async def put_directory(
        self,
        local_path: Optional[str] = None,
        to_path: Optional[str] = None,
        ignore_file: Optional[str] = None,
    ) -> int:
        """
        Uploads a directory from a given local path to a remote directory.

        Defaults to uploading the entire contents of the current working directory to the block's basepath.
        """
        return await self.filesystem.put_directory(
            local_path=local_path, to_path=to_path, ignore_file=ignore_file
        )

    @sync_compatible
    async def read_path(self, path: str) -> bytes:
        return await self.filesystem.read_path(path)

    @sync_compatible
    async def write_path(self, path: str, content: bytes) -> str:
        return await self.filesystem.write_path(path=path, content=content)


class Azure(WritableFileSystem, WritableDeploymentStorage):
    """
    Store data as a file on Azure Datalake and Azure Blob Storage.

    Example:
        Load stored Azure config:
        ```python
        from prefect.filesystems import Azure

        az_block = Azure.load("BLOCK_NAME")
        ```
    """

    _block_type_name = "Azure"
    _logo_url = "https://images.ctfassets.net/gm98wzqotmnx/6AiQ6HRIft8TspZH7AfyZg/39fd82bdbb186db85560f688746c8cdd/azure.png?h=250"
    _documentation_url = "https://docs.prefect.io/concepts/filesystems/#azure"

    bucket_path: str = Field(
        default=...,
        description="An Azure storage bucket path.",
        example="my-bucket/a-directory-within",
    )
    azure_storage_connection_string: Optional[SecretStr] = Field(
        default=None,
        title="Azure storage connection string",
        description=(
            "Equivalent to the AZURE_STORAGE_CONNECTION_STRING environment variable."
        ),
    )
    azure_storage_account_name: Optional[SecretStr] = Field(
        default=None,
        title="Azure storage account name",
        description=(
            "Equivalent to the AZURE_STORAGE_ACCOUNT_NAME environment variable."
        ),
    )
    azure_storage_account_key: Optional[SecretStr] = Field(
        default=None,
        title="Azure storage account key",
        description="Equivalent to the AZURE_STORAGE_ACCOUNT_KEY environment variable.",
    )
    azure_storage_tenant_id: Optional[SecretStr] = Field(
        None,
        title="Azure storage tenant ID",
        description="Equivalent to the AZURE_TENANT_ID environment variable.",
    )
    azure_storage_client_id: Optional[SecretStr] = Field(
        None,
        title="Azure storage client ID",
        description="Equivalent to the AZURE_CLIENT_ID environment variable.",
    )
    azure_storage_client_secret: Optional[SecretStr] = Field(
        None,
        title="Azure storage client secret",
        description="Equivalent to the AZURE_CLIENT_SECRET environment variable.",
    )
    azure_storage_anon: bool = Field(
        default=True,
        title="Azure storage anonymous connection",
        description="Set the 'anon' flag for ADLFS. This should be False for systems that require ADLFS to use DefaultAzureCredentials.",
    )

    _remote_file_system: RemoteFileSystem = None

    @property
    def basepath(self) -> str:
        return f"az://{self.bucket_path}"

    @property
    def filesystem(self) -> RemoteFileSystem:
        settings = {}
        if self.azure_storage_connection_string:
            settings["connection_string"] = (
                self.azure_storage_connection_string.get_secret_value()
            )
        if self.azure_storage_account_name:
            settings["account_name"] = (
                self.azure_storage_account_name.get_secret_value()
            )
        if self.azure_storage_account_key:
            settings["account_key"] = self.azure_storage_account_key.get_secret_value()
        if self.azure_storage_tenant_id:
            settings["tenant_id"] = self.azure_storage_tenant_id.get_secret_value()
        if self.azure_storage_client_id:
            settings["client_id"] = self.azure_storage_client_id.get_secret_value()
        if self.azure_storage_client_secret:
<<<<<<< HEAD
            settings[
                "client_secret"
            ] = self.azure_storage_client_secret.get_secret_value()
        settings["anon"] = self.azure_storage_anon
=======
            settings["client_secret"] = (
                self.azure_storage_client_secret.get_secret_value()
            )
>>>>>>> 574513fa
        self._remote_file_system = RemoteFileSystem(
            basepath=f"az://{self.bucket_path}", settings=settings
        )
        return self._remote_file_system

    @sync_compatible
    async def get_directory(
        self, from_path: Optional[str] = None, local_path: Optional[str] = None
    ) -> bytes:
        """
        Downloads a directory from a given remote path to a local direcotry.

        Defaults to downloading the entire contents of the block's basepath to the current working directory.
        """
        return await self.filesystem.get_directory(
            from_path=from_path, local_path=local_path
        )

    @sync_compatible
    async def put_directory(
        self,
        local_path: Optional[str] = None,
        to_path: Optional[str] = None,
        ignore_file: Optional[str] = None,
    ) -> int:
        """
        Uploads a directory from a given local path to a remote directory.

        Defaults to uploading the entire contents of the current working directory to the block's basepath.
        """
        return await self.filesystem.put_directory(
            local_path=local_path, to_path=to_path, ignore_file=ignore_file
        )

    @sync_compatible
    async def read_path(self, path: str) -> bytes:
        return await self.filesystem.read_path(path)

    @sync_compatible
    async def write_path(self, path: str, content: bytes) -> str:
        return await self.filesystem.write_path(path=path, content=content)


class SMB(WritableFileSystem, WritableDeploymentStorage):
    """
    Store data as a file on a SMB share.

    Example:

        Load stored SMB config:

        ```python
        from prefect.filesystems import SMB
        smb_block = SMB.load("BLOCK_NAME")
        ```
    """

    _block_type_name = "SMB"
    _logo_url = "https://images.ctfassets.net/gm98wzqotmnx/6J444m3vW6ukgBOCinSxLk/025f5562d3c165feb7a5df599578a6a8/samba_2010_logo_transparent_151x27.png?h=250"
    _documentation_url = "https://docs.prefect.io/concepts/filesystems/#smb"

    share_path: str = Field(
        default=...,
        description="SMB target (requires <SHARE>, followed by <PATH>).",
        example="/SHARE/dir/subdir",
    )
    smb_username: Optional[SecretStr] = Field(
        default=None,
        title="SMB Username",
        description="Username with access to the target SMB SHARE.",
    )
    smb_password: Optional[SecretStr] = Field(
        default=None, title="SMB Password", description="Password for SMB access."
    )
    smb_host: str = Field(
        default=..., tile="SMB server/hostname", description="SMB server/hostname."
    )
    smb_port: Optional[int] = Field(
        default=None, title="SMB port", description="SMB port (default: 445)."
    )

    _remote_file_system: RemoteFileSystem = None

    @property
    def basepath(self) -> str:
        return f"smb://{self.smb_host.rstrip('/')}/{self.share_path.lstrip('/')}"

    @property
    def filesystem(self) -> RemoteFileSystem:
        settings = {}
        if self.smb_username:
            settings["username"] = self.smb_username.get_secret_value()
        if self.smb_password:
            settings["password"] = self.smb_password.get_secret_value()
        if self.smb_host:
            settings["host"] = self.smb_host
        if self.smb_port:
            settings["port"] = self.smb_port
        self._remote_file_system = RemoteFileSystem(
            basepath=f"smb://{self.smb_host.rstrip('/')}/{self.share_path.lstrip('/')}",
            settings=settings,
        )
        return self._remote_file_system

    @sync_compatible
    async def get_directory(
        self, from_path: Optional[str] = None, local_path: Optional[str] = None
    ) -> bytes:
        """
        Downloads a directory from a given remote path to a local directory.
        Defaults to downloading the entire contents of the block's basepath to the current working directory.
        """
        return await self.filesystem.get_directory(
            from_path=from_path, local_path=local_path
        )

    @sync_compatible
    async def put_directory(
        self,
        local_path: Optional[str] = None,
        to_path: Optional[str] = None,
        ignore_file: Optional[str] = None,
    ) -> int:
        """
        Uploads a directory from a given local path to a remote directory.
        Defaults to uploading the entire contents of the current working directory to the block's basepath.
        """
        return await self.filesystem.put_directory(
            local_path=local_path,
            to_path=to_path,
            ignore_file=ignore_file,
            overwrite=False,
        )

    @sync_compatible
    async def read_path(self, path: str) -> bytes:
        return await self.filesystem.read_path(path)

    @sync_compatible
    async def write_path(self, path: str, content: bytes) -> str:
        return await self.filesystem.write_path(path=path, content=content)


class GitHub(ReadableDeploymentStorage):
    """
    Interact with files stored on GitHub repositories.
    """

    _block_type_name = "GitHub"
    _logo_url = "https://images.ctfassets.net/gm98wzqotmnx/187oCWsD18m5yooahq1vU0/ace41e99ab6dc40c53e5584365a33821/github.png?h=250"
    _documentation_url = "https://docs.prefect.io/concepts/filesystems/#github"

    repository: str = Field(
        default=...,
        description=(
            "The URL of a GitHub repository to read from, in either HTTPS or SSH"
            " format."
        ),
    )
    reference: Optional[str] = Field(
        default=None,
        description="An optional reference to pin to; can be a branch name or tag.",
    )
    access_token: Optional[SecretStr] = Field(
        name="Personal Access Token",
        default=None,
        description="A GitHub Personal Access Token (PAT) with repo scope.",
    )
    include_git_objects: bool = Field(
        default=True,
        description=(
            "Whether to include git objects when copying the repo contents to a"
            " directory."
        ),
    )

    @validator("access_token")
    def _ensure_credentials_go_with_https(cls, v: str, values: dict) -> str:
        """Ensure that credentials are not provided with 'SSH' formatted GitHub URLs.

        Note: validates `access_token` specifically so that it only fires when
        private repositories are used.
        """
        if v is not None:
            if urllib.parse.urlparse(values["repository"]).scheme != "https":
                raise InvalidRepositoryURLError(
                    "Crendentials can only be used with GitHub repositories "
                    "using the 'HTTPS' format. You must either remove the "
                    "credential if you wish to use the 'SSH' format and are not "
                    "using a private repository, or you must change the repository "
                    "URL to the 'HTTPS' format. "
                )

        return v

    def _create_repo_url(self) -> str:
        """Format the URL provided to the `git clone` command.

        For private repos: https://<oauth-key>@github.com/<username>/<repo>.git
        All other repos should be the same as `self.repository`.
        """
        url_components = urllib.parse.urlparse(self.repository)
        if url_components.scheme == "https" and self.access_token is not None:
            updated_components = url_components._replace(
                netloc=f"{self.access_token.get_secret_value()}@{url_components.netloc}"
            )
            full_url = urllib.parse.urlunparse(updated_components)
        else:
            full_url = self.repository

        return full_url

    @staticmethod
    def _get_paths(
        dst_dir: Union[str, None], src_dir: str, sub_directory: str
    ) -> Tuple[str, str]:
        """Returns the fully formed paths for GitHubRepository contents in the form
        (content_source, content_destination).
        """
        if dst_dir is None:
            content_destination = Path(".").absolute()
        else:
            content_destination = Path(dst_dir)

        content_source = Path(src_dir)

        if sub_directory:
            content_destination = content_destination.joinpath(sub_directory)
            content_source = content_source.joinpath(sub_directory)

        return str(content_source), str(content_destination)

    @sync_compatible
    async def get_directory(
        self, from_path: Optional[str] = None, local_path: Optional[str] = None
    ) -> None:
        """
        Clones a GitHub project specified in `from_path` to the provided `local_path`;
        defaults to cloning the repository reference configured on the Block to the
        present working directory.

        Args:
            from_path: If provided, interpreted as a subdirectory of the underlying
                repository that will be copied to the provided local path.
            local_path: A local path to clone to; defaults to present working directory.
        """
        # CONSTRUCT COMMAND
        cmd = ["git", "clone", self._create_repo_url()]
        if self.reference:
            cmd += ["-b", self.reference]

        # Limit git history
        cmd += ["--depth", "1"]

        # Clone to a temporary directory and move the subdirectory over
        with TemporaryDirectory(suffix="prefect") as tmp_dir:
            cmd.append(tmp_dir)

            err_stream = io.StringIO()
            out_stream = io.StringIO()
            process = await run_process(cmd, stream_output=(out_stream, err_stream))
            if process.returncode != 0:
                err_stream.seek(0)
                raise OSError(f"Failed to pull from remote:\n {err_stream.read()}")

            content_source, content_destination = self._get_paths(
                dst_dir=local_path, src_dir=tmp_dir, sub_directory=from_path
            )

            ignore_func = None
            if not self.include_git_objects:
                ignore_func = ignore_patterns(".git")

            copytree(
                src=content_source,
                dst=content_destination,
                dirs_exist_ok=True,
                ignore=ignore_func,
            )<|MERGE_RESOLUTION|>--- conflicted
+++ resolved
@@ -683,16 +683,10 @@
         if self.azure_storage_client_id:
             settings["client_id"] = self.azure_storage_client_id.get_secret_value()
         if self.azure_storage_client_secret:
-<<<<<<< HEAD
-            settings[
-                "client_secret"
-            ] = self.azure_storage_client_secret.get_secret_value()
-        settings["anon"] = self.azure_storage_anon
-=======
             settings["client_secret"] = (
                 self.azure_storage_client_secret.get_secret_value()
             )
->>>>>>> 574513fa
+        settings["anon"] = self.azure_storage_anon
         self._remote_file_system = RemoteFileSystem(
             basepath=f"az://{self.bucket_path}", settings=settings
         )
