import hashlib
import inspect
import logging
import sys
import warnings
from abc import ABC
from textwrap import dedent
from typing import (
    TYPE_CHECKING,
    Any,
    Dict,
    FrozenSet,
    List,
    Optional,
    Type,
    TypeVar,
    Union,
)
from uuid import UUID, uuid4

from griffe.dataclasses import Docstring
from griffe.docstrings.dataclasses import DocstringSection, DocstringSectionKind
from griffe.docstrings.parsers import Parser, parse
from packaging.version import InvalidVersion, Version
from pydantic import BaseModel, HttpUrl, SecretBytes, SecretStr
from slugify import slugify
from typing_extensions import ParamSpec, Self, get_args, get_origin

import prefect
<<<<<<< HEAD
from prefect.exceptions import PrefectHTTPStatusError
=======
from prefect.client.orion import inject_client
>>>>>>> 283b01c0
from prefect.orion.schemas.core import (
    DEFAULT_BLOCK_SCHEMA_VERSION,
    BlockDocument,
    BlockSchema,
    BlockType,
)
from prefect.utilities.asyncutils import sync_compatible
from prefect.utilities.collections import remove_nested_keys
from prefect.utilities.dispatch import lookup_type, register_base_type
from prefect.utilities.hashing import hash_objects
from prefect.utilities.importtools import to_qualified_name

if TYPE_CHECKING:
    from prefect.client import OrionClient

R = TypeVar("R")
P = ParamSpec("P")


def block_schema_to_key(schema: BlockSchema) -> str:
    """
    Defines the unique key used to lookup the Block class for a given schema.
    """
    return f"{schema.block_type.slug}"


class InvalidBlockRegistration(Exception):
    """
    Raised on attempted registration of the base Block
    class or a Block interface class
    """


def _collect_nested_reference_strings(obj: Dict):
    """
    Collects all nested reference strings (e.g. #/definitions/Model) from a given object.
    """
    found_reference_strings = []
    if isinstance(obj, dict):
        if obj.get("$ref"):
            found_reference_strings.append(obj.get("$ref"))
        for value in obj.values():
            found_reference_strings.extend(_collect_nested_reference_strings(value))
    if isinstance(obj, list):
        for item in obj:
            found_reference_strings.extend(_collect_nested_reference_strings(item))
    return found_reference_strings


def _get_non_block_reference_definitions(object_definition: Dict, definitions: Dict):
    """
    Given a definition of an object in a block schema OpenAPI spec and the dictionary
    of all reference definitions in that same block schema OpenAPI spec, return the
    definitions for objects that are referenced from the object or any children of
    the object that do not reference a block.
    """
    non_block_definitions = {}
    reference_strings = _collect_nested_reference_strings(object_definition)
    for reference_string in reference_strings:
        definition_key = reference_string.replace("#/definitions/", "")
        definition = definitions.get(definition_key)
        if definition and definition.get("block_type_slug") is None:
            non_block_definitions = {
                **non_block_definitions,
                definition_key: definition,
                **_get_non_block_reference_definitions(definition, definitions),
            }
    return non_block_definitions


@register_base_type
class Block(BaseModel, ABC):
    """
    A base class for implementing a block that wraps an external service.

    This class can be defined with an arbitrary set of fields and methods, and
    couples business logic with data contained in an block document.
    `_block_document_name`, `_block_document_id`, `_block_schema_id`, and
    `_block_type_id` are reserved by Orion as Block metadata fields, but
    otherwise a Block can implement arbitrary logic. Blocks can be instantiated
    without populating these metadata fields, but can only be used interactively,
    not with the Orion API.

    Instead of the __init__ method, a block implementation allows the
    definition of a `block_initialization` method that is called after
    initialization.
    """

    class Config:
        extra = "allow"

        @staticmethod
        def schema_extra(schema: Dict[str, Any], model: Type["Block"]):
            """
            Customizes Pydantic's schema generation feature to add blocks related information.
            """
            schema["block_type_slug"] = model.get_block_type_slug()
            # Ensures args and code examples aren't included in the schema
            description = model.get_description()
            if description:
                schema["description"] = description
            else:
                # Prevent the description of the base class from being included in the schema
                schema.pop("description", None)

            # create a list of secret field names
            # secret fields include both top-level keys and dot-delimited nested secret keys
            # for example: ["x", "y", "child.a"]
            # means the top-level keys "x" and "y" are secret, as is the key "a" of a block
            # nested under the "child" key. There is no limit to nesting.
            secrets = schema["secret_fields"] = []
            for field in model.__fields__.values():
                if field.type_ in [SecretStr, SecretBytes]:
                    secrets.append(field.name)
                elif Block.is_block_class(field.type_):
                    secrets.extend(
                        f"{field.name}.{s}"
                        for s in field.type_.schema()["secret_fields"]
                    )

            # create block schema references
            refs = schema["block_schema_references"] = {}
            for field in model.__fields__.values():
                if Block.is_block_class(field.type_):
                    refs[field.name] = field.type_._to_block_schema_reference_dict()
                if get_origin(field.type_) is Union:
                    for type_ in get_args(field.type_):
                        if Block.is_block_class(type_):
                            if isinstance(refs.get(field.name), list):
                                refs[field.name].append(
                                    type_._to_block_schema_reference_dict()
                                )
                            elif isinstance(refs.get(field.name), dict):
                                refs[field.name] = [
                                    refs[field.name],
                                    type_._to_block_schema_reference_dict(),
                                ]
                            else:
                                refs[
                                    field.name
                                ] = type_._to_block_schema_reference_dict()

    def __init__(self, *args, **kwargs):
        super().__init__(*args, **kwargs)
        self.block_initialization()

    def __str__(self) -> str:
        return self.__repr__()

    def __repr_args__(self):
        repr_args = super().__repr_args__()
        data_keys = self.schema()["properties"].keys()
        return [
            (key, value) for key, value in repr_args if key is None or key in data_keys
        ]

    def block_initialization(self) -> None:
        pass

    # -- private class variables
    # set by the class itself

    # Attribute to customize the name of the block type created
    # when the block is registered with Orion. If not set, block
    # type name will default to the class name.
    _block_type_name: Optional[str] = None
    _block_type_slug: Optional[str] = None

    # Attributes used to set properties on a block type when registered
    # with Orion.
    _logo_url: Optional[HttpUrl] = None
    _documentation_url: Optional[HttpUrl] = None
    _description: Optional[str] = None
    _code_example: Optional[str] = None

    # -- private instance variables
    # these are set when blocks are loaded from the API
    _block_type_id: Optional[UUID] = None
    _block_schema_id: Optional[UUID] = None
    _block_schema_capabilities: Optional[List[str]] = None
    _block_schema_version: Optional[str] = None
    _block_document_id: Optional[UUID] = None
    _block_document_name: Optional[str] = None
    _is_anonymous: Optional[bool] = None

    @classmethod
    def __dispatch_key__(cls):
        if cls.__name__ == "Block":
            return None  # The base class is abstract
        return block_schema_to_key(cls._to_block_schema())

    @classmethod
    def get_block_type_name(cls):
        return cls._block_type_name or cls.__name__

    @classmethod
    def get_block_type_slug(cls):
        return slugify(cls._block_type_slug or cls.get_block_type_name())

    @classmethod
    def get_block_capabilities(cls) -> FrozenSet[str]:
        """
        Returns the block capabilities for this Block. Recursively collects all block
        capabilities of all parent classes into a single frozenset.
        """
        return frozenset(
            {
                c
                for base in (cls,) + cls.__mro__
                for c in getattr(base, "_block_schema_capabilities", []) or []
            }
        )

    @classmethod
    def _get_current_package_version(cls):
        current_module = inspect.getmodule(cls)
        if current_module:
            top_level_module = sys.modules[
                current_module.__name__.split(".")[0] or "__main__"
            ]
            try:
                version = Version(top_level_module.__version__)
                # Strips off any local version information
                return version.base_version
            except (AttributeError, InvalidVersion):
                # Module does not have a __version__ attribute or is not a parsable format
                pass
        return DEFAULT_BLOCK_SCHEMA_VERSION

    @classmethod
    def get_block_schema_version(cls) -> str:
        return cls._block_schema_version or cls._get_current_package_version()

    @classmethod
    def _to_block_schema_reference_dict(cls):
        return dict(
            block_type_slug=cls.get_block_type_slug(),
            block_schema_checksum=cls._calculate_schema_checksum(),
        )

    @classmethod
    def _calculate_schema_checksum(
        cls, block_schema_fields: Optional[Dict[str, Any]] = None
    ):
        """
        Generates a unique hash for the underlying schema of block.

        Args:
            block_schema_fields: Dictionary detailing block schema fields to generate a
                checksum for. The fields of the current class is used if this parameter
                is not provided.

        Returns:
            str: The calculated checksum prefixed with the hashing algorithm used.
        """
        block_schema_fields = (
            cls.schema() if block_schema_fields is None else block_schema_fields
        )
        fields_for_checksum = remove_nested_keys(["secret_fields"], block_schema_fields)
        if fields_for_checksum.get("definitions"):
            non_block_definitions = _get_non_block_reference_definitions(
                fields_for_checksum, fields_for_checksum["definitions"]
            )
            if non_block_definitions:
                fields_for_checksum["definitions"] = non_block_definitions
            else:
                # Pop off definitions entirely instead of empty dict for consistency
                # with the OpenAPI specification
                fields_for_checksum.pop("definitions")
        checksum = hash_objects(fields_for_checksum, hash_algo=hashlib.sha256)
        if checksum is None:
            raise ValueError("Unable to compute checksum for block schema")
        else:
            return f"sha256:{checksum}"

    def _to_block_document(
        self,
        name: Optional[str] = None,
        block_schema_id: Optional[UUID] = None,
        block_type_id: Optional[UUID] = None,
        is_anonymous: Optional[bool] = None,
    ) -> BlockDocument:
        """
        Creates the corresponding block document based on the data stored in a block.
        The corresponding block document name, block type ID, and block schema ID must
        either be passed into the method or configured on the block.

        Args:
            name: The name of the created block document. Not required if anonymous.
            block_schema_id: UUID of the corresponding block schema.
            block_type_id: UUID of the corresponding block type.
            is_anonymous: if True, an anonymous block is created. Anonymous
                blocks are not displayed in the UI and used primarily for system
                operations and features that need to automatically generate blocks.

        Returns:
            BlockDocument: Corresponding block document
                populated with the block's configured data.
        """
        if is_anonymous is None:
            is_anonymous = self._is_anonymous or False

        # name must be present if not anonymous
        if not is_anonymous and not name and not self._block_document_name:
            raise ValueError("No name provided, either as an argument or on the block.")

        if not block_schema_id and not self._block_schema_id:
            raise ValueError(
                "No block schema ID provided, either as an argument or on the block."
            )
        if not block_type_id and not self._block_type_id:
            raise ValueError(
                "No block type ID provided, either as an argument or on the block."
            )

        # The keys passed to `include` must NOT be aliases, else some items will be missed
        # i.e. must do `self.schema_` vs `self.schema` to get a `schema_ = Field(alias="schema")`
        # reported from https://github.com/PrefectHQ/prefect-dbt/issues/54
        data_keys = self.schema(by_alias=False)["properties"].keys()

        # `block_document_data`` must return the aliased version for it to show in the UI
        block_document_data = self.dict(by_alias=True, include=data_keys)

        # Iterate through and find blocks that already have saved block documents to
        # create references to those saved block documents.
        for key in data_keys:
            field_value = getattr(self, key)
            if (
                isinstance(field_value, Block)
                and field_value._block_document_id is not None
            ):
                block_document_data[key] = {
                    "$ref": {"block_document_id": field_value._block_document_id}
                }

        return BlockDocument(
            id=self._block_document_id or uuid4(),
            name=(name or self._block_document_name) if not is_anonymous else None,
            block_schema_id=block_schema_id or self._block_schema_id,
            block_type_id=block_type_id or self._block_type_id,
            data=block_document_data,
            block_schema=self._to_block_schema(
                block_type_id=block_type_id or self._block_type_id,
            ),
            block_type=self._to_block_type(),
            is_anonymous=is_anonymous,
        )

    @classmethod
    def _to_block_schema(cls, block_type_id: Optional[UUID] = None) -> BlockSchema:
        """
        Creates the corresponding block schema of the block.
        The corresponding block_type_id must either be passed into
        the method or configured on the block.

        Args:
            block_type_id: UUID of the corresponding block type.

        Returns:
            BlockSchema: The corresponding block schema.
        """
        fields = cls.schema()
        return BlockSchema(
            id=cls._block_schema_id if cls._block_schema_id is not None else uuid4(),
            checksum=cls._calculate_schema_checksum(),
            fields=fields,
            block_type_id=block_type_id or cls._block_type_id,
            block_type=cls._to_block_type(),
            capabilities=list(cls.get_block_capabilities()),
            version=cls.get_block_schema_version(),
        )

    @classmethod
    def _parse_docstring(cls) -> List[DocstringSection]:
        """
        Parses the docstring into list of DocstringSection objects.
        Helper method used primarily to suppress irrelevant logs, e.g.
        `<module>:11: No type or annotation for parameter 'write_json'`
        because griffe is unable to parse the types from pydantic.BaseModel.
        """
        griffe_logger = logging.getLogger("griffe.docstrings.google")
        griffe_logger.disabled = True
        docstring = Docstring(cls.__doc__)
        parsed = parse(docstring, Parser.google)
        griffe_logger.disabled = False
        return parsed

    @classmethod
    def get_description(cls) -> Optional[str]:
        """
        Returns the description for the current block. Attempts to parse
        description from class docstring if an override is not defined.
        """
        description = cls._description
        # If no description override has been provided, find the first text section
        # and use that as the description
        if description is None and cls.__doc__ is not None:
            parsed = cls._parse_docstring()
            parsed_description = next(
                (
                    section.as_dict().get("value")
                    for section in parsed
                    if section.kind == DocstringSectionKind.text
                ),
                None,
            )
            if isinstance(parsed_description, str):
                description = parsed_description.strip()
        return description

    @classmethod
    def get_code_example(cls) -> Optional[str]:
        """
        Returns the code example for the given block. Attempts to parse
        code example from the class docstring if an override is not provided.
        """
        code_example = (
            dedent(cls._code_example) if cls._code_example is not None else None
        )
        # If no code example override has been provided, attempt to find a examples
        # section or an admonition with the annotation "example" and use that as the
        # code example
        if code_example is None and cls.__doc__ is not None:
            parsed = cls._parse_docstring()
            for section in parsed:
                # Section kind will be "examples" if Examples section heading is used.
                if section.kind == DocstringSectionKind.examples:
                    # Examples sections are made up of smaller sections that need to be
                    # joined with newlines. Smaller sections are represented as tuples
                    # with shape (DocstringSectionKind, str)
                    code_example = "\n".join(
                        (part[1] for part in section.as_dict().get("value", []))
                    )
                    break
                # Section kind will be "admonition" if Example section heading is used.
                if section.kind == DocstringSectionKind.admonition:
                    value = section.as_dict().get("value", {})
                    if value.get("annotation") == "example":
                        code_example = value.get("description")
                        break

        if code_example is None:
            # If no code example has been specified or extracted from the class
            # docstring, generate a sensible default
            code_example = cls._generate_code_example()

        return code_example

    @classmethod
    def _generate_code_example(cls) -> str:
        """Generates a default code example for the current class"""
        qualified_name = to_qualified_name(cls)
        module_str = ".".join(qualified_name.split(".")[:-1])
        class_name = cls.__name__
        block_variable_name = f'{cls.get_block_type_slug().replace("-", "_")}_block'

        return dedent(
            f"""\
        ```python
        from {module_str} import {class_name}

        {block_variable_name} = {class_name}.load("BLOCK_NAME")
        ```"""
        )

    @classmethod
    def _to_block_type(cls) -> BlockType:
        """
        Creates the corresponding block type of the block.

        Returns:
            BlockType: The corresponding block type.
        """
        return BlockType(
            id=cls._block_type_id or uuid4(),
            slug=cls.get_block_type_slug(),
            name=cls.get_block_type_name(),
            logo_url=cls._logo_url,
            documentation_url=cls._documentation_url,
            description=cls.get_description(),
            code_example=cls.get_code_example(),
        )

    @classmethod
    def _from_block_document(cls, block_document: BlockDocument):
        """
        Instantiates a block from a given block document. The corresponding block class
        will be looked up in the block registry based on the corresponding block schema
        of the provided block document.

        Args:
            block_document: The block document used to instantiate a block.

        Raises:
            ValueError: If the provided block document doesn't have a corresponding block
                schema.

        Returns:
            Block: Hydrated block with data from block document.
        """
        if block_document.block_schema is None:
            raise ValueError(
                "Unable to determine block schema for provided block document"
            )

        block_cls = (
            cls
            if cls.__name__ != "Block"
            # Look up the block class by dispatch
            else cls.get_block_class_from_schema(block_document.block_schema)
        )

        if (
            block_document.block_schema.checksum
            != block_cls._calculate_schema_checksum()
        ):
            warnings.warn(
                f"Block document has schema checksum {block_document.block_schema.checksum} "
                f"which does not match the schema checksum for class {block_cls.__name__!r}. "
                "This indicates the schema has changed and this block may not load.",
                stacklevel=2,
            )

        block = block_cls.parse_obj(block_document.data)
        block._block_document_id = block_document.id
        block.__class__._block_schema_id = block_document.block_schema_id
        block.__class__._block_type_id = block_document.block_type_id
        block._block_document_name = block_document.name
        block._is_anonymous = block_document.is_anonymous
        block._define_metadata_on_nested_blocks(
            block_document.block_document_references
        )

        return block

    @classmethod
    def get_block_class_from_schema(cls: Type[Self], schema: BlockSchema) -> Type[Self]:
        """
        Retieve the block class implementation given a schema.
        """
        return lookup_type(cls, block_schema_to_key(schema))

    def _define_metadata_on_nested_blocks(
        self, block_document_references: Dict[str, Dict[str, Any]]
    ):
        """
        Recursively populates metadata fields on nested blocks based on the
        provided block document references.
        """
        for item in block_document_references.items():
            field_name, block_document_reference = item
            nested_block = getattr(self, field_name)
            if isinstance(nested_block, Block):
                nested_block_document_info = block_document_reference.get(
                    "block_document", {}
                )
                nested_block._define_metadata_on_nested_blocks(
                    nested_block_document_info.get("block_document_references", {})
                )
                nested_block_document_id = nested_block_document_info.get("id")
                nested_block._block_document_id = (
                    UUID(nested_block_document_id) if nested_block_document_id else None
                )
                nested_block._block_document_name = nested_block_document_info.get(
                    "name"
                )
                nested_block._is_anonymous = nested_block_document_info.get(
                    "is_anonymous"
                )

    @classmethod
    @sync_compatible
    @inject_client
    async def load(cls, name: str, client: "OrionClient" = None):
        """
        Retrieves data from the block document with the given name for the block type
        that corresponds with the current class and returns an instantiated version of
        the current class with the data stored in the block document.

        Args:
            name: The name or slug of the block document. A block document slug is a
                string with the format <block_type_slug>/<block_document_name>

        Raises:
            ValueError: If the requested block document is not found.

        Returns:
            An instance of the current class hydrated with the data stored in the
            block document with the specified name.

        Examples:
            Load from a Block subclass with a block document name:
            ```python
            class Custom(Block):
                message: str

            Custom(message="Hello!").save("my-custom-message")

            loaded_block = Custom.load("my-custom-message")
            ```

            Load from Block with a block document slug:
            class Custom(Block):
                message: str

            Custom(message="Hello!").save("my-custom-message")

            loaded_block = Block.load("custom/my-custom-message")
        """
        if cls.__name__ == "Block":
            block_type_slug, block_document_name = name.split("/", 1)
        else:
            block_type_slug = cls.get_block_type_slug()
            block_document_name = name

        try:
            block_document = await client.read_block_document_by_name(
                name=block_document_name, block_type_slug=block_type_slug
            )
        except prefect.exceptions.ObjectNotFound as e:
            raise ValueError(
                f"Unable to find block document named {block_document_name} for block type {block_type_slug}"
            ) from e

        return cls._from_block_document(block_document)

    @staticmethod
    def is_block_class(block) -> bool:
        return inspect.isclass(block) and issubclass(block, Block)

    @classmethod
    @sync_compatible
    @inject_client
    async def register_type_and_schema(cls, client: "OrionClient" = None):
        """
        Makes block available for configuration with current Orion server.
        Recursively registers all nested blocks. Registration is idempotent.

        Args:
            client: Optional Orion client to use for registering type and schema with
                Orion. A new client will be created and used if one is not provided.
        """
        if cls.__name__ == "Block":
            raise InvalidBlockRegistration(
                "`register_type_and_schema` should be called on a Block "
                "subclass and not on the Block class directly."
            )
        if ABC in getattr(cls, "__bases__", []):
            raise InvalidBlockRegistration(
                "`register_type_and_schema` should be called on a Block "
                "subclass and not on a Block interface class directly."
            )

<<<<<<< HEAD
        # Open a new client if one hasn't been provided. Otherwise,
        # use the provided client
        if client is None:
            client_context = prefect.client.get_client()
        else:
            client_context = asyncnullcontext()

        async with client_context as client_from_context:
            client = client or client_from_context
            for field in cls.__fields__.values():
                if Block.is_block_class(field.type_):
                    await field.type_.register_type_and_schema(client=client)
                if get_origin(field.type_) is Union:
                    for type_ in get_args(field.type_):
                        if Block.is_block_class(type_):
                            await type_.register_type_and_schema(client=client)

            exception_stack = list()
            try:
                block_type = await client.read_block_type_by_slug(
                    slug=cls.get_block_type_slug()
                )
                await client.update_block_type(
                    block_type_id=block_type.id, block_type=cls._to_block_type()
                )
            except prefect.exceptions.ObjectNotFound:
                block_type = await client.create_block_type(
                    block_type=cls._to_block_type()
                )
            except PrefectHTTPStatusError as exc:
                exception_stack.append(exc)
=======
        for field in cls.__fields__.values():
            if Block.is_block_class(field.type_):
                await field.type_.register_type_and_schema(client=client)
            if get_origin(field.type_) is Union:
                for type_ in get_args(field.type_):
                    if Block.is_block_class(type_):
                        await type_.register_type_and_schema(client=client)

        try:
            block_type = await client.read_block_type_by_slug(
                slug=cls.get_block_type_slug()
            )
            await client.update_block_type(
                block_type_id=block_type.id, block_type=cls._to_block_type()
            )
        except prefect.exceptions.ObjectNotFound:
            block_type = await client.create_block_type(block_type=cls._to_block_type())
>>>>>>> 283b01c0

        cls._block_type_id = block_type.id

        try:
            block_schema = await client.read_block_schema_by_checksum(
                checksum=cls._calculate_schema_checksum(),
                version=cls.get_block_schema_version(),
            )
        except prefect.exceptions.ObjectNotFound:
            block_schema = await client.create_block_schema(
                block_schema=cls._to_block_schema(block_type_id=block_type.id)
            )

        cls._block_schema_id = block_schema.id

<<<<<<< HEAD
            if exception_stack:
                # reraise any exceptions encountered while trying to update Block Types and Schemas
                raise exception_stack[0]

=======
    @inject_client
>>>>>>> 283b01c0
    async def _save(
        self,
        name: Optional[str] = None,
        is_anonymous: bool = False,
        overwrite: bool = False,
        client: "OrionClient" = None,
    ):
        """
        Saves the values of a block as a block document with an option to save as an
        anonymous block document.

        Args:
            name: User specified name to give saved block document which can later be used to load the
                block document.
            is_anonymous: Boolean value specifying whether the block document is anonymous. Anonymous
                blocks are intended for system use and are not shown in the UI. Anonymous blocks do not
                require a user-supplied name.
            overwrite: Boolean value specifying if values should be overwritten if a block document with
                the specified name already exists.

        Raises:
            ValueError: If a name is not given and `is_anonymous` is `False` or a name is given and
                `is_anonymous` is `True`.
        """
        if name is None and not is_anonymous:
            raise ValueError(
                "You're attempting to save a block document without a name. "
                "Please either save a block document with a name or set "
                "is_anonymous to True."
            )

        self._is_anonymous = is_anonymous

<<<<<<< HEAD
            # Ensure block type and schema are registered before saving block document.
            try:
                await self.register_type_and_schema(client=client)
            except PrefectHTTPStatusError as exc:
                if exc.response.status_code == 403:
                    pass  # do not fail when trying to update a protected block
                else:
                    raise exc
=======
        # Ensure block type and schema are registered before saving block document.
        await self.register_type_and_schema(client=client)
>>>>>>> 283b01c0

        try:
            block_document = await client.create_block_document(
                block_document=self._to_block_document(name=name)
            )
        except prefect.exceptions.ObjectAlreadyExists as err:
            if overwrite:
                block_document_id = self._block_document_id
                if block_document_id is None:
                    existing_block_document = await client.read_block_document_by_name(
                        name=name, block_type_slug=self.get_block_type_slug()
                    )
                    block_document_id = existing_block_document.id
                await client.update_block_document(
                    block_document_id=block_document_id,
                    block_document=self._to_block_document(name=name),
                )
                block_document = await client.read_block_document(
                    block_document_id=block_document_id
                )
            else:
                raise ValueError(
                    "You are attempting to save values with a name that is already in "
                    "use for this block type. If you would like to overwrite the values that are saved, "
                    "then save with `overwrite=True`."
                ) from err

        # Update metadata on block instance for later use.
        self._block_document_name = block_document.name
        self._block_document_id = block_document.id
        return self._block_document_id

    @sync_compatible
    async def save(
        self, name: str, overwrite: bool = False, client: "OrionClient" = None
    ):
        """
        Saves the values of a block as a block document.

        Args:
            name: User specified name to give saved block document which can later be used to load the
                block document.
            overwrite: Boolean value specifying if values should be overwritten if a block document with
                the specified name already exists.

        """
        document_id = await self._save(name=name, overwrite=overwrite, client=client)

        return document_id

    def _iter(self, *, include=None, exclude=None, **kwargs):
        # Injects the `block_type_slug` into serialized payloads for dispatch
        for key_value in super()._iter(include=include, exclude=exclude, **kwargs):
            yield key_value

        # Respect inclusion and exclusion still
        if include and "block_type_slug" not in include:
            return
        if exclude and "block_type_slug" in exclude:
            return

        yield "block_type_slug", self.get_block_type_slug()

    def __new__(cls: Type[Self], **kwargs) -> Self:
        """
        Create an instance of the Block subclass type if a `block_type_slug` is
        present in the data payload.
        """
        block_type_slug = kwargs.pop("block_type_slug", None)
        if block_type_slug:
            subcls = lookup_type(cls, dispatch_key=block_type_slug)
            m = super().__new__(subcls)
            # NOTE: This is a workaround for an obscure issue where copied models were
            #       missing attributes. This pattern is from Pydantic's
            #       `BaseModel._copy_and_set_values`.
            #       The issue this fixes could not be reproduced in unit tests that
            #       directly targeted dispatch handling and was only observed when
            #       copying then saving infrastructure blocks on deployment models.
            object.__setattr__(m, "__dict__", kwargs)
            object.__setattr__(m, "__fields_set__", set(kwargs.keys()))
            return m
        else:
            m = super().__new__(cls)
            object.__setattr__(m, "__dict__", kwargs)
            object.__setattr__(m, "__fields_set__", set(kwargs.keys()))
            return m<|MERGE_RESOLUTION|>--- conflicted
+++ resolved
@@ -27,11 +27,8 @@
 from typing_extensions import ParamSpec, Self, get_args, get_origin
 
 import prefect
-<<<<<<< HEAD
 from prefect.exceptions import PrefectHTTPStatusError
-=======
 from prefect.client.orion import inject_client
->>>>>>> 283b01c0
 from prefect.orion.schemas.core import (
     DEFAULT_BLOCK_SCHEMA_VERSION,
     BlockDocument,
@@ -685,39 +682,7 @@
                 "subclass and not on a Block interface class directly."
             )
 
-<<<<<<< HEAD
-        # Open a new client if one hasn't been provided. Otherwise,
-        # use the provided client
-        if client is None:
-            client_context = prefect.client.get_client()
-        else:
-            client_context = asyncnullcontext()
-
-        async with client_context as client_from_context:
-            client = client or client_from_context
-            for field in cls.__fields__.values():
-                if Block.is_block_class(field.type_):
-                    await field.type_.register_type_and_schema(client=client)
-                if get_origin(field.type_) is Union:
-                    for type_ in get_args(field.type_):
-                        if Block.is_block_class(type_):
-                            await type_.register_type_and_schema(client=client)
-
-            exception_stack = list()
-            try:
-                block_type = await client.read_block_type_by_slug(
-                    slug=cls.get_block_type_slug()
-                )
-                await client.update_block_type(
-                    block_type_id=block_type.id, block_type=cls._to_block_type()
-                )
-            except prefect.exceptions.ObjectNotFound:
-                block_type = await client.create_block_type(
-                    block_type=cls._to_block_type()
-                )
-            except PrefectHTTPStatusError as exc:
-                exception_stack.append(exc)
-=======
+        client = client or client_from_context
         for field in cls.__fields__.values():
             if Block.is_block_class(field.type_):
                 await field.type_.register_type_and_schema(client=client)
@@ -726,6 +691,7 @@
                     if Block.is_block_class(type_):
                         await type_.register_type_and_schema(client=client)
 
+        exception_stack = list()
         try:
             block_type = await client.read_block_type_by_slug(
                 slug=cls.get_block_type_slug()
@@ -734,8 +700,11 @@
                 block_type_id=block_type.id, block_type=cls._to_block_type()
             )
         except prefect.exceptions.ObjectNotFound:
-            block_type = await client.create_block_type(block_type=cls._to_block_type())
->>>>>>> 283b01c0
+            block_type = await client.create_block_type(
+                block_type=cls._to_block_type()
+            )
+        except PrefectHTTPStatusError as exc:
+            exception_stack.append(exc)
 
         cls._block_type_id = block_type.id
 
@@ -751,14 +720,11 @@
 
         cls._block_schema_id = block_schema.id
 
-<<<<<<< HEAD
-            if exception_stack:
-                # reraise any exceptions encountered while trying to update Block Types and Schemas
-                raise exception_stack[0]
-
-=======
+        if exception_stack:
+            # reraise any exceptions encountered while trying to update Block Types and Schemas
+            raise exception_stack[0]
+
     @inject_client
->>>>>>> 283b01c0
     async def _save(
         self,
         name: Optional[str] = None,
@@ -792,19 +758,14 @@
 
         self._is_anonymous = is_anonymous
 
-<<<<<<< HEAD
-            # Ensure block type and schema are registered before saving block document.
-            try:
-                await self.register_type_and_schema(client=client)
-            except PrefectHTTPStatusError as exc:
-                if exc.response.status_code == 403:
-                    pass  # do not fail when trying to update a protected block
-                else:
-                    raise exc
-=======
         # Ensure block type and schema are registered before saving block document.
-        await self.register_type_and_schema(client=client)
->>>>>>> 283b01c0
+        try:
+            await self.register_type_and_schema(client=client)
+        except PrefectHTTPStatusError as exc:
+            if exc.response.status_code == 403:
+                pass  # do not fail when trying to update a protected block
+            else:
+                raise exc
 
         try:
             block_document = await client.create_block_document(
