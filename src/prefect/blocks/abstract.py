--- conflicted
+++ resolved
@@ -1,11 +1,7 @@
 from abc import ABC, abstractmethod
-<<<<<<< HEAD
+from logging import Logger
 from pathlib import Path
 from typing import Any, BinaryIO, Dict, Generic, List, Tuple, TypeVar, Union
-=======
-from logging import Logger
-from typing import Any, Generic, List, Tuple, TypeVar
->>>>>>> 8b71c70a
 
 from prefect import get_run_logger
 from prefect.blocks.core import Block
@@ -177,7 +173,6 @@
             **execution_kwargs: Additional keyword arguments to pass to execute.
         """
 
-<<<<<<< HEAD
 
 class ObjectStorageBlock(Block, ABC):
     """
@@ -306,39 +301,4 @@
 
         Returns:
             The path that the folder was uploaded to.
-        """
-=======
-    # context management methods are not abstract methods because
-    # they are not supported by all database drivers
-    async def __aenter__(self) -> "DatabaseBlock":
-        """
-        Context management method for async databases.
-        """
-        raise NotImplementedError(
-            f"{self.__class__.__name__} does not support async context management."
-        )
-
-    async def __aexit__(self, *args) -> None:
-        """
-        Context management method for async databases.
-        """
-        raise NotImplementedError(
-            f"{self.__class__.__name__} does not support async context management."
-        )
-
-    def __enter__(self) -> "DatabaseBlock":
-        """
-        Context management method for databases.
-        """
-        raise NotImplementedError(
-            f"{self.__class__.__name__} does not support context management."
-        )
-
-    def __exit__(self, *args) -> None:
-        """
-        Context management method for databases.
-        """
-        raise NotImplementedError(
-            f"{self.__class__.__name__} does not support context management."
-        )
->>>>>>> 8b71c70a
+        """