from abc import ABC, abstractmethod
from logging import Logger
<<<<<<< HEAD
from pathlib import Path
from typing import Any, BinaryIO, Dict, Generic, List, Tuple, TypeVar, Union
=======
from typing import Any, Generic, List, Tuple, TypeVar

from typing_extensions import Self
>>>>>>> 0eae067b

from prefect import get_run_logger
from prefect.blocks.core import Block
from prefect.exceptions import MissingContextError
from prefect.logging.loggers import get_logger

T = TypeVar("T")


class JobRun(ABC, Generic[T]):  # not a block
    """
    Represents a job run in an external system. Allows waiting
    for the job run's completion and fetching its results.
    """

    @property
    def logger(self) -> Logger:
        """
        Returns a logger based on whether the JobRun
        is called from within a flow or task run context.
        If a run context is present, the logger property returns a run logger.
        Else, it returns a default logger labeled with the class's name.
        """
        try:
            return get_run_logger()
        except MissingContextError:
            return get_logger(self.__class__.__name__)

    @abstractmethod
    async def wait_for_completion(self) -> Logger:
        """
        Wait for the job run to complete.
        """

    @abstractmethod
    async def fetch_result(self) -> T:
        """
        Retrieve the results of the job run and return them.
        """


class JobBlock(Block, ABC):
    """
    Block that represents an entity in an external service
    that can trigger a long running execution.
    """

    @property
    def logger(self) -> Logger:
        """
        Returns a logger based on whether the JobBlock
        is called from within a flow or task run context.
        If a run context is present, the logger property returns a run logger.
        Else, it returns a default logger labeled with the class's name.
        """
        try:
            return get_run_logger()
        except MissingContextError:
            return get_logger(self.__class__.__name__)

    @abstractmethod
    async def trigger(self) -> JobRun:
        """
        Triggers a job run in an external service and returns a JobRun object
        to track the execution of the run.
        """


<<<<<<< HEAD
class DatabaseBlock(Block, ABC):
    """
    The DatabaseBlock class represents a resource for interacting with a database.
    Heavily influenced by [PEP 249](https://peps.python.org/pep-0249/).
    Skewed towards RDBMS systems and a separate interface may be necessary
    for non relational databases.

    These blocks have the option to compose a credentials block or accept
    credentials directly. It depends on how tightly coupled the database
    configuration is to the credentials configuration.
=======
# TODO: This interface is heavily influenced by
# [PEP 249](https://peps.python.org/pep-0249/)
# Primarily intended for use with relational databases.
# A separate interface may be necessary for
# non relational databases.
class DatabaseBlock(Block, ABC):
    """
    An abstract block type that represents a database and
    provides an interface for interacting with it.
    Blocks that implement this interface have the option to accept
    credentials directly via attributes or via a nested `CredentialsBlock`.
    Use of a nested credentials block is recommended unless credentials
    are tightly coupled to database connection configuration.
    Implementing either sync or async context management on `DatabaseBlock`
    implementations is recommended.
>>>>>>> 0eae067b
    """

    @property
    def logger(self) -> Logger:
        """
        Returns a logger based on whether the DatabaseBlock
        is called from within a flow or task run context.
        If a run context is present, the logger property returns a run logger.
        Else, it returns a default logger labeled with the class's name.
        """
        try:
            return get_run_logger()
        except MissingContextError:
            return get_logger(self.__class__.__name__)

    @abstractmethod
    async def fetch_one(
        self, operation, parameters=None, **execution_kwargs
    ) -> Tuple[Any]:
        """
        Fetch a single result from the database.

        Args:
            operation: The SQL query or other operation to be executed.
            parameters: The parameters for the operation.
            **execution_kwargs: Additional keyword arguments to pass to execute.

        Returns:
            A list of tuples containing the data returned by the database,
                where each row is a tuple and each column is a value in the tuple.
        """

    @abstractmethod
    async def fetch_many(
        self, operation, parameters=None, size=None, **execution_kwargs
    ) -> List[Tuple[Any]]:
        """
        Fetch a limited number of results from the database.

        Args:
            operation: The SQL query or other operation to be executed.
            parameters: The parameters for the operation.
            size: The number of results to return.
            **execution_kwargs: Additional keyword arguments to pass to execute.

        Returns:
            A list of tuples containing the data returned by the database,
                where each row is a tuple and each column is a value in the tuple.
        """

    @abstractmethod
    async def fetch_all(
        self, operation, parameters=None, **execution_kwargs
    ) -> List[Tuple[Any]]:
        """
        Fetch all results from the database.

        Args:
            operation: The SQL query or other operation to be executed.
            parameters: The parameters for the operation.
            **execution_kwargs: Additional keyword arguments to pass to execute.

        Returns:
            A list of tuples containing the data returned by the database,
                where each row is a tuple and each column is a value in the tuple.
        """

    @abstractmethod
    async def execute(self, operation, parameters=None, **execution_kwargs) -> None:
        """
        Executes an operation on the database. This method is intended to be used
        for operations that do not return data, such as INSERT, UPDATE, or DELETE.

        Args:
            operation: The SQL query or other operation to be executed.
            parameters: The parameters for the operation.
            **execution_kwargs: Additional keyword arguments to pass to execute.
        """

    @abstractmethod
    async def execute_many(
        self, operation, seq_of_parameters, **execution_kwargs
    ) -> None:
        """
        Executes multiple operations on the database. This method is intended to be used
        for operations that do not return data, such as INSERT, UPDATE, or DELETE.

        Args:
            operation: The SQL query or other operation to be executed.
            seq_of_parameters: The sequence of parameters for the operation.
            **execution_kwargs: Additional keyword arguments to pass to execute.
        """

<<<<<<< HEAD

class ObjectStorageBlock(Block, ABC):
    """
    Block that represents a resource in an external service that can store
    objects.
    """

    @property
    def logger(self) -> Logger:
        """
        Returns a logger based on whether the ObjectStorageBlock
        is called from within a flow or task run context.
        If a run context is present, the logger property returns a run logger.
        Else, it returns a default logger labeled with the class's name.
        """
        try:
            return get_run_logger()
        except MissingContextError:
            return get_logger(self.__class__.__name__)

    @abstractmethod
    async def download_object_to_path(
        self,
        from_path: str,
        to_path: Union[str, Path],
        **download_kwargs: Dict[str, Any],
    ) -> Path:
        """
        Downloads an object from the object storage service to a path.

        Args:
            from_path: The path to download from.
            to_path: The path to download to.
            **download_kwargs: Additional keyword arguments to pass to download.

        Returns:
            The path that the object was downloaded to.
        """

    @abstractmethod
    async def download_object_to_file_object(
        self,
        from_path: str,
        to_file_object: BinaryIO,
        **download_kwargs: Dict[str, Any],
    ) -> BinaryIO:
        """
        Downloads an object from the object storage service to a file-like object,
        which can be a BytesIO object or a BufferedWriter.

        Args:
            from_path: The path to download from.
            to_file_object: The file-like object to download to.
            **download_kwargs: Additional keyword arguments to pass to download.

        Returns:
            The file-like object that the object was downloaded to.
        """

    @abstractmethod
    async def download_folder_to_path(
        self,
        from_folder: str,
        to_folder: Union[str, Path],
        **download_kwargs: Dict[str, Any],
    ) -> Path:
        """
        Downloads a folder from the object storage service to a path.

        Args:
            from_folder: The path to the folder to download from.
            to_folder: The path to download the folder to.
            **download_kwargs: Additional keyword arguments to pass to download.

        Returns:
            The path that the folder was downloaded to.
        """

    @abstractmethod
    async def upload_from_path(
        self, from_path: Union[str, Path], to_path: str, **upload_kwargs: Dict[str, Any]
    ) -> str:
        """
        Uploads an object from a path to the object storage service.

        Args:
            from_path: The path to the file to upload from.
            to_path: The path to upload the file to.
            **upload_kwargs: Additional keyword arguments to pass to upload.

        Returns:
            The path that the object was uploaded to.
        """

    @abstractmethod
    async def upload_from_file_object(
        self, from_file_object: BinaryIO, to_path: str, **upload_kwargs: Dict[str, Any]
    ) -> str:
        """
        Uploads an object to the object storage service from a file-like object,
        which can be a BytesIO object or a BufferedReader.

        Args:
            from_file_object: The file-like object to upload from.
            to_path: The path to upload the object to.
            **upload_kwargs: Additional keyword arguments to pass to upload.

        Returns:
            The path that the object was uploaded to.
        """

    @abstractmethod
    async def upload_from_folder(
        self,
        from_folder: Union[str, Path],
        to_folder: str,
        **upload_kwargs: Dict[str, Any],
    ) -> str:
        """
        Uploads a folder to the object storage service from a path.

        Args:
            from_folder: The path to the folder to upload from.
            to_folder: The path to upload the folder to.
            **upload_kwargs: Additional keyword arguments to pass to upload.

        Returns:
            The path that the folder was uploaded to.
        """
=======
    # context management methods are not abstract methods because
    # they are not supported by all database drivers
    async def __aenter__(self) -> Self:
        """
        Context management method for async databases.
        """
        raise NotImplementedError(
            f"{self.__class__.__name__} does not support async context management."
        )

    async def __aexit__(self, *args) -> None:
        """
        Context management method for async databases.
        """
        raise NotImplementedError(
            f"{self.__class__.__name__} does not support async context management."
        )

    def __enter__(self) -> Self:
        """
        Context management method for databases.
        """
        raise NotImplementedError(
            f"{self.__class__.__name__} does not support context management."
        )

    def __exit__(self, *args) -> None:
        """
        Context management method for databases.
        """
        raise NotImplementedError(
            f"{self.__class__.__name__} does not support context management."
        )
>>>>>>> 0eae067b
<|MERGE_RESOLUTION|>--- conflicted
+++ resolved
@@ -1,13 +1,7 @@
 from abc import ABC, abstractmethod
 from logging import Logger
-<<<<<<< HEAD
 from pathlib import Path
 from typing import Any, BinaryIO, Dict, Generic, List, Tuple, TypeVar, Union
-=======
-from typing import Any, Generic, List, Tuple, TypeVar
-
-from typing_extensions import Self
->>>>>>> 0eae067b
 
 from prefect import get_run_logger
 from prefect.blocks.core import Block
@@ -76,18 +70,6 @@
         """
 
 
-<<<<<<< HEAD
-class DatabaseBlock(Block, ABC):
-    """
-    The DatabaseBlock class represents a resource for interacting with a database.
-    Heavily influenced by [PEP 249](https://peps.python.org/pep-0249/).
-    Skewed towards RDBMS systems and a separate interface may be necessary
-    for non relational databases.
-
-    These blocks have the option to compose a credentials block or accept
-    credentials directly. It depends on how tightly coupled the database
-    configuration is to the credentials configuration.
-=======
 # TODO: This interface is heavily influenced by
 # [PEP 249](https://peps.python.org/pep-0249/)
 # Primarily intended for use with relational databases.
@@ -103,7 +85,6 @@
     are tightly coupled to database connection configuration.
     Implementing either sync or async context management on `DatabaseBlock`
     implementations is recommended.
->>>>>>> 0eae067b
     """
 
     @property
@@ -197,7 +178,6 @@
             **execution_kwargs: Additional keyword arguments to pass to execute.
         """
 
-<<<<<<< HEAD
 
 class ObjectStorageBlock(Block, ABC):
     """
@@ -326,39 +306,4 @@
 
         Returns:
             The path that the folder was uploaded to.
-        """
-=======
-    # context management methods are not abstract methods because
-    # they are not supported by all database drivers
-    async def __aenter__(self) -> Self:
-        """
-        Context management method for async databases.
-        """
-        raise NotImplementedError(
-            f"{self.__class__.__name__} does not support async context management."
-        )
-
-    async def __aexit__(self, *args) -> None:
-        """
-        Context management method for async databases.
-        """
-        raise NotImplementedError(
-            f"{self.__class__.__name__} does not support async context management."
-        )
-
-    def __enter__(self) -> Self:
-        """
-        Context management method for databases.
-        """
-        raise NotImplementedError(
-            f"{self.__class__.__name__} does not support context management."
-        )
-
-    def __exit__(self, *args) -> None:
-        """
-        Context management method for databases.
-        """
-        raise NotImplementedError(
-            f"{self.__class__.__name__} does not support context management."
-        )
->>>>>>> 0eae067b
+        """