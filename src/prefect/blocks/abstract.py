--- conflicted
+++ resolved
@@ -405,12 +405,9 @@
         is called from within a flow or task run context.
         If a run context is present, the logger property returns a run logger.
         Else, it returns a default logger labeled with the class's name.
-<<<<<<< HEAD
-
-        Returns:
-            The run logger or a default logger with the class's name.
-=======
->>>>>>> d3264407
+
+        Returns:
+            The run logger or a default logger with the class's name.
         """
         try:
             return get_run_logger()
