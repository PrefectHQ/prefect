from abc import ABC, abstractmethod
<<<<<<< HEAD
from typing import Dict, Optional

import apprise
from apprise import Apprise, AppriseAsset, NotifyType
from apprise.plugins.NotifyPagerDuty import NotifyPagerDuty
from pydantic import AnyHttpUrl, Field, SecretStr
=======
from typing import List, Optional

import apprise
from apprise import Apprise, AppriseAsset, NotifyType
from apprise.plugins.NotifyTwilio import NotifyTwilio
from pydantic import Field, SecretStr
>>>>>>> 045492f4
from typing_extensions import Literal

from prefect.blocks.core import Block
from prefect.utilities.asyncutils import sync_compatible


class NotificationBlock(Block, ABC):
    """
    A `Block` base class for sending notifications.
    """

    _block_schema_capabilities = ["notify"]

    @abstractmethod
    async def notify(self, body: str, subject: Optional[str] = None):
        """
        Send a notification
        """


class PrefectNotifyType(NotifyType):
    """
    A mapping of Prefect notification types for use with Apprise.

    Attributes:
        DEFAULT: A plain notification that does not insert any notification type images.
    """

    DEFAULT = "prefect_default"


apprise.NOTIFY_TYPES += (PrefectNotifyType.DEFAULT,)


class AbstractAppriseNotificationBlock(NotificationBlock, ABC):
    """
    An abstract class for sending notifications using Apprise.
    """

    notify_type: Literal[
        "prefect_default", "info", "success", "warning", "failure"
    ] = Field(
        default=PrefectNotifyType.DEFAULT,
        description=(
            "The type of notification being performed; the prefect_default "
            "is a plain notification that does not attach an image."
        ),
    )

    def _start_apprise_client(self, url: SecretStr):
        # A custom `AppriseAsset` that ensures Prefect Notifications
        # appear correctly across multiple messaging platforms
        prefect_app_data = AppriseAsset(
            app_id="Prefect Notifications",
            app_desc="Prefect Notifications",
            app_url="https://prefect.io",
        )

        self._apprise_client = Apprise(asset=prefect_app_data)
        self._apprise_client.add(url.get_secret_value())

    def block_initialization(self) -> None:
        self._start_apprise_client(self.url)

    @sync_compatible
    async def notify(self, body: str, subject: Optional[str] = None):
        await self._apprise_client.async_notify(
            body=body, title=subject, notify_type=self.notify_type
        )


class AppriseNotificationBlock(AbstractAppriseNotificationBlock, ABC):
    """
    A base class for sending notifications using Apprise, through webhook URLs.
    """

    url: SecretStr = Field(
        default=...,
        title="Webhook URL",
        description="Incoming webhook URL used to send notifications.",
        example="https://hooks.example.com/XXX",
    )


# TODO: Move to prefect-slack once collection block auto-registration is
# available
class SlackWebhook(AppriseNotificationBlock):
    """
    Enables sending notifications via a provided Slack webhook.

    Examples:
        Load a saved Slack webhook and send a message:
        ```python
        from prefect.blocks.notifications import SlackWebhook

        slack_webhook_block = SlackWebhook.load("BLOCK_NAME")
        slack_webhook_block.notify("Hello from Prefect!")
        ```
    """

    _block_type_name = "Slack Webhook"
    _logo_url = "https://images.ctfassets.net/gm98wzqotmnx/7dkzINU9r6j44giEFuHuUC/85d4cd321ad60c1b1e898bc3fbd28580/5cb480cd5f1b6d3fbadece79.png?h=250"

    url: SecretStr = Field(
        default=...,
        title="Webhook URL",
        description="Slack incoming webhook URL used to send notifications.",
        example="https://hooks.slack.com/XXX",
    )


class MicrosoftTeamsWebhook(AppriseNotificationBlock):
    """
    Enables sending notifications via a provided Microsoft Teams webhook.

    Examples:
        Load a saved Teams webhook and send a message:
        ```python
        from prefect.blocks.notifications import MicrosoftTeamsWebhook
        teams_webhook_block = MicrosoftTeamsWebhook.load("BLOCK_NAME")
        teams_webhook_block.notify("Hello from Prefect!")
        ```
    """

    _block_type_name = "Microsoft Teams Webhook"
    _block_type_slug = "ms-teams-webhook"
    _logo_url = "https://images.ctfassets.net/gm98wzqotmnx/6n0dSTBzwoVPhX8Vgg37i7/9040e07a62def4f48242be3eae6d3719/teams_logo.png?h=250"

    url: SecretStr = Field(
        ...,
        title="Webhook URL",
        description="The Teams incoming webhook URL used to send notifications.",
        example="https://your-org.webhook.office.com/webhookb2/XXX/IncomingWebhook/YYY/ZZZ",
    )


<<<<<<< HEAD
class PagerDutyWebHook(AbstractAppriseNotificationBlock):
    """
    Enables sending notifications via a provided PagerDuty webhook.
    See [Apprise notify_pagerduty docs](https://github.com/caronc/apprise/wiki/Notify_pagerduty)
    for more info on formatting the URL.

    Examples:
        Load a saved PagerDuty webhook and send a message:
        ```python
        from prefect.blocks.notifications import PagerDutyWebHook
        pagerduty_webhook_block = PagerDutyWebHook.load("BLOCK_NAME")
        pagerduty_webhook_block.notify("Hello from Prefect!")
        ```
    """

    _description = "Enables sending notifications via a provided PagerDuty webhook."

    _block_type_name = "Pager Duty Webhook"
    _block_type_slug = "pager-duty-webhook"
    _logo_url = "https://images.ctfassets.net/gm98wzqotmnx/6FHJ4Lcozjfl1yDPxCvQDT/c2f6bdf47327271c068284897527f3da/PagerDuty-Logo.wine.png?h=250"

    # The default cannot be prefect_default because NotifyPagerDuty's
    # PAGERDUTY_SEVERITY_MAP only has these notify types defined as keys
    notify_type: Literal["info", "success", "warning", "failure"] = Field(
        default="info", description="The severity of the notifcation."
    )

    integration_key: SecretStr = Field(
        default=...,
        description=(
            "This can be found on the Events API V2 "
            "integration's detail page, and is also referred to as a Routing Key. "
            "This must be provided alongside `api_key`, but will error if provided "
            "alongside `url`."
        ),
    )

    api_key: SecretStr = Field(
        default=...,
        title="API Key",
        description=(
            "This can be found under Integrations. "
            "This must be provided alongside `integration_key`, but will error if "
            "provided alongside `url`."
        ),
    )

    source: Optional[str] = Field(
        default="Prefect", description="The source string as part of the payload."
    )

    component: str = Field(
        default="Notification",
        description="The component string as part of the payload.",
    )

    group: Optional[str] = Field(
        default=None, description="The group string as part of the payload."
    )

    class_id: Optional[str] = Field(
        default=None,
        title="Class ID",
        description="The class string as part of the payload.",
    )

    region_name: Literal["us", "eu"] = Field(
        default="us", description="The region name."
    )

    clickable_url: Optional[AnyHttpUrl] = Field(
        default=None,
        title="Clickable URL",
        description="A clickable URL to associate with the notice.",
    )

    include_image: bool = Field(
        default=True,
        description="Associate the notification status via a represented icon.",
    )

    custom_details: Optional[Dict[str, str]] = Field(
        default=None,
        description="Additional details to include as part of the payload.",
        example='{"disk_space_left": "145GB"}',
=======
class TwilioSMS(AbstractAppriseNotificationBlock):
    """Enables sending notifications via Twilio SMS.
    Find more on sending Twilio SMS messages in the [docs](https://www.twilio.com/docs/sms).

    Examples:
        Load a saved `TwilioSMS` block and send a message:
        ```python
        from prefect.blocks.notifications import TwilioSMS
        twilio_webhook_block = TwilioSMS.load("BLOCK_NAME")
        twilio_webhook_block.notify("Hello from Prefect!")
        ```
    """

    _description = "Enables sending notifications via Twilio SMS."
    _block_type_name = "Twilio SMS"
    _block_type_slug = "twilio-sms"
    _logo_url = "https://images.ctfassets.net/zscdif0zqppk/YTCgPL6bnK3BczP2gV9md/609283105a7006c57dbfe44ee1a8f313/58482bb9cef1014c0b5e4a31.png?h=250"  # noqa

    account_sid: str = Field(
        default=...,
        description=(
            "The Twilio Account SID - it can be found on the homepage "
            "of the Twilio console."
        ),
    )

    auth_token: SecretStr = Field(
        default=...,
        description=(
            "The Twilio Authentication Token - "
            "it can be found on the homepage of the Twilio console."
        ),
    )

    from_phone_number: str = Field(
        default=...,
        description="The valid Twilio phone number to send the message from.",
        example="18001234567",
    )

    to_phone_numbers: List[str] = Field(
        default=...,
        description="A list of valid Twilio phone number(s) to send the message to.",
        # not wrapped in brackets because of the way UI displays examples; in code should be ["18004242424"]
        example="18004242424",
>>>>>>> 045492f4
    )

    def block_initialization(self) -> None:
        url = SecretStr(
<<<<<<< HEAD
            NotifyPagerDuty(
                apikey=self.api_key.get_secret_value(),
                integrationkey=self.integration_key.get_secret_value(),
                source=self.source,
                component=self.component,
                group=self.group,
                class_id=self.class_id,
                region_name=self.region_name,
                click=self.clickable_url,
                include_image=self.include_image,
                details=self.custom_details,
=======
            NotifyTwilio(
                account_sid=self.account_sid,
                auth_token=self.auth_token.get_secret_value(),
                source=self.from_phone_number,
                targets=self.to_phone_numbers,
>>>>>>> 045492f4
            ).url()
        )
        self._start_apprise_client(url)<|MERGE_RESOLUTION|>--- conflicted
+++ resolved
@@ -1,19 +1,11 @@
 from abc import ABC, abstractmethod
-<<<<<<< HEAD
-from typing import Dict, Optional
+from typing import Dict, List, Optional
 
 import apprise
 from apprise import Apprise, AppriseAsset, NotifyType
 from apprise.plugins.NotifyPagerDuty import NotifyPagerDuty
+from apprise.plugins.NotifyTwilio import NotifyTwilio
 from pydantic import AnyHttpUrl, Field, SecretStr
-=======
-from typing import List, Optional
-
-import apprise
-from apprise import Apprise, AppriseAsset, NotifyType
-from apprise.plugins.NotifyTwilio import NotifyTwilio
-from pydantic import Field, SecretStr
->>>>>>> 045492f4
 from typing_extensions import Literal
 
 from prefect.blocks.core import Block
@@ -150,7 +142,6 @@
     )
 
 
-<<<<<<< HEAD
 class PagerDutyWebHook(AbstractAppriseNotificationBlock):
     """
     Enables sending notifications via a provided PagerDuty webhook.
@@ -236,58 +227,10 @@
         default=None,
         description="Additional details to include as part of the payload.",
         example='{"disk_space_left": "145GB"}',
-=======
-class TwilioSMS(AbstractAppriseNotificationBlock):
-    """Enables sending notifications via Twilio SMS.
-    Find more on sending Twilio SMS messages in the [docs](https://www.twilio.com/docs/sms).
-
-    Examples:
-        Load a saved `TwilioSMS` block and send a message:
-        ```python
-        from prefect.blocks.notifications import TwilioSMS
-        twilio_webhook_block = TwilioSMS.load("BLOCK_NAME")
-        twilio_webhook_block.notify("Hello from Prefect!")
-        ```
-    """
-
-    _description = "Enables sending notifications via Twilio SMS."
-    _block_type_name = "Twilio SMS"
-    _block_type_slug = "twilio-sms"
-    _logo_url = "https://images.ctfassets.net/zscdif0zqppk/YTCgPL6bnK3BczP2gV9md/609283105a7006c57dbfe44ee1a8f313/58482bb9cef1014c0b5e4a31.png?h=250"  # noqa
-
-    account_sid: str = Field(
-        default=...,
-        description=(
-            "The Twilio Account SID - it can be found on the homepage "
-            "of the Twilio console."
-        ),
-    )
-
-    auth_token: SecretStr = Field(
-        default=...,
-        description=(
-            "The Twilio Authentication Token - "
-            "it can be found on the homepage of the Twilio console."
-        ),
-    )
-
-    from_phone_number: str = Field(
-        default=...,
-        description="The valid Twilio phone number to send the message from.",
-        example="18001234567",
-    )
-
-    to_phone_numbers: List[str] = Field(
-        default=...,
-        description="A list of valid Twilio phone number(s) to send the message to.",
-        # not wrapped in brackets because of the way UI displays examples; in code should be ["18004242424"]
-        example="18004242424",
->>>>>>> 045492f4
     )
 
     def block_initialization(self) -> None:
         url = SecretStr(
-<<<<<<< HEAD
             NotifyPagerDuty(
                 apikey=self.api_key.get_secret_value(),
                 integrationkey=self.integration_key.get_secret_value(),
@@ -299,13 +242,65 @@
                 click=self.clickable_url,
                 include_image=self.include_image,
                 details=self.custom_details,
-=======
+            ).url()
+        )
+        self._start_apprise_client(url)
+
+
+class TwilioSMS(AbstractAppriseNotificationBlock):
+    """Enables sending notifications via Twilio SMS.
+    Find more on sending Twilio SMS messages in the [docs](https://www.twilio.com/docs/sms).
+
+    Examples:
+        Load a saved `TwilioSMS` block and send a message:
+        ```python
+        from prefect.blocks.notifications import TwilioSMS
+        twilio_webhook_block = TwilioSMS.load("BLOCK_NAME")
+        twilio_webhook_block.notify("Hello from Prefect!")
+        ```
+    """
+
+    _description = "Enables sending notifications via Twilio SMS."
+    _block_type_name = "Twilio SMS"
+    _block_type_slug = "twilio-sms"
+    _logo_url = "https://images.ctfassets.net/zscdif0zqppk/YTCgPL6bnK3BczP2gV9md/609283105a7006c57dbfe44ee1a8f313/58482bb9cef1014c0b5e4a31.png?h=250"  # noqa
+
+    account_sid: str = Field(
+        default=...,
+        description=(
+            "The Twilio Account SID - it can be found on the homepage "
+            "of the Twilio console."
+        ),
+    )
+
+    auth_token: SecretStr = Field(
+        default=...,
+        description=(
+            "The Twilio Authentication Token - "
+            "it can be found on the homepage of the Twilio console."
+        ),
+    )
+
+    from_phone_number: str = Field(
+        default=...,
+        description="The valid Twilio phone number to send the message from.",
+        example="18001234567",
+    )
+
+    to_phone_numbers: List[str] = Field(
+        default=...,
+        description="A list of valid Twilio phone number(s) to send the message to.",
+        # not wrapped in brackets because of the way UI displays examples; in code should be ["18004242424"]
+        example="18004242424",
+    )
+
+    def block_initialization(self) -> None:
+        url = SecretStr(
             NotifyTwilio(
                 account_sid=self.account_sid,
                 auth_token=self.auth_token.get_secret_value(),
                 source=self.from_phone_number,
                 targets=self.to_phone_numbers,
->>>>>>> 045492f4
             ).url()
         )
         self._start_apprise_client(url)