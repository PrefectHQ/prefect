import asyncio
import inspect
import os
from contextlib import AsyncExitStack, asynccontextmanager, contextmanager
from dataclasses import dataclass
from typing import (
    Any,
    Coroutine,
    Dict,
    Generic,
    Iterable,
    Literal,
    Optional,
    Tuple,
    TypeVar,
    Union,
    cast,
)
from uuid import UUID

import anyio
import anyio._backends._asyncio
from sniffio import AsyncLibraryNotFoundError
from typing_extensions import ParamSpec

from prefect import Task, get_client
from prefect.client.orchestration import PrefectClient
from prefect.client.schemas import FlowRun, TaskRun
from prefect.client.schemas.filters import FlowRunFilter
from prefect.client.schemas.sorting import FlowRunSort
from prefect.context import FlowRunContext
from prefect.deployments import load_flow_from_flow_run
from prefect.flows import Flow, load_flow_from_entrypoint
from prefect.futures import PrefectFuture, resolve_futures_to_states
from prefect.logging.loggers import flow_run_logger
from prefect.new_task_engine import TaskRunEngine
from prefect.results import ResultFactory
from prefect.states import (
    Pending,
    Running,
    State,
    exception_to_failed_state,
    return_value_to_state,
)
from prefect.utilities.asyncutils import A, Async, run_sync
from prefect.utilities.callables import parameters_to_args_kwargs
from prefect.utilities.engine import (
    _resolve_custom_flow_run_name,
    propose_state,
)

P = ParamSpec("P")
R = TypeVar("R")


async def load_flow_and_flow_run(flow_run_id: UUID) -> Tuple[FlowRun, Flow]:
    ## TODO: add error handling to update state and log tracebacks
    entrypoint = os.environ.get("PREFECT__FLOW_ENTRYPOINT")

    async with get_client() as client:
        flow_run = await client.read_flow_run(flow_run_id)
        flow = (
            load_flow_from_entrypoint(entrypoint)
            if entrypoint
            else await load_flow_from_flow_run(flow_run, client=client)
        )
    return flow_run, flow


@dataclass
class FlowRunEngine(Generic[P, R]):
    flow: Optional[Union[Flow[P, R], Flow[P, Coroutine[Any, Any, R]]]] = None
    parameters: Optional[Dict[str, Any]] = None
    flow_run: Optional[FlowRun] = None
    flow_run_id: Optional[UUID] = None
    _is_started: bool = False
    _client: Optional[PrefectClient] = None
    short_circuit: bool = False

    def __post_init__(self):
        if self.flow is None and self.flow_run_id is None:
            raise ValueError("Either a flow or a flow_run_id must be provided.")

        if self.parameters is None:
            self.parameters = {}

    @property
    def client(self) -> PrefectClient:
        if not self._is_started or self._client is None:
            raise RuntimeError("Engine has not started.")
        return self._client

    @property
    def state(self) -> State:
        return self.flow_run.state  # type: ignore

    async def begin_run(self) -> State:
        new_state = Running()
        state = await self.set_state(new_state)
        while state.is_pending():
            await asyncio.sleep(1)
            state = await self.set_state(new_state)
        return state

    async def set_state(self, state: State) -> State:
        """ """
        # prevents any state-setting activity
        if self.short_circuit:
            return self.state

        state = await propose_state(self.client, state, flow_run_id=self.flow_run.id)  # type: ignore
        self.flow_run.state = state  # type: ignore
        self.flow_run.state_name = state.name  # type: ignore
        self.flow_run.state_type = state.type  # type: ignore
        return state

    async def result(self, raise_on_failure: bool = True) -> "Union[R, State, None]":
        _result = self.state.result(raise_on_failure=raise_on_failure, fetch=True)  # type: ignore
        # state.result is a `sync_compatible` function that may or may not return an awaitable
        # depending on whether the parent frame is sync or not
        if inspect.isawaitable(_result):
            _result = await _result
        return _result

    async def handle_success(self, result: R) -> R:
        result_factory = getattr(FlowRunContext.get(), "result_factory", None)
        if result_factory is None:
            raise ValueError("Result factory is not set")
        terminal_state = await return_value_to_state(
            await resolve_futures_to_states(result),
            result_factory=result_factory,
        )
        await self.set_state(terminal_state)
        return result

    async def handle_exception(
        self,
        exc: Exception,
        msg: Optional[str] = None,
        result_factory: Optional[ResultFactory] = None,
    ) -> State:
        context = FlowRunContext.get()
        state = await exception_to_failed_state(
            exc,
            message=msg or "Flow run encountered an exception:",
            result_factory=result_factory or getattr(context, "result_factory", None),
        )
        state = await self.set_state(state)
        if self.state.is_scheduled():
            state = await self.set_state(Running())
        return state

    async def load_subflow_run(
        self, parent_task_run: TaskRun, client: PrefectClient, context: FlowRunContext
    ) -> Union[FlowRun, None]:
        """
        This method attempts to load an existing flow run for a subflow task
        run, if appropriate.

        If the parent task run is in a final but not COMPLETED state, and not
        being rerun, then we attempt to load an existing flow run instead of
        creating a new one. This will prevent the engine from running the
        subflow again.

        If no existing flow run is found, or if the subflow should be rerun,
        then no flow run is returned.
        """

        # check if the parent flow run is rerunning
        rerunning = (
            context.flow_run.run_count > 1
            if getattr(context, "flow_run", None)
            and isinstance(context.flow_run, FlowRun)
            else False
        )

        # if the parent task run is in a final but not completed state, and
        # not rerunning, then retrieve the most recent flow run instead of
        # creating a new one. This effectively loads a cached flow run for
        # situations where we are confident the flow should not be run
        # again.
        assert isinstance(parent_task_run.state, State)
        if parent_task_run.state.is_final() and not (
            rerunning and not parent_task_run.state.is_completed()
        ):
            # return the most recent flow run, if it exists
            flow_runs = await client.read_flow_runs(
                flow_run_filter=FlowRunFilter(
                    parent_task_run_id={"any_": [parent_task_run.id]}
                ),
                sort=FlowRunSort.EXPECTED_START_TIME_ASC,
                limit=1,
            )
            if flow_runs:
                return flow_runs[-1]

    async def create_subflow_task_run(self, client: PrefectClient) -> TaskRun:
        """
        Adds a task to a parent flow run that represents the execution of a subflow run.

        The task run is referred to as the "parent task run" of the subflow and will be kept
        in sync with the subflow run's state by the orchestration engine.
        """
        dummy_task = Task(
            name=self.flow.name, fn=self.flow.fn, version=self.flow.version
        )
<<<<<<< HEAD
        task_engine = TaskRunEngine(task=dummy_task, parameters=self.parameters)
        return await task_engine.create_task_run(client)
=======
        task_inputs = {
            k: await collect_task_run_inputs(v)
            for k, v in (self.parameters or {}).items()
        }
        parent_task_run = await client.create_task_run(
            task=dummy_task,
            flow_run_id=(
                context.flow_run.id
                if getattr(context, "flow_run", None)
                and isinstance(context.flow_run, FlowRun)
                else None
            ),
            dynamic_key=_dynamic_key_for_task_run(context, dummy_task),  # type: ignore
            task_inputs=task_inputs,  # type: ignore
            state=Pending(),
        )
        return parent_task_run
>>>>>>> c6d6443b

    async def create_flow_run(self, client: PrefectClient) -> FlowRun:
        flow_run_ctx = FlowRunContext.get()
        parameters = self.parameters or {}

        parent_task_run = None

        # this is a subflow run
        if flow_run_ctx:
            # get the parent task run
            parent_task_run = await self.create_subflow_task_run(client=client)

            # check if there is already a flow run for this subflow
            if subflow_run := await self.load_subflow_run(
                parent_task_run=parent_task_run, client=client, context=flow_run_ctx
            ):
                return subflow_run

        try:
            flow_run_name = _resolve_custom_flow_run_name(
                flow=self.flow, parameters=parameters
            )
        except TypeError:
            flow_run_name = None

        flow_run = await client.create_flow_run(
            flow=self.flow,
            name=flow_run_name,
            parameters=self.flow.serialize_parameters(parameters),
            state=Pending(),
            parent_task_run_id=getattr(parent_task_run, "id", None),
        )
        return flow_run

    @asynccontextmanager
    async def enter_run_context(self, client: Optional[PrefectClient] = None):
        if client is None:
            client = self.client
        if not self.flow_run:
            raise ValueError("Flow run not set")

        self.flow_run = await client.read_flow_run(self.flow_run.id)
        task_runner = self.flow.task_runner.duplicate()

        async with AsyncExitStack() as stack:
            task_runner = await stack.enter_async_context(
                self.flow.task_runner.duplicate().start()
            )
            stack.enter_context(
                FlowRunContext(
                    flow=self.flow,
                    log_prints=self.flow.log_prints or False,
                    flow_run=self.flow_run,
                    parameters=self.parameters,
                    client=client,
                    background_tasks=anyio.create_task_group(),
                    result_factory=await ResultFactory.from_flow(self.flow),
                    task_runner=task_runner,
                )
            )
            self.logger = flow_run_logger(flow_run=self.flow_run, flow=self.flow)
            yield

    @contextmanager
    def enter_run_context_sync(self, client: Optional[PrefectClient] = None):
        if client is None:
            client = self.client
        if not self.flow_run:
            raise ValueError("Flow run not set")

        self.flow_run = run_sync(client.read_flow_run(self.flow_run.id))

        # if running in a completely synchronous frame, anyio will not detect the
        # backend to use for the task group
        try:
            task_group = anyio.create_task_group()
        except AsyncLibraryNotFoundError:
            task_group = anyio._backends._asyncio.TaskGroup()

        with FlowRunContext(
            flow=self.flow,
            log_prints=self.flow.log_prints or False,
            flow_run=self.flow_run,
            parameters=self.parameters,
            client=client,
            background_tasks=task_group,
            result_factory=run_sync(ResultFactory.from_flow(self.flow)),
            task_runner=self.flow.task_runner,
        ):
            self.logger = flow_run_logger(flow_run=self.flow_run, flow=self.flow)
            yield

    @asynccontextmanager
    async def start(self):
        """
        Enters a client context and creates a flow run if needed.
        """
        async with get_client() as client:
            self._client = client
            self._is_started = True

            # this conditional is engaged whenever a run is triggered via deployment
            if self.flow_run_id and not self.flow:
                self.flow_run = await client.read_flow_run(self.flow_run_id)
                try:
                    self.flow = await self.load_flow(client)
                except Exception as exc:
                    await self.handle_exception(
                        exc,
                        msg="Failed to load flow from entrypoint.",
                    )
                    self.short_circuit = True

            if not self.flow_run:
                self.flow_run = await self.create_flow_run(client)

            # validate prior to context so that context receives validated params
            if self.flow.should_validate_parameters:
                try:
                    self.parameters = self.flow.validate_parameters(
                        self.parameters or {}
                    )
                except Exception as exc:
                    await self.handle_exception(
                        exc,
                        msg="Validation of flow parameters failed with error",
                        result_factory=await ResultFactory.from_flow(self.flow),
                    )
                    self.short_circuit = True
            try:
                yield self
            finally:
                self._is_started = False
                self._client = None

    @contextmanager
    def start_sync(self):
        """
        Enters a client context and creates a flow run if needed.
        """

        client = get_client()
        run_sync(client.__aenter__())
        self._client = client
        self._is_started = True

        if not self.flow_run:
            self.flow_run = run_sync(self.create_flow_run(client))

        # validate prior to context so that context receives validated params
        if self.flow.should_validate_parameters:
            try:
                self.parameters = self.flow.validate_parameters(self.parameters or {})
            except Exception as exc:
                run_sync(
                    self.handle_exception(
                        exc,
                        msg="Validation of flow parameters failed with error",
                        result_factory=run_sync(ResultFactory.from_flow(self.flow)),
                    )
                )
                self.short_circuit = True
        try:
            yield self
        finally:
            # quickly close client
            run_sync(client.__aexit__(None, None, None))
            self._is_started = False
            self._client = None

    def is_running(self) -> bool:
        if getattr(self, "flow_run", None) is None:
            return False
        return getattr(self, "flow_run").state.is_running()

    def is_pending(self) -> bool:
        if getattr(self, "flow_run", None) is None:
            return False  # TODO: handle this differently?
        return getattr(self, "flow_run").state.is_pending()


async def run_flow(
    flow: Optional[Flow[P, Coroutine[Any, Any, R]]] = None,
    flow_run: Optional[FlowRun] = None,
    flow_run_id: Optional[UUID] = None,
    parameters: Optional[Dict[str, Any]] = None,
    wait_for: Optional[Iterable[PrefectFuture[A, Async]]] = None,
    return_type: Literal["state", "result"] = "result",
) -> Union[R, None]:
    """
    Runs a flow against the API.

    We will most likely want to use this logic as a wrapper and return a coroutine for type inference.
    """

    engine = FlowRunEngine[P, R](flow, parameters, flow_run, flow_run_id)

    # This is a context manager that keeps track of the state of the flow run.
    async with engine.start() as run:
        await run.begin_run()

        while run.is_running():
            async with run.enter_run_context():
                try:
                    # This is where the flow is actually run.
                    call_args, call_kwargs = parameters_to_args_kwargs(
                        flow.fn, run.parameters or {}
                    )
                    result = cast(R, await flow.fn(*call_args, **call_kwargs))  # type: ignore
                    # If the flow run is successful, finalize it.
                    await run.handle_success(result)

                except Exception as exc:
                    # If the flow fails, and we have retries left, set the flow to retrying.
                    await run.handle_exception(exc)

        if return_type == "state":
            return run.state
        return await run.result()


def run_flow_sync(
    flow: Flow[P, R],
    flow_run: Optional[FlowRun] = None,
    parameters: Optional[Dict[str, Any]] = None,
    wait_for: Optional[Iterable[PrefectFuture[A, Async]]] = None,
    return_type: Literal["state", "result"] = "result",
) -> Union[R, State, None]:
    engine = FlowRunEngine[P, R](flow, parameters, flow_run)

    # This is a context manager that keeps track of the state of the flow run.
    with engine.start_sync() as run:
        run_sync(run.begin_run())

        while run.is_running():
            with run.enter_run_context_sync():
                try:
                    # This is where the flow is actually run.
                    call_args, call_kwargs = parameters_to_args_kwargs(
                        flow.fn, run.parameters or {}
                    )
                    result = cast(R, flow.fn(*call_args, **call_kwargs))  # type: ignore
                    # If the flow run is successful, finalize it.
                    run_sync(run.handle_success(result))

                except Exception as exc:
                    # If the flow fails, and we have retries left, set the flow to retrying.
                    run_sync(run.handle_exception(exc))

        if return_type == "state":
            return run.state
        return run_sync(run.result())<|MERGE_RESOLUTION|>--- conflicted
+++ resolved
@@ -33,7 +33,6 @@
 from prefect.flows import Flow, load_flow_from_entrypoint
 from prefect.futures import PrefectFuture, resolve_futures_to_states
 from prefect.logging.loggers import flow_run_logger
-from prefect.new_task_engine import TaskRunEngine
 from prefect.results import ResultFactory
 from prefect.states import (
     Pending,
@@ -194,49 +193,21 @@
             if flow_runs:
                 return flow_runs[-1]
 
-    async def create_subflow_task_run(self, client: PrefectClient) -> TaskRun:
-        """
-        Adds a task to a parent flow run that represents the execution of a subflow run.
-
-        The task run is referred to as the "parent task run" of the subflow and will be kept
-        in sync with the subflow run's state by the orchestration engine.
-        """
-        dummy_task = Task(
-            name=self.flow.name, fn=self.flow.fn, version=self.flow.version
-        )
-<<<<<<< HEAD
-        task_engine = TaskRunEngine(task=dummy_task, parameters=self.parameters)
-        return await task_engine.create_task_run(client)
-=======
-        task_inputs = {
-            k: await collect_task_run_inputs(v)
-            for k, v in (self.parameters or {}).items()
-        }
-        parent_task_run = await client.create_task_run(
-            task=dummy_task,
-            flow_run_id=(
-                context.flow_run.id
-                if getattr(context, "flow_run", None)
-                and isinstance(context.flow_run, FlowRun)
-                else None
-            ),
-            dynamic_key=_dynamic_key_for_task_run(context, dummy_task),  # type: ignore
-            task_inputs=task_inputs,  # type: ignore
-            state=Pending(),
-        )
-        return parent_task_run
->>>>>>> c6d6443b
-
     async def create_flow_run(self, client: PrefectClient) -> FlowRun:
         flow_run_ctx = FlowRunContext.get()
         parameters = self.parameters or {}
 
         parent_task_run = None
 
-        # this is a subflow run
+        # this is a subflow run, so we create a parent task to hold its place in the flow
         if flow_run_ctx:
-            # get the parent task run
-            parent_task_run = await self.create_subflow_task_run(client=client)
+            parent_task = Task(
+                name=self.flow.name, fn=self.flow.fn, version=self.flow.version
+            )
+            parent_task_run = parent_task.create_run(
+                flow_run_context=FlowRunContext.get(),
+                parameters=self.parameters,
+            )
 
             # check if there is already a flow run for this subflow
             if subflow_run := await self.load_subflow_run(
