import asyncio
import inspect
<<<<<<< HEAD
import os
from contextlib import asynccontextmanager, contextmanager
=======
from contextlib import AsyncExitStack, asynccontextmanager, contextmanager
>>>>>>> 1d2fa2d9
from dataclasses import dataclass
from typing import (
    Any,
    Coroutine,
    Dict,
    Generic,
    Iterable,
    Literal,
    Optional,
    TypeVar,
    Union,
    cast,
)
from uuid import UUID

import anyio
import anyio._backends._asyncio
from sniffio import AsyncLibraryNotFoundError
from typing_extensions import ParamSpec

from prefect import Task, get_client
from prefect.client.orchestration import PrefectClient
from prefect.client.schemas import FlowRun, TaskRun
from prefect.client.schemas.filters import FlowRunFilter
from prefect.client.schemas.sorting import FlowRunSort
from prefect.context import FlowRunContext
from prefect.deployments import load_flow_from_flow_run
from prefect.flows import Flow, load_flow_from_entrypoint
from prefect.futures import PrefectFuture, resolve_futures_to_states
from prefect.logging.loggers import flow_run_logger
from prefect.results import ResultFactory
from prefect.states import (
    Pending,
    Running,
    State,
    exception_to_failed_state,
    return_value_to_state,
)
from prefect.utilities.asyncutils import A, Async, run_sync
from prefect.utilities.callables import parameters_to_args_kwargs
from prefect.utilities.engine import (
    _dynamic_key_for_task_run,
    _resolve_custom_flow_run_name,
    collect_task_run_inputs,
    propose_state,
)

P = ParamSpec("P")
R = TypeVar("R")


@dataclass
class FlowRunEngine(Generic[P, R]):
<<<<<<< HEAD
    flow: Optional[Flow[P, Coroutine[Any, Any, R]]] = None
=======
    flow: Union[Flow[P, R], Flow[P, Coroutine[Any, Any, R]]]
>>>>>>> 1d2fa2d9
    parameters: Optional[Dict[str, Any]] = None
    flow_run: Optional[FlowRun] = None
    flow_run_id: Optional[UUID] = None
    _is_started: bool = False
    _client: Optional[PrefectClient] = None
    short_circuit: bool = False

    def __post_init__(self):
        if self.flow is None and self.flow_run_id is None:
            raise ValueError("Either a flow or a flow_run_id must be provided.")

        if self.parameters is None:
            self.parameters = {}

    @property
    def client(self) -> PrefectClient:
        if not self._is_started or self._client is None:
            raise RuntimeError("Engine has not started.")
        return self._client

    @property
    def state(self) -> State:
        return self.flow_run.state  # type: ignore

    async def begin_run(self) -> State:
        new_state = Running()
        state = await self.set_state(new_state)
        while state.is_pending():
            await asyncio.sleep(1)
            state = await self.set_state(new_state)
        return state

    async def set_state(self, state: State) -> State:
        """ """
        # prevents any state-setting activity
        if self.short_circuit:
            return self.state

        state = await propose_state(self.client, state, flow_run_id=self.flow_run.id)  # type: ignore
        self.flow_run.state = state  # type: ignore
        self.flow_run.state_name = state.name  # type: ignore
        self.flow_run.state_type = state.type  # type: ignore
        return state

    async def result(self, raise_on_failure: bool = True) -> "Union[R, State, None]":
        _result = self.state.result(raise_on_failure=raise_on_failure, fetch=True)  # type: ignore
        # state.result is a `sync_compatible` function that may or may not return an awaitable
        # depending on whether the parent frame is sync or not
        if inspect.isawaitable(_result):
            _result = await _result
        return _result

    async def handle_success(self, result: R) -> R:
        result_factory = getattr(FlowRunContext.get(), "result_factory", None)
        if result_factory is None:
            raise ValueError("Result factory is not set")
        terminal_state = await return_value_to_state(
            await resolve_futures_to_states(result),
            result_factory=result_factory,
        )
        await self.set_state(terminal_state)
        return result

    async def handle_exception(
        self,
        exc: Exception,
        msg: Optional[str] = None,
        result_factory: Optional[ResultFactory] = None,
    ) -> State:
        context = FlowRunContext.get()
        state = await exception_to_failed_state(
            exc,
            message=msg or "Flow run encountered an exception:",
            result_factory=result_factory or getattr(context, "result_factory", None),
        )
        state = await self.set_state(state)
        if self.state.is_scheduled():
            state = await self.set_state(Running())
        return state

    async def load_subflow_run(
        self, parent_task_run: TaskRun, client: PrefectClient, context: FlowRunContext
    ) -> Union[FlowRun, None]:
        """
        This method attempts to load an existing flow run for a subflow task
        run, if appropriate.

        If the parent task run is in a final but not COMPLETED state, and not
        being rerun, then we attempt to load an existing flow run instead of
        creating a new one. This will prevent the engine from running the
        subflow again.

        If no existing flow run is found, or if the subflow should be rerun,
        then no flow run is returned.
        """

        # check if the parent flow run is rerunning
        rerunning = (
            context.flow_run.run_count > 1
            if getattr(context, "flow_run", None)
            and isinstance(context.flow_run, FlowRun)
            else False
        )

        # if the parent task run is in a final but not completed state, and
        # not rerunning, then retrieve the most recent flow run instead of
        # creating a new one. This effectively loads a cached flow run for
        # situations where we are confident the flow should not be run
        # again.
        assert isinstance(parent_task_run.state, State)
        if parent_task_run.state.is_final() and not (
            rerunning and not parent_task_run.state.is_completed()
        ):
            # return the most recent flow run, if it exists
            flow_runs = await client.read_flow_runs(
                flow_run_filter=FlowRunFilter(
                    parent_task_run_id={"any_": [parent_task_run.id]}
                ),
                sort=FlowRunSort.EXPECTED_START_TIME_ASC,
                limit=1,
            )
            if flow_runs:
                return flow_runs[-1]

    async def create_subflow_task_run(
        self, client: PrefectClient, context: FlowRunContext
    ) -> TaskRun:
        """
        Adds a task to a parent flow run that represents the execution of a subflow run.

        The task run is referred to as the "parent task run" of the subflow and will be kept
        in sync with the subflow run's state by the orchestration engine.
        """
        dummy_task = Task(
            name=self.flow.name, fn=self.flow.fn, version=self.flow.version
        )
        task_inputs = {
            k: await collect_task_run_inputs(v)
            for k, v in (self.parameters or {}).items()
        }
        parent_task_run = await client.create_task_run(
            task=dummy_task,
            flow_run_id=(
                context.flow_run.id
                if getattr(context, "flow_run", None)
                and isinstance(context.flow_run, FlowRun)
                else None
            ),
            dynamic_key=_dynamic_key_for_task_run(context, dummy_task),  # type: ignore
            task_inputs=task_inputs,  # type: ignore
            state=Pending(),
        )
        return parent_task_run

    async def load_flow(self, client: PrefectClient) -> Flow:
        entrypoint = os.environ.get("PREFECT__FLOW_ENTRYPOINT")

        flow = (
            load_flow_from_entrypoint(entrypoint)
            if entrypoint
            else await load_flow_from_flow_run(self.flow_run, client=client)
        )
        return flow

    async def create_flow_run(self, client: PrefectClient) -> FlowRun:
        flow_run_ctx = FlowRunContext.get()
        parameters = self.parameters or {}

        parent_task_run = None

        # this is a subflow run
        if flow_run_ctx:
            # get the parent task run
            parent_task_run = await self.create_subflow_task_run(
                client=client, context=flow_run_ctx
            )

            # check if there is already a flow run for this subflow
            if subflow_run := await self.load_subflow_run(
                parent_task_run=parent_task_run, client=client, context=flow_run_ctx
            ):
                return subflow_run

        try:
            flow_run_name = _resolve_custom_flow_run_name(
                flow=self.flow, parameters=parameters
            )
        except TypeError:
            flow_run_name = None

        flow_run = await client.create_flow_run(
            flow=self.flow,
            name=flow_run_name,
            parameters=self.flow.serialize_parameters(parameters),
            state=Pending(),
            parent_task_run_id=getattr(parent_task_run, "id", None),
        )
        return flow_run

    @asynccontextmanager
    async def enter_run_context(self, client: Optional[PrefectClient] = None):
        if client is None:
            client = self.client
        if not self.flow_run:
            raise ValueError("Flow run not set")

        self.flow_run = await client.read_flow_run(self.flow_run.id)
        task_runner = self.flow.task_runner.duplicate()

        async with AsyncExitStack() as stack:
            task_runner = await stack.enter_async_context(
                self.flow.task_runner.duplicate().start()
            )
            stack.enter_context(
                FlowRunContext(
                    flow=self.flow,
                    log_prints=self.flow.log_prints or False,
                    flow_run=self.flow_run,
                    parameters=self.parameters,
                    client=client,
                    background_tasks=anyio.create_task_group(),
                    result_factory=await ResultFactory.from_flow(self.flow),
                    task_runner=task_runner,
                )
            )
            self.logger = flow_run_logger(flow_run=self.flow_run, flow=self.flow)
            yield

    @contextmanager
    def enter_run_context_sync(self, client: Optional[PrefectClient] = None):
        if client is None:
            client = self.client
        if not self.flow_run:
            raise ValueError("Flow run not set")

        self.flow_run = run_sync(client.read_flow_run(self.flow_run.id))

        # if running in a completely synchronous frame, anyio will not detect the
        # backend to use for the task group
        try:
            task_group = anyio.create_task_group()
        except AsyncLibraryNotFoundError:
            task_group = anyio._backends._asyncio.TaskGroup()

        with FlowRunContext(
            flow=self.flow,
            log_prints=self.flow.log_prints or False,
            flow_run=self.flow_run,
            parameters=self.parameters,
            client=client,
            background_tasks=task_group,
            result_factory=run_sync(ResultFactory.from_flow(self.flow)),
            task_runner=self.flow.task_runner,
        ):
            self.logger = flow_run_logger(flow_run=self.flow_run, flow=self.flow)
            yield

    @asynccontextmanager
    async def start(self):
        """
        Enters a client context and creates a flow run if needed.
        """
        async with get_client() as client:
            self._client = client
            self._is_started = True

            # this conditional is engaged whenever a run is triggered via deployment
            if self.flow_run_id and not self.flow:
                self.flow_run = await client.read_flow_run(self.flow_run_id)
                try:
                    self.flow = await self.load_flow(client)
                except Exception as exc:
                    await self.handle_exception(
                        exc,
                        msg="Failed to load flow from entrypoint.",
                    )
                    self.short_circuit = True

            if not self.flow_run:
                self.flow_run = await self.create_flow_run(client)

            # validate prior to context so that context receives validated params
            if self.flow.should_validate_parameters:
                try:
                    self.parameters = self.flow.validate_parameters(
                        self.parameters or {}
                    )
                except Exception as exc:
                    await self.handle_exception(
                        exc,
                        msg="Validation of flow parameters failed with error",
                        result_factory=await ResultFactory.from_flow(self.flow),
                    )
                    self.short_circuit = True
            try:
                yield self
            finally:
                self._is_started = False
                self._client = None

    @contextmanager
    def start_sync(self):
        """
        Enters a client context and creates a flow run if needed.
        """

        client = get_client()
        run_sync(client.__aenter__())
        self._client = client
        self._is_started = True

        if not self.flow_run:
            self.flow_run = run_sync(self.create_flow_run(client))

        # validate prior to context so that context receives validated params
        if self.flow.should_validate_parameters:
            try:
                self.parameters = self.flow.validate_parameters(self.parameters or {})
            except Exception as exc:
                run_sync(
                    self.handle_exception(
                        exc,
                        msg="Validation of flow parameters failed with error",
                        result_factory=run_sync(ResultFactory.from_flow(self.flow)),
                    )
                )
                self.short_circuit = True
        try:
            yield self
        finally:
            # quickly close client
            run_sync(client.__aexit__(None, None, None))
            self._is_started = False
            self._client = None

    def is_running(self) -> bool:
        if getattr(self, "flow_run", None) is None:
            return False
        return getattr(self, "flow_run").state.is_running()

    def is_pending(self) -> bool:
        if getattr(self, "flow_run", None) is None:
            return False  # TODO: handle this differently?
        return getattr(self, "flow_run").state.is_pending()


async def run_flow(
<<<<<<< HEAD
    flow: Optional[Flow[P, Coroutine[Any, Any, R]]] = None,
=======
    flow: Flow[P, Coroutine[Any, Any, R]],
>>>>>>> 1d2fa2d9
    flow_run: Optional[FlowRun] = None,
    flow_run_id: Optional[UUID] = None,
    parameters: Optional[Dict[str, Any]] = None,
    wait_for: Optional[Iterable[PrefectFuture[A, Async]]] = None,
    return_type: Literal["state", "result"] = "result",
) -> Union[R, None]:
    """
    Runs a flow against the API.

    We will most likely want to use this logic as a wrapper and return a coroutine for type inference.
    """

<<<<<<< HEAD
    engine = FlowRunEngine[P, R](flow, parameters, flow_run, flow_run_id)
=======
    engine = FlowRunEngine[P, R](flow, parameters, flow_run)

    # This is a context manager that keeps track of the state of the flow run.
>>>>>>> 1d2fa2d9
    async with engine.start() as run:
        await run.begin_run()

        while run.is_running():
            async with run.enter_run_context():
                try:
                    # This is where the flow is actually run.
                    call_args, call_kwargs = parameters_to_args_kwargs(
                        flow.fn, run.parameters or {}
                    )
                    result = cast(R, await flow.fn(*call_args, **call_kwargs))  # type: ignore
                    # If the flow run is successful, finalize it.
                    await run.handle_success(result)

                except Exception as exc:
                    # If the flow fails, and we have retries left, set the flow to retrying.
                    await run.handle_exception(exc)

        if return_type == "state":
            return run.state
        return await run.result()


def run_flow_sync(
    flow: Flow[P, R],
    flow_run: Optional[FlowRun] = None,
    parameters: Optional[Dict[str, Any]] = None,
    wait_for: Optional[Iterable[PrefectFuture[A, Async]]] = None,
    return_type: Literal["state", "result"] = "result",
) -> Union[R, State, None]:
    engine = FlowRunEngine[P, R](flow, parameters, flow_run)

    # This is a context manager that keeps track of the state of the flow run.
    with engine.start_sync() as run:
        run_sync(run.begin_run())

        while run.is_running():
            with run.enter_run_context_sync():
                try:
                    # This is where the flow is actually run.
                    call_args, call_kwargs = parameters_to_args_kwargs(
                        flow.fn, run.parameters or {}
                    )
                    result = cast(R, flow.fn(*call_args, **call_kwargs))  # type: ignore
                    # If the flow run is successful, finalize it.
                    run_sync(run.handle_success(result))

                except Exception as exc:
                    # If the flow fails, and we have retries left, set the flow to retrying.
                    run_sync(run.handle_exception(exc))

        if return_type == "state":
            return run.state
        return run_sync(run.result())<|MERGE_RESOLUTION|>--- conflicted
+++ resolved
@@ -1,11 +1,7 @@
 import asyncio
 import inspect
-<<<<<<< HEAD
 import os
-from contextlib import asynccontextmanager, contextmanager
-=======
 from contextlib import AsyncExitStack, asynccontextmanager, contextmanager
->>>>>>> 1d2fa2d9
 from dataclasses import dataclass
 from typing import (
     Any,
@@ -59,11 +55,7 @@
 
 @dataclass
 class FlowRunEngine(Generic[P, R]):
-<<<<<<< HEAD
-    flow: Optional[Flow[P, Coroutine[Any, Any, R]]] = None
-=======
-    flow: Union[Flow[P, R], Flow[P, Coroutine[Any, Any, R]]]
->>>>>>> 1d2fa2d9
+    flow: Optional[Union[Flow[P, R], Flow[P, Coroutine[Any, Any, R]]]] = None
     parameters: Optional[Dict[str, Any]] = None
     flow_run: Optional[FlowRun] = None
     flow_run_id: Optional[UUID] = None
@@ -411,11 +403,7 @@
 
 
 async def run_flow(
-<<<<<<< HEAD
     flow: Optional[Flow[P, Coroutine[Any, Any, R]]] = None,
-=======
-    flow: Flow[P, Coroutine[Any, Any, R]],
->>>>>>> 1d2fa2d9
     flow_run: Optional[FlowRun] = None,
     flow_run_id: Optional[UUID] = None,
     parameters: Optional[Dict[str, Any]] = None,
@@ -428,13 +416,9 @@
     We will most likely want to use this logic as a wrapper and return a coroutine for type inference.
     """
 
-<<<<<<< HEAD
     engine = FlowRunEngine[P, R](flow, parameters, flow_run, flow_run_id)
-=======
-    engine = FlowRunEngine[P, R](flow, parameters, flow_run)
 
     # This is a context manager that keeps track of the state of the flow run.
->>>>>>> 1d2fa2d9
     async with engine.start() as run:
         await run.begin_run()
 
