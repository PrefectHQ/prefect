import abc
import asyncio
import atexit
import concurrent.futures
import contextlib
import sys
import threading
from collections import deque
from typing import Awaitable, Dict, Generic, List, Optional, Type, TypeVar, Union

import anyio
from typing_extensions import Self

from prefect._internal.concurrency.api import create_call, from_sync
from prefect._internal.concurrency.event_loop import (
<<<<<<< HEAD
    call_in_loop,
    get_running_loop,
    call_soon_in_loop,
=======
    call_soon_in_loop,
    get_running_loop,
>>>>>>> d6c44756
)
from prefect._internal.concurrency.threads import get_global_loop
from prefect.logging import get_logger

T = TypeVar("T")


logger = get_logger("prefect._internal.concurrency.services")


class QueueService(abc.ABC, Generic[T]):
    _instances: Dict[int, Self] = {}

    def __init__(self, *args) -> None:
        self._queue: Optional[asyncio.Queue] = None
        self._loop: Optional[asyncio.AbstractEventLoop] = None
        self._done_event: Optional[asyncio.Event] = None
        self._task: Optional[asyncio.Task] = None
        self._early_items = deque()
        self._stopped: bool = False
        self._started: bool = False
        self._key = hash(args)
        self._lock = threading.Lock()

    def start(self):
        logger.debug("Starting service %r", self)
        loop_thread = get_global_loop()

        if not asyncio.get_running_loop() == loop_thread._loop:
            raise RuntimeError("Services must run on the global loop thread.")

        self._queue = asyncio.Queue()
        self._loop = loop_thread._loop
        self._done_event = asyncio.Event()
        self._task = self._loop.create_task(self._run())
        self._started = True

        # Ensure that we wait for worker completion before loop thread shutdown
        loop_thread.add_shutdown_call(create_call(self.drain))

        # Put all early submissions in the queue
        while self._early_items:
            self.send(self._early_items.popleft())

        # Stop at interpreter exit by default
        if sys.version_info < (3, 9):
            atexit.register(self.drain)
        else:
            # See related issue at https://bugs.python.org/issue42647
            # Handling items may require spawning a thread and in 3.9  new threads
            # cannot be spawned after the interpreter finalizes threads which happens
            #  _before_ the normal `atexit` hook is called resulting in failure to
            # process items. This is particularly relevant for services which use an
            # httpx client.
            from threading import _register_atexit

            _register_atexit(self.drain)

    def _stop(self):
        """
        Stop running this instance.

        Does not wait for the instance to finish. See `drain`.
        """

        if self._stopped:
            return

        with self._lock:
            logger.debug("Stopping service %r", self)

            # Stop sending work to this instance
            self._remove_instance()

            self._stopped = True
<<<<<<< HEAD
            # Do not wait for the item to be placed in the queue to prevent deadlock
            # when the service is busy handling items
=======

>>>>>>> d6c44756
            call_soon_in_loop(self._loop, self._queue.put_nowait, None)

    def send(self, item: T):
        """
        Send an item to this instance of the service.
        """
        with self._lock:
            if self._stopped:
                raise RuntimeError("Cannot put items in a stopped service instance.")

            logger.debug("Service %r enqueing item %r", self, item)

            if not self._started:
                self._early_items.append(item)
            else:
                call_soon_in_loop(
                    self._loop, self._queue.put_nowait, self._prepare_item(item)
                )

    def _prepare_item(self, item: T) -> T:
        """
        Prepare an item for submission to the service. This is called before
        the item is sent to the service.

        The default implementation returns the item unchanged.
        """
        return item

    async def _run(self):
        try:
            async with self._lifespan():
                await self._main_loop()
        except BaseException:
            self._remove_instance()
            # The logging call yields to another thread, so we must remove the instance
            # before reporting the failure to prevent retrieval of a dead instance
            logger.exception(
                "Service %r failed with %s pending items.",
                type(self).__name__,
                self._queue.qsize(),
            )
        finally:
            self._remove_instance()
            self._stopped = True
            self._done_event.set()

    async def _main_loop(self):
        while True:
            item: T = await self._queue.get()

            if item is None:
                break

            try:
                logger.debug("Service %r handling item %r", self, item)
                await self._handle(item)
            except Exception:
                logger.exception(
                    "Service %r failed to process item %r", type(self).__name__, item
                )

    @abc.abstractmethod
    async def _handle(self, item: T):
        """
        Process an item sent to the service.
        """

    @contextlib.asynccontextmanager
    async def _lifespan(self):
        """
        Perform any setup and teardown for the service.
        """
        yield

    def _drain(self) -> concurrent.futures.Future:
        """
        Internal implementation for `drain`. Returns a future for sync/async interfaces.
        """
        self._stop()
        if self._done_event.is_set():
            future = concurrent.futures.Future()
            future.set_result(None)
            return future

        future = asyncio.run_coroutine_threadsafe(self._done_event.wait(), self._loop)
        return future

    def drain(self) -> None:
        """
        Stop this instance of the service and wait for remaining work to be completed.

        Returns an awaitable if called from an async context.
        """
        future = self._drain()
        if get_running_loop() is not None:
            return asyncio.wrap_future(future)
        else:
            return future.result()

    @classmethod
    def drain_all(cls, timeout: Optional[float] = None) -> Union[Awaitable, None]:
        """
        Stop all instances of the service and wait for all remaining work to be
        completed.

        Returns an awaitable if called from an async context.
        """
        futures = []
        instances = tuple(cls._instances.values())

        for instance in instances:
            futures.append(instance._drain())

        if get_running_loop() is not None:
            return (
                asyncio.wait(
                    [asyncio.wrap_future(fut) for fut in futures], timeout=timeout
                )
                if futures
                # `wait` errors if it receieves an empty list but we need to return a
                # coroutine still
                else asyncio.sleep(0)
            )
        else:
            return concurrent.futures.wait(futures, timeout=timeout)

    @classmethod
    def instance(cls: Type[Self], *args) -> Self:
        """
        Get an instance of the service.

        If an instance already exists with the given arguments, it will be returned.
        """
        key = hash(args)
        if key not in cls._instances:
            cls._instances[key] = cls._new_instance(*args)

        return cls._instances[key]

    def _remove_instance(self):
        self._instances.pop(self._key, None)

    @classmethod
    def _new_instance(cls, *args):
        """
        Create and start a new instance of the service.
        """
        instance = cls(*args)

        # If already on the global loop, just start it here to avoid deadlock
        if threading.get_ident() == get_global_loop().thread.ident:
            instance.start()

        # Otherwise, bind the service to the global loop
        else:
            from_sync.call_soon_in_loop_thread(create_call(instance.start)).result()

        return instance


class BatchedQueueService(QueueService[T]):
    """
    A queue service that handles a batch of items instead of a single item at a time.

    Items will be processed when the batch reaches the configured `_max_batch_size`
    or after an interval of `_min_interval` seconds (if set).
    """

    _max_batch_size: int
    _min_interval: Optional[float] = None

    async def _main_loop(self):
        done = False

        while not done:
            batch = []
            batch_size = 0

            # Process the batch after `min_interval` even if it is smaller than the
            # batch size
            with anyio.move_on_after(self._min_interval):
                # Pull items from the queue until we reach the batch size
                while batch_size < self._max_batch_size:
                    item = await self._queue.get()

                    if item is None:
                        done = True
                        break

                    batch.append(item)
                    batch_size += self._get_size(item)
                    logger.debug(
                        "Service %r added item %r to batch (size %s/%s)",
                        self,
                        item,
                        batch_size,
                        self._max_batch_size,
                    )

            if not batch:
                continue

            logger.debug(
                "Service %r processing batch of size %s",
                self,
                batch_size,
            )
            try:
                await self._handle_batch(batch)
            except Exception:
                logger.exception(
                    "Service %r failed to process batch of size %s",
                    self,
                    batch_size,
                )

    @abc.abstractmethod
    async def _handle_batch(self, items: List[T]):
        """
        Process a batch of items sent to the service.
        """

    async def _handle(self, item: T):
        assert False, "`_handle` should never be called for batched queue services"

    def _get_size(self, item: T) -> int:
        """
        Calculate the size of a single item.
        """
        # By default, batch size is just the number of items
        return 1


@contextlib.contextmanager
def drain_on_exit(service: QueueService):
    yield
    service.drain_all()


@contextlib.asynccontextmanager
async def drain_on_exit_async(service: QueueService):
    yield
    await service.drain_all()<|MERGE_RESOLUTION|>--- conflicted
+++ resolved
@@ -12,16 +12,7 @@
 from typing_extensions import Self
 
 from prefect._internal.concurrency.api import create_call, from_sync
-from prefect._internal.concurrency.event_loop import (
-<<<<<<< HEAD
-    call_in_loop,
-    get_running_loop,
-    call_soon_in_loop,
-=======
-    call_soon_in_loop,
-    get_running_loop,
->>>>>>> d6c44756
-)
+from prefect._internal.concurrency.event_loop import get_running_loop, call_soon_in_loop
 from prefect._internal.concurrency.threads import get_global_loop
 from prefect.logging import get_logger
 
@@ -96,12 +87,6 @@
             self._remove_instance()
 
             self._stopped = True
-<<<<<<< HEAD
-            # Do not wait for the item to be placed in the queue to prevent deadlock
-            # when the service is busy handling items
-=======
-
->>>>>>> d6c44756
             call_soon_in_loop(self._loop, self._queue.put_nowait, None)
 
     def send(self, item: T):
