--- conflicted
+++ resolved
@@ -13,18 +13,10 @@
 from typing import Callable, List, Optional, Type
 
 
-from prefect._internal.concurrency.event_loop import get_running_loop
+from prefect._internal.concurrency.event_loop import get_running_loop, call_in_loop
 from prefect.logging import get_logger
-<<<<<<< HEAD
-=======
-from prefect.utilities.compat import raise_signal
-from prefect._internal.concurrency.event_loop import get_running_loop, call_in_loop
->>>>>>> c3d0c4b8
-
-# TODO: We should update the format for this logger to include the current thread
+
 logger = get_logger("prefect._internal.concurrency.timeouts")
-
-_ALARM_TIMEOUT_ACTIVE: bool = False
 
 
 class CancelledError(asyncio.CancelledError):
@@ -56,15 +48,11 @@
         self._started = False
         self._completed = False
         self._cancel = cancel
-<<<<<<< HEAD
         self._name = name
 
     @property
     def name(self) -> Optional[str]:
         return self._name
-=======
-        self._loop = get_running_loop()
->>>>>>> c3d0c4b8
 
     @property
     def timeout(self) -> Optional[float]:
@@ -225,7 +213,6 @@
             loop.call_soon_threadsafe(current_task.cancel)
 
     try:
-<<<<<<< HEAD
         with CancelContext(
             timeout=get_timeout(deadline), cancel=cancel, name=name
         ) as ctx:
@@ -248,20 +235,6 @@
             # It is not necessary to cancel the deadline handle, but it's nice to clean
             # it up early if we can
             _handle.cancel()
-=======
-        with _AsyncCanceller(
-            deadline=deadline if deadline is not None else math.inf
-        ) as scope:
-            with scope.context:
-                yield scope.context
-    finally:
-        if scope.cancel_called:
-            raise (
-                TimeoutError()
-                if deadline is not None and time.monotonic() >= deadline
-                else CancelledError()
-            )
->>>>>>> c3d0c4b8
 
 
 @contextlib.contextmanager
@@ -280,33 +253,7 @@
 
 
 @contextlib.contextmanager
-<<<<<<< HEAD
 def cancel_sync_at(deadline: Optional[float], name: Optional[str] = None):
-=======
-def cancel_async_if_other_cancelled(context: CancelContext):
-    """
-    Cancel any async calls within the context if the given context is cancelled or if
-    its timeout is reached.
-
-    Yields a `CancelContext`.
-    """
-    try:
-        with cancel_async_after(context.timeout) as ctx:
-            context.chain(ctx)
-            yield ctx
-    except CancelledError:
-        if (
-            context.cancelled()
-            and context._deadline is not None
-            and time.monotonic() >= context._deadline
-        ):
-            raise TimeoutError() from None
-        raise
-
-
-@contextlib.contextmanager
-def cancel_sync_at(deadline: Optional[float]):
->>>>>>> c3d0c4b8
     """
     Cancel any sync calls within the context if it does not exit by the given deadline.
 
@@ -360,7 +307,6 @@
         method = _watcher_thread_based_timeout
         method_name = "watcher"
 
-<<<<<<< HEAD
     with method(timeout, name=name) as ctx:
         logger.debug(
             "Entered synchronous %s based cancel context %r",
@@ -368,42 +314,6 @@
             ctx,
         )
         yield ctx
-=======
-    with method(timeout) as ctx:
-        with ctx:
-            logger.debug(
-                "Entered synchronous %s based cancel context %r",
-                method_name,
-                ctx,
-            )
-            yield ctx
-
-
-@contextlib.contextmanager
-def cancel_sync_if_other_cancelled(context: CancelContext):
-    """
-    Cancel any sync calls within the context if the given context is cancelled or if
-    its timeout is reached.
-
-    The cancel method varies depending on if this is called in the main thread or not.
-    See `cancel_sync_after` for details
-
-    Yields a `CancelContext`.
-    """
-
-    try:
-        with cancel_sync_after(None) as ctx:
-            context.chain(ctx)
-            yield ctx
-    except CancelledError:
-        if (
-            context.cancelled()
-            and context._deadline is not None
-            and time.monotonic() >= context._deadline
-        ):
-            raise TimeoutError() from None
-        raise
->>>>>>> c3d0c4b8
 
 
 @contextlib.contextmanager
