"""
Utilities for creating and working with Prefect REST API schemas.
"""

import datetime
import os
from typing import Any, ClassVar, Optional, TypeVar, cast
from uuid import UUID, uuid4

import pendulum
from pydantic import BaseModel, ConfigDict, Field
from rich.repr import RichReprResult
from typing_extensions import Self

from prefect.types import DateTime
from prefect.utilities.generics import validate_list

T = TypeVar("T")


class PrefectBaseModel(BaseModel):
    """A base pydantic.BaseModel for all Prefect schemas and pydantic models.

    As the basis for most Prefect schemas, this base model usually ignores extra
    fields that are passed to it at instantiation. Because adding new fields to
    API payloads is not considered a breaking change, this ensures that any
    Prefect client loading data from a server running a possibly-newer version
    of Prefect will be able to process those new fields gracefully. However,
    when PREFECT_TEST_MODE is on, extra fields are forbidden in order to catch
    subtle unintentional testing errors.
    """

    _reset_fields: ClassVar[set[str]] = set()

    model_config: ClassVar[ConfigDict] = ConfigDict(
        ser_json_timedelta="float",
        defer_build=True,
        extra=(
            "ignore"
            if os.getenv("PREFECT_TEST_MODE", "0").lower() not in ["true", "1"]
            and os.getenv("PREFECT_TESTING_TEST_MODE", "0").lower() not in ["true", "1"]
            else "forbid"
        ),
    )

    def __eq__(self, other: Any) -> bool:
        """Equaltiy operator that ignores the resettable fields of the PrefectBaseModel.

        NOTE: this equality operator will only be applied if the PrefectBaseModel is
        the left-hand operand. This is a limitation of Python.
        """
        copy_dict = self.model_dump(exclude=self._reset_fields)
        if isinstance(other, PrefectBaseModel):
            return copy_dict == other.model_dump(exclude=other._reset_fields)
        if isinstance(other, BaseModel):
            return copy_dict == other.model_dump()
        else:
            return copy_dict == other

<<<<<<< HEAD
    @classmethod
    def model_validate_list(
        cls,
        obj: Any,
        *,
        strict: Optional[bool] = None,
        from_attributes: Optional[bool] = None,
        context: Optional[Any] = None,
    ) -> list[Self]:
        return validate_list(cls, obj)

    def __rich_repr__(self) -> Generator[tuple[str, Any, Any], None, None]:
=======
    def __rich_repr__(self) -> RichReprResult:
>>>>>>> 94814ed7
        # Display all of the fields in the model if they differ from the default value
        for name, field in self.model_fields.items():
            value = getattr(self, name)

            # Simplify the display of some common fields
            if field.annotation == UUID and value:
                value = str(value)
            elif (
                isinstance(field.annotation, datetime.datetime)
                and name == "timestamp"
                and value
            ):
                value = cast(pendulum.DateTime, pendulum.instance(value)).isoformat()
            elif isinstance(field.annotation, datetime.datetime) and value:
                value = cast(
                    pendulum.DateTime, pendulum.instance(value)
                ).diff_for_humans()

            yield name, value, field.get_default()

    def reset_fields(self: Self) -> Self:
        """
        Reset the fields of the model that are in the `_reset_fields` set.

        Returns:
            PrefectBaseModel: A new instance of the model with the reset fields.
        """
        return self.model_copy(
            update={
                field: self.model_fields[field].get_default(call_default_factory=True)
                for field in self._reset_fields
            }
        )


class IDBaseModel(PrefectBaseModel):
    """
    A PrefectBaseModel with an auto-generated UUID ID value.

    The ID is reset on copy() and not included in equality comparisons.
    """

    _reset_fields: ClassVar[set[str]] = {"id"}
    id: UUID = Field(default_factory=uuid4)


class ObjectBaseModel(IDBaseModel):
    """
    A PrefectBaseModel with an auto-generated UUID ID value and created /
    updated timestamps, intended for compatibility with our standard ORM models.

    The ID, created, and updated fields are reset on copy() and not included in
    equality comparisons.
    """

    _reset_fields: ClassVar[set[str]] = {"id", "created", "updated"}
    model_config: ClassVar[ConfigDict] = ConfigDict(from_attributes=True)

    created: Optional[DateTime] = Field(default=None, repr=False)
    updated: Optional[DateTime] = Field(default=None, repr=False)


class ActionBaseModel(PrefectBaseModel):
    model_config: ClassVar[ConfigDict] = ConfigDict(extra="forbid")<|MERGE_RESOLUTION|>--- conflicted
+++ resolved
@@ -57,7 +57,6 @@
         else:
             return copy_dict == other
 
-<<<<<<< HEAD
     @classmethod
     def model_validate_list(
         cls,
@@ -69,10 +68,7 @@
     ) -> list[Self]:
         return validate_list(cls, obj)
 
-    def __rich_repr__(self) -> Generator[tuple[str, Any, Any], None, None]:
-=======
     def __rich_repr__(self) -> RichReprResult:
->>>>>>> 94814ed7
         # Display all of the fields in the model if they differ from the default value
         for name, field in self.model_fields.items():
             value = getattr(self, name)
