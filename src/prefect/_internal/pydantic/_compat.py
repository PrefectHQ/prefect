from typing import Any, Dict, Literal, Optional, Set, Type, Union

import typing_extensions
from pydantic import BaseModel

from prefect._internal.pydantic import HAS_PYDANTIC_V2
from prefect.logging.loggers import get_logger
from prefect.settings import PREFECT_EXPERIMENTAL_ENABLE_PYDANTIC_V2_INTERNALS

IncEx: typing_extensions.TypeAlias = (
    "Union[Set[int], Set[str], Dict[int, Any], Dict[str, Any], None]"
)

logger = get_logger("prefect._internal.pydantic")

if HAS_PYDANTIC_V2:
    from pydantic.json_schema import GenerateJsonSchema


def is_pydantic_v2_compatible(
    model_instance: Optional[BaseModel] = None, fn_name: Optional[str] = None
) -> bool:
    """
    Determines if the current environment is compatible with Pydantic V2 features,
    based on the presence of Pydantic V2 and a global setting that enables V2 functionalities.

    This function primarily serves to facilitate conditional logic in code that needs to
    operate differently depending on the availability of Pydantic V2 features. It checks
    two conditions: whether Pydantic V2 is installed, and whether the use of V2 features
    is explicitly enabled through a global setting (`PREFECT_EXPERIMENTAL_ENABLE_PYDANTIC_V2_INTERNALS`).

    Parameters:
    -----------
    model_instance : Optional[BaseModel], optional
        An instance of a Pydantic model. This parameter is used to perform a type check
        to ensure the passed object is a Pydantic model instance. If not provided or if
        the object is not a Pydantic model, a TypeError is raised. Defaults to None.

    fn_name : Optional[str], optional
        The name of the function or feature for which V2 compatibility is being checked.
        This is used for logging purposes to provide more context in debug messages.
        Defaults to None.

    Returns:
    --------
    bool
        True if the current environment supports Pydantic V2 features and if the global
        setting for enabling V2 features is set to True. False otherwise.

    Raises:
    -------
    TypeError
        If `model_instance` is provided but is not an instance of a Pydantic BaseModel.
    """
    if model_instance and not isinstance(model_instance, BaseModel):  # type: ignore
        raise TypeError(
            f"Expected a Pydantic model, but got {type(model_instance).__name__}"
        )

    should_dump_as_v2_model = (
        HAS_PYDANTIC_V2 and PREFECT_EXPERIMENTAL_ENABLE_PYDANTIC_V2_INTERNALS
    )

    if should_dump_as_v2_model:
        logger.debug(
            f"Using Pydantic v2 compatibility layer for `{fn_name}`. This will be removed in a future release."
        )

        return True

    elif HAS_PYDANTIC_V2:
        logger.debug(
            "Pydantic v2 compatibility layer is disabled. To enable, set `PREFECT_EXPERIMENTAL_ENABLE_PYDANTIC_V2_INTERNALS` to `True`."
        )

    else:
        logger.debug("Pydantic v2 is not installed.")

    return False


<<<<<<< HEAD
def model_copy(
    model_instance: BaseModel,
    *,
    update: Optional[Dict[str, Any]] = None,
    deep: bool = False,
) -> BaseModel:
    """Usage docs: https://docs.pydantic.dev/2.7/concepts/serialization/#model_copy

    Returns a copy of the model.

    Args:
        update: Values to change/add in the new model. Note: the data is not validated
            before creating the new model. You should trust this data.
        deep: Set to `True` to make a deep copy of the model.

    Returns:
        New model instance.
    """
    if is_pydantic_v2_compatible(model_instance=model_instance, fn_name="model_copy"):
        return model_instance.model_copy(update=update, deep=deep)

    return model_instance.copy(update=update, deep=deep)  # type: ignore
=======
def model_dump_json(
    model_instance: BaseModel,
    *,
    indent: Optional[int] = None,
    include: IncEx = None,
    exclude: IncEx = None,
    by_alias: bool = False,
    exclude_unset: bool = False,
    exclude_defaults: bool = False,
    exclude_none: bool = False,
    round_trip: bool = False,
    warnings: bool = True,
) -> str:
    """
    Generate a JSON representation of the model, optionally specifying which fields to include or exclude.

    Args:
        indent: If provided, the number of spaces to indent the JSON output.
        include: A list of fields to include in the output.
        exclude: A list of fields to exclude from the output.
        by_alias: Whether to use the field's alias in the dictionary key if defined.
        exclude_unset: Whether to exclude fields that have not been explicitly set.
        exclude_defaults: Whether to exclude fields that are set to their default value.
        exclude_none: Whether to exclude fields that have a value of `None`.
        round_trip: If True, dumped values should be valid as input for non-idempotent types such as Json[T].
        warnings: Whether to log warnings when invalid fields are encountered.

    Returns:
        A JSON representation of the model.
    """
    if is_pydantic_v2_compatible(
        model_instance=model_instance, fn_name="model_dump_json"
    ):
        return model_instance.model_dump_json(
            indent=indent,
            include=include,
            exclude=exclude,
            by_alias=by_alias,
            exclude_unset=exclude_unset,
            exclude_defaults=exclude_defaults,
            exclude_none=exclude_none,
            round_trip=round_trip,
            warnings=warnings,
        )

    return model_instance.json(  # type: ignore
        indent=indent,
        include=include,
        exclude=exclude,
        by_alias=by_alias,
        exclude_unset=exclude_unset,
        exclude_defaults=exclude_defaults,
        exclude_none=exclude_none,
    )
>>>>>>> 9d8747bc


def model_dump(
    model_instance: BaseModel,
    *,
    mode: Union[Literal["json", "python"], str] = "python",
    include: IncEx = None,
    exclude: IncEx = None,
    by_alias: bool = False,
    exclude_unset: bool = False,
    exclude_defaults: bool = False,
    exclude_none: bool = False,
    round_trip: bool = False,
    warnings: bool = True,
) -> Dict[str, Any]:
    """
    Generate a dictionary representation of the model, optionally specifying which fields to include or exclude.

    Args:
        mode: The mode in which `to_python` should run.
            If mode is 'json', the output will only contain JSON serializable types.
            If mode is 'python', the output may contain non-JSON-serializable Python objects.
        include: A list of fields to include in the output.
        exclude: A list of fields to exclude from the output.
        by_alias: Whether to use the field's alias in the dictionary key if defined.
        exclude_unset: Whether to exclude fields that have not been explicitly set.
        exclude_defaults: Whether to exclude fields that are set to their default value.
        exclude_none: Whether to exclude fields that have a value of `None`.
        round_trip: If True, dumped values should be valid as input for non-idempotent types such as Json[T].
        warnings: Whether to log warnings when invalid fields are encountered.

    Returns:
        A dictionary representation of the model.
    """
    if is_pydantic_v2_compatible(model_instance=model_instance, fn_name="model_dump"):
        return model_instance.model_dump(
            mode=mode,
            include=include,
            exclude=exclude,
            by_alias=by_alias,
            exclude_unset=exclude_unset,
            exclude_defaults=exclude_defaults,
            exclude_none=exclude_none,
            round_trip=round_trip,
            warnings=warnings,
        )

    return model_instance.dict(  # type: ignore
        include=include,
        exclude=exclude,
        by_alias=by_alias,
        exclude_unset=exclude_unset,
        exclude_defaults=exclude_defaults,
        exclude_none=exclude_none,
    )


DEFAULT_REF_TEMPLATE = "#/$defs/{model}"
JsonSchemaMode = Literal["validation", "serialization"]


def model_json_schema(
    model: Type[BaseModel],
    *,
    by_alias: bool = True,
    ref_template: str = DEFAULT_REF_TEMPLATE,
    schema_generator: Any = None,
    mode: JsonSchemaMode = "validation",
) -> Dict[str, Any]:
    """
    Generates a JSON schema for a model class.

    Parameters
    ----------
    by_alias : bool, optional
        Whether to use attribute aliases or not, by default True
    ref_template : str, optional
        The reference template, by default DEFAULT_REF_TEMPLATE
    schema_generator : type[GenerateEmptySchemaForUserClasses], optional
        To override the logic used to generate the JSON schema, as a subclass of GenerateEmptySchemaForUserClasses with your desired modifications, by default GenerateEmptySchemaForUserClasses
    mode : JsonSchemaMode, optional
        The mode in which to generate the schema, by default 'validation'

    Returns
    -------
    dict[str, Any]
        The JSON schema for the given model class.
    """
    if is_pydantic_v2_compatible(fn_name="model_json_schema"):
        schema_generator = GenerateJsonSchema  # type: ignore
        return model.model_json_schema(
            by_alias=by_alias,
            ref_template=ref_template,
            schema_generator=schema_generator,
            mode=mode,
        )

    return model.schema(  # type: ignore
        by_alias=by_alias,
        ref_template=ref_template,
    )


def model_validate(
    model: Type[BaseModel],
    obj: Any,
    *,
    strict: bool = False,
    from_attributes: bool = False,
    context: Optional[Dict[str, Any]] = None,
) -> Union[BaseModel, Dict[str, Any]]:
    """Validate a pydantic model instance.

    Args:
        obj: The object to validate.
        strict: Whether to enforce types strictly.
        from_attributes: Whether to extract data from object attributes.
        context: Additional context to pass to the validator.

    Raises:
        ValidationError: If the object could not be validated.

    Returns:
        The validated model instance.
    """
    if is_pydantic_v2_compatible(fn_name="model_validate"):
        return model.model_validate(
            obj=obj,
            strict=strict,
            from_attributes=from_attributes,
            context=context,
        )

    return model.parse_obj(obj)<|MERGE_RESOLUTION|>--- conflicted
+++ resolved
@@ -79,7 +79,6 @@
     return False
 
 
-<<<<<<< HEAD
 def model_copy(
     model_instance: BaseModel,
     *,
@@ -102,7 +101,8 @@
         return model_instance.model_copy(update=update, deep=deep)
 
     return model_instance.copy(update=update, deep=deep)  # type: ignore
-=======
+
+
 def model_dump_json(
     model_instance: BaseModel,
     *,
@@ -157,7 +157,6 @@
         exclude_defaults=exclude_defaults,
         exclude_none=exclude_none,
     )
->>>>>>> 9d8747bc
 
 
 def model_dump(
