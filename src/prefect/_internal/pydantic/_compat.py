--- conflicted
+++ resolved
@@ -20,7 +20,7 @@
 
 
 def is_pydantic_v2_compatible(
-    model_instance: Any = None, fn_name: Optional[str] = None
+    model_instance: PydanticBaseModel, fn_name: Optional[str] = None
 ) -> bool:
     """
     Determines if the current environment is compatible with Pydantic V2 features,
@@ -54,12 +54,8 @@
     TypeError
         If `model_instance` is provided but is not an instance of a Pydantic PydanticBaseModel.
     """
-<<<<<<< HEAD
 
     if model_instance and not isinstance(model_instance, PydanticBaseModel):  # type: ignore
-=======
-    if model_instance and not isinstance(model_instance, BaseModel):  # type: ignore
->>>>>>> 5cf03973
         raise TypeError(
             f"Expected a Pydantic model, but got {type(model_instance).__name__}"
         )
@@ -83,11 +79,11 @@
 
 
 def model_copy(
-    model_instance: BaseModel,
+    model_instance: PydanticBaseModel,
     *,
     update: Optional[Dict[str, Any]] = None,
     deep: bool = False,
-) -> BaseModel:
+) -> PydanticBaseModel:
     """Usage docs: https://docs.pydantic.dev/2.7/concepts/serialization/#model_copy
 
     Returns a copy of the model.
@@ -107,7 +103,7 @@
 
 
 def model_dump_json(
-    model_instance: BaseModel,
+    model_instance: PydanticBaseModel,
     *,
     indent: Optional[int] = None,
     include: IncEx = None,
@@ -136,9 +132,7 @@
     Returns:
         A JSON representation of the model.
     """
-    if is_pydantic_v2_compatible(
-        model_instance=model_instance, fn_name="model_dump_json"
-    ):
+    if HAS_PYDANTIC_V2 and USE_PYDANTIC_V2:
         return model_instance.model_dump_json(
             indent=indent,
             include=include,
@@ -193,7 +187,7 @@
     Returns:
         A dictionary representation of the model.
     """
-    if is_pydantic_v2_compatible(model_instance, fn_name="model_dump"):
+    if HAS_PYDANTIC_V2 and USE_PYDANTIC_V2:
         return model_instance.model_dump(
             mode=mode,
             include=include,
@@ -206,11 +200,7 @@
             warnings=warnings,
         )
 
-<<<<<<< HEAD
     return getattr(model_instance, "dict")(
-=======
-    return model_instance.dict(  # type: ignore
->>>>>>> 5cf03973
         include=include,
         exclude=exclude,
         by_alias=by_alias,
@@ -229,11 +219,7 @@
     *,
     by_alias: bool = True,
     ref_template: str = DEFAULT_REF_TEMPLATE,
-<<<<<<< HEAD
-    schema_generator: Type[GenerateJsonSchema] = GenerateJsonSchema,  # type: ignore
-=======
     schema_generator: Any = None,
->>>>>>> 5cf03973
     mode: JsonSchemaMode = "validation",
 ) -> Dict[str, Any]:
     """
@@ -255,7 +241,7 @@
     dict[str, Any]
         The JSON schema for the given model class.
     """
-    if is_pydantic_v2_compatible(fn_name="model_json_schema"):
+    if HAS_PYDANTIC_V2 and USE_PYDANTIC_V2:
         schema_generator = GenerateJsonSchema  # type: ignore
         return model.model_json_schema(
             by_alias=by_alias,
@@ -264,11 +250,7 @@
             mode=mode,
         )
 
-<<<<<<< HEAD
-    return getattr(model, "schema")(
-=======
     return model.schema(  # type: ignore
->>>>>>> 5cf03973
         by_alias=by_alias,
         ref_template=ref_template,
     )
@@ -296,7 +278,7 @@
     Returns:
         The validated model instance.
     """
-    if is_pydantic_v2_compatible(fn_name="model_validate"):
+    if HAS_PYDANTIC_V2 and USE_PYDANTIC_V2:
         return model.model_validate(
             obj=obj,
             strict=strict,
@@ -327,7 +309,7 @@
     Raises:
         ValueError: If `json_data` is not a JSON string.
     """
-    if is_pydantic_v2_compatible(fn_name="model_validate_json"):
+    if HAS_PYDANTIC_V2 and USE_PYDANTIC_V2:
         return model.model_validate_json(
             json_data=json_data,
             strict=strict,
