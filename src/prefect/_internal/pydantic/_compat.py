from ._base_model import BaseModel as PydanticBaseModel
from ._base_model import Field, FieldInfo, PrivateAttr
from ._flags import HAS_PYDANTIC_V2, USE_PYDANTIC_V2
from .utilities.field_validator import field_validator
from .utilities.model_construct import ModelConstructMixin, model_construct
from .utilities.model_copy import ModelCopyMixin, model_copy
from .utilities.model_dump import ModelDumpMixin, model_dump
from .utilities.model_dump_json import ModelDumpJsonMixin, model_dump_json
from .utilities.model_fields import ModelFieldMixin
from .utilities.model_json_schema import ModelJsonSchemaMixin, model_json_schema
from .utilities.model_validate import ModelValidateMixin, model_validate
from .utilities.model_validate_json import ModelValidateJsonMixin, model_validate_json
from .utilities.type_adapter import TypeAdapter, validate_python

if HAS_PYDANTIC_V2 and USE_PYDANTIC_V2:
    # In this case, there's no functionality to add, so we just alias the Pydantic v2 BaseModel
    class BaseModel(PydanticBaseModel):  # type: ignore
        pass

else:
    # In this case, we're working with a Pydantic v1 model, so we need to add Pydantic v2 functionality
    # TODO: Find a smarter way of attaching these methods so that they don't need to be redefined

    class BaseModel(
        ModelConstructMixin,
        ModelCopyMixin,
        ModelDumpMixin,
        ModelDumpJsonMixin,
        ModelJsonSchemaMixin,
        ModelValidateMixin,
        ModelValidateJsonMixin,
        ModelFieldMixin,
        PydanticBaseModel,
    ):
        pass


__all__ = [
    "model_construct",
    "model_copy",
    "model_dump",
    "model_dump_json",
    "model_json_schema",
    "model_validate",
    "model_validate_json",
    "TypeAdapter",
    "validate_python",
    "BaseModel",
    "Field",
    "FieldInfo",
<<<<<<< HEAD
    "field_validator",
=======
    "PrivateAttr",
>>>>>>> db20fe46
]<|MERGE_RESOLUTION|>--- conflicted
+++ resolved
@@ -48,9 +48,6 @@
     "BaseModel",
     "Field",
     "FieldInfo",
-<<<<<<< HEAD
     "field_validator",
-=======
     "PrivateAttr",
->>>>>>> db20fe46
 ]