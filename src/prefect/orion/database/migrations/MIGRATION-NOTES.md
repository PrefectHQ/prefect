--- conflicted
+++ resolved
@@ -8,7 +8,6 @@
 
 This gives us a history of changes and will create merge conflicts if two migrations are made at once, flagging situations where a branch needs to be updated before merging.
 
-<<<<<<< HEAD
 # State data migration cleanup
 SQLite: `f92143d30c27`
 Postgres: `2882cd2df466`
@@ -26,11 +25,10 @@
 Postgres: `2882cd2df463`
 
 This schema migration creates the artifact table with extra `state_id` columns in order speed up the data migration.
-=======
+
 # Add `CANCELLING` to StateType enum
 SQLite: None
 Postgres: `9326a6aee18b`
->>>>>>> 65737913
 
 # Add infrastructure_pid to flow runs
 SQLite: `7201de756d85`
