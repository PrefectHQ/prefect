--- conflicted
+++ resolved
@@ -659,13 +659,10 @@
     version = sa.Column(sa.String, nullable=True)
     description = sa.Column(sa.Text(), nullable=True)
     manifest_path = sa.Column(sa.String, nullable=True)
-<<<<<<< HEAD
     work_queue_name = sa.Column(sa.String, nullable=True, index=True)
-=======
     infra_overrides = sa.Column(JSON, server_default="{}", default=dict, nullable=False)
     path = sa.Column(sa.String, nullable=True)
     entrypoint = sa.Column(sa.String, nullable=True)
->>>>>>> 5ccf55f1
 
     @declared_attr
     def flow_id(cls):
