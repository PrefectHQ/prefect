import datetime
<<<<<<< HEAD
=======
from typing import Optional

>>>>>>> 489b9888
import pendulum
import sqlalchemy as sa
from sqlalchemy import Column, ForeignKey, String, Integer, Float, Boolean
from sqlalchemy.ext.hybrid import hybrid_property
from sqlalchemy.orm import relationship, declarative_mixin

from prefect.orion.schemas import core, data, schedules, states
from prefect.orion.utilities.database import (
    JSON,
    UUID,
    Base,
    Pydantic,
    Timestamp,
    now,
)
from prefect.orion.utilities.functions import ParameterSchema


class Flow(Base):
    name = Column(String, nullable=False, unique=True)
    tags = Column(JSON, server_default="[]", default=list, nullable=False)
    flow_runs = relationship("FlowRun", back_populates="flow", lazy="raise")
    deployments = relationship("Deployment", back_populates="flow", lazy="raise")


class FlowRunState(Base):
    # this column isn't explicitly indexed because it is included in
    # the unique compound index on (flow_run_id, timestamp)
    flow_run_id = Column(
        UUID(), ForeignKey("flow_run.id", ondelete="cascade"), nullable=False
    )
    type = Column(
        sa.Enum(states.StateType, name="state_type"), nullable=False, index=True
    )
    timestamp = Column(
        Timestamp(),
        nullable=False,
        server_default=now(),
        default=lambda: pendulum.now("UTC"),
    )
    name = Column(String, nullable=False)
    message = Column(String)
    state_details = Column(
        Pydantic(states.StateDetails),
        server_default="{}",
        default=states.StateDetails,
        nullable=False,
    )
    data = Column(Pydantic(data.DataDocument), nullable=True)

    flow_run = relationship(
        "FlowRun",
        lazy="raise",
        foreign_keys=[flow_run_id],
    )

    __table_args__ = (
        sa.Index(
            "uq_flow_run_state__flow_run_id_timestamp_desc",
            flow_run_id,
            timestamp.desc(),
            unique=True,
        ),
    )

    def as_state(self) -> states.State:
        return states.State.from_orm(self)


class TaskRunState(Base):
    # this column isn't explicitly indexed because it is included in
    # the unique compound index on (task_run_id, timestamp)
    task_run_id = Column(
        UUID(), ForeignKey("task_run.id", ondelete="cascade"), nullable=False
    )
    type = Column(
        sa.Enum(states.StateType, name="state_type"), nullable=False, index=True
    )
    timestamp = Column(
        Timestamp(),
        nullable=False,
        server_default=now(),
        default=lambda: pendulum.now("UTC"),
    )
    name = Column(String, nullable=False)
    message = Column(String)
    state_details = Column(
        Pydantic(states.StateDetails),
        server_default="{}",
        default=states.StateDetails,
        nullable=False,
    )
    data = Column(Pydantic(data.DataDocument), nullable=True)

    task_run = relationship(
        "TaskRun",
        lazy="raise",
        foreign_keys=[task_run_id],
    )

    __table_args__ = (
        sa.Index(
            "uq_task_run_state__task_run_id_timestamp_desc",
            task_run_id,
            timestamp.desc(),
            unique=True,
        ),
    )

    def as_state(self) -> states.State:
        return states.State.from_orm(self)


class TaskRunStateCache(Base):
    cache_key = Column(String, nullable=False)
    cache_expiration = Column(
        Timestamp(),
        nullable=True,
    )
    task_run_state_id = Column(UUID(), nullable=False)

    __table_args__ = (
        sa.Index(
            "ix_task_run_state_cache__cache_key_created_desc",
            cache_key,
            sa.desc("created"),
        ),
    )


@declarative_mixin
class RunMixin:
    """
    Common columns and logic for FlowRun and TaskRun models
    """

    state_type = Column(sa.Enum(states.StateType, name="state_type"))
    run_count = Column(Integer, server_default="0", default=0, nullable=False)
    expected_start_time = Column(Timestamp())
    next_scheduled_start_time = Column(Timestamp())
    start_time = Column(Timestamp())
    end_time = Column(Timestamp())
    total_run_time = Column(
        sa.Interval(),
        server_default="0",
        default=datetime.timedelta(0),
        nullable=False,
    )
    total_time = Column(
        sa.Interval(),
        server_default="0",
        default=datetime.timedelta(0),
        nullable=False,
    )


class FlowRun(Base, RunMixin):
    flow_id = Column(
        UUID(), ForeignKey("flow.id", ondelete="cascade"), nullable=False, index=True
    )
    deployment_id = Column(
        UUID(), ForeignKey("deployment.id", ondelete="set null"), index=True
    )
    flow_version = Column(String, index=True)
    parameters = Column(JSON, server_default="{}", default=dict, nullable=False)
    idempotency_key = Column(String)
    context = Column(JSON, server_default="{}", default=dict, nullable=False)
    empirical_policy = Column(JSON, server_default="{}", default={}, nullable=False)
    empirical_config = Column(JSON, server_default="{}", default=dict, nullable=False)
    tags = Column(JSON, server_default="[]", default=list, nullable=False)
    parent_task_run_id = Column(
        UUID(),
        ForeignKey(
            "task_run.id",
            ondelete="SET NULL",
            use_alter=True,
        ),
        index=True,
    )
    auto_scheduled = Column(Boolean, server_default="0", default=False, nullable=False)

    # TODO remove this foreign key for significant delete performance gains
    state_id = Column(
        UUID(),
        ForeignKey(
            "flow_run_state.id",
            ondelete="SET NULL",
            use_alter=True,
        ),
        index=True,
    )

    # -------------------------- relationships

    # current states are eagerly loaded unless otherwise specified
    _state = relationship(
        "FlowRunState",
        lazy="joined",
        foreign_keys=[state_id],
        primaryjoin=lambda: FlowRun.state_id == FlowRunState.id,
    )

    @hybrid_property
    def state(self):
        return self._state

    @state.setter
    def state(self, value):
        # because this is a slightly non-standard SQLAlchemy relationship, we
        # prefer an explicit setter method to a setter property, because
        # user expectations about SQLAlchemy attribute assignment might not be
        # met, namely that an unrelated (from SQLAlchemy's perspective) field of
        # the provided state is also modified. However, property assignment
        # still works because the ORM model's __init__ depends on it.
        return self.set_state(value)

    def set_state(self, state: Optional[FlowRunState]):
        """
        If a state is assigned to this run, populate its run id.

        This would normally be handled by the back-populated SQLAlchemy
        relationship, but because this is a one-to-one pointer to a
        one-to-many relationship, SQLAlchemy can't figure it out.
        """
        if state is not None:
            state.flow_run_id = self.id
        self._state = state

    flow = relationship("Flow", back_populates="flow_runs", lazy="raise")
    task_runs = relationship(
        "TaskRun",
        back_populates="flow_run",
        lazy="raise",
        foreign_keys=lambda: [TaskRun.flow_run_id],
    )
    parent_task_run = relationship(
        "TaskRun",
        back_populates="subflow_runs",
        lazy="raise",
        foreign_keys=lambda: [FlowRun.parent_task_run_id],
    )

    __table_args__ = (
        sa.Index(
            "uq_flow_run__flow_id_idempotency_key",
            flow_id,
            idempotency_key,
            unique=True,
        ),
    )


# add indexes after table creation to use mixin columns
sa.Index(
    "ix_flow_run__expected_start_time_desc",
    FlowRun.expected_start_time.desc(),
)
sa.Index(
    "ix_flow_run__next_scheduled_start_time_asc",
    FlowRun.next_scheduled_start_time.asc(),
)
sa.Index(
    "ix_flow_run__start_time",
    FlowRun.start_time,
)
sa.Index(
    "ix_flow_run__state_type",
    FlowRun.state_type,
)


class TaskRun(Base, RunMixin):
    flow_run_id = Column(
        UUID(),
        ForeignKey("flow_run.id", ondelete="cascade"),
        nullable=False,
        index=True,
    )
    task_key = Column(String, nullable=False)
    dynamic_key = Column(String)
    cache_key = Column(String)
    cache_expiration = Column(Timestamp())
    task_version = Column(String)
    empirical_policy = Column(
        Pydantic(core.TaskRunPolicy),
        server_default="{}",
        default=core.TaskRunPolicy,
        nullable=False,
    )
    task_inputs = Column(
        Pydantic(ParameterSchema),
        server_default="{}",
        default=ParameterSchema,
        nullable=False,
    )
    tags = Column(JSON, server_default="[]", default=list, nullable=False)
    upstream_task_run_ids = Column(
        JSON, server_default="{}", default=dict, nullable=False
    )

    # TODO remove this foreign key for significant delete performance gains
    state_id = Column(
        UUID(),
        ForeignKey(
            "task_run_state.id",
            ondelete="SET NULL",
            use_alter=True,
        ),
        index=True,
    )
    # -------------------------- relationships

    # current states are eagerly loaded unless otherwise specified
    _state = relationship(
        "TaskRunState",
        lazy="joined",
        foreign_keys=[state_id],
        primaryjoin=lambda: TaskRun.state_id == TaskRunState.id,
    )

    @hybrid_property
    def state(self):
        return self._state

    @state.setter
    def state(self, value):
        # because this is a slightly non-standard SQLAlchemy relationship, we
        # prefer an explicit setter method to a setter property, because
        # user expectations about SQLAlchemy attribute assignment might not be
        # met, namely that an unrelated (from SQLAlchemy's perspective) field of
        # the provided state is also modified. However, property assignment
        # still works because the ORM model's __init__ depends on it.
        return self.set_state(value)

    def set_state(self, state: Optional[TaskRunState]):
        """
        If a state is assigned to this run, populate its run id.

        This would normally be handled by the back-populated SQLAlchemy
        relationship, but because this is a one-to-one pointer to a
        one-to-many relationship, SQLAlchemy can't figure it out.
        """
        if state is not None:
            state.task_run_id = self.id
        self._state = state

    flow_run = relationship(
        FlowRun,
        back_populates="task_runs",
        lazy="raise",
        foreign_keys=[flow_run_id],
    )

    subflow_runs = relationship(
        FlowRun,
        back_populates="parent_task_run",
        lazy="raise",
        foreign_keys=[FlowRun.parent_task_run_id],
    )

    __table_args__ = (
        sa.Index(
            "uq_task_run__flow_run_id_task_key_dynamic_key",
            flow_run_id,
            task_key,
            dynamic_key,
            unique=True,
        ),
    )


# add indexes after table creation to use mixin columns
sa.Index(
    "ix_task_run__expected_start_time_desc",
    TaskRun.expected_start_time.desc(),
)
sa.Index(
    "ix_task_run__next_scheduled_start_time_asc",
    TaskRun.next_scheduled_start_time.asc(),
)
sa.Index(
    "ix_task_run__start_time",
    TaskRun.start_time,
)
sa.Index(
    "ix_task_run__state_type",
    TaskRun.state_type,
)


class Deployment(Base):
    name = Column(String, nullable=False)
    flow_id = Column(UUID, ForeignKey("flow.id"), nullable=False, index=True)
    schedule = Column(Pydantic(schedules.SCHEDULE_TYPES))
    is_schedule_active = Column(
        sa.Boolean, nullable=False, server_default="1", default=True
    )
    flow_data = Column(Pydantic(data.DataDocument))

    flow = relationship(Flow, back_populates="deployments", lazy="raise")

    __table_args__ = (
        sa.Index(
            "uq_deployment__flow_id_name",
            flow_id,
            name,
            unique=True,
        ),
    )<|MERGE_RESOLUTION|>--- conflicted
+++ resolved
@@ -1,9 +1,6 @@
 import datetime
-<<<<<<< HEAD
-=======
 from typing import Optional
 
->>>>>>> 489b9888
 import pendulum
 import sqlalchemy as sa
 from sqlalchemy import Column, ForeignKey, String, Integer, Float, Boolean
