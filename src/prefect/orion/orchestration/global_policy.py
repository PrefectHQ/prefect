--- conflicted
+++ resolved
@@ -90,23 +90,5 @@
         update_run_details(
             initial_state=context.initial_state,
             proposed_state=context.proposed_state,
-<<<<<<< HEAD
             run=await context.orm_run(),
-        )
-
-
-class UpdateStateDetails(BaseUniversalRule):
-    FROM_STATES = ALL_ORCHESTRATION_STATES
-    TO_STATES = ALL_ORCHESTRATION_STATES
-
-    async def before_transition(
-        self,
-        context: OrchestrationContext,
-    ) -> states.State:
-        if context.proposed_state is not None:
-            context.proposed_state.state_details.flow_run_id = context.flow_run_id
-            context.proposed_state.state_details.task_run_id = context.task_run_id
-=======
-            run=run,
-        )
->>>>>>> 732f7084
+        )