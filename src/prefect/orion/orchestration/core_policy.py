--- conflicted
+++ resolved
@@ -164,13 +164,6 @@
     """
     Releases any concurrency slots held by a run upon exiting a Running state.
     """
-
-<<<<<<< HEAD
-    FROM_STATES = [StateType.RUNNING]
-    TO_STATES = ALL_ORCHESTRATION_STATES
-
-=======
->>>>>>> faae9a81
     async def after_transition(
         self,
         context: OrchestrationContext,
@@ -318,10 +311,7 @@
                 run.run_count = 0
 
         # Reset pause metadata on retry
-<<<<<<< HEAD
-=======
         # Pauses as a concept only exist after API version 0.8.4
->>>>>>> faae9a81
         api_version = context.parameters.get("api-version", None)
         if api_version is None or api_version >= Version("0.8.4"):
             updated_policy = context.run.empirical_policy.dict()
@@ -456,24 +446,14 @@
     """
 
     FROM_STATES = ALL_ORCHESTRATION_STATES
-<<<<<<< HEAD
     TO_STATES = [StateType.PAUSED]
-=======
-    TO_STATES = [states.StateType.PAUSED]
->>>>>>> faae9a81
-
-    async def before_transition(
-        self,
-        initial_state: Optional[states.State],
-        proposed_state: Optional[states.State],
-        context: TaskOrchestrationContext,
-    ) -> None:
-<<<<<<< HEAD
-        if initial_state is None or not initial_state.is_running():
-            await self.abort_transition(
-                "Cannot pause flows that are not currently running."
-            )
-=======
+
+    async def before_transition(
+        self,
+        initial_state: Optional[states.State],
+        proposed_state: Optional[states.State],
+        context: TaskOrchestrationContext,
+    ) -> None:
         if initial_state is None:
             await self.abort_transition("Cannot pause flows with no state.")
             return
@@ -483,7 +463,6 @@
                 state=None, reason="Cannot pause flows that are not currently running."
             )
             return
->>>>>>> faae9a81
 
         self.key = proposed_state.state_details.pause_key
         if self.key is None:
@@ -491,27 +470,14 @@
             self.key = str(uuid4())
 
         if self.key in context.run.empirical_policy.pause_keys:
-<<<<<<< HEAD
-            await self.abort_transition("This pause has already fired.")
-=======
             await self.reject_transition(
                 state=None, reason="This pause has already fired."
             )
             return
->>>>>>> faae9a81
 
         if proposed_state.state_details.pause_reschedule:
             if context.run.parent_task_run_id:
                 await self.abort_transition(
-<<<<<<< HEAD
-                    "Cannot pause subflows with the reschedule option."
-                )
-
-            if context.run.deployment_id is None:
-                await self.abort_transition(
-                    "Cannot pause flows without a deployment with the reschedule option."
-                )
-=======
                     reason="Cannot pause subflows with the reschedule option.",
                 )
                 return
@@ -521,7 +487,6 @@
                     reason="Cannot pause flows without a deployment with the reschedule option.",
                 )
                 return
->>>>>>> faae9a81
 
     async def after_transition(
         self,
@@ -539,11 +504,7 @@
     Governs runs attempting to leave a Paused state
     """
 
-<<<<<<< HEAD
     FROM_STATES = [StateType.PAUSED]
-=======
-    FROM_STATES = [states.StateType.PAUSED]
->>>>>>> faae9a81
     TO_STATES = ALL_ORCHESTRATION_STATES
 
     async def before_transition(
@@ -557,27 +518,17 @@
             or proposed_state.is_scheduled()
             or proposed_state.is_final()
         ):
-<<<<<<< HEAD
-            await self.abort_transition(
-                reason=f"This run cannot transition to the {proposed_state.type} state from the {initial_state.type} state."
-=======
             await self.reject_transition(
                 state=None,
                 reason=f"This run cannot transition to the {proposed_state.type} state from the {initial_state.type} state.",
->>>>>>> faae9a81
             )
             return
 
         if initial_state.state_details.pause_reschedule:
             if not context.run.deployment_id:
-<<<<<<< HEAD
-                await self.abort_transition(
-                    reason="Cannot reschedule a paused flow run without a deployment."
-=======
                 await self.reject_transition(
                     state=None,
                     reason="Cannot reschedule a paused flow run without a deployment.",
->>>>>>> faae9a81
                 )
                 return
         pause_timeout = initial_state.state_details.pause_timeout
@@ -589,10 +540,7 @@
                 state=pause_timeout_failure,
                 reason="The flow run pause has timed out and can no longer resume.",
             )
-<<<<<<< HEAD
-=======
             return
->>>>>>> faae9a81
 
     async def after_transition(
         self,
