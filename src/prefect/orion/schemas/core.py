import datetime
from typing import List, Dict
from uuid import UUID

from pydantic import Field

from prefect.orion.schemas import states
from prefect.orion.utilities.functions import ParameterSchema
from prefect.orion.utilities.schemas import PrefectBaseModel, APIBaseModel


class Flow(APIBaseModel):
    name: str = Field(..., example="my-flow")
    tags: List[str] = Field(default_factory=list, example=["tag-1", "tag-2"])
    parameters: ParameterSchema = Field(default_factory=ParameterSchema)


class FlowRunDetails(PrefectBaseModel):
    pass


class FlowRun(APIBaseModel):
    flow_id: UUID
    deployment_id: UUID = None
    flow_version: str = Field(None, example="1.0")
    parameters: dict = Field(default_factory=dict)
    idempotency_key: str = None
    context: dict = Field(default_factory=dict, example={"my_var": "my_val"})
    empirical_policy: dict = Field(default_factory=dict)
    empirical_config: dict = Field(default_factory=dict)
    tags: List[str] = Field(default_factory=list, example=["tag-1", "tag-2"])
    flow_run_details: FlowRunDetails = Field(default_factory=FlowRunDetails)
    parent_task_run_id: UUID = None
    state: states.State = None


class TaskRunDetails(PrefectBaseModel):
    pass


class TaskRunPolicy(PrefectBaseModel):
    max_retries: int = 0
    retry_delay_seconds: float = 0


class TaskRun(APIBaseModel):
    flow_run_id: UUID
    task_key: str
    dynamic_key: str = None
    cache_key: str = None
    cache_expiration: datetime.datetime = None
    task_version: str = None
    empirical_policy: TaskRunPolicy = Field(default_factory=TaskRunPolicy)
    tags: List[str] = Field(default_factory=list, example=["tag-1", "tag-2"])
    task_inputs: ParameterSchema = Field(default_factory=ParameterSchema)
    upstream_task_run_ids: Dict[str, UUID] = Field(default_factory=dict)
    task_run_details: TaskRunDetails = Field(default_factory=TaskRunDetails)
<<<<<<< HEAD


class Deployment(APIBaseModel):
    name: str
    flow_id: UUID
=======
    state: states.State = None
>>>>>>> 73115a92
<|MERGE_RESOLUTION|>--- conflicted
+++ resolved
@@ -55,12 +55,9 @@
     task_inputs: ParameterSchema = Field(default_factory=ParameterSchema)
     upstream_task_run_ids: Dict[str, UUID] = Field(default_factory=dict)
     task_run_details: TaskRunDetails = Field(default_factory=TaskRunDetails)
-<<<<<<< HEAD
+    state: states.State = None
 
 
 class Deployment(APIBaseModel):
     name: str
-    flow_id: UUID
-=======
-    state: states.State = None
->>>>>>> 73115a92
+    flow_id: UUID