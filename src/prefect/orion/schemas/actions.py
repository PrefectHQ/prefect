--- conflicted
+++ resolved
@@ -213,8 +213,6 @@
         """Check that the combination of base_job_template defaults
         and infra_overrides conforms to the specified schema.
         """
-<<<<<<< HEAD
-=======
         variables_schema = base_job_template.get("variables")
         schema = {
             "type": "object",
@@ -222,7 +220,6 @@
             "required": variables_schema["required"],
         }
         jsonschema.validate(self.infra_overrides, schema)
->>>>>>> b20170f2
 
 
 @copy_model_fields
