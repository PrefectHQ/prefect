--- conflicted
+++ resolved
@@ -3,12 +3,8 @@
 """
 
 import datetime
-<<<<<<< HEAD
+import warnings
 from typing import Any, Generic, Optional, Type, TypeVar
-=======
-import warnings
-from typing import Generic, Optional, Type, TypeVar
->>>>>>> ea520e07
 from uuid import UUID
 
 import pendulum
