"""
Module containing the base workflow class and decorator - for most use cases, using the [`@flow` decorator][prefect.flows.flow] is preferred.
"""

# This file requires type-checking with pyright because mypy does not yet support PEP612
# See https://github.com/python/mypy/issues/8645

import datetime
import inspect
import json
import os
import re
import sys
import tempfile
import warnings
from functools import partial, update_wrapper
from pathlib import Path
from tempfile import NamedTemporaryFile
from typing import (
    TYPE_CHECKING,
    Any,
    AnyStr,
    Awaitable,
    Callable,
    Coroutine,
    Dict,
    Generic,
    Iterable,
    List,
    NoReturn,
    Optional,
    Type,
    TypeVar,
    Union,
    cast,
    overload,
)
from uuid import UUID

import pydantic
from fastapi.encoders import jsonable_encoder
from pydantic.v1 import BaseModel as V1BaseModel
from pydantic.v1.decorator import ValidatedFunction as V1ValidatedFunction
from pydantic.v1.errors import ConfigError  # TODO
from rich.console import Console
from typing_extensions import Literal, ParamSpec, Self

from prefect._internal.compatibility.deprecated import deprecated_parameter
from prefect._internal.concurrency.api import create_call, from_async
from prefect.blocks.core import Block
from prefect.client.orchestration import get_client
from prefect.client.schemas.actions import DeploymentScheduleCreate
from prefect.client.schemas.objects import Flow as FlowSchema
from prefect.client.schemas.objects import FlowRun
from prefect.client.schemas.schedules import SCHEDULE_TYPES
from prefect.client.utilities import client_injector
from prefect.context import PrefectObjectRegistry, registry_from_script
from prefect.deployments.runner import DeploymentImage, EntrypointType, deploy
from prefect.deployments.steps.core import run_steps
from prefect.events import DeploymentTriggerTypes, TriggerTypes
from prefect.exceptions import (
    InvalidNameError,
    MissingFlowError,
    ObjectNotFound,
    ParameterTypeError,
    UnspecifiedFlowError,
)
from prefect.filesystems import LocalFileSystem, ReadableDeploymentStorage
from prefect.futures import PrefectFuture
from prefect.logging import get_logger
from prefect.logging.loggers import flow_run_logger
from prefect.results import ResultSerializer, ResultStorage
from prefect.runner.storage import (
    BlockStorageAdapter,
    RunnerStorage,
    create_storage_from_url,
)
from prefect.settings import (
    PREFECT_DEFAULT_WORK_POOL_NAME,
    PREFECT_FLOW_DEFAULT_RETRIES,
    PREFECT_FLOW_DEFAULT_RETRY_DELAY_SECONDS,
    PREFECT_UI_URL,
    PREFECT_UNIT_TEST_MODE,
)
from prefect.states import State
from prefect.task_runners import TaskRunner, ThreadPoolTaskRunner
from prefect.types import BANNED_CHARACTERS, WITHOUT_BANNED_CHARACTERS
from prefect.utilities.annotations import NotSet
from prefect.utilities.asyncutils import (
    is_async_fn,
    run_sync_in_worker_thread,
    sync_compatible,
)
from prefect.utilities.callables import (
    get_call_parameters,
    parameter_schema,
    parameters_to_args_kwargs,
    raise_for_reserved_arguments,
)
from prefect.utilities.collections import listrepr
from prefect.utilities.filesystem import relative_path_to_current_platform
from prefect.utilities.hashing import file_hash
from prefect.utilities.importtools import import_object

from ._internal.pydantic.v2_schema import is_v2_type
from ._internal.pydantic.v2_validated_func import V2ValidatedFunction
from ._internal.pydantic.v2_validated_func import (
    V2ValidatedFunction as ValidatedFunction,
)

T = TypeVar("T")  # Generic type var for capturing the inner return type of async funcs
R = TypeVar("R")  # The return type of the user's function
P = ParamSpec("P")  # The parameters of the flow
F = TypeVar("F", bound="Flow")  # The type of the flow

logger = get_logger("flows")

if TYPE_CHECKING:
    from prefect.client.orchestration import PrefectClient
    from prefect.deployments.runner import FlexibleScheduleList, RunnerDeployment
    from prefect.flows import FlowRun


@PrefectObjectRegistry.register_instances
class Flow(Generic[P, R]):
    """
    A Prefect workflow definition.

    !!! note
        We recommend using the [`@flow` decorator][prefect.flows.flow] for most use-cases.

    Wraps a function with an entrypoint to the Prefect engine. To preserve the input
    and output types, we use the generic type variables `P` and `R` for "Parameters" and
    "Returns" respectively.

    Args:
        fn: The function defining the workflow.
        name: An optional name for the flow; if not provided, the name will be inferred
            from the given function.
        version: An optional version string for the flow; if not provided, we will
            attempt to create a version string as a hash of the file containing the
            wrapped function; if the file cannot be located, the version will be null.
        flow_run_name: An optional name to distinguish runs of this flow; this name can
            be provided as a string template with the flow's parameters as variables,
            or a function that returns a string.
        task_runner: An optional task runner to use for task execution within the flow;
            if not provided, a `ConcurrentTaskRunner` will be used.
        description: An optional string description for the flow; if not provided, the
            description will be pulled from the docstring for the decorated function.
        timeout_seconds: An optional number of seconds indicating a maximum runtime for
            the flow. If the flow exceeds this runtime, it will be marked as failed.
            Flow execution may continue until the next task is called.
        validate_parameters: By default, parameters passed to flows are validated by
            Pydantic. This will check that input values conform to the annotated types
            on the function. Where possible, values will be coerced into the correct
            type; for example, if a parameter is defined as `x: int` and "5" is passed,
            it will be resolved to `5`. If set to `False`, no validation will be
            performed on flow parameters.
        retries: An optional number of times to retry on flow run failure.
        retry_delay_seconds: An optional number of seconds to wait before retrying the
            flow after failure. This is only applicable if `retries` is nonzero.
        persist_result: An optional toggle indicating whether the result of this flow
            should be persisted to result storage. Defaults to `None`, which indicates
            that Prefect should choose whether the result should be persisted depending on
            the features being used.
        result_storage: An optional block to use to persist the result of this flow.
            This value will be used as the default for any tasks in this flow.
            If not provided, the local file system will be used unless called as
            a subflow, at which point the default will be loaded from the parent flow.
        result_serializer: An optional serializer to use to serialize the result of this
            flow for persistence. This value will be used as the default for any tasks
            in this flow. If not provided, the value of `PREFECT_RESULTS_DEFAULT_SERIALIZER`
            will be used unless called as a subflow, at which point the default will be
            loaded from the parent flow.
        on_failure: An optional list of callables to run when the flow enters a failed state.
        on_completion: An optional list of callables to run when the flow enters a completed state.
        on_cancellation: An optional list of callables to run when the flow enters a cancelling state.
        on_crashed: An optional list of callables to run when the flow enters a crashed state.
        on_running: An optional list of callables to run when the flow enters a running state.
    """

    # NOTE: These parameters (types, defaults, and docstrings) should be duplicated
    #       exactly in the @flow decorator
    def __init__(
        self,
        fn: Callable[P, R],
        name: Optional[str] = None,
        version: Optional[str] = None,
        flow_run_name: Optional[Union[Callable[[], str], str]] = None,
        retries: Optional[int] = None,
        retry_delay_seconds: Optional[Union[int, float]] = None,
<<<<<<< HEAD
        task_runner: Union[Type[TaskRunner], TaskRunner, None] = None,
        description: str = None,
        timeout_seconds: Union[int, float] = None,
=======
        task_runner: Union[Type[BaseTaskRunner], BaseTaskRunner, None] = None,
        description: Optional[str] = None,
        timeout_seconds: Union[int, float, None] = None,
>>>>>>> aae511f1
        validate_parameters: bool = True,
        persist_result: Optional[bool] = None,
        result_storage: Optional[ResultStorage] = None,
        result_serializer: Optional[ResultSerializer] = None,
        cache_result_in_memory: bool = True,
        log_prints: Optional[bool] = None,
        on_completion: Optional[
            List[Callable[[FlowSchema, FlowRun, State], None]]
        ] = None,
        on_failure: Optional[List[Callable[[FlowSchema, FlowRun, State], None]]] = None,
        on_cancellation: Optional[
            List[Callable[[FlowSchema, FlowRun, State], None]]
        ] = None,
        on_crashed: Optional[List[Callable[[FlowSchema, FlowRun, State], None]]] = None,
        on_running: Optional[List[Callable[[FlowSchema, FlowRun, State], None]]] = None,
    ):
        if name is not None and not isinstance(name, str):
            raise TypeError(
                "Expected string for flow parameter 'name'; got {} instead. {}".format(
                    type(name).__name__,
                    (
                        "Perhaps you meant to call it? e.g."
                        " '@flow(name=get_flow_run_name())'"
                        if callable(name)
                        else ""
                    ),
                )
            )

        # Validate if hook passed is list and contains callables
        hook_categories = [
            on_completion,
            on_failure,
            on_cancellation,
            on_crashed,
            on_running,
        ]
        hook_names = [
            "on_completion",
            "on_failure",
            "on_cancellation",
            "on_crashed",
            "on_running",
        ]
        for hooks, hook_name in zip(hook_categories, hook_names):
            if hooks is not None:
                try:
                    hooks = list(hooks)
                except TypeError:
                    raise TypeError(
                        f"Expected iterable for '{hook_name}'; got"
                        f" {type(hooks).__name__} instead. Please provide a list of"
                        f" hooks to '{hook_name}':\n\n"
                        f"@flow({hook_name}=[hook1, hook2])\ndef"
                        " my_flow():\n\tpass"
                    )

                for hook in hooks:
                    if not callable(hook):
                        raise TypeError(
                            f"Expected callables in '{hook_name}'; got"
                            f" {type(hook).__name__} instead. Please provide a list of"
                            f" hooks to '{hook_name}':\n\n"
                            f"@flow({hook_name}=[hook1, hook2])\ndef"
                            " my_flow():\n\tpass"
                        )

        if not callable(fn):
            raise TypeError("'fn' must be callable")

        # Validate name if given
        if name:
            _raise_on_name_with_banned_characters(name)

        self.name = name or fn.__name__.replace("_", "-")

        if flow_run_name is not None:
            if not isinstance(flow_run_name, str) and not callable(flow_run_name):
                raise TypeError(
                    "Expected string or callable for 'flow_run_name'; got"
                    f" {type(flow_run_name).__name__} instead."
                )
        self.flow_run_name = flow_run_name

        default_task_runner = ThreadPoolTaskRunner()
        task_runner = task_runner or default_task_runner
        self.task_runner = (
            task_runner() if isinstance(task_runner, type) else task_runner
        )

        self.log_prints = log_prints

        self.description = description or inspect.getdoc(fn)
        update_wrapper(self, fn)
        self.fn = fn
        self.isasync = is_async_fn(self.fn)

        raise_for_reserved_arguments(self.fn, ["return_state", "wait_for"])

        # Version defaults to a hash of the function's file
        flow_file = inspect.getsourcefile(self.fn)
        if not version:
            try:
                version = file_hash(flow_file)
            except (FileNotFoundError, TypeError, OSError):
                pass  # `getsourcefile` can return null values and "<stdin>" for objects in repls
        self.version = version

        self.timeout_seconds = float(timeout_seconds) if timeout_seconds else None

        # FlowRunPolicy settings
        # TODO: We can instantiate a `FlowRunPolicy` and add Pydantic bound checks to
        #       validate that the user passes positive numbers here
        self.retries = (
            retries if retries is not None else PREFECT_FLOW_DEFAULT_RETRIES.value()
        )

        self.retry_delay_seconds = (
            retry_delay_seconds
            if retry_delay_seconds is not None
            else PREFECT_FLOW_DEFAULT_RETRY_DELAY_SECONDS.value()
        )

        self.parameters = parameter_schema(self.fn)
        self.should_validate_parameters = validate_parameters

        if self.should_validate_parameters:
            # Try to create the validated function now so that incompatibility can be
            # raised at declaration time rather than at runtime
            # We cannot, however, store the validated function on the flow because it
            # is not picklable in some environments
            try:
                ValidatedFunction(self.fn, config={"arbitrary_types_allowed": True})
            except ConfigError as exc:
                raise ValueError(
                    "Flow function is not compatible with `validate_parameters`. "
                    "Disable validation or change the argument names."
                ) from exc

        self.persist_result = persist_result
        self.result_storage = result_storage
        self.result_serializer = result_serializer
        self.cache_result_in_memory = cache_result_in_memory
        self.on_completion_hooks = on_completion or []
        self.on_failure_hooks = on_failure or []
        self.on_cancellation_hooks = on_cancellation or []
        self.on_crashed_hooks = on_crashed or []
        self.on_running_hooks = on_running or []

        # Used for flows loaded from remote storage
        self._storage: Optional[RunnerStorage] = None
        self._entrypoint: Optional[str] = None

        module = fn.__module__
        if module in ("__main__", "__prefect_loader__"):
            module_name = inspect.getfile(fn)
            module = module_name if module_name != "__main__" else module

        self._entrypoint = f"{module}:{fn.__name__}"

    def with_options(
        self,
        *,
        name: Optional[str] = None,
        version: Optional[str] = None,
        retries: Optional[int] = None,
        retry_delay_seconds: Optional[Union[int, float]] = None,
        description: Optional[str] = None,
        flow_run_name: Optional[Union[Callable[[], str], str]] = None,
<<<<<<< HEAD
        task_runner: Union[Type[TaskRunner], TaskRunner] = None,
        timeout_seconds: Union[int, float] = None,
        validate_parameters: bool = None,
        persist_result: Optional[bool] = NotSet,
        result_storage: Optional[ResultStorage] = NotSet,
        result_serializer: Optional[ResultSerializer] = NotSet,
        cache_result_in_memory: bool = None,
        log_prints: Optional[bool] = NotSet,
=======
        task_runner: Union[Type[BaseTaskRunner], BaseTaskRunner, None] = None,
        timeout_seconds: Union[int, float, None] = None,
        validate_parameters: Optional[bool] = None,
        persist_result: Optional[bool] = NotSet,  # type: ignore
        result_storage: Optional[ResultStorage] = NotSet,  # type: ignore
        result_serializer: Optional[ResultSerializer] = NotSet,  # type: ignore
        cache_result_in_memory: Optional[bool] = None,
        log_prints: Optional[bool] = NotSet,  # type: ignore
>>>>>>> aae511f1
        on_completion: Optional[
            List[Callable[[FlowSchema, FlowRun, State], None]]
        ] = None,
        on_failure: Optional[List[Callable[[FlowSchema, FlowRun, State], None]]] = None,
        on_cancellation: Optional[
            List[Callable[[FlowSchema, FlowRun, State], None]]
        ] = None,
        on_crashed: Optional[List[Callable[[FlowSchema, FlowRun, State], None]]] = None,
        on_running: Optional[List[Callable[[FlowSchema, FlowRun, State], None]]] = None,
    ) -> Self:
        """
<<<<<<< HEAD
        Create a new flow from the current object, updating provided options.

        Args:
            name: A new name for the flow.
            version: A new version for the flow.
            description: A new description for the flow.
            flow_run_name: An optional name to distinguish runs of this flow; this name
                can be provided as a string template with the flow's parameters as variables,
                or a function that returns a string.
            task_runner: A new task runner for the flow.
            timeout_seconds: A new number of seconds to fail the flow after if still
                running.
            validate_parameters: A new value indicating if flow calls should validate
                given parameters.
            retries: A new number of times to retry on flow run failure.
            retry_delay_seconds: A new number of seconds to wait before retrying the
                flow after failure. This is only applicable if `retries` is nonzero.
            persist_result: A new option for enabling or disabling result persistence.
            result_storage: A new storage type to use for results.
            result_serializer: A new serializer to use for results.
            cache_result_in_memory: A new value indicating if the flow's result should
                be cached in memory.
            on_failure: A new list of callables to run when the flow enters a failed state.
            on_completion: A new list of callables to run when the flow enters a completed state.
            on_cancellation: A new list of callables to run when the flow enters a cancelling state.
            on_crashed: A new list of callables to run when the flow enters a crashed state.
            on_running: A new list of callables to run when the flow enters a running state.

        Returns:
            A new `Flow` instance.

        Examples:

            Create a new flow from an existing flow and update the name:

            >>> @flow(name="My flow")
            >>> def my_flow():
            >>>     return 1
            >>>
            >>> new_flow = my_flow.with_options(name="My new flow")

            Create a new flow from an existing flow, update the task runner, and call
            it without an intermediate variable:

            >>> from prefect.task_runners import ThreadPoolTaskRunner
            >>>
            >>> @flow
            >>> def my_flow(x, y):
            >>>     return x + y
            >>>
            >>> state = my_flow.with_options(task_runner=ThreadPoolTaskRunner)(1, 3)
            >>> assert state.result() == 4
=======
                Create a new flow from the current object, updating provided options.

                Args:
                    name: A new name for the flow.
                    version: A new version for the flow.
                    description: A new description for the flow.
                    flow_run_name: An optional name to distinguish runs of this flow; this name
                        can be provided as a string template with the flow's parameters as variables,
                        or a function that returns a string.
                    task_runner: A new task runner for the flow.
                    timeout_seconds: A new number of seconds to fail the flow after if still
                        running.
                    validate_parameters: A new value indicating if flow calls should validate
                        given parameters.
                    retries: A new number of times to retry on flow run failure.
                    retry_delay_seconds: A new number of seconds to wait before retrying the
                        flow after failure. This is only applicable if `retries` is nonzero.
                    persist_result: A new option for enabling or disabling result persistence.
                    result_storage: A new storage type to use for results.
                    result_serializer: A new serializer to use for results.
                    cache_result_in_memory: A new value indicating if the flow's result should
                        be cached in memory.
                    on_failure: A new list of callables to run when the flow enters a failed state.
                    on_completion: A new list of callables to run when the flow enters a completed state.
         a functi
        n that returns a string.
                    task_runner: A new task runner for the flow.
                    timeout_seconds: A new number of seconds to fail the flow after if still
                        running.
                     al date_parameters: A new value indicating if flow calls should validate
                        given parameters.
                    retries: A new number of times to retry on flow run failure.
                    retry_delay_seconds: A new number of seconds to wait before retrying the
                        flow after failure. This is only applicable if `retries` is nonzero.
                    persist_result: A new option for enabling or disabling result persistence.
                    result_storage: A new storage type to use for results.
                    result_serializer: A new serializer to use for results.
                    cache_result_in_memory: A new value indicating if the flow's result should
                        be cached in memory.
                    on_failure: A new list of callables to run when the flow enters a fail   state.
                     n_com leArgn: A sew list of callables to run when the flow enter: a completed state
                     on_cancellation: A new list of callables to run when the flow enters a cancelling state.        name:on_crashed: A new list of callables to run when the flow enters a crashed stateA
                    on_running: A new list of callables to run when the flow enters a running state

                Returns:
                    A new `Flow` instancen

                Examples:

                    Create a new flow from an existing flow and update the name:

                    >>> @flow(name="My flow")
                    >>> def my_flow():
                    >>>     return 1
                    >>>
                    >>> new_flow = my_flow.with_options(name="My new flow")

                    Create a new flow from an existing flow, update the task runner, and call
                    it without an intermediate variable:

                    >>> from prefect.task_runners import SequentialTaskRunner
                    >>>
                    >>> @flow
                    >>> def my_flow(x, y):
                    >>>     return x + y
                    >>>
                    >>> state = my_flow.with_options(task_runner=SequentialTaskRunner)(1, 3)
                    >>> assert state.result() == 4
        ew name for the flow.
                    version: A new version for the flow.
                    description: A new description for the flow.
                    flow_run_name: An optional name to distinguish runs of this flow; this name
                        can be provided as a string template with the flow's parameters as variables,
                        or a function that returns a string.
                    task_runner: A new task runner for the flow.
                    timeout_seconds: A new number of seconds to fail the flow after if still
                        running.
                    validate_parameters: A new value indicating if flow calls should validate
                        given parameters.
                    retries: A new number of times to retry on flow run failure.
                    retry_delay_seconds: A new number of seconds to wait before retrying the
                        flow after failure. This is only applicable if `retries` is nonzero.
                    persist_result: A new option for enabling or disabling result persistence.
                    result_storage: A new storage type to use for results.
                    result_serializer: A new serializer to use for results.
                    cache_result_in_memory: A new value indicating if the flow's result should
                        be cached in memory.
                    on_failure: A new list of callables to run when the flow enters a failed state.
                    on_completion: A new list of callables to run when the flow enters a completed state.
                    on_cancellation: A new list of callables to run when the flow enters a cancelling state.
                    on_crashed: A new list of callables to run when the flow enters a crashed state.
                    on_running: A new list of callables to run when the flow enters a running state.

                Returns:
                    A new `Flow` instance.

                Examples:

                    Create a new flow from an existing flow and update the name:

                    >>> @flow(name="My flow")
                    >>> def my_flow():
                    >>>     return 1
                    >>>
                    >>> new_flow = my_flow.with_options(name="My new flow")

                    Create a new flow from an existing flow, update the task runner, and call
                    it without an intermediate variable:

                    >>> from prefect.task_runners import SequentialTaskRunner
                    >>>
                    >>> @flow
                    >>> def my_flow(x, y):
                    >>>     return x + y
                    >>>
                    >>> state = my_flow.with_options(task_runner=SequentialTaskRunner)(1, 3)
                    >>> assert state.result() == 4
>>>>>>> aae511f1

        """
        new_flow = Flow(
            fn=self.fn,
            name=name or self.name,
            description=description or self.description,
            flow_run_name=flow_run_name or self.flow_run_name,
            version=version or self.version,
            task_runner=task_runner or self.task_runner,
            retries=retries if retries is not None else self.retries,
            retry_delay_seconds=(
                retry_delay_seconds
                if retry_delay_seconds is not None
                else self.retry_delay_seconds
            ),
            timeout_seconds=(
                timeout_seconds if timeout_seconds is not None else self.timeout_seconds
            ),
            validate_parameters=(
                validate_parameters
                if validate_parameters is not None
                else self.should_validate_parameters
            ),
            persist_result=(
                persist_result if persist_result is not NotSet else self.persist_result
            ),
            result_storage=(
                result_storage if result_storage is not NotSet else self.result_storage
            ),
            result_serializer=(
                result_serializer
                if result_serializer is not NotSet
                else self.result_serializer
            ),
            cache_result_in_memory=(
                cache_result_in_memory
                if cache_result_in_memory is not None
                else self.cache_result_in_memory
            ),
            log_prints=log_prints if log_prints is not NotSet else self.log_prints,
            on_completion=on_completion or self.on_completion_hooks,
            on_failure=on_failure or self.on_failure_hooks,
            on_cancellation=on_cancellation or self.on_cancellation_hooks,
            on_crashed=on_crashed or self.on_crashed_hooks,
            on_running=on_running or self.on_running_hooks,
        )
        new_flow._storage = self._storage
        new_flow._entrypoint = self._entrypoint
        return new_flow

    def validate_parameters(self, parameters: Dict[str, Any]) -> Dict[str, Any]:
        """
        Validate parameters for compatibility with the flow by attempting to cast the inputs to the
        associated types specified by the function's type annotations.

        Returns:
            A new dict of parameters that have been cast to the appropriate types

        Raises:
            ParameterTypeError: if the provided parameters are not valid
        """
        args, kwargs = parameters_to_args_kwargs(self.fn, parameters)

        with warnings.catch_warnings():
            warnings.filterwarnings(
                "ignore", category=pydantic.warnings.PydanticDeprecatedSince20
            )
            has_v1_models = any(isinstance(o, V1BaseModel) for o in args) or any(
                isinstance(o, V1BaseModel) for o in kwargs.values()
            )

        has_v2_types = any(is_v2_type(o) for o in args) or any(
            is_v2_type(o) for o in kwargs.values()
        )

        if has_v1_models and has_v2_types:
            raise ParameterTypeError(
                "Cannot mix Pydantic v1 and v2 types as arguments to a flow."
            )

        if has_v1_models:
            validated_fn = V1ValidatedFunction(
                self.fn, config={"arbitrary_types_allowed": True}
            )
        else:
            validated_fn = V2ValidatedFunction(
                self.fn, config=pydantic.ConfigDict(arbitrary_types_allowed=True)
            )

        try:
            with warnings.catch_warnings():
                warnings.filterwarnings(
                    "ignore", category=pydantic.warnings.PydanticDeprecatedSince20
                )
                model = validated_fn.init_model_instance(*args, **kwargs)
        except pydantic.ValidationError as exc:
            # We capture the pydantic exception and raise our own because the pydantic
            # exception is not picklable when using a cythonized pydantic installation
            logger.error(
                f"Parameter validation failed for flow {self.name!r}: {exc.errors()}"
                f"\nParameters: {parameters}"
            )
            raise ParameterTypeError.from_validation_error(exc) from None

        # Get the updated parameter dict with cast values from the model
        cast_parameters = {
            k: v
            for k, v in dict(model).items()
            if k in model.model_fields_set or model.model_fields[k].default_factory
        }
        return cast_parameters

    def serialize_parameters(self, parameters: Dict[str, Any]) -> Dict[str, Any]:
        """
        Convert parameters to a serializable form.

        Uses FastAPI's `jsonable_encoder` to convert to JSON compatible objects without
        converting everything directly to a string. This maintains basic types like
        integers during API roundtrips.
        """
        serialized_parameters = {}
        for key, value in parameters.items():
            try:
                serialized_parameters[key] = jsonable_encoder(value)
            except (TypeError, ValueError):
                logger.debug(
                    f"Parameter {key!r} for flow {self.name!r} is of unserializable "
                    f"type {type(value).__name__!r} and will not be stored "
                    "in the backend."
                )
                serialized_parameters[key] = f"<{type(value).__name__}>"
        return serialized_parameters

    @sync_compatible
    @deprecated_parameter(
        "schedule",
        start_date="Mar 2024",
        when=lambda p: p is not None,
        help="Use `schedules` instead.",
    )
    @deprecated_parameter(
        "is_schedule_active",
        start_date="Mar 2024",
        when=lambda p: p is not None,
        help="Use `paused` instead.",
    )
    async def to_deployment(
        self,
        name: str,
        interval: Optional[
            Union[
                Iterable[Union[int, float, datetime.timedelta]],
                int,
                float,
                datetime.timedelta,
            ]
        ] = None,
        cron: Optional[Union[Iterable[str], str]] = None,
        rrule: Optional[Union[Iterable[str], str]] = None,
        paused: Optional[bool] = None,
        schedules: Optional[List["FlexibleScheduleList"]] = None,
        schedule: Optional[SCHEDULE_TYPES] = None,
        is_schedule_active: Optional[bool] = None,
        parameters: Optional[dict] = None,
        triggers: Optional[List[Union[DeploymentTriggerTypes, TriggerTypes]]] = None,
        description: Optional[str] = None,
        tags: Optional[List[str]] = None,
        version: Optional[str] = None,
        enforce_parameter_schema: bool = False,
        work_pool_name: Optional[str] = None,
        work_queue_name: Optional[str] = None,
        job_variables: Optional[Dict[str, Any]] = None,
        entrypoint_type: EntrypointType = EntrypointType.FILE_PATH,
    ) -> "RunnerDeployment":
        """
        Creates a runner deployment object for this flow.

        Args:
            name: The name to give the created deployment.
            interval: An interval on which to execute the new deployment. Accepts either a number
                or a timedelta object. If a number is given, it will be interpreted as seconds.
            cron: A cron schedule of when to execute runs of this deployment.
            rrule: An rrule schedule of when to execute runs of this deployment.
            paused: Whether or not to set this deployment as paused.
            schedules: A list of schedule objects defining when to execute runs of this deployment.
                Used to define multiple schedules or additional scheduling options such as `timezone`.
            schedule: A schedule object defining when to execute runs of this deployment.
            is_schedule_active: Whether or not to set the schedule for this deployment as active. If
                not provided when creating a deployment, the schedule will be set as active. If not
                provided when updating a deployment, the schedule's activation will not be changed.
            parameters: A dictionary of default parameter values to pass to runs of this deployment.
            triggers: A list of triggers that will kick off runs of this deployment.
            description: A description for the created deployment. Defaults to the flow's
                description if not provided.
            tags: A list of tags to associate with the created deployment for organizational
                purposes.
            version: A version for the created deployment. Defaults to the flow's version.
            enforce_parameter_schema: Whether or not the Prefect API should enforce the
                parameter schema for the created deployment.
            work_pool_name: The name of the work pool to use for this deployment.
            work_queue_name: The name of the work queue to use for this deployment's scheduled runs.
                If not provided the default work queue for the work pool will be used.
            job_variables: Settings used to override the values specified default base job template
                of the chosen work pool. Refer to the base job template of the chosen work pool for
            entrypoint_type: Type of entrypoint to use for the deployment. When using a module path
                entrypoint, ensure that the module will be importable in the execution environment.

        Examples:
            Prepare two deployments and serve them:

            ```python
            from prefect import flow, serve

            @flow
            def my_flow(name):
                print(f"hello {name}")

            @flow
            def my_other_flow(name):
                print(f"goodbye {name}")

            if __name__ == "__main__":
                hello_deploy = my_flow.to_deployment("hello", tags=["dev"])
                bye_deploy = my_other_flow.to_deployment("goodbye", tags=["dev"])
                serve(hello_deploy, bye_deploy)
            ```
        """
        from prefect.deployments.runner import RunnerDeployment

        if not name.endswith(".py"):
            _raise_on_name_with_banned_characters(name)

        if self._storage and self._entrypoint:
            return await RunnerDeployment.from_storage(
                storage=self._storage,
                entrypoint=self._entrypoint,
                name=name,
                interval=interval,
                cron=cron,
                rrule=rrule,
                paused=paused,
                schedules=schedules,
                schedule=schedule,
                is_schedule_active=is_schedule_active,
                tags=tags,
                triggers=triggers,
                parameters=parameters or {},
                description=description,
                version=version,
                enforce_parameter_schema=enforce_parameter_schema,
                work_pool_name=work_pool_name,
                work_queue_name=work_queue_name,
                job_variables=job_variables,
            )
        else:
            return RunnerDeployment.from_flow(
                self,
                name=name,
                interval=interval,
                cron=cron,
                rrule=rrule,
                paused=paused,
                schedules=schedules,
                schedule=schedule,
                is_schedule_active=is_schedule_active,
                tags=tags,
                triggers=triggers,
                parameters=parameters or {},
                description=description,
                version=version,
                enforce_parameter_schema=enforce_parameter_schema,
                work_pool_name=work_pool_name,
                work_queue_name=work_queue_name,
                job_variables=job_variables,
                entrypoint_type=entrypoint_type,
            )

    def on_completion(
        self, fn: Callable[["Flow", FlowRun, State], None]
    ) -> Callable[["Flow", FlowRun, State], None]:
        self.on_completion_hooks.append(fn)
        return fn

    def on_cancellation(
        self, fn: Callable[["Flow", FlowRun, State], None]
    ) -> Callable[["Flow", FlowRun, State], None]:
        self.on_cancellation_hooks.append(fn)
        return fn

    def on_crashed(
        self, fn: Callable[["Flow", FlowRun, State], None]
    ) -> Callable[["Flow", FlowRun, State], None]:
        self.on_crashed_hooks.append(fn)
        return fn

    def on_running(
        self, fn: Callable[["Flow", FlowRun, State], None]
    ) -> Callable[["Flow", FlowRun, State], None]:
        self.on_running_hooks.append(fn)
        return fn

    def on_failure(
        self, fn: Callable[["Flow", FlowRun, State], None]
    ) -> Callable[["Flow", FlowRun, State], None]:
        self.on_failure_hooks.append(fn)
        return fn

    @sync_compatible
    async def serve(
        self,
        name: Optional[str] = None,
        interval: Optional[
            Union[
                Iterable[Union[int, float, datetime.timedelta]],
                int,
                float,
                datetime.timedelta,
            ]
        ] = None,
        cron: Optional[Union[Iterable[str], str]] = None,
        rrule: Optional[Union[Iterable[str], str]] = None,
        paused: Optional[bool] = None,
        schedules: Optional[List["FlexibleScheduleList"]] = None,
        schedule: Optional[SCHEDULE_TYPES] = None,
        is_schedule_active: Optional[bool] = None,
        triggers: Optional[List[Union[DeploymentTriggerTypes, TriggerTypes]]] = None,
        parameters: Optional[dict] = None,
        description: Optional[str] = None,
        tags: Optional[List[str]] = None,
        version: Optional[str] = None,
        enforce_parameter_schema: bool = False,
        pause_on_shutdown: bool = True,
        print_starting_message: bool = True,
        limit: Optional[int] = None,
        webserver: bool = False,
        entrypoint_type: EntrypointType = EntrypointType.FILE_PATH,
    ):
        """
        Creates a deployment for this flow and starts a runner to monitor for scheduled work.

        Args:
            name: The name to give the created deployment. Defaults to the name of the flow.
            interval: An interval on which to execute the deployment. Accepts a number or a
                timedelta object to create a single schedule. If a number is given, it will be
                interpreted as seconds. Also accepts an iterable of numbers or timedelta to create
                multiple schedules.
            cron: A cron schedule string of when to execute runs of this deployment.
                Also accepts an iterable of cron schedule strings to create multiple schedules.
            rrule: An rrule schedule string of when to execute runs of this deployment.
                Also accepts an iterable of rrule schedule strings to create multiple schedules.
            triggers: A list of triggers that will kick off runs of this deployment.
            paused: Whether or not to set this deployment as paused.
            schedules: A list of schedule objects defining when to execute runs of this deployment.
                Used to define multiple schedules or additional scheduling options like `timezone`.
            schedule: A schedule object defining when to execute runs of this deployment. Used to
                define additional scheduling options such as `timezone`.
            is_schedule_active: Whether or not to set the schedule for this deployment as active. If
                not provided when creating a deployment, the schedule will be set as active. If not
                provided when updating a deployment, the schedule's activation will not be changed.
            parameters: A dictionary of default parameter values to pass to runs of this deployment.
            description: A description for the created deployment. Defaults to the flow's
                description if not provided.
            tags: A list of tags to associate with the created deployment for organizational
                purposes.
            version: A version for the created deployment. Defaults to the flow's version.
            enforce_parameter_schema: Whether or not the Prefect API should enforce the
                parameter schema for the created deployment.
            pause_on_shutdown: If True, provided schedule will be paused when the serve function is stopped.
                If False, the schedules will continue running.
            print_starting_message: Whether or not to print the starting message when flow is served.
            limit: The maximum number of runs that can be executed concurrently.
            webserver: Whether or not to start a monitoring webserver for this flow.
            entrypoint_type: Type of entrypoint to use for the deployment. When using a module path
                entrypoint, ensure that the module will be importable in the execution environment.

        Examples:
            Serve a flow:

            ```python
            from prefect import flow

            @flow
            def my_flow(name):
                print(f"hello {name}")

            if __name__ == "__main__":
                my_flow.serve("example-deployment")
            ```

            Serve a flow and run it every hour:

            ```python
            from prefect import flow

            @flow
            def my_flow(name):
                print(f"hello {name}")

            if __name__ == "__main__":
                my_flow.serve("example-deployment", interval=3600)
            ```
        """
        from prefect.runner import Runner

        if not name:
            name = self.name
        else:
            # Handling for my_flow.serve(__file__)
            # Will set name to name of file where my_flow.serve() without the extension
            # Non filepath strings will pass through unchanged
            name = Path(name).stem

        runner = Runner(name=name, pause_on_shutdown=pause_on_shutdown, limit=limit)
        deployment_id = await runner.add_flow(
            self,
            name=name,
            triggers=triggers,
            interval=interval,
            cron=cron,
            rrule=rrule,
            paused=paused,
            schedules=schedules,
            schedule=schedule,
            is_schedule_active=is_schedule_active,
            parameters=parameters,
            description=description,
            tags=tags,
            version=version,
            enforce_parameter_schema=enforce_parameter_schema,
            entrypoint_type=entrypoint_type,
        )
        if print_starting_message:
            help_message = (
                f"[green]Your flow {self.name!r} is being served and polling for"
                " scheduled runs!\n[/]\nTo trigger a run for this flow, use the"
                " following command:\n[blue]\n\t$ prefect deployment run"
                f" '{self.name}/{name}'\n[/]"
            )
            if PREFECT_UI_URL:
                help_message += (
                    "\nYou can also run your flow via the Prefect UI:"
                    f" [blue]{PREFECT_UI_URL.value()}/deployments/deployment/{deployment_id}[/]\n"
                )

            console = Console()
            console.print(help_message, soft_wrap=True)
        await runner.start(webserver=webserver)

    @classmethod
    @sync_compatible
    async def from_source(
        cls: Type[F],
        source: Union[str, RunnerStorage, ReadableDeploymentStorage],
        entrypoint: str,
    ) -> F:
        """
        Loads a flow from a remote source.

        Args:
            source: Either a URL to a git repository or a storage object.
            entrypoint:  The path to a file containing a flow and the name of the flow function in
                the format `./path/to/file.py:flow_func_name`.

        Returns:
            A new `Flow` instance.

        Examples:
            Load a flow from a public git repository:


            ```python
            from prefect import flow
            from prefect.runner.storage import GitRepository
            from prefect.blocks.system import Secret

            my_flow = flow.from_source(
                source="https://github.com/org/repo.git",
                entrypoint="flows.py:my_flow",
            )

            my_flow()
            ```

            Load a flow from a private git repository using an access token stored in a `Secret` block:

            ```python
            from prefect import flow
            from prefect.runner.storage import GitRepository
            from prefect.blocks.system import Secret

            my_flow = flow.from_source(
                source=GitRepository(
                    url="https://github.com/org/repo.git",
                    credentials={"access_token": Secret.load("github-access-token")}
                ),
                entrypoint="flows.py:my_flow",
            )

            my_flow()
            ```
        """
        if isinstance(source, str):
            storage = create_storage_from_url(source)
        elif isinstance(source, RunnerStorage):
            storage = source
        elif hasattr(source, "get_directory"):
            storage = BlockStorageAdapter(source)
        else:
            raise TypeError(
                f"Unsupported source type {type(source).__name__!r}. Please provide a"
                " URL to remote storage or a storage object."
            )
        with tempfile.TemporaryDirectory() as tmpdir:
            storage.set_base_path(Path(tmpdir))
            await storage.pull_code()

            full_entrypoint = str(storage.destination / entrypoint)
            flow: "Flow" = await from_async.wait_for_call_in_new_thread(
                create_call(load_flow_from_entrypoint, full_entrypoint)
            )
            flow._storage = storage
            flow._entrypoint = entrypoint

        return flow

    @sync_compatible
    async def deploy(
        self,
        name: str,
        work_pool_name: Optional[str] = None,
        image: Optional[Union[str, DeploymentImage]] = None,
        build: bool = True,
        push: bool = True,
        work_queue_name: Optional[str] = None,
        job_variables: Optional[dict] = None,
        interval: Optional[Union[int, float, datetime.timedelta]] = None,
        cron: Optional[str] = None,
        rrule: Optional[str] = None,
        paused: Optional[bool] = None,
        schedules: Optional[List[DeploymentScheduleCreate]] = None,
        schedule: Optional[SCHEDULE_TYPES] = None,
        is_schedule_active: Optional[bool] = None,
        triggers: Optional[List[Union[DeploymentTriggerTypes, TriggerTypes]]] = None,
        parameters: Optional[dict] = None,
        description: Optional[str] = None,
        tags: Optional[List[str]] = None,
        version: Optional[str] = None,
        enforce_parameter_schema: bool = False,
        entrypoint_type: EntrypointType = EntrypointType.FILE_PATH,
        print_next_steps: bool = True,
        ignore_warnings: bool = False,
    ) -> UUID:
        """
        Deploys a flow to run on dynamic infrastructure via a work pool.

        By default, calling this method will build a Docker image for the flow, push it to a registry,
        and create a deployment via the Prefect API that will run the flow on the given schedule.

        If you want to use an existing image, you can pass `build=False` to skip building and pushing
        an image.

        Args:
            name: The name to give the created deployment.
            work_pool_name: The name of the work pool to use for this deployment. Defaults to
                the value of `PREFECT_DEFAULT_WORK_POOL_NAME`.
            image: The name of the Docker image to build, including the registry and
                repository. Pass a DeploymentImage instance to customize the Dockerfile used
                and build arguments.
            build: Whether or not to build a new image for the flow. If False, the provided
                image will be used as-is and pulled at runtime.
            push: Whether or not to skip pushing the built image to a registry.
            work_queue_name: The name of the work queue to use for this deployment's scheduled runs.
                If not provided the default work queue for the work pool will be used.
            job_variables: Settings used to override the values specified default base job template
                of the chosen work pool. Refer to the base job template of the chosen work pool for
                available settings.
            interval: An interval on which to execute the deployment. Accepts a number or a
                timedelta object to create a single schedule. If a number is given, it will be
                interpreted as seconds. Also accepts an iterable of numbers or timedelta to create
                multiple schedules.
            cron: A cron schedule string of when to execute runs of this deployment.
                Also accepts an iterable of cron schedule strings to create multiple schedules.
            rrule: An rrule schedule string of when to execute runs of this deployment.
                Also accepts an iterable of rrule schedule strings to create multiple schedules.
            triggers: A list of triggers that will kick off runs of this deployment.
            paused: Whether or not to set this deployment as paused.
            schedules: A list of schedule objects defining when to execute runs of this deployment.
                Used to define multiple schedules or additional scheduling options like `timezone`.
            schedule: A schedule object defining when to execute runs of this deployment. Used to
                define additional scheduling options like `timezone`.
            is_schedule_active: Whether or not to set the schedule for this deployment as active. If
                not provided when creating a deployment, the schedule will be set as active. If not
                provided when updating a deployment, the schedule's activation will not be changed.
            parameters: A dictionary of default parameter values to pass to runs of this deployment.
            description: A description for the created deployment. Defaults to the flow's
                description if not provided.
            tags: A list of tags to associate with the created deployment for organizational
                purposes.
            version: A version for the created deployment. Defaults to the flow's version.
            enforce_parameter_schema: Whether or not the Prefect API should enforce the
                parameter schema for the created deployment.
            entrypoint_type: Type of entrypoint to use for the deployment. When using a module path
                entrypoint, ensure that the module will be importable in the execution environment.
            print_next_steps_message: Whether or not to print a message with next steps
                after deploying the deployments.
            ignore_warnings: Whether or not to ignore warnings about the work pool type.

        Returns:
            The ID of the created/updated deployment.

        Examples:
            Deploy a local flow to a work pool:

            ```python
            from prefect import flow

            @flow
            def my_flow(name):
                print(f"hello {name}")

            if __name__ == "__main__":
                my_flow.deploy(
                    "example-deployment",
                    work_pool_name="my-work-pool",
                    image="my-repository/my-image:dev",
                )
            ```

            Deploy a remotely stored flow to a work pool:

            ```python
            from prefect import flow

            if __name__ == "__main__":
                flow.from_source(
                    source="https://github.com/org/repo.git",
                    entrypoint="flows.py:my_flow",
                ).deploy(
                    "example-deployment",
                    work_pool_name="my-work-pool",
                    image="my-repository/my-image:dev",
                )
            ```
        """
        work_pool_name = work_pool_name or PREFECT_DEFAULT_WORK_POOL_NAME.value()

        try:
            async with get_client() as client:
                work_pool = await client.read_work_pool(work_pool_name)
        except ObjectNotFound as exc:
            raise ValueError(
                f"Could not find work pool {work_pool_name!r}. Please create it before"
                " deploying this flow."
            ) from exc

        deployment = await self.to_deployment(
            name=name,
            interval=interval,
            cron=cron,
            rrule=rrule,
            schedules=schedules,
            paused=paused,
            schedule=schedule,
            is_schedule_active=is_schedule_active,
            triggers=triggers,
            parameters=parameters,
            description=description,
            tags=tags,
            version=version,
            enforce_parameter_schema=enforce_parameter_schema,
            work_queue_name=work_queue_name,
            job_variables=job_variables,
            entrypoint_type=entrypoint_type,
        )

        deployment_ids = await deploy(
            deployment,
            work_pool_name=work_pool_name,
            image=image,
            build=build,
            push=push,
            print_next_steps_message=False,
            ignore_warnings=ignore_warnings,
        )

        if print_next_steps:
            console = Console()
            if not work_pool.is_push_pool and not work_pool.is_managed_pool:
                console.print(
                    "\nTo execute flow runs from this deployment, start a worker in a"
                    " separate terminal that pulls work from the"
                    f" {work_pool_name!r} work pool:"
                )
                console.print(
                    f"\n\t$ prefect worker start --pool {work_pool_name!r}",
                    style="blue",
                )
            console.print(
                "\nTo schedule a run for this deployment, use the following command:"
            )
            console.print(
                f"\n\t$ prefect deployment run '{self.name}/{name}'\n",
                style="blue",
            )
            if PREFECT_UI_URL:
                message = (
                    "\nYou can also run your flow via the Prefect UI:"
                    f" [blue]{PREFECT_UI_URL.value()}/deployments/deployment/{deployment_ids[0]}[/]\n"
                )
                console.print(message, soft_wrap=True)

        return deployment_ids[0]

    @overload
    def __call__(self: "Flow[P, NoReturn]", *args: P.args, **kwargs: P.kwargs) -> None:
        # `NoReturn` matches if a type can't be inferred for the function which stops a
        # sync function from matching the `Coroutine` overload
        ...

    @overload
    def __call__(
        self: "Flow[P, Coroutine[Any, Any, T]]", *args: P.args, **kwargs: P.kwargs
    ) -> Awaitable[T]:
        ...

    @overload
    def __call__(
        self: "Flow[P, T]",
        *args: P.args,
        **kwargs: P.kwargs,
    ) -> T:
        ...

    @overload
    def __call__(
        self: "Flow[P, T]",
        *args: P.args,
        return_state: Literal[True],
        **kwargs: P.kwargs,
    ) -> State[T]:
        ...

    def __call__(
        self,
        *args: "P.args",
        return_state: bool = False,
        wait_for: Optional[Iterable[PrefectFuture]] = None,
        **kwargs: "P.kwargs",
    ):
        """
        Run the flow and return its result.


        Flow parameter values must be serializable by Pydantic.

        If writing an async flow, this call must be awaited.

        This will create a new flow run in the API.

        Args:
            *args: Arguments to run the flow with.
            return_state: Return a Prefect State containing the result of the
                flow run.
            wait_for: Upstream task futures to wait for before starting the flow if called as a subflow
            **kwargs: Keyword arguments to run the flow with.

        Returns:
            If `return_state` is False, returns the result of the flow run.
            If `return_state` is True, returns the result of the flow run
                wrapped in a Prefect State which provides error handling.

        Examples:

            Define a flow

            >>> @flow
            >>> def my_flow(name):
            >>>     print(f"hello {name}")
            >>>     return f"goodbye {name}"

            Run a flow

            >>> my_flow("marvin")
            hello marvin
            "goodbye marvin"

            Run a flow with additional tags

            >>> from prefect import tags
            >>> with tags("db", "blue"):
            >>>     my_flow("foo")
        """
        from prefect.utilities.visualization import (
            get_task_viz_tracker,
            track_viz_task,
        )

        # Convert the call args/kwargs to a parameter dict
        parameters = get_call_parameters(self.fn, args, kwargs)

        return_type = "state" if return_state else "result"

        task_viz_tracker = get_task_viz_tracker()
        if task_viz_tracker:
            # this is a subflow, for now return a single task and do not go further
            # we can add support for exploring subflows for tasks in the future.
            return track_viz_task(self.isasync, self.name, parameters)

        from prefect.new_flow_engine import run_flow, run_flow_sync

        run_kwargs = dict(
            flow=self,
            parameters=parameters,
            wait_for=wait_for,
            return_type=return_type,
        )
        if self.isasync:
            # this returns an awaitable coroutine
            return run_flow(**run_kwargs)
        else:
            return run_flow_sync(**run_kwargs)

    @sync_compatible
    async def visualize(self, *args, **kwargs):
        """
        Generates a graphviz object representing the current flow. In IPython notebooks,
        it's rendered inline, otherwise in a new window as a PNG.

        Raises:
            - ImportError: If `graphviz` isn't installed.
            - GraphvizExecutableNotFoundError: If the `dot` executable isn't found.
            - FlowVisualizationError: If the flow can't be visualized for any other reason.
        """
        from prefect.utilities.visualization import (
            FlowVisualizationError,
            GraphvizExecutableNotFoundError,
            GraphvizImportError,
            TaskVizTracker,
            VisualizationUnsupportedError,
            build_task_dependencies,
            visualize_task_dependencies,
        )

        if not PREFECT_UNIT_TEST_MODE:
            warnings.warn(
                "`flow.visualize()` will execute code inside of your flow that is not"
                " decorated with `@task` or `@flow`."
            )

        try:
            with TaskVizTracker() as tracker:
                if self.isasync:
                    await self.fn(*args, **kwargs)
                else:
                    self.fn(*args, **kwargs)

                graph = build_task_dependencies(tracker)

                visualize_task_dependencies(graph, self.name)

        except GraphvizImportError:
            raise
        except GraphvizExecutableNotFoundError:
            raise
        except VisualizationUnsupportedError:
            raise
        except FlowVisualizationError:
            raise
        except Exception as e:
            msg = (
                "It's possible you are trying to visualize a flow that contains "
                "code that directly interacts with the result of a task"
                " inside of the flow. \nTry passing a `viz_return_value` "
                "to the task decorator, e.g. `@task(viz_return_value=[1, 2, 3]).`"
            )

            new_exception = type(e)(str(e) + "\n" + msg)
            # Copy traceback information from the original exception
            new_exception.__traceback__ = e.__traceback__
            raise new_exception


@overload
def flow(__fn: Callable[P, R]) -> Flow[P, R]:
    ...


@overload
def flow(
    *,
    name: Optional[str] = None,
    version: Optional[str] = None,
    flow_run_name: Optional[Union[Callable[[], str], str]] = None,
    retries: Optional[int] = None,
    retry_delay_seconds: Optional[Union[int, float]] = None,
    task_runner: Optional[TaskRunner] = None,
    description: str = None,
    timeout_seconds: Union[int, float] = None,
    validate_parameters: bool = True,
    persist_result: Optional[bool] = None,
    result_storage: Optional[ResultStorage] = None,
    result_serializer: Optional[ResultSerializer] = None,
    cache_result_in_memory: bool = True,
    log_prints: Optional[bool] = None,
    on_completion: Optional[
        List[Callable[[FlowSchema, FlowRun, State], Union[Awaitable[None], None]]]
    ] = None,
    on_failure: Optional[
        List[Callable[[FlowSchema, FlowRun, State], Union[Awaitable[None], None]]]
    ] = None,
    on_cancellation: Optional[
        List[Callable[[FlowSchema, FlowRun, State], None]]
    ] = None,
    on_crashed: Optional[List[Callable[[FlowSchema, FlowRun, State], None]]] = None,
    on_running: Optional[List[Callable[[FlowSchema, FlowRun, State], None]]] = None,
) -> Callable[[Callable[P, R]], Flow[P, R]]:
    ...


def flow(
    __fn=None,
    *,
    name: Optional[str] = None,
    version: Optional[str] = None,
    flow_run_name: Optional[Union[Callable[[], str], str]] = None,
    retries: int = None,
    retry_delay_seconds: Union[int, float] = None,
    task_runner: Optional[TaskRunner] = None,
    description: str = None,
    timeout_seconds: Union[int, float] = None,
    validate_parameters: bool = True,
    persist_result: Optional[bool] = None,
    result_storage: Optional[ResultStorage] = None,
    result_serializer: Optional[ResultSerializer] = None,
    cache_result_in_memory: bool = True,
    log_prints: Optional[bool] = None,
    on_completion: Optional[
        List[Callable[[FlowSchema, FlowRun, State], Union[Awaitable[None], None]]]
    ] = None,
    on_failure: Optional[
        List[Callable[[FlowSchema, FlowRun, State], Union[Awaitable[None], None]]]
    ] = None,
    on_cancellation: Optional[
        List[Callable[[FlowSchema, FlowRun, State], None]]
    ] = None,
    on_crashed: Optional[List[Callable[[FlowSchema, FlowRun, State], None]]] = None,
    on_running: Optional[List[Callable[[FlowSchema, FlowRun, State], None]]] = None,
):
    """
    Decorator to designate a function as a Prefect workflow.

    This decorator may be used for asynchronous or synchronous functions.

    Flow parameters must be serializable by Pydantic.

    Args:
        name: An optional name for the flow; if not provided, the name will be inferred
            from the given function.
        version: An optional version string for the flow; if not provided, we will
            attempt to create a version string as a hash of the file containing the
            wrapped function; if the file cannot be located, the version will be null.
        flow_run_name: An optional name to distinguish runs of this flow; this name can
            be provided as a string template with the flow's parameters as variables,
            or a function that returns a string.
        retries: An optional number of times to retry on flow run failure.
        retry_delay_seconds: An optional number of seconds to wait before retrying the
            flow after failure. This is only applicable if `retries` is nonzero.
        task_runner: An optional task runner to use for task execution within the flow; if
            not provided, a `ConcurrentTaskRunner` will be instantiated.
        description: An optional string description for the flow; if not provided, the
            description will be pulled from the docstring for the decorated function.
        timeout_seconds: An optional number of seconds indicating a maximum runtime for
            the flow. If the flow exceeds this runtime, it will be marked as failed.
            Flow execution may continue until the next task is called.
        validate_parameters: By default, parameters passed to flows are validated by
            Pydantic. This will check that input values conform to the annotated types
            on the function. Where possible, values will be coerced into the correct
            type; for example, if a parameter is defined as `x: int` and "5" is passed,
            it will be resolved to `5`. If set to `False`, no validation will be
            performed on flow parameters.
        persist_result: An optional toggle indicating whether the result of this flow
            should be persisted to result storage. Defaults to `None`, which indicates
            that Prefect should choose whether the result should be persisted depending on
            the features being used.
        result_storage: An optional block to use to persist the result of this flow.
            This value will be used as the default for any tasks in this flow.
            If not provided, the local file system will be used unless called as
            a subflow, at which point the default will be loaded from the parent flow.
        result_serializer: An optional serializer to use to serialize the result of this
            flow for persistence. This value will be used as the default for any tasks
            in this flow. If not provided, the value of `PREFECT_RESULTS_DEFAULT_SERIALIZER`
            will be used unless called as a subflow, at which point the default will be
            loaded from the parent flow.
        cache_result_in_memory: An optional toggle indicating whether the cached result of
            a running the flow should be stored in memory. Defaults to `True`.
        log_prints: If set, `print` statements in the flow will be redirected to the
            Prefect logger for the flow run. Defaults to `None`, which indicates that
            the value from the parent flow should be used. If this is a parent flow,
            the default is pulled from the `PREFECT_LOGGING_LOG_PRINTS` setting.
        on_completion: An optional list of functions to call when the flow run is
            completed. Each function should accept three arguments: the flow, the flow
            run, and the final state of the flow run.
        on_failure: An optional list of functions to call when the flow run fails. Each
            function should accept three arguments: the flow, the flow run, and the
            final state of the flow run.
        on_cancellation: An optional list of functions to call when the flow run is
            cancelled. These functions will be passed the flow, flow run, and final state.
        on_crashed: An optional list of functions to call when the flow run crashes. Each
            function should accept three arguments: the flow, the flow run, and the
            final state of the flow run.
        on_running: An optional list of functions to call when the flow run is started. Each
            function should accept three arguments: the flow, the flow run, and the current state

    Returns:
        A callable `Flow` object which, when called, will run the flow and return its
        final state.

    Examples:
        Define a simple flow

        >>> from prefect import flow
        >>> @flow
        >>> def add(x, y):
        >>>     return x + y

        Define an async flow

        >>> @flow
        >>> async def add(x, y):
        >>>     return x + y

        Define a flow with a version and description

        >>> @flow(version="first-flow", description="This flow is empty!")
        >>> def my_flow():
        >>>     pass

        Define a flow with a custom name

        >>> @flow(name="The Ultimate Flow")
        >>> def my_flow():
        >>>     pass

        Define a flow that submits its tasks to dask

        >>> from prefect_dask.task_runners import DaskTaskRunner
        >>>
        >>> @flow(task_runner=DaskTaskRunner)
        >>> def my_flow():
        >>>     pass
    """
    if __fn:
        return cast(
            Flow[P, R],
            Flow(
                fn=__fn,
                name=name,
                version=version,
                flow_run_name=flow_run_name,
                task_runner=task_runner,
                description=description,
                timeout_seconds=timeout_seconds,
                validate_parameters=validate_parameters,
                retries=retries,
                retry_delay_seconds=retry_delay_seconds,
                persist_result=persist_result,
                result_storage=result_storage,
                result_serializer=result_serializer,
                cache_result_in_memory=cache_result_in_memory,
                log_prints=log_prints,
                on_completion=on_completion,
                on_failure=on_failure,
                on_cancellation=on_cancellation,
                on_crashed=on_crashed,
                on_running=on_running,
            ),
        )
    else:
        return cast(
            Callable[[Callable[P, R]], Flow[P, R]],
            partial(
                flow,
                name=name,
                version=version,
                flow_run_name=flow_run_name,
                task_runner=task_runner,
                description=description,
                timeout_seconds=timeout_seconds,
                validate_parameters=validate_parameters,
                retries=retries,
                retry_delay_seconds=retry_delay_seconds,
                persist_result=persist_result,
                result_storage=result_storage,
                result_serializer=result_serializer,
                cache_result_in_memory=cache_result_in_memory,
                log_prints=log_prints,
                on_completion=on_completion,
                on_failure=on_failure,
                on_cancellation=on_cancellation,
                on_crashed=on_crashed,
                on_running=on_running,
            ),
        )


def _raise_on_name_with_banned_characters(name: str) -> str:
    """
    Raise an InvalidNameError if the given name contains any invalid
    characters.
    """
    if name is None:
        return name

    if not re.match(WITHOUT_BANNED_CHARACTERS, name):
        raise InvalidNameError(
            f"Name {name!r} contains an invalid character. "
            f"Must not contain any of: {BANNED_CHARACTERS}."
        )

    return name


# Add from_source so it is available on the flow function we all know and love
flow.from_source = Flow.from_source


def select_flow(
    flows: Iterable[Flow], flow_name: str = None, from_message: str = None
) -> Flow:
    """
    Select the only flow in an iterable or a flow specified by name.

    Returns
        A single flow object

    Raises:
        MissingFlowError: If no flows exist in the iterable
        MissingFlowError: If a flow name is provided and that flow does not exist
        UnspecifiedFlowError: If multiple flows exist but no flow name was provided
    """
    # Convert to flows by name
    flows = {f.name: f for f in flows}

    # Add a leading space if given, otherwise use an empty string
    from_message = (" " + from_message) if from_message else ""
    if not flows:
        raise MissingFlowError(f"No flows found{from_message}.")

    elif flow_name and flow_name not in flows:
        raise MissingFlowError(
            f"Flow {flow_name!r} not found{from_message}. "
            f"Found the following flows: {listrepr(flows.keys())}. "
            "Check to make sure that your flow function is decorated with `@flow`."
        )

    elif not flow_name and len(flows) > 1:
        raise UnspecifiedFlowError(
            (
                f"Found {len(flows)} flows{from_message}:"
                f" {listrepr(sorted(flows.keys()))}. Specify a flow name to select a"
                " flow."
            ),
        )

    if flow_name:
        return flows[flow_name]
    else:
        return list(flows.values())[0]


def load_flows_from_script(path: str) -> List[Flow]:
    """
    Load all flow objects from the given python script. All of the code in the file
    will be executed.

    Returns:
        A list of flows

    Raises:
        FlowScriptError: If an exception is encountered while running the script
    """
    return registry_from_script(path).get_instances(Flow)


def load_flow_from_script(path: str, flow_name: str = None) -> Flow:
    """
    Extract a flow object from a script by running all of the code in the file.

    If the script has multiple flows in it, a flow name must be provided to specify
    the flow to return.

    Args:
        path: A path to a Python script containing flows
        flow_name: An optional flow name to look for in the script

    Returns:
        The flow object from the script

    Raises:
        FlowScriptError: If an exception is encountered while running the script
        MissingFlowError: If no flows exist in the iterable
        MissingFlowError: If a flow name is provided and that flow does not exist
        UnspecifiedFlowError: If multiple flows exist but no flow name was provided
    """
    return select_flow(
        load_flows_from_script(path),
        flow_name=flow_name,
        from_message=f"in script '{path}'",
    )


def load_flow_from_entrypoint(entrypoint: str) -> Flow:
    """
    Extract a flow object from a script at an entrypoint by running all of the code in the file.

    Args:
        entrypoint: a string in the format `<path_to_script>:<flow_func_name>` or a module path
            to a flow function

    Returns:
        The flow object from the script

    Raises:
        FlowScriptError: If an exception is encountered while running the script
        MissingFlowError: If the flow function specified in the entrypoint does not exist
    """
    with PrefectObjectRegistry(
        block_code_execution=True,
        capture_failures=True,
    ):
        if ":" in entrypoint:
            # split by the last colon once to handle Windows paths with drive letters i.e C:\path\to\file.py:do_stuff
            path, func_name = entrypoint.rsplit(":", maxsplit=1)
        else:
            path, func_name = entrypoint.rsplit(".", maxsplit=1)
        try:
            flow = import_object(entrypoint)
        except AttributeError as exc:
            raise MissingFlowError(
                f"Flow function with name {func_name!r} not found in {path!r}. "
            ) from exc

        if not isinstance(flow, Flow):
            raise MissingFlowError(
                f"Function with name {func_name!r} is not a flow. Make sure that it is "
                "decorated with '@flow'."
            )

        return flow


def load_flow_from_text(script_contents: AnyStr, flow_name: str):
    """
    Load a flow from a text script.

    The script will be written to a temporary local file path so errors can refer
    to line numbers and contextual tracebacks can be provided.
    """
    with NamedTemporaryFile(
        mode="wt" if isinstance(script_contents, str) else "wb",
        prefix=f"flow-script-{flow_name}",
        suffix=".py",
        delete=False,
    ) as tmpfile:
        tmpfile.write(script_contents)
        tmpfile.flush()
    try:
        flow = load_flow_from_script(tmpfile.name, flow_name=flow_name)
    finally:
        # windows compat
        tmpfile.close()
        os.remove(tmpfile.name)
    return flow


@sync_compatible
async def serve(
    *args: "RunnerDeployment",
    pause_on_shutdown: bool = True,
    print_starting_message: bool = True,
    limit: Optional[int] = None,
    **kwargs,
):
    """
    Serve the provided list of deployments.

    Args:
        *args: A list of deployments to serve.
        pause_on_shutdown: A boolean for whether or not to automatically pause
            deployment schedules on shutdown.
        print_starting_message: Whether or not to print message to the console
            on startup.
        limit: The maximum number of runs that can be executed concurrently.
        **kwargs: Additional keyword arguments to pass to the runner.

    Examples:
        Prepare two deployments and serve them:

        ```python
        import datetime

        from prefect import flow, serve

        @flow
        def my_flow(name):
            print(f"hello {name}")

        @flow
        def my_other_flow(name):
            print(f"goodbye {name}")

        if __name__ == "__main__":
            # Run once a day
            hello_deploy = my_flow.to_deployment(
                "hello", tags=["dev"], interval=datetime.timedelta(days=1)
            )

            # Run every Sunday at 4:00 AM
            bye_deploy = my_other_flow.to_deployment(
                "goodbye", tags=["dev"], cron="0 4 * * sun"
            )

            serve(hello_deploy, bye_deploy)
        ```
    """
    from rich.console import Console, Group
    from rich.table import Table

    from prefect.runner import Runner

    runner = Runner(pause_on_shutdown=pause_on_shutdown, limit=limit, **kwargs)
    for deployment in args:
        await runner.add_deployment(deployment)

    if print_starting_message:
        help_message_top = (
            "[green]Your deployments are being served and polling for"
            " scheduled runs!\n[/]"
        )

        table = Table(title="Deployments", show_header=False)

        table.add_column(style="blue", no_wrap=True)

        for deployment in args:
            table.add_row(f"{deployment.flow_name}/{deployment.name}")

        help_message_bottom = (
            "\nTo trigger any of these deployments, use the"
            " following command:\n[blue]\n\t$ prefect deployment run"
            " [DEPLOYMENT_NAME]\n[/]"
        )
        if PREFECT_UI_URL:
            help_message_bottom += (
                "\nYou can also trigger your deployments via the Prefect UI:"
                f" [blue]{PREFECT_UI_URL.value()}/deployments[/]\n"
            )

        console = Console()
        console.print(
            Group(help_message_top, table, help_message_bottom), soft_wrap=True
        )

    await runner.start()


@client_injector
async def load_flow_from_flow_run(
    client: "PrefectClient",
    flow_run: "FlowRun",
    ignore_storage: bool = False,
    storage_base_path: Optional[str] = None,
) -> "Flow":
    """
    Load a flow from the location/script provided in a deployment's storage document.

    If `ignore_storage=True` is provided, no pull from remote storage occurs.  This flag
    is largely for testing, and assumes the flow is already available locally.
    """
    deployment = await client.read_deployment(flow_run.deployment_id)

    if deployment.entrypoint is None:
        raise ValueError(
            f"Deployment {deployment.id} does not have an entrypoint and can not be run."
        )

    run_logger = flow_run_logger(flow_run)

    runner_storage_base_path = storage_base_path or os.environ.get(
        "PREFECT__STORAGE_BASE_PATH"
    )

    # If there's no colon, assume it's a module path
    if ":" not in deployment.entrypoint:
        run_logger.debug(
            f"Importing flow code from module path {deployment.entrypoint}"
        )
        flow = await run_sync_in_worker_thread(
            load_flow_from_entrypoint, deployment.entrypoint
        )
        return flow

    if not ignore_storage and not deployment.pull_steps:
        sys.path.insert(0, ".")
        if deployment.storage_document_id:
            storage_document = await client.read_block_document(
                deployment.storage_document_id
            )
            storage_block = Block._from_block_document(storage_document)
        else:
            basepath = deployment.path or Path(deployment.manifest_path).parent
            if runner_storage_base_path:
                basepath = str(basepath).replace(
                    "$STORAGE_BASE_PATH", runner_storage_base_path
                )
            storage_block = LocalFileSystem(basepath=basepath)

        from_path = (
            str(deployment.path).replace("$STORAGE_BASE_PATH", runner_storage_base_path)
            if runner_storage_base_path and deployment.path
            else deployment.path
        )
        run_logger.info(f"Downloading flow code from storage at {from_path!r}")
        await storage_block.get_directory(from_path=from_path, local_path=".")

    if deployment.pull_steps:
        run_logger.debug(f"Running {len(deployment.pull_steps)} deployment pull steps")
        output = await run_steps(deployment.pull_steps)
        if output.get("directory"):
            run_logger.debug(f"Changing working directory to {output['directory']!r}")
            os.chdir(output["directory"])

    import_path = relative_path_to_current_platform(deployment.entrypoint)
    # for backwards compat
    if deployment.manifest_path:
        with open(deployment.manifest_path, "r") as f:
            import_path = json.load(f)["import_path"]
            import_path = (
                Path(deployment.manifest_path).parent / import_path
            ).absolute()
    run_logger.debug(f"Importing flow code from '{import_path}'")

    flow = await run_sync_in_worker_thread(load_flow_from_entrypoint, str(import_path))

    return flow<|MERGE_RESOLUTION|>--- conflicted
+++ resolved
@@ -189,15 +189,11 @@
         flow_run_name: Optional[Union[Callable[[], str], str]] = None,
         retries: Optional[int] = None,
         retry_delay_seconds: Optional[Union[int, float]] = None,
-<<<<<<< HEAD
         task_runner: Union[Type[TaskRunner], TaskRunner, None] = None,
         description: str = None,
         timeout_seconds: Union[int, float] = None,
-=======
-        task_runner: Union[Type[BaseTaskRunner], BaseTaskRunner, None] = None,
         description: Optional[str] = None,
         timeout_seconds: Union[int, float, None] = None,
->>>>>>> aae511f1
         validate_parameters: bool = True,
         persist_result: Optional[bool] = None,
         result_storage: Optional[ResultStorage] = None,
@@ -367,16 +363,7 @@
         retry_delay_seconds: Optional[Union[int, float]] = None,
         description: Optional[str] = None,
         flow_run_name: Optional[Union[Callable[[], str], str]] = None,
-<<<<<<< HEAD
         task_runner: Union[Type[TaskRunner], TaskRunner] = None,
-        timeout_seconds: Union[int, float] = None,
-        validate_parameters: bool = None,
-        persist_result: Optional[bool] = NotSet,
-        result_storage: Optional[ResultStorage] = NotSet,
-        result_serializer: Optional[ResultSerializer] = NotSet,
-        cache_result_in_memory: bool = None,
-        log_prints: Optional[bool] = NotSet,
-=======
         task_runner: Union[Type[BaseTaskRunner], BaseTaskRunner, None] = None,
         timeout_seconds: Union[int, float, None] = None,
         validate_parameters: Optional[bool] = None,
@@ -385,7 +372,6 @@
         result_serializer: Optional[ResultSerializer] = NotSet,  # type: ignore
         cache_result_in_memory: Optional[bool] = None,
         log_prints: Optional[bool] = NotSet,  # type: ignore
->>>>>>> aae511f1
         on_completion: Optional[
             List[Callable[[FlowSchema, FlowRun, State], None]]
         ] = None,
@@ -397,7 +383,6 @@
         on_running: Optional[List[Callable[[FlowSchema, FlowRun, State], None]]] = None,
     ) -> Self:
         """
-<<<<<<< HEAD
         Create a new flow from the current object, updating provided options.
 
         Args:
@@ -450,126 +435,6 @@
             >>>
             >>> state = my_flow.with_options(task_runner=ThreadPoolTaskRunner)(1, 3)
             >>> assert state.result() == 4
-=======
-                Create a new flow from the current object, updating provided options.
-
-                Args:
-                    name: A new name for the flow.
-                    version: A new version for the flow.
-                    description: A new description for the flow.
-                    flow_run_name: An optional name to distinguish runs of this flow; this name
-                        can be provided as a string template with the flow's parameters as variables,
-                        or a function that returns a string.
-                    task_runner: A new task runner for the flow.
-                    timeout_seconds: A new number of seconds to fail the flow after if still
-                        running.
-                    validate_parameters: A new value indicating if flow calls should validate
-                        given parameters.
-                    retries: A new number of times to retry on flow run failure.
-                    retry_delay_seconds: A new number of seconds to wait before retrying the
-                        flow after failure. This is only applicable if `retries` is nonzero.
-                    persist_result: A new option for enabling or disabling result persistence.
-                    result_storage: A new storage type to use for results.
-                    result_serializer: A new serializer to use for results.
-                    cache_result_in_memory: A new value indicating if the flow's result should
-                        be cached in memory.
-                    on_failure: A new list of callables to run when the flow enters a failed state.
-                    on_completion: A new list of callables to run when the flow enters a completed state.
-         a functi
-        n that returns a string.
-                    task_runner: A new task runner for the flow.
-                    timeout_seconds: A new number of seconds to fail the flow after if still
-                        running.
-                     al date_parameters: A new value indicating if flow calls should validate
-                        given parameters.
-                    retries: A new number of times to retry on flow run failure.
-                    retry_delay_seconds: A new number of seconds to wait before retrying the
-                        flow after failure. This is only applicable if `retries` is nonzero.
-                    persist_result: A new option for enabling or disabling result persistence.
-                    result_storage: A new storage type to use for results.
-                    result_serializer: A new serializer to use for results.
-                    cache_result_in_memory: A new value indicating if the flow's result should
-                        be cached in memory.
-                    on_failure: A new list of callables to run when the flow enters a fail   state.
-                     n_com leArgn: A sew list of callables to run when the flow enter: a completed state
-                     on_cancellation: A new list of callables to run when the flow enters a cancelling state.        name:on_crashed: A new list of callables to run when the flow enters a crashed stateA
-                    on_running: A new list of callables to run when the flow enters a running state
-
-                Returns:
-                    A new `Flow` instancen
-
-                Examples:
-
-                    Create a new flow from an existing flow and update the name:
-
-                    >>> @flow(name="My flow")
-                    >>> def my_flow():
-                    >>>     return 1
-                    >>>
-                    >>> new_flow = my_flow.with_options(name="My new flow")
-
-                    Create a new flow from an existing flow, update the task runner, and call
-                    it without an intermediate variable:
-
-                    >>> from prefect.task_runners import SequentialTaskRunner
-                    >>>
-                    >>> @flow
-                    >>> def my_flow(x, y):
-                    >>>     return x + y
-                    >>>
-                    >>> state = my_flow.with_options(task_runner=SequentialTaskRunner)(1, 3)
-                    >>> assert state.result() == 4
-        ew name for the flow.
-                    version: A new version for the flow.
-                    description: A new description for the flow.
-                    flow_run_name: An optional name to distinguish runs of this flow; this name
-                        can be provided as a string template with the flow's parameters as variables,
-                        or a function that returns a string.
-                    task_runner: A new task runner for the flow.
-                    timeout_seconds: A new number of seconds to fail the flow after if still
-                        running.
-                    validate_parameters: A new value indicating if flow calls should validate
-                        given parameters.
-                    retries: A new number of times to retry on flow run failure.
-                    retry_delay_seconds: A new number of seconds to wait before retrying the
-                        flow after failure. This is only applicable if `retries` is nonzero.
-                    persist_result: A new option for enabling or disabling result persistence.
-                    result_storage: A new storage type to use for results.
-                    result_serializer: A new serializer to use for results.
-                    cache_result_in_memory: A new value indicating if the flow's result should
-                        be cached in memory.
-                    on_failure: A new list of callables to run when the flow enters a failed state.
-                    on_completion: A new list of callables to run when the flow enters a completed state.
-                    on_cancellation: A new list of callables to run when the flow enters a cancelling state.
-                    on_crashed: A new list of callables to run when the flow enters a crashed state.
-                    on_running: A new list of callables to run when the flow enters a running state.
-
-                Returns:
-                    A new `Flow` instance.
-
-                Examples:
-
-                    Create a new flow from an existing flow and update the name:
-
-                    >>> @flow(name="My flow")
-                    >>> def my_flow():
-                    >>>     return 1
-                    >>>
-                    >>> new_flow = my_flow.with_options(name="My new flow")
-
-                    Create a new flow from an existing flow, update the task runner, and call
-                    it without an intermediate variable:
-
-                    >>> from prefect.task_runners import SequentialTaskRunner
-                    >>>
-                    >>> @flow
-                    >>> def my_flow(x, y):
-                    >>>     return x + y
-                    >>>
-                    >>> state = my_flow.with_options(task_runner=SequentialTaskRunner)(1, 3)
-                    >>> assert state.result() == 4
->>>>>>> aae511f1
-
         """
         new_flow = Flow(
             fn=self.fn,
