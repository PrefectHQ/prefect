--- conflicted
+++ resolved
@@ -61,15 +61,11 @@
 
 if TYPE_CHECKING:
     from prefect.client.orchestration import PrefectClient
-<<<<<<< HEAD
-=======
     from prefect.client.schemas.objects import FlowRun
     from prefect.deployments.schedules import (
         FlexibleScheduleList,
     )
     from prefect.flows import Flow
-
->>>>>>> 89093c7e
 
 logger = get_logger("deployments")
 
@@ -240,11 +236,7 @@
 
 @inject_client
 async def load_flow_from_flow_run(
-<<<<<<< HEAD
-    flow_run: FlowRun,
-=======
     flow_run: "FlowRun",
->>>>>>> 89093c7e
     client: "PrefectClient",
     ignore_storage: bool = False,
     storage_base_path: Optional[str] = None,
