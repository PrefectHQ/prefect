--- conflicted
+++ resolved
@@ -651,19 +651,6 @@
             )
         return values
 
-<<<<<<< HEAD
-    @validator("schedule")
-    def validate_schedule(cls, value):
-        if value:
-            cls._validate_schedule(value)
-        return value
-
-    @validator("schedules")
-    def validate_schedules(cls, value):
-        for schedule in value:
-            cls._validate_schedule(schedule.schedule)
-        return value
-=======
     @root_validator(pre=True)
     def reconcile_schedules(cls, values):
         schedule = values.get("schedule", NotSet)
@@ -687,7 +674,6 @@
             cls._validate_schedule(schedule.schedule)
 
         return values
->>>>>>> 224fe561
 
     @classmethod
     @sync_compatible
