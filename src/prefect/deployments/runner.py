"""
Objects for creating and configuring deployments for flows using `serve` functionality.

Example:
    ```python
    import time
    from prefect import flow, serve


    @flow
    def slow_flow(sleep: int = 60):
        "Sleepy flow - sleeps the provided amount of time (in seconds)."
        time.sleep(sleep)


    @flow
    def fast_flow():
        "Fastest flow this side of the Mississippi."
        return


    if __name__ == "__main__":
        # to_deployment creates RunnerDeployment instances
        slow_deploy = slow_flow.to_deployment(name="sleeper", interval=45)
        fast_deploy = fast_flow.to_deployment(name="fast")

        serve(slow_deploy, fast_deploy)
    ```

"""

import enum
import importlib
import tempfile
from datetime import datetime, timedelta
from pathlib import Path
from typing import TYPE_CHECKING, Any, Dict, Iterable, List, Optional, Union
from uuid import UUID

import pendulum
from rich.console import Console
from rich.progress import Progress, SpinnerColumn, TextColumn, track
from rich.table import Table

from prefect._internal.concurrency.api import create_call, from_async
from prefect._internal.pydantic import HAS_PYDANTIC_V2
from prefect.runner.storage import RunnerStorage
from prefect.settings import (
    PREFECT_DEFAULT_DOCKER_BUILD_NAMESPACE,
    PREFECT_DEFAULT_WORK_POOL_NAME,
    PREFECT_UI_URL,
)
from prefect.utilities.collections import get_from_dict, isiterable

if HAS_PYDANTIC_V2:
    from pydantic.v1 import BaseModel, Field, PrivateAttr, root_validator, validator
else:
    from pydantic import BaseModel, Field, PrivateAttr, root_validator, validator

from prefect.client.orchestration import ServerType, get_client
from prefect.client.schemas.objects import MinimalDeploymentSchedule
from prefect.client.schemas.schedules import (
    SCHEDULE_TYPES,
    construct_schedule,
)
from prefect.deployments.schedules import (
    FlexibleScheduleList,
    create_minimal_deployment_schedule,
    normalize_to_minimal_deployment_schedules,
)
<<<<<<< HEAD
from prefect.events.schemas.deployment_triggers import (
    DeploymentTrigger,
    DeploymentTriggerTypes,
)
=======
from prefect.events.schemas import DeploymentTrigger, DeploymentTriggerTypes
>>>>>>> e1736971
from prefect.exceptions import (
    ObjectNotFound,
    PrefectHTTPStatusError,
)
from prefect.utilities.asyncutils import sync_compatible
from prefect.utilities.callables import ParameterSchema, parameter_schema
from prefect.utilities.dockerutils import (
    PushError,
    build_image,
    docker_client,
    generate_default_dockerfile,
    parse_image_tag,
    split_repository_path,
)
from prefect.utilities.slugify import slugify

if TYPE_CHECKING:
    from prefect.flows import Flow

__all__ = ["RunnerDeployment"]


class DeploymentApplyError(RuntimeError):
    """
    Raised when an error occurs while applying a deployment.
    """


class EntrypointType(enum.Enum):
    """
    Enum representing a entrypoint type.

    File path entrypoints are in the format: `path/to/file.py:function_name`.
    Module path entrypoints are in the format: `path.to.module.function_name`.
    """

    FILE_PATH = "file_path"
    MODULE_PATH = "module_path"


class RunnerDeployment(BaseModel):
    """
    A Prefect RunnerDeployment definition, used for specifying and building deployments.

    Attributes:
        name: A name for the deployment (required).
        version: An optional version for the deployment; defaults to the flow's version
        description: An optional description of the deployment; defaults to the flow's
            description
        tags: An optional list of tags to associate with this deployment; note that tags
            are used only for organizational purposes. For delegating work to agents,
            see `work_queue_name`.
        schedule: A schedule to run this deployment on, once registered
        is_schedule_active: Whether or not the schedule is active
        parameters: A dictionary of parameter values to pass to runs created from this
            deployment
        path: The path to the working directory for the workflow, relative to remote
            storage or, if stored on a local filesystem, an absolute path
        entrypoint: The path to the entrypoint for the workflow, always relative to the
            `path`
        parameter_openapi_schema: The parameter schema of the flow, including defaults.
        enforce_parameter_schema: Whether or not the Prefect API should enforce the
            parameter schema for this deployment.
        work_pool_name: The name of the work pool to use for this deployment.
        work_queue_name: The name of the work queue to use for this deployment's scheduled runs.
            If not provided the default work queue for the work pool will be used.
        job_variables: Settings used to override the values specified default base job template
            of the chosen work pool. Refer to the base job template of the chosen work pool for
            available settings.
    """

    class Config:
        arbitrary_types_allowed = True

    name: str = Field(..., description="The name of the deployment.")
    flow_name: Optional[str] = Field(
        None, description="The name of the underlying flow; typically inferred."
    )
    description: Optional[str] = Field(
        default=None, description="An optional description of the deployment."
    )
    version: Optional[str] = Field(
        default=None, description="An optional version for the deployment."
    )
    tags: List[str] = Field(
        default_factory=list,
        description="One of more tags to apply to this deployment.",
    )
    schedules: Optional[List[MinimalDeploymentSchedule]] = Field(
        default=None,
        description="The schedules that should cause this deployment to run.",
    )
    schedule: Optional[SCHEDULE_TYPES] = None
    paused: Optional[bool] = Field(
        default=None, description="Whether or not the deployment is paused."
    )
    is_schedule_active: Optional[bool] = Field(
        default=None, description="DEPRECATED: Whether or not the schedule is active."
    )
    parameters: Dict[str, Any] = Field(default_factory=dict)
    entrypoint: Optional[str] = Field(
        default=None,
        description=(
            "The path to the entrypoint for the workflow, relative to the `path`."
        ),
    )
    triggers: List[DeploymentTriggerTypes] = Field(
        default_factory=list,
        description="The triggers that should cause this deployment to run.",
    )
    enforce_parameter_schema: bool = Field(
        default=False,
        description=(
            "Whether or not the Prefect API should enforce the parameter schema for"
            " this deployment."
        ),
    )
    storage: Optional[RunnerStorage] = Field(
        default=None,
        description=(
            "The storage object used to retrieve flow code for this deployment."
        ),
    )
    work_pool_name: Optional[str] = Field(
        default=None,
        description=(
            "The name of the work pool to use for this deployment. Only used when"
            " the deployment is registered with a built runner."
        ),
    )
    work_queue_name: Optional[str] = Field(
        default=None,
        description=(
            "The name of the work queue to use for this deployment. Only used when"
            " the deployment is registered with a built runner."
        ),
    )
    job_variables: Dict[str, Any] = Field(
        default_factory=dict,
        description=(
            "Job variables used to override the default values of a work pool"
            " base job template. Only used when the deployment is registered with"
            " a built runner."
        ),
    )
    _entrypoint_type: EntrypointType = PrivateAttr(
        default=EntrypointType.FILE_PATH,
    )
    _path: Optional[str] = PrivateAttr(
        default=None,
    )
    _parameter_openapi_schema: ParameterSchema = PrivateAttr(
        default_factory=ParameterSchema,
    )

    @property
    def entrypoint_type(self) -> EntrypointType:
        return self._entrypoint_type

    @validator("triggers", allow_reuse=True)
    def validate_automation_names(cls, field_value, values, field, config):
        """Ensure that each trigger has a name for its automation if none is provided."""
        for i, trigger in enumerate(field_value, start=1):
            if trigger.name is None:
                trigger.name = f"{values['name']}__automation_{i}"

        return field_value

    @root_validator(pre=True)
    def reconcile_paused(cls, values):
        paused = values.get("paused")
        is_schedule_active = values.get("is_schedule_active")

        if paused is not None:
            values["paused"] = paused
            values["is_schedule_active"] = not paused
        elif is_schedule_active is not None:
            values["paused"] = not is_schedule_active
            values["is_schedule_active"] = is_schedule_active
        else:
            values["paused"] = False
            values["is_schedule_active"] = True

        return values

    @root_validator(pre=True)
    def reconcile_schedules(cls, values):
        schedule = values.get("schedule")
        schedules = values.get("schedules")

        if schedules is None and schedule is not None:
            values["schedules"] = [create_minimal_deployment_schedule(schedule)]
        elif schedules is not None and len(schedules) > 0:
            values["schedules"] = normalize_to_minimal_deployment_schedules(schedules)

        return values

    @sync_compatible
    async def apply(
        self, work_pool_name: Optional[str] = None, image: Optional[str] = None
    ) -> UUID:
        """
        Registers this deployment with the API and returns the deployment's ID.

        Args:
            work_pool_name: The name of the work pool to use for this
                deployment.
            image: The registry, name, and tag of the Docker image to
                use for this deployment. Only used when the deployment is
                deployed to a work pool.

        Returns:
            The ID of the created deployment.
        """

        work_pool_name = work_pool_name or self.work_pool_name

        if image and not work_pool_name:
            raise ValueError(
                "An image can only be provided when registering a deployment with a"
                " work pool."
            )

        if self.work_queue_name and not work_pool_name:
            raise ValueError(
                "A work queue can only be provided when registering a deployment with"
                " a work pool."
            )

        if self.job_variables and not work_pool_name:
            raise ValueError(
                "Job variables can only be provided when registering a deployment"
                " with a work pool."
            )

        async with get_client() as client:
            flow_id = await client.create_flow_from_name(self.flow_name)

            create_payload = dict(
                flow_id=flow_id,
                name=self.name,
                work_queue_name=self.work_queue_name,
                work_pool_name=work_pool_name,
                version=self.version,
                paused=self.paused,
                schedules=self.schedules,
                parameters=self.parameters,
                description=self.description,
                tags=self.tags,
                path=self._path,
                entrypoint=self.entrypoint,
                storage_document_id=None,
                infrastructure_document_id=None,
                parameter_openapi_schema=self._parameter_openapi_schema.dict(),
                enforce_parameter_schema=self.enforce_parameter_schema,
            )

            if work_pool_name:
                create_payload["infra_overrides"] = self.job_variables
                if image:
                    create_payload["infra_overrides"]["image"] = image
                create_payload["path"] = None if self.storage else self._path
                create_payload["pull_steps"] = (
                    [self.storage.to_pull_step()] if self.storage else []
                )

            try:
                deployment_id = await client.create_deployment(**create_payload)
            except Exception as exc:
                if isinstance(exc, PrefectHTTPStatusError):
                    detail = exc.response.json().get("detail")
                    if detail:
                        raise DeploymentApplyError(detail) from exc
                raise DeploymentApplyError(
                    f"Error while applying deployment: {str(exc)}"
                ) from exc

            if client.server_type == ServerType.CLOUD:
                # The triggers defined in the deployment spec are, essentially,
                # anonymous and attempting truly sync them with cloud is not
                # feasible. Instead, we remove all automations that are owned
                # by the deployment, meaning that they were created via this
                # mechanism below, and then recreate them.
                await client.delete_resource_owned_automations(
                    f"prefect.deployment.{deployment_id}"
                )
                for trigger in self.triggers:
                    trigger.set_deployment_id(deployment_id)
                    await client.create_automation(trigger.as_automation())

            return deployment_id

    @staticmethod
    def _construct_deployment_schedules(
        interval: Optional[
            Union[Iterable[Union[int, float, timedelta]], int, float, timedelta]
        ] = None,
        anchor_date: Optional[Union[datetime, str]] = None,
        cron: Optional[Union[Iterable[str], str]] = None,
        rrule: Optional[Union[Iterable[str], str]] = None,
        timezone: Optional[str] = None,
        schedule: Optional[SCHEDULE_TYPES] = None,
        schedules: Optional[FlexibleScheduleList] = None,
    ) -> Union[List[MinimalDeploymentSchedule], FlexibleScheduleList]:
        """
        Construct a schedule or schedules from the provided arguments.

        This method serves as a unified interface for creating deployment
        schedules. If `schedules` is provided, it is directly returned. If
        `schedule` is provided, it is encapsulated in a list and returned. If
        `interval`, `cron`, or `rrule` are provided, they are used to construct
        schedule objects.

        Args:
            interval: An interval on which to schedule runs, either as a single
              value or as a list of values. Accepts numbers (interpreted as
              seconds) or `timedelta` objects. Each value defines a separate
              scheduling interval.
            anchor_date: The anchor date from which interval schedules should
              start. This applies to all intervals if a list is provided.
            cron: A cron expression or a list of cron expressions defining cron
              schedules. Each expression defines a separate cron schedule.
            rrule: An rrule string or a list of rrule strings for scheduling.
              Each string defines a separate recurrence rule.
            timezone: The timezone to apply to the cron or rrule schedules.
              This is a single value applied uniformly to all schedules.
            schedule: A singular schedule object, used for advanced scheduling
              options like specifying a timezone. This is returned as a list
              containing this single schedule.
            schedules: A pre-defined list of schedule objects. If provided,
              this list is returned as-is, bypassing other schedule construction
              logic.
        """

        num_schedules = sum(
            1
            for entry in (interval, cron, rrule, schedule, schedules)
            if entry is not None
        )
        if num_schedules > 1:
            raise ValueError(
                "Only one of interval, cron, rrule, schedule, or schedules can be provided."
            )
        elif num_schedules == 0:
            return []

        if schedules is not None:
            return schedules
        elif interval or cron or rrule:
            # `interval`, `cron`, and `rrule` can be lists of values. This
            # block figures out which one is not None and uses that to
            # construct the list of schedules via `construct_schedule`.
            parameters = [("interval", interval), ("cron", cron), ("rrule", rrule)]
            schedule_type, value = [
                param for param in parameters if param[1] is not None
            ][0]

            if not isiterable(value):
                value = [value]

            return [
                create_minimal_deployment_schedule(
                    construct_schedule(
                        **{
                            schedule_type: v,
                            "timezone": timezone,
                            "anchor_date": anchor_date,
                        }
                    )
                )
                for v in value
            ]
        else:
            return [create_minimal_deployment_schedule(schedule)]

    def _set_defaults_from_flow(self, flow: "Flow"):
        self._parameter_openapi_schema = parameter_schema(flow)

        if not self.version:
            self.version = flow.version
        if not self.description:
            self.description = flow.description

    @classmethod
    def from_flow(
        cls,
        flow: "Flow",
        name: str,
        interval: Optional[
            Union[Iterable[Union[int, float, timedelta]], int, float, timedelta]
        ] = None,
        cron: Optional[Union[Iterable[str], str]] = None,
        rrule: Optional[Union[Iterable[str], str]] = None,
        paused: Optional[bool] = None,
        schedules: Optional[FlexibleScheduleList] = None,
        schedule: Optional[SCHEDULE_TYPES] = None,
        is_schedule_active: Optional[bool] = None,
        parameters: Optional[dict] = None,
        triggers: Optional[List[DeploymentTrigger]] = None,
        description: Optional[str] = None,
        tags: Optional[List[str]] = None,
        version: Optional[str] = None,
        enforce_parameter_schema: bool = False,
        work_pool_name: Optional[str] = None,
        work_queue_name: Optional[str] = None,
        job_variables: Optional[Dict[str, Any]] = None,
        entrypoint_type: EntrypointType = EntrypointType.FILE_PATH,
    ) -> "RunnerDeployment":
        """
        Configure a deployment for a given flow.

        Args:
            flow: A flow function to deploy
            name: A name for the deployment
            interval: An interval on which to execute the current flow. Accepts either a number
                or a timedelta object. If a number is given, it will be interpreted as seconds.
            cron: A cron schedule of when to execute runs of this flow.
            rrule: An rrule schedule of when to execute runs of this flow.
            paused: Whether or not to set this deployment as paused.
            schedules: A list of schedule objects defining when to execute runs of this deployment.
                Used to define multiple schedules or additional scheduling options like `timezone`.
            schedule: A schedule object of when to execute runs of this flow. Used for
                advanced scheduling options like timezone.
            is_schedule_active: Whether or not to set the schedule for this deployment as active. If
                not provided when creating a deployment, the schedule will be set as active. If not
                provided when updating a deployment, the schedule's activation will not be changed.
            triggers: A list of triggers that should kick of a run of this flow.
            parameters: A dictionary of default parameter values to pass to runs of this flow.
            description: A description for the created deployment. Defaults to the flow's
                description if not provided.
            tags: A list of tags to associate with the created deployment for organizational
                purposes.
            version: A version for the created deployment. Defaults to the flow's version.
            enforce_parameter_schema: Whether or not the Prefect API should enforce the
                parameter schema for this deployment.
            work_pool_name: The name of the work pool to use for this deployment.
            work_queue_name: The name of the work queue to use for this deployment's scheduled runs.
                If not provided the default work queue for the work pool will be used.
            job_variables: Settings used to override the values specified default base job template
                of the chosen work pool. Refer to the base job template of the chosen work pool for
                available settings.
        """
        constructed_schedules = cls._construct_deployment_schedules(
            interval=interval,
            cron=cron,
            rrule=rrule,
            schedule=schedule,
            schedules=schedules,
        )

        job_variables = job_variables or {}

        deployment = cls(
            name=Path(name).stem,
            flow_name=flow.name,
            schedule=schedule,
            schedules=constructed_schedules,
            is_schedule_active=is_schedule_active,
            paused=paused,
            tags=tags or [],
            triggers=triggers or [],
            parameters=parameters or {},
            description=description,
            version=version,
            enforce_parameter_schema=enforce_parameter_schema,
            work_pool_name=work_pool_name,
            work_queue_name=work_queue_name,
            job_variables=job_variables,
        )

        if not deployment.entrypoint:
            no_file_location_error = (
                "Flows defined interactively cannot be deployed. Check out the"
                " quickstart guide for help getting started:"
                " https://docs.prefect.io/latest/getting-started/quickstart"
            )
            ## first see if an entrypoint can be determined
            flow_file = getattr(flow, "__globals__", {}).get("__file__")
            mod_name = getattr(flow, "__module__", None)
            if entrypoint_type == EntrypointType.MODULE_PATH:
                if mod_name:
                    deployment.entrypoint = f"{mod_name}.{flow.__name__}"
                else:
                    raise ValueError(
                        "Unable to determine module path for provided flow."
                    )
            else:
                if not flow_file:
                    if not mod_name:
                        raise ValueError(no_file_location_error)
                    try:
                        module = importlib.import_module(mod_name)
                        flow_file = getattr(module, "__file__", None)
                    except ModuleNotFoundError as exc:
                        if "__prefect_loader__" in str(exc):
                            raise ValueError(
                                "Cannot create a RunnerDeployment from a flow that has been"
                                " loaded from an entrypoint. To deploy a flow via"
                                " entrypoint, use RunnerDeployment.from_entrypoint instead."
                            )
                        raise ValueError(no_file_location_error)
                    if not flow_file:
                        raise ValueError(no_file_location_error)

                # set entrypoint
                entry_path = (
                    Path(flow_file).absolute().relative_to(Path.cwd().absolute())
                )
                deployment.entrypoint = f"{entry_path}:{flow.fn.__name__}"

        if entrypoint_type == EntrypointType.FILE_PATH and not deployment._path:
            deployment._path = "."

        deployment._entrypoint_type = entrypoint_type

        cls._set_defaults_from_flow(deployment, flow)

        return deployment

    @classmethod
    def from_entrypoint(
        cls,
        entrypoint: str,
        name: str,
        interval: Optional[
            Union[Iterable[Union[int, float, timedelta]], int, float, timedelta]
        ] = None,
        cron: Optional[Union[Iterable[str], str]] = None,
        rrule: Optional[Union[Iterable[str], str]] = None,
        paused: Optional[bool] = None,
        schedules: Optional[FlexibleScheduleList] = None,
        schedule: Optional[SCHEDULE_TYPES] = None,
        is_schedule_active: Optional[bool] = None,
        parameters: Optional[dict] = None,
        triggers: Optional[List[DeploymentTrigger]] = None,
        description: Optional[str] = None,
        tags: Optional[List[str]] = None,
        version: Optional[str] = None,
        enforce_parameter_schema: bool = False,
        work_pool_name: Optional[str] = None,
        work_queue_name: Optional[str] = None,
        job_variables: Optional[Dict[str, Any]] = None,
    ) -> "RunnerDeployment":
        """
        Configure a deployment for a given flow located at a given entrypoint.

        Args:
            entrypoint:  The path to a file containing a flow and the name of the flow function in
                the format `./path/to/file.py:flow_func_name`.
            name: A name for the deployment
            interval: An interval on which to execute the current flow. Accepts either a number
                or a timedelta object. If a number is given, it will be interpreted as seconds.
            cron: A cron schedule of when to execute runs of this flow.
            rrule: An rrule schedule of when to execute runs of this flow.
            paused: Whether or not to set this deployment as paused.
            schedules: A list of schedule objects defining when to execute runs of this deployment.
                Used to define multiple schedules or additional scheduling options like `timezone`.
            schedule: A schedule object of when to execute runs of this flow. Used for
                advanced scheduling options like timezone.
            is_schedule_active: Whether or not to set the schedule for this deployment as active. If
                not provided when creating a deployment, the schedule will be set as active. If not
                provided when updating a deployment, the schedule's activation will not be changed.
            triggers: A list of triggers that should kick of a run of this flow.
            parameters: A dictionary of default parameter values to pass to runs of this flow.
            description: A description for the created deployment. Defaults to the flow's
                description if not provided.
            tags: A list of tags to associate with the created deployment for organizational
                purposes.
            version: A version for the created deployment. Defaults to the flow's version.
            enforce_parameter_schema: Whether or not the Prefect API should enforce the
                parameter schema for this deployment.
            work_pool_name: The name of the work pool to use for this deployment.
            work_queue_name: The name of the work queue to use for this deployment's scheduled runs.
                If not provided the default work queue for the work pool will be used.
            job_variables: Settings used to override the values specified default base job template
                of the chosen work pool. Refer to the base job template of the chosen work pool for
                available settings.
        """
        from prefect.flows import load_flow_from_entrypoint

        job_variables = job_variables or {}
        flow = load_flow_from_entrypoint(entrypoint)

        constructed_schedules = cls._construct_deployment_schedules(
            interval=interval,
            cron=cron,
            rrule=rrule,
            schedule=schedule,
            schedules=schedules,
        )

        deployment = cls(
            name=Path(name).stem,
            flow_name=flow.name,
            schedule=schedule,
            schedules=constructed_schedules,
            paused=paused,
            is_schedule_active=is_schedule_active,
            tags=tags or [],
            triggers=triggers or [],
            parameters=parameters or {},
            description=description,
            version=version,
            entrypoint=entrypoint,
            enforce_parameter_schema=enforce_parameter_schema,
            work_pool_name=work_pool_name,
            work_queue_name=work_queue_name,
            job_variables=job_variables,
        )
        deployment._path = str(Path.cwd())

        cls._set_defaults_from_flow(deployment, flow)

        return deployment

    @classmethod
    @sync_compatible
    async def from_storage(
        cls,
        storage: RunnerStorage,
        entrypoint: str,
        name: str,
        interval: Optional[
            Union[Iterable[Union[int, float, timedelta]], int, float, timedelta]
        ] = None,
        cron: Optional[Union[Iterable[str], str]] = None,
        rrule: Optional[Union[Iterable[str], str]] = None,
        paused: Optional[bool] = None,
        schedules: Optional[FlexibleScheduleList] = None,
        schedule: Optional[SCHEDULE_TYPES] = None,
        is_schedule_active: Optional[bool] = None,
        parameters: Optional[dict] = None,
        triggers: Optional[List[DeploymentTrigger]] = None,
        description: Optional[str] = None,
        tags: Optional[List[str]] = None,
        version: Optional[str] = None,
        enforce_parameter_schema: bool = False,
        work_pool_name: Optional[str] = None,
        work_queue_name: Optional[str] = None,
        job_variables: Optional[Dict[str, Any]] = None,
    ):
        """
        Create a RunnerDeployment from a flow located at a given entrypoint and stored in a
        local storage location.

        Args:
            entrypoint:  The path to a file containing a flow and the name of the flow function in
                the format `./path/to/file.py:flow_func_name`.
            name: A name for the deployment
            storage: A storage object to use for retrieving flow code. If not provided, a
                URL must be provided.
            interval: An interval on which to execute the current flow. Accepts either a number
                or a timedelta object. If a number is given, it will be interpreted as seconds.
            cron: A cron schedule of when to execute runs of this flow.
            rrule: An rrule schedule of when to execute runs of this flow.
            schedule: A schedule object of when to execute runs of this flow. Used for
                advanced scheduling options like timezone.
            is_schedule_active: Whether or not to set the schedule for this deployment as active. If
                not provided when creating a deployment, the schedule will be set as active. If not
                provided when updating a deployment, the schedule's activation will not be changed.
            triggers: A list of triggers that should kick of a run of this flow.
            parameters: A dictionary of default parameter values to pass to runs of this flow.
            description: A description for the created deployment. Defaults to the flow's
                description if not provided.
            tags: A list of tags to associate with the created deployment for organizational
                purposes.
            version: A version for the created deployment. Defaults to the flow's version.
            enforce_parameter_schema: Whether or not the Prefect API should enforce the
                parameter schema for this deployment.
            work_pool_name: The name of the work pool to use for this deployment.
            work_queue_name: The name of the work queue to use for this deployment's scheduled runs.
                If not provided the default work queue for the work pool will be used.
            job_variables: Settings used to override the values specified default base job template
                of the chosen work pool. Refer to the base job template of the chosen work pool for
                available settings.
        """
        from prefect.flows import load_flow_from_entrypoint

        constructed_schedules = cls._construct_deployment_schedules(
            interval=interval,
            cron=cron,
            rrule=rrule,
            schedule=schedule,
            schedules=schedules,
        )

        job_variables = job_variables or {}

        with tempfile.TemporaryDirectory() as tmpdir:
            storage.set_base_path(Path(tmpdir))
            await storage.pull_code()

            full_entrypoint = str(storage.destination / entrypoint)
            flow = await from_async.wait_for_call_in_new_thread(
                create_call(load_flow_from_entrypoint, full_entrypoint)
            )

        deployment = cls(
            name=Path(name).stem,
            flow_name=flow.name,
            schedule=schedule,
            schedules=constructed_schedules,
            paused=paused,
            is_schedule_active=is_schedule_active,
            tags=tags or [],
            triggers=triggers or [],
            parameters=parameters or {},
            description=description,
            version=version,
            entrypoint=entrypoint,
            enforce_parameter_schema=enforce_parameter_schema,
            storage=storage,
            work_pool_name=work_pool_name,
            work_queue_name=work_queue_name,
            job_variables=job_variables,
        )
        deployment._path = str(storage.destination).replace(
            tmpdir, "$STORAGE_BASE_PATH"
        )

        cls._set_defaults_from_flow(deployment, flow)

        return deployment


class DeploymentImage:
    """
    Configuration used to build and push a Docker image for a deployment.

    Attributes:
        name: The name of the Docker image to build, including the registry and
            repository.
        tag: The tag to apply to the built image.
        dockerfile: The path to the Dockerfile to use for building the image. If
            not provided, a default Dockerfile will be generated.
        **build_kwargs: Additional keyword arguments to pass to the Docker build request.
            See the [`docker-py` documentation](https://docker-py.readthedocs.io/en/stable/images.html#docker.models.images.ImageCollection.build)
            for more information.

    """

    def __init__(self, name, tag=None, dockerfile="auto", **build_kwargs):
        image_name, image_tag = parse_image_tag(name)
        if tag and image_tag:
            raise ValueError(
                f"Only one tag can be provided - both {image_tag!r} and {tag!r} were"
                " provided as tags."
            )
        namespace, repository = split_repository_path(image_name)
        # if the provided image name does not include a namespace (registry URL or user/org name),
        # use the default namespace
        if not namespace:
            namespace = PREFECT_DEFAULT_DOCKER_BUILD_NAMESPACE.value()
        # join the namespace and repository to create the full image name
        # ignore namespace if it is None
        self.name = "/".join(filter(None, [namespace, repository]))
        self.tag = tag or image_tag or slugify(pendulum.now("utc").isoformat())
        self.dockerfile = dockerfile
        self.build_kwargs = build_kwargs

    @property
    def reference(self):
        return f"{self.name}:{self.tag}"

    def build(self):
        full_image_name = self.reference
        build_kwargs = self.build_kwargs.copy()
        build_kwargs["context"] = Path.cwd()
        build_kwargs["tag"] = full_image_name
        build_kwargs["pull"] = build_kwargs.get("pull", True)

        if self.dockerfile == "auto":
            with generate_default_dockerfile():
                build_image(**build_kwargs)
        else:
            build_kwargs["dockerfile"] = self.dockerfile
            build_image(**build_kwargs)

    def push(self):
        with docker_client() as client:
            events = client.api.push(
                repository=self.name, tag=self.tag, stream=True, decode=True
            )
            for event in events:
                if "error" in event:
                    raise PushError(event["error"])


@sync_compatible
async def deploy(
    *deployments: RunnerDeployment,
    work_pool_name: Optional[str] = None,
    image: Optional[Union[str, DeploymentImage]] = None,
    build: bool = True,
    push: bool = True,
    print_next_steps_message: bool = True,
    ignore_warnings: bool = False,
) -> List[UUID]:
    """
    Deploy the provided list of deployments to dynamic infrastructure via a
    work pool.

    By default, calling this function will build a Docker image for the deployments, push it to a
    registry, and create each deployment via the Prefect API that will run the corresponding
    flow on the given schedule.

    If you want to use an existing image, you can pass `build=False` to skip building and pushing
    an image.

    Args:
        *deployments: A list of deployments to deploy.
        work_pool_name: The name of the work pool to use for these deployments. Defaults to
            the value of `PREFECT_DEFAULT_WORK_POOL_NAME`.
        image: The name of the Docker image to build, including the registry and
            repository. Pass a DeploymentImage instance to customize the Dockerfile used
            and build arguments.
        build: Whether or not to build a new image for the flow. If False, the provided
            image will be used as-is and pulled at runtime.
        push: Whether or not to skip pushing the built image to a registry.
        print_next_steps_message: Whether or not to print a message with next steps
            after deploying the deployments.

    Returns:
        A list of deployment IDs for the created/updated deployments.

    Examples:
        Deploy a group of flows to a work pool:

        ```python
        from prefect import deploy, flow

        @flow(log_prints=True)
        def local_flow():
            print("I'm a locally defined flow!")

        if __name__ == "__main__":
            deploy(
                local_flow.to_deployment(name="example-deploy-local-flow"),
                flow.from_source(
                    source="https://github.com/org/repo.git",
                    entrypoint="flows.py:my_flow",
                ).to_deployment(
                    name="example-deploy-remote-flow",
                ),
                work_pool_name="my-work-pool",
                image="my-registry/my-image:dev",
            )
        ```
    """
    work_pool_name = work_pool_name or PREFECT_DEFAULT_WORK_POOL_NAME.value()

    if not image and not all(
        d.storage or d.entrypoint_type == EntrypointType.MODULE_PATH
        for d in deployments
    ):
        raise ValueError(
            "Either an image or remote storage location must be provided when deploying"
            " a deployment."
        )

    if not work_pool_name:
        raise ValueError(
            "A work pool name must be provided when deploying a deployment. Either"
            " provide a work pool name when calling `deploy` or set"
            " `PREFECT_DEFAULT_WORK_POOL_NAME` in your profile."
        )

    if image and isinstance(image, str):
        image_name, image_tag = parse_image_tag(image)
        image = DeploymentImage(name=image_name, tag=image_tag)

    try:
        async with get_client() as client:
            work_pool = await client.read_work_pool(work_pool_name)
    except ObjectNotFound as exc:
        raise ValueError(
            f"Could not find work pool {work_pool_name!r}. Please create it before"
            " deploying this flow."
        ) from exc

    is_docker_based_work_pool = get_from_dict(
        work_pool.base_job_template, "variables.properties.image", False
    )
    is_block_based_work_pool = get_from_dict(
        work_pool.base_job_template, "variables.properties.block", False
    )
    # carve out an exception for block based work pools that only have a block in their base job template
    console = Console()
    if not is_docker_based_work_pool and not is_block_based_work_pool:
        if image:
            raise ValueError(
                f"Work pool {work_pool_name!r} does not support custom Docker images."
                " Please use a work pool with an `image` variable in its base job template"
                " or specify a remote storage location for the flow with `.from_source`."
                " If you are attempting to deploy a flow to a local process work pool,"
                " consider using `flow.serve` instead. See the documentation for more"
                " information: https://docs.prefect.io/latest/concepts/flows/#serving-a-flow"
            )
        elif work_pool.type == "process" and not ignore_warnings:
            console.print(
                "Looks like you're deploying to a process work pool. If you're creating a"
                " deployment for local development, calling `.serve` on your flow is a great"
                " way to get started. See the documentation for more information:"
                " https://docs.prefect.io/latest/concepts/flows/#serving-a-flow. "
                " Set `ignore_warnings=True` to suppress this message.",
                style="yellow",
            )

    is_managed_pool = work_pool.is_managed_pool
    if is_managed_pool:
        build = False
        push = False

    if image and build:
        with Progress(
            SpinnerColumn(),
            TextColumn(f"Building image {image.reference}..."),
            transient=True,
            console=console,
        ) as progress:
            docker_build_task = progress.add_task("docker_build", total=1)
            image.build()

            progress.update(docker_build_task, completed=1)
            console.print(
                f"Successfully built image {image.reference!r}", style="green"
            )

    if image and build and push:
        with Progress(
            SpinnerColumn(),
            TextColumn("Pushing image..."),
            transient=True,
            console=console,
        ) as progress:
            docker_push_task = progress.add_task("docker_push", total=1)

            image.push()

            progress.update(docker_push_task, completed=1)

        console.print(f"Successfully pushed image {image.reference!r}", style="green")

    deployment_exceptions = []
    deployment_ids = []
    image_ref = image.reference if image else None
    for deployment in track(
        deployments,
        description="Creating/updating deployments...",
        console=console,
        transient=True,
    ):
        try:
            deployment_ids.append(
                await deployment.apply(image=image_ref, work_pool_name=work_pool_name)
            )
        except Exception as exc:
            if len(deployments) == 1:
                raise
            deployment_exceptions.append({"deployment": deployment, "exc": exc})

    if deployment_exceptions:
        console.print(
            "Encountered errors while creating/updating deployments:\n",
            style="orange_red1",
        )
    else:
        console.print("Successfully created/updated all deployments!\n", style="green")

    complete_failure = len(deployment_exceptions) == len(deployments)

    table = Table(
        title="Deployments",
        show_lines=True,
    )

    table.add_column(header="Name", style="blue", no_wrap=True)
    table.add_column(header="Status", style="blue", no_wrap=True)
    table.add_column(header="Details", style="blue")

    for deployment in deployments:
        errored_deployment = next(
            (d for d in deployment_exceptions if d["deployment"] == deployment),
            None,
        )
        if errored_deployment:
            table.add_row(
                f"{deployment.flow_name}/{deployment.name}",
                "failed",
                str(errored_deployment["exc"]),
                style="red",
            )
        else:
            table.add_row(f"{deployment.flow_name}/{deployment.name}", "applied")
    console.print(table)

    if print_next_steps_message and not complete_failure:
        if not work_pool.is_push_pool and not work_pool.is_managed_pool:
            console.print(
                "\nTo execute flow runs from these deployments, start a worker in a"
                " separate terminal that pulls work from the"
                f" {work_pool_name!r} work pool:"
            )
            console.print(
                f"\n\t$ prefect worker start --pool {work_pool_name!r}",
                style="blue",
            )
        console.print(
            "\nTo trigger any of these deployments, use the"
            " following command:\n[blue]\n\t$ prefect deployment run"
            " [DEPLOYMENT_NAME]\n[/]"
        )

        if PREFECT_UI_URL:
            console.print(
                "\nYou can also trigger your deployments via the Prefect UI:"
                f" [blue]{PREFECT_UI_URL.value()}/deployments[/]\n"
            )

    return deployment_ids<|MERGE_RESOLUTION|>--- conflicted
+++ resolved
@@ -68,14 +68,7 @@
     create_minimal_deployment_schedule,
     normalize_to_minimal_deployment_schedules,
 )
-<<<<<<< HEAD
-from prefect.events.schemas.deployment_triggers import (
-    DeploymentTrigger,
-    DeploymentTriggerTypes,
-)
-=======
 from prefect.events.schemas import DeploymentTrigger, DeploymentTriggerTypes
->>>>>>> e1736971
 from prefect.exceptions import (
     ObjectNotFound,
     PrefectHTTPStatusError,
