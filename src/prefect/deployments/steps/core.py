--- conflicted
+++ resolved
@@ -84,11 +84,7 @@
 
     try:
         subprocess.check_call(
-<<<<<<< HEAD
-            [sys.executable, "-m", "pip", "install", ",".join(packages)]
-=======
-            [get_sys_executable(), "-m", "pip", "install", *packages],
->>>>>>> d4303202
+            [sys.executable, "-m", "pip", "install", *packages]
         )
     except subprocess.CalledProcessError:
         get_logger("deployments.steps.core").warning(
