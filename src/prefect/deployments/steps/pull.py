"""
Core set of steps for specifying a Prefect project pull step.
"""

import os
from pathlib import Path
from typing import TYPE_CHECKING, Any, Optional

from prefect._internal.compatibility.async_dispatch import async_dispatch
from prefect._internal.retries import retry_async_fn
from prefect.logging.loggers import get_logger
from prefect.runner.storage import BlockStorageAdapter, GitRepository, RemoteStorage
from prefect.utilities.asyncutils import run_coro_as_sync

deployment_logger = get_logger("deployment")

if TYPE_CHECKING:
    from prefect.blocks.core import Block


def set_working_directory(directory: str) -> dict[str, str]:
    """
    Sets the working directory; works with both absolute and relative paths.

    Args:
        directory (str): the directory to set as the working directory

    Returns:
        dict: a dictionary containing a `directory` key of the
            directory that was set
    """
    os.chdir(directory)
    return dict(directory=directory)


@retry_async_fn(
    max_attempts=3,
    base_delay=1,
    max_delay=10,
    retry_on_exceptions=(RuntimeError,),
    operation_name="git_clone",
)
async def _pull_git_repository_with_retries(repo: GitRepository):
    await repo.pull_code()


async def agit_clone(
    repository: str,
    branch: Optional[str] = None,
    include_submodules: bool = False,
    access_token: Optional[str] = None,
    credentials: Optional["Block"] = None,
) -> dict[str, str]:
    """
    Asynchronously clones a git repository into the current working directory.

    Args:
        repository: the URL of the repository to clone
        branch: the branch to clone; if not provided, the default branch will be used
        include_submodules (bool): whether to include git submodules when cloning the repository
        access_token: an access token to use for cloning the repository; if not provided
            the repository will be cloned using the default git credentials
        credentials: a GitHubCredentials, GitLabCredentials, or BitBucketCredentials block can be used to specify the
            credentials to use for cloning the repository.

    Returns:
        dict: a dictionary containing a `directory` key of the new directory that was created

    Raises:
        subprocess.CalledProcessError: if the git clone command fails for any reason
    """
    if access_token and credentials:
        raise ValueError(
            "Please provide either an access token or credentials but not both."
        )

    _credentials = {"access_token": access_token} if access_token else credentials

    storage = GitRepository(
        url=repository,
        credentials=_credentials,
        branch=branch,
        include_submodules=include_submodules,
    )

    await _pull_git_repository_with_retries(storage)

    return dict(directory=str(storage.destination.relative_to(Path.cwd())))


@async_dispatch(agit_clone)
def git_clone(
    repository: str,
    branch: Optional[str] = None,
    include_submodules: bool = False,
    access_token: Optional[str] = None,
    credentials: Optional["Block"] = None,
<<<<<<< HEAD
    directories: Optional[str] = None,
    cone_mode: bool = True,
) -> dict:
=======
) -> dict[str, str]:
>>>>>>> 40590a5f
    """
    Clones a git repository into the current working directory.

    Args:
        repository: the URL of the repository to clone
        branch: the branch to clone; if not provided, the default branch will be used
        include_submodules (bool): whether to include git submodules when cloning the repository
        access_token: an access token to use for cloning the repository; if not provided
            the repository will be cloned using the default git credentials
        credentials: a GitHubCredentials, GitLabCredentials, or BitBucketCredentials block can be used to specify the
            credentials to use for cloning the repository.
        directories: directories to clone
        cone_mode: whether to use sparse-checkout cone mode

    Returns:
        dict: a dictionary containing a `directory` key of the new directory that was created

    Raises:
        subprocess.CalledProcessError: if the git clone command fails for any reason

    Examples:
        Clone a public repository:
        ```yaml
        pull:
            - prefect.deployments.steps.git_clone:
                repository: https://github.com/PrefectHQ/prefect.git
        ```

        Clone a branch of a public repository:
        ```yaml
        pull:
            - prefect.deployments.steps.git_clone:
                repository: https://github.com/PrefectHQ/prefect.git
                branch: my-branch
        ```

        Clone a private repository using a GitHubCredentials block:
        ```yaml
        pull:
            - prefect.deployments.steps.git_clone:
                repository: https://github.com/org/repo.git
                credentials: "{{ prefect.blocks.github-credentials.my-github-credentials-block }}"
        ```

        Clone a private repository using an access token:
        ```yaml
        pull:
            - prefect.deployments.steps.git_clone:
                repository: https://github.com/org/repo.git
                access_token: "{{ prefect.blocks.secret.github-access-token }}" # Requires creation of a Secret block
        ```
        Note that you will need to [create a Secret block](/concepts/blocks/#using-existing-block-types) to store the
        value of your git credentials. You can also store a username/password combo or token prefix (e.g. `x-token-auth`)
        in your secret block. Refer to your git providers documentation for the correct authentication schema.

        Clone a repository with submodules:
        ```yaml
        pull:
            - prefect.deployments.steps.git_clone:
                repository: https://github.com/org/repo.git
                include_submodules: true
        ```

        Clone a repository with an SSH key (note that the SSH key must be added to the worker
        before executing flows):
        ```yaml
        pull:
            - prefect.deployments.steps.git_clone:
                repository: git@github.com:org/repo.git
        ```
    """
    if access_token and credentials:
        raise ValueError(
            "Please provide either an access token or credentials but not both."
        )

    _credentials = {"access_token": access_token} if access_token else credentials

    storage = GitRepository(
        url=repository,
        credentials=_credentials,
        branch=branch,
        include_submodules=include_submodules,
        directories=directories,
        cone_mode=cone_mode,
    )

    run_coro_as_sync(_pull_git_repository_with_retries(storage))

    return dict(directory=str(storage.destination.relative_to(Path.cwd())))


async def pull_from_remote_storage(url: str, **settings: Any):
    """
    Pulls code from a remote storage location into the current working directory.

    Works with protocols supported by `fsspec`.

    Args:
        url (str): the URL of the remote storage location. Should be a valid `fsspec` URL.
            Some protocols may require an additional `fsspec` dependency to be installed.
            Refer to the [`fsspec` docs](https://filesystem-spec.readthedocs.io/en/latest/api.html#other-known-implementations)
            for more details.
        **settings (Any): any additional settings to pass the `fsspec` filesystem class.

    Returns:
        dict: a dictionary containing a `directory` key of the new directory that was created

    Examples:
        Pull code from a remote storage location:
        ```yaml
        pull:
            - prefect.deployments.steps.pull_from_remote_storage:
                url: s3://my-bucket/my-folder
        ```

        Pull code from a remote storage location with additional settings:
        ```yaml
        pull:
            - prefect.deployments.steps.pull_from_remote_storage:
                url: s3://my-bucket/my-folder
                key: {{ prefect.blocks.secret.my-aws-access-key }}}
                secret: {{ prefect.blocks.secret.my-aws-secret-key }}}
        ```
    """
    storage = RemoteStorage(url, **settings)

    await storage.pull_code()

    directory = str(storage.destination.relative_to(Path.cwd()))
    deployment_logger.info(f"Pulled code from {url!r} into {directory!r}")
    return {"directory": directory}


async def pull_with_block(block_document_name: str, block_type_slug: str):
    """
    Pulls code using a block.

    Args:
        block_document_name: The name of the block document to use
        block_type_slug: The slug of the type of block to use
    """
    from prefect.blocks.core import Block

    full_slug = f"{block_type_slug}/{block_document_name}"
    try:
        block = await Block.aload(full_slug)
    except Exception:
        deployment_logger.exception("Unable to load block '%s'", full_slug)
        raise

    try:
        storage = BlockStorageAdapter(block)
    except Exception:
        deployment_logger.exception(
            "Unable to create storage adapter for block '%s'", full_slug
        )
        raise

    await storage.pull_code()

    directory = str(storage.destination.relative_to(Path.cwd()))
    deployment_logger.info(
        "Pulled code using block '%s' into '%s'", full_slug, directory
    )
    return {"directory": directory}<|MERGE_RESOLUTION|>--- conflicted
+++ resolved
@@ -95,13 +95,9 @@
     include_submodules: bool = False,
     access_token: Optional[str] = None,
     credentials: Optional["Block"] = None,
-<<<<<<< HEAD
     directories: Optional[str] = None,
     cone_mode: bool = True,
-) -> dict:
-=======
 ) -> dict[str, str]:
->>>>>>> 40590a5f
     """
     Clones a git repository into the current working directory.
 
