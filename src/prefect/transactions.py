from contextlib import contextmanager
from contextvars import ContextVar, Token
from typing import (
    TYPE_CHECKING,
    Any,
    Dict,
    List,
    Optional,
    Type,
    TypeVar,
)
from uuid import UUID

from pydantic import Field

from prefect.context import ContextModel
from prefect.exceptions import RollBack
from prefect.records import RecordStore
from prefect.utilities.collections import AutoEnum

if TYPE_CHECKING:
    from prefect.tasks import Task

T = TypeVar("T")


class IsolationLevel(AutoEnum):
    READ_COMMITTED = AutoEnum.auto()
    SERIALIZABLE = AutoEnum.auto()


class CommitMode(AutoEnum):
    EAGER = AutoEnum.auto()
    LAZY = AutoEnum.auto()
    OFF = AutoEnum.auto()


class Transaction(ContextModel):
    """
    A base model for transaction state.
    """

<<<<<<< HEAD
    record: Optional[Record] = None
    tasks: List[Task] = Field(default_factory=list)
=======
    store: RecordStore = None
    key: str = None
    tasks: List["Task"] = Field(default_factory=list)
>>>>>>> 771ac0f9
    state: Dict[UUID, Dict[str, Any]] = Field(default_factory=dict)
    children: List["Transaction"] = Field(default_factory=list)
    commit_mode: Optional[CommitMode] = None
    committed: bool = False
    rolled_back: bool = False
    __var__ = ContextVar("transaction")

    def __enter__(self):
        if self._token is not None:
            raise RuntimeError(
                "Context already entered. Context enter calls cannot be nested."
            )
        # set default commit behavior
        if self.commit_mode is None:
            parent = get_transaction()

            # either inherit from parent or set a default of eager
            if parent:
                self.commit_mode = parent.commit_mode
            else:
                self.commit_mode = CommitMode.EAGER

        self.begin()
        self._token = self.__var__.set(self)
        return self

    def __exit__(self, exc_type, exc_val, exc_tb):
        if not self._token:
            raise RuntimeError(
                "Asymmetric use of context. Context exit called without an enter."
            )
        if exc_type:
            if exc_type == RollBack:
                self.rollback()
            self.reset()
            raise exc_val

        if self.commit_mode == CommitMode.EAGER:
            self.commit()

        # if parent, let them take responsibility
        if self.get_parent():
            self.reset()
            return

        if self.commit_mode == CommitMode.OFF:
            # if no one took responsibility to commit, rolling back
            # note that rollback returns if already committed
            self.rollback()
        elif self.commit_mode == CommitMode.LAZY:
            # no one left to take responsibility for committing
            self.commit()

        self.reset()

    def begin(self):
        # currently we only support READ_COMMITTED isolation
        # i.e., no locking behavior
        if self.store and self.store.exists(key=self.key):
            self.committed = True

    def read(self) -> dict:
        return self.store.read(key=self.key)

    def reset(self) -> None:
        parent = self.get_parent()

        if parent:
            # parent takes responsibility
            parent.add_child(self)

        self.__var__.reset(self._token)
        self._token = None

        # do this below reset so that get_transaction() returns the relevant txn
        if parent and self.rolled_back:
            parent.rollback()

    def add_child(self, transaction: "Transaction") -> None:
        self.children.append(transaction)

    def get_parent(self) -> Optional["Transaction"]:
        prev_var = getattr(self._token, "old_value")
        if prev_var != Token.MISSING:
            parent = prev_var
        else:
            parent = None
        return parent

    def commit(self) -> bool:
        if self.rolled_back or self.committed:
            return False

        try:
            for child in self.children:
                child.commit()

            for tsk in self.tasks:
                for hook in tsk.on_commit_hooks:
                    hook(self)

            if self.store:
                self.store.write(key=self.key, value=self.state.get("_staged_value"))
            self.committed = True
            return True
        except Exception:
            self.rollback()
            return False

    def stage(self, value: dict) -> None:
        """
        Stage a value to be committed later.
        """
        if not self.committed:
            self.state["_staged_value"] = value  # ??

    def rollback(self) -> bool:
        if self.rolled_back or self.committed:
            return False

        try:
            for tsk in reversed(self.tasks):
                for hook in tsk.on_rollback_hooks:
                    hook(self)

            self.rolled_back = True

            for child in reversed(self.children):
                child.rollback()

            return True
        except Exception:
            return False

    def add_task(self, task: "Task") -> None:
        self.tasks.append(task)

    @classmethod
    def get_active(cls: Type[T]) -> Optional[T]:
        return cls.__var__.get(None)


def get_transaction() -> Transaction:
    return Transaction.get_active()


@contextmanager
def transaction(
<<<<<<< HEAD
    record: Optional[Record] = None, commit_mode: CommitMode = CommitMode.LAZY
=======
    key: str = None,
    store: RecordStore = None,
    commit_mode: CommitMode = CommitMode.LAZY,
>>>>>>> 771ac0f9
) -> Transaction:
    with Transaction(key=key, store=store, commit_mode=commit_mode) as txn:
        yield txn<|MERGE_RESOLUTION|>--- conflicted
+++ resolved
@@ -4,6 +4,7 @@
     TYPE_CHECKING,
     Any,
     Dict,
+    Generator,
     List,
     Optional,
     Type,
@@ -40,14 +41,9 @@
     A base model for transaction state.
     """
 
-<<<<<<< HEAD
-    record: Optional[Record] = None
-    tasks: List[Task] = Field(default_factory=list)
-=======
-    store: RecordStore = None
-    key: str = None
+    store: Optional[RecordStore] = None
+    key: Optional[str] = None
     tasks: List["Task"] = Field(default_factory=list)
->>>>>>> 771ac0f9
     state: Dict[UUID, Dict[str, Any]] = Field(default_factory=dict)
     children: List["Transaction"] = Field(default_factory=list)
     commit_mode: Optional[CommitMode] = None
@@ -196,13 +192,9 @@
 
 @contextmanager
 def transaction(
-<<<<<<< HEAD
-    record: Optional[Record] = None, commit_mode: CommitMode = CommitMode.LAZY
-=======
-    key: str = None,
-    store: RecordStore = None,
+    key: Optional[str] = None,
+    store: Optional[RecordStore] = None,
     commit_mode: CommitMode = CommitMode.LAZY,
->>>>>>> 771ac0f9
-) -> Transaction:
+) -> Generator[Transaction, None, None]:
     with Transaction(key=key, store=store, commit_mode=commit_mode) as txn:
         yield txn