"""
Prefect-specific exceptions.
"""
import inspect
import traceback
from types import ModuleType, TracebackType
from typing import Callable, Dict, Iterable, List, Optional, Type

import pydantic
from httpx._exceptions import HTTPStatusError
from rich.traceback import Traceback
from typing_extensions import Self

import prefect


def _trim_traceback(
    tb: TracebackType, remove_modules: Iterable[ModuleType]
) -> Optional[TracebackType]:
    """
    Utility to remove frames from specific modules from a traceback.

    Only frames from the front of the traceback are removed. Once a traceback frame
    is reached that does not originate from `remove_modules`, it is returned.

    Args:
        tb: The traceback to trim.
        remove_modules: An iterable of module objects to remove.

    Returns:
        A traceback, or `None` if all traceback frames originate from an excluded module

    """
    strip_paths = [module.__file__ for module in remove_modules]

    while tb and any(
        module_path in str(tb.tb_frame.f_globals.get("__file__", ""))
        for module_path in strip_paths
    ):
        tb = tb.tb_next

    return tb


def exception_traceback(exc: Exception) -> str:
    """
    Convert an exception to a printable string with a traceback
    """
    tb = traceback.TracebackException.from_exception(exc)
    return "".join(list(tb.format()))


class PrefectException(Exception):
    """
    Base exception type for Prefect errors.
    """


class CrashedRun(PrefectException):
    """
    Raised when the result from a crashed run is retrieved.

    This occurs when a string is attached to the state instead of an exception or if
    the state's data is null.
    """


class FailedRun(PrefectException):
    """
    Raised when the result from a failed run is retrieved and an exception is not
    attached.

    This occurs when a string is attached to the state instead of an exception or if
    the state's data is null.
    """


class CancelledRun(PrefectException):
    """
    Raised when the result from a cancelled run is retrieved and an exception
    is not attached.

    This occurs when a string is attached to the state instead of an exception
    or if the state's data is null.
    """


class MissingFlowError(PrefectException):
    """
    Raised when a given flow name is not found in the expected script.
    """


class UnspecifiedFlowError(PrefectException):
    """
    Raised when multiple flows are found in the expected script and no name is given.
    """


class MissingResult(PrefectException):
    """
    Raised when a result is missing from a state; often when result persistence is
    disabled and the state is retrieved from the API.
    """


class ScriptError(PrefectException):
    """
    Raised when a script errors during evaluation while attempting to load data
    """

    def __init__(
        self,
        user_exc: Exception,
        path: str,
    ) -> None:
        message = f"Script at {str(path)!r} encountered an exception"
        super().__init__(message)
        self.user_exc = user_exc

        # Strip script run information from the traceback
        self.user_exc.__traceback__ = _trim_traceback(
            self.user_exc.__traceback__,
            remove_modules=[prefect.utilities.importtools],
        )


class FlowScriptError(PrefectException):
    """
    Raised when a script errors during evaluation while attempting to load a flow.
    """

    def __init__(
        self,
        user_exc: Exception,
        script_path: str,
    ) -> None:
        message = f"Flow script at {script_path!r} encountered an exception"
        super().__init__(message)

        self.user_exc = user_exc

    def rich_user_traceback(self, **kwargs):
        trace = Traceback.extract(
            type(self.user_exc),
            self.user_exc,
            self.user_exc.__traceback__.tb_next.tb_next.tb_next.tb_next,
        )
        return Traceback(trace, **kwargs)


class ParameterTypeError(PrefectException):
    """
    Raised when a parameter does not pass Pydantic type validation.
    """

    def __init__(self, msg: str):
        super().__init__(msg)

    @classmethod
    def from_validation_error(cls, exc: pydantic.ValidationError) -> Self:
        bad_params = [f'{err["loc"][0]}: {err["msg"]}' for err in exc.errors()]
        msg = "Flow run received invalid parameters:\n - " + "\n - ".join(bad_params)
        return cls(msg)


class ParameterBindError(TypeError, PrefectException):
    """
    Raised when args and kwargs cannot be converted to parameters.
    """

    def __init__(self, msg: str):
        super().__init__(msg)

    @classmethod
    def from_bind_failure(
        cls, fn: Callable, exc: TypeError, call_args: List, call_kwargs: Dict
    ) -> Self:
        fn_signature = str(inspect.signature(fn)).strip("()")

        base = f"Error binding parameters for function '{fn.__name__}': {exc}"
        signature = f"Function '{fn.__name__}' has signature '{fn_signature}'"
        received = f"received args: {call_args} and kwargs: {call_kwargs}"
        msg = f"{base}.\n{signature} but {received}."
        return cls(msg)


class SignatureMismatchError(PrefectException, TypeError):
    """Raised when parameters passed to a function do not match its signature."""

    def __init__(self, msg: str):
        super().__init__(msg)

    @classmethod
    def from_bad_params(cls, expected_params: List[str], provided_params: List[str]):
        msg = f"Function expects parameters {expected_params} but was provided with parameters {provided_params}"
        return cls(msg)


class ObjectNotFound(PrefectException):
    """
    Raised when the client receives a 404 (not found) from the API.
    """

    def __init__(self, http_exc: Exception, *args, **kwargs):
        self.http_exc = http_exc
        super().__init__(*args, **kwargs)


class ObjectAlreadyExists(PrefectException):
    """
    Raised when the client receives a 409 (conflict) from the API.
    """

    def __init__(self, http_exc: Exception, *args, **kwargs):
        self.http_exc = http_exc
        super().__init__(*args, **kwargs)


class UpstreamTaskError(PrefectException):
    """
    Raised when a task relies on the result of another task but that task is not
    'COMPLETE'
    """


class MissingContextError(PrefectException, RuntimeError):
    """
    Raised when a method is called that requires a task or flow run context to be
    active but one cannot be found.
    """


class MissingProfileError(PrefectException, ValueError):
    """
    Raised when a profile name does not exist.
    """


class ReservedArgumentError(PrefectException, TypeError):
    """
    Raised when a function used with Prefect has an argument with a name that is
    reserved for a Prefect feature
    """


class InvalidNameError(PrefectException, ValueError):
    """
    Raised when a name contains characters that are not permitted.
    """


class PrefectSignal(BaseException):
    """
    Base type for signal-like exceptions that should never be caught by users.
    """


class Abort(PrefectSignal):
    """
    Raised when the API sends an 'ABORT' instruction during state proposal.

    Indicates that the run should exit immediately.
    """


class PrefectHTTPStatusError(HTTPStatusError):
    """
    Raised when client receives a `Response` that contains an HTTPStatusError.

    Used to include API error details in the error messages that the client provides users.
    """

    @classmethod
    def from_httpx_error(cls: Type[Self], httpx_error: HTTPStatusError) -> Self:
        """
        Generate a `PrefectHTTPStatusError` from an `httpx.HTTPStatusError`.
        """
        try:
            details = httpx_error.response.json()
        except Exception:
            details = None

        error_message, *more_info = str(httpx_error).split("\n")

        if details:
            message_components = [error_message, f"Response: {details}", *more_info]
        else:
            message_components = [error_message, *more_info]

        new_message = "\n".join(message_components)

        return cls(
            new_message, request=httpx_error.request, response=httpx_error.response
        )


class MappingLengthMismatch(PrefectException):
    """
    Raised when attempting to call Task.map with arguments of different lengths.
    """


class MappingMissingIterable(PrefectException):
    """
    Raised when attempting to call Task.map with all static arguments
    """


class BlockMissingCapabilities(PrefectException):
    """
    Raised when a block does not have required capabilities for a given operation.
    """


class ProtectedBlockError(PrefectException):
    """
    Raised when an operation is prevented due to block protection.
    """


class InvalidRepositoryURLError(PrefectException):
    """Raised when an incorrect URL is provided to a GitHub filesystem block."""


class InfrastructureError(PrefectException):
    """
    A base class for exceptions related to infrastructure blocks
    """


class InfrastructureNotFound(PrefectException):
    """
    Raised when infrastructure is missing, likely because it has exited or been
    deleted.
    """


class InfrastructureNotAvailable(PrefectException):
    """
    Raised when infrastructure is not accessable from the current machine. For example,
    if a process was spawned on another machine it cannot be managed.
    """


class NotPausedError(PrefectException):
    """Raised when attempting to unpause a run that isn't paused."""


class FlowPauseTimeout(PrefectException):
    """Raised when a flow pause times out"""


<<<<<<< HEAD
class FlowPauseExit(BaseException):
=======
class PausedRun(BaseException):
>>>>>>> faae9a81
    """Signal raised when exiting a flow early for nonblocking pauses"""<|MERGE_RESOLUTION|>--- conflicted
+++ resolved
@@ -351,9 +351,5 @@
     """Raised when a flow pause times out"""
 
 
-<<<<<<< HEAD
-class FlowPauseExit(BaseException):
-=======
 class PausedRun(BaseException):
->>>>>>> faae9a81
     """Signal raised when exiting a flow early for nonblocking pauses"""