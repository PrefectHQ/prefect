--- conflicted
+++ resolved
@@ -55,12 +55,7 @@
         client: PrefectClient,
         parameters: Optional[dict[str, Any]] = None,
     ):
-<<<<<<< HEAD
-        should_set_traceparent = self._should_set_traceparent(run)
-        traceparent, span = self._start_span(run, parameters, parent_labels)
-=======
-        traceparent, span = self._start_span(run, name, parameters)
->>>>>>> 7e073991
+        traceparent, span = self._start_span(run, parameters)
 
         if self._run_type(run) == "flow" and traceparent:
             # Only explicitly update labels if the run is a flow as task runs
@@ -77,12 +72,7 @@
         client: SyncPrefectClient,
         parameters: Optional[dict[str, Any]] = None,
     ):
-<<<<<<< HEAD
-        should_set_traceparent = self._should_set_traceparent(run)
-        traceparent, span = self._start_span(run, parameters, parent_labels)
-=======
-        traceparent, span = self._start_span(run, name, parameters)
->>>>>>> 7e073991
+        traceparent, span = self._start_span(run, parameters)
 
         if self._run_type(run) == "flow" and traceparent:
             # Only explicitly update labels if the run is a flow as task runs
@@ -127,11 +117,7 @@
             name=run.name,
             context=context,
             attributes={
-<<<<<<< HEAD
                 "prefect.run.name": run.name,
-=======
-                "prefect.run.name": name or run.name,
->>>>>>> 7e073991
                 "prefect.run.type": run_type,
                 "prefect.run.id": str(run.id),
                 "prefect.tags": run.tags,
@@ -209,7 +195,6 @@
                 },
             )
 
-<<<<<<< HEAD
     def update_run_name(self, name: str) -> None:
         """
         Update the name of the run.
@@ -218,10 +203,7 @@
             self.span.update_name(name=name)
             self.span.set_attribute("prefect.run.name", name)
 
-    def propagate_traceparent(self) -> Optional[KeyValueLabels]:
-=======
     def _parent_run(self) -> Union[FlowOrTaskRun, None]:
->>>>>>> 7e073991
         """
         Identify the "parent run" for the current execution context.
 
