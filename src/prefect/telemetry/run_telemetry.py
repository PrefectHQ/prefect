import time
from dataclasses import dataclass, field
from typing import TYPE_CHECKING, Any, Dict, Optional, Union

from opentelemetry.propagators.textmap import Setter
from opentelemetry.trace import (
    Status,
    StatusCode,
    get_tracer,
)

import prefect
from prefect.client.schemas import FlowRun, TaskRun
from prefect.client.schemas.objects import State
from prefect.types import KeyValueLabels

if TYPE_CHECKING:
    from opentelemetry.trace import Tracer


class OTELSetter(Setter[KeyValueLabels]):
<<<<<<< HEAD
=======
    """
    A setter for OpenTelemetry that supports Prefect's custom labels.
    """

>>>>>>> 8b740d4c
    def set(self, carrier: KeyValueLabels, key: str, value: str) -> None:
        carrier[key] = value


@dataclass
class RunTelemetry:
    """
    A class for managing the telemetry of runs.
    """

    _tracer: "Tracer" = field(
        default_factory=lambda: get_tracer("prefect", prefect.__version__)
    )
    _span = None

    def start_span(
        self,
        run: Union[TaskRun, FlowRun],
        name: Optional[str] = None,
        parameters: Optional[Dict[str, Any]] = None,
        parent_labels: Optional[Dict[str, Any]] = None,
    ):
        """
        Start a span for a task run.
        """
        if parameters is None:
            parameters = {}
        if parent_labels is None:
            parent_labels = {}
        parameter_attributes = {
            f"prefect.run.parameter.{k}": type(v).__name__
            for k, v in parameters.items()
        }
        run_type = "task" if isinstance(run, TaskRun) else "flow"

        self._span = self._tracer.start_span(
            name=name or run.name,
            attributes={
                f"prefect.{run_type}.name": name or run.name,
                "prefect.run.type": run_type,
                "prefect.run.id": str(run.id),
                "prefect.tags": run.tags,
                **parameter_attributes,
                **parent_labels,
            },
        )
        return self._span

<<<<<<< HEAD
    def end_span_on_success(self, terminal_message: Optional[str] = None):
=======
    def end_span_on_success(self, terminal_message: str) -> None:
        """
        End a span for a task run on success.
        """
>>>>>>> 8b740d4c
        if self._span:
            self._span.set_status(Status(StatusCode.OK), terminal_message)
            self._span.end(time.time_ns())
            self._span = None

<<<<<<< HEAD
    def end_span_on_failure(self, terminal_message: Optional[str] = None):
=======
    def end_span_on_failure(self, terminal_message: str) -> None:
        """
        End a span for a task run on failure.
        """
>>>>>>> 8b740d4c
        if self._span:
            self._span.set_status(Status(StatusCode.ERROR, terminal_message))
            self._span.end(time.time_ns())
            self._span = None

<<<<<<< HEAD
    def record_exception(self, exc: BaseException):
=======
    def record_exception(self, exc: Exception) -> None:
        """
        Record an exception on a span.
        """
>>>>>>> 8b740d4c
        if self._span:
            self._span.record_exception(exc)

    def update_state(self, new_state: State) -> None:
        """
        Update a span with the state of a task run.
        """
        if self._span:
            self._span.add_event(
                new_state.name or new_state.type,
                {
                    "prefect.state.message": new_state.message or "",
                    "prefect.state.type": new_state.type,
                    "prefect.state.name": new_state.name or new_state.type,
                    "prefect.state.id": str(new_state.id),
                },
            )<|MERGE_RESOLUTION|>--- conflicted
+++ resolved
@@ -4,6 +4,7 @@
 
 from opentelemetry.propagators.textmap import Setter
 from opentelemetry.trace import (
+    Span,
     Status,
     StatusCode,
     get_tracer,
@@ -19,13 +20,10 @@
 
 
 class OTELSetter(Setter[KeyValueLabels]):
-<<<<<<< HEAD
-=======
     """
     A setter for OpenTelemetry that supports Prefect's custom labels.
     """
 
->>>>>>> 8b740d4c
     def set(self, carrier: KeyValueLabels, key: str, value: str) -> None:
         carrier[key] = value
 
@@ -39,7 +37,7 @@
     _tracer: "Tracer" = field(
         default_factory=lambda: get_tracer("prefect", prefect.__version__)
     )
-    _span = None
+    span: Optional[Span] = None
 
     def start_span(
         self,
@@ -61,7 +59,7 @@
         }
         run_type = "task" if isinstance(run, TaskRun) else "flow"
 
-        self._span = self._tracer.start_span(
+        self.span = self._tracer.start_span(
             name=name or run.name,
             attributes={
                 f"prefect.{run_type}.name": name or run.name,
@@ -72,51 +70,39 @@
                 **parent_labels,
             },
         )
-        return self._span
+        return self.span
 
-<<<<<<< HEAD
-    def end_span_on_success(self, terminal_message: Optional[str] = None):
-=======
     def end_span_on_success(self, terminal_message: str) -> None:
         """
         End a span for a task run on success.
         """
->>>>>>> 8b740d4c
-        if self._span:
-            self._span.set_status(Status(StatusCode.OK), terminal_message)
-            self._span.end(time.time_ns())
-            self._span = None
+        if self.span:
+            self.span.set_status(Status(StatusCode.OK), terminal_message)
+            self.span.end(time.time_ns())
+            self.span = None
 
-<<<<<<< HEAD
-    def end_span_on_failure(self, terminal_message: Optional[str] = None):
-=======
     def end_span_on_failure(self, terminal_message: str) -> None:
         """
         End a span for a task run on failure.
         """
->>>>>>> 8b740d4c
-        if self._span:
-            self._span.set_status(Status(StatusCode.ERROR, terminal_message))
-            self._span.end(time.time_ns())
-            self._span = None
+        if self.span:
+            self.span.set_status(Status(StatusCode.ERROR, terminal_message))
+            self.span.end(time.time_ns())
+            self.span = None
 
-<<<<<<< HEAD
-    def record_exception(self, exc: BaseException):
-=======
-    def record_exception(self, exc: Exception) -> None:
+    def record_exception(self, exc: BaseException) -> None:
         """
         Record an exception on a span.
         """
->>>>>>> 8b740d4c
-        if self._span:
-            self._span.record_exception(exc)
+        if self.span:
+            self.span.record_exception(exc)
 
     def update_state(self, new_state: State) -> None:
         """
         Update a span with the state of a task run.
         """
-        if self._span:
-            self._span.add_event(
+        if self.span:
+            self.span.add_event(
                 new_state.name or new_state.type,
                 {
                     "prefect.state.message": new_state.message or "",
