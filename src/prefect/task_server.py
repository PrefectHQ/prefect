--- conflicted
+++ resolved
@@ -3,6 +3,7 @@
 import signal
 import sys
 from contextlib import AsyncExitStack
+from functools import partial
 from typing import Optional, Type
 
 import anyio
@@ -24,8 +25,6 @@
     BaseTaskRunner,
     ConcurrentTaskRunner,
 )
-
-# SequentialTaskRunner,
 from prefect.utilities.asyncutils import asyncnullcontext, sync_compatible
 from prefect.utilities.processutils import _register_signal
 
@@ -180,7 +179,6 @@
                 f" server returned a non-pending state {state.type.value!r}."
                 " Task run may have already begun execution."
             )
-<<<<<<< HEAD
 
         self._runs_task_group.start_soon(
             partial(
@@ -191,36 +189,19 @@
                 task_runner=self.task_runner,
                 client=self._client,
             )
-=======
-        future = await submit_autonomous_task_run_to_engine(
-            task=task,
-            task_run=task_run,
-            parameters=parameters,
-            task_runner=self.task_runner,
-            client=self._client,
->>>>>>> fe4596b7
-        )
-        self._runs_task_group.start_soon(future._result)
+        )
 
     async def execute_task_run(self, task_run: TaskRun):
         """Execute a task run in the task server."""
         async with self if not self.started else asyncnullcontext():
             await self._submit_scheduled_task_run(task_run)
 
-    async def execute_task_run(self, task_run: TaskRun):
-        """Execute a task run in the task server."""
-        async with self if not self.started else asyncnullcontext():
-            await self._submit_scheduled_task_run(task_run)
-
     async def __aenter__(self):
         logger.debug("Starting task server...")
 
-<<<<<<< HEAD
         if self._client._closed:
             self._client = get_client()
 
-=======
->>>>>>> fe4596b7
         await self._exit_stack.enter_async_context(self._client)
         await self._exit_stack.enter_async_context(self.task_runner.start())
         await self._runs_task_group.__aenter__()
