import asyncio
import logging
import os
import time
from contextlib import ExitStack, asynccontextmanager, contextmanager, nullcontext
from dataclasses import dataclass, field
from typing import (
    Any,
    AsyncGenerator,
    Coroutine,
    Dict,
    Generator,
    Generic,
    Iterable,
    Literal,
    Optional,
    Tuple,
    Type,
    TypeVar,
    Union,
    cast,
)
from uuid import UUID

from anyio import CancelScope
from opentelemetry import propagate, trace
<<<<<<< HEAD
=======
from opentelemetry.trace import Tracer, get_tracer
>>>>>>> 8b740d4c
from typing_extensions import ParamSpec

from prefect import Task
from prefect.client.orchestration import PrefectClient, SyncPrefectClient, get_client
from prefect.client.schemas import FlowRun, TaskRun
from prefect.client.schemas.filters import FlowRunFilter
from prefect.client.schemas.sorting import FlowRunSort
from prefect.concurrency.context import ConcurrencyContext
from prefect.concurrency.v1.context import ConcurrencyContext as ConcurrencyContextV1
from prefect.context import (
    AsyncClientContext,
    FlowRunContext,
    SyncClientContext,
    TagsContext,
)
from prefect.exceptions import (
    Abort,
    Pause,
    PrefectException,
    TerminationSignal,
    UpstreamTaskError,
)
from prefect.flows import Flow, load_flow_from_entrypoint, load_flow_from_flow_run
from prefect.futures import PrefectFuture, resolve_futures_to_states
from prefect.logging.loggers import (
    flow_run_logger,
    get_logger,
    get_run_logger,
    patch_print,
)
from prefect.results import (
    BaseResult,
    ResultStore,
    get_result_store,
    should_persist_result,
)
from prefect.settings import PREFECT_DEBUG_MODE
from prefect.states import (
    Failed,
    Pending,
    Running,
    State,
    exception_to_crashed_state,
    exception_to_failed_state,
    return_value_to_state,
)
<<<<<<< HEAD
from prefect.telemetry.run_telemetry import OTELSetter, RunTelemetry
=======
from prefect.telemetry.run_telemetry import OTELSetter
>>>>>>> 8b740d4c
from prefect.types import KeyValueLabels
from prefect.utilities.annotations import NotSet
from prefect.utilities.asyncutils import run_coro_as_sync
from prefect.utilities.callables import (
    call_with_parameters,
    get_call_parameters,
    parameters_to_args_kwargs,
)
from prefect.utilities.collections import visit_collection
from prefect.utilities.engine import (
    _get_hook_name,
    _resolve_custom_flow_run_name,
    capture_sigterm,
    link_state_to_result,
    propose_state,
    propose_state_sync,
    resolve_to_final_result,
)
from prefect.utilities.timeout import timeout, timeout_async
from prefect.utilities.urls import url_for

P = ParamSpec("P")
R = TypeVar("R")
LABELS_TRACEPARENT_KEY = "__OTEL_TRACEPARENT"
TRACEPARENT_KEY = "traceparent"

LABELS_TRACEPARENT_KEY = "__OTEL_TRACEPARENT"
TRACEPARENT_KEY = "traceparent"


class FlowRunTimeoutError(TimeoutError):
    """Raised when a flow run exceeds its defined timeout."""


def load_flow_and_flow_run(flow_run_id: UUID) -> Tuple[FlowRun, Flow]:
    ## TODO: add error handling to update state and log tracebacks
    entrypoint = os.environ.get("PREFECT__FLOW_ENTRYPOINT")

    client = cast(SyncPrefectClient, get_client(sync_client=True))

    flow_run = client.read_flow_run(flow_run_id)
    if entrypoint:
        # we should not accept a placeholder flow at runtime
        flow = load_flow_from_entrypoint(entrypoint, use_placeholder_flow=False)
    else:
        flow = run_coro_as_sync(
            load_flow_from_flow_run(flow_run, use_placeholder_flow=False)
        )

    return flow_run, flow


@dataclass
class BaseFlowRunEngine(Generic[P, R]):
    flow: Union[Flow[P, R], Flow[P, Coroutine[Any, Any, R]]]
    parameters: Optional[Dict[str, Any]] = None
    flow_run: Optional[FlowRun] = None
    flow_run_id: Optional[UUID] = None
    logger: logging.Logger = field(default_factory=lambda: get_logger("engine"))
    wait_for: Optional[Iterable[PrefectFuture]] = None
    # holds the return value from the user code
    _return_value: Union[R, Type[NotSet]] = NotSet
    # holds the exception raised by the user code, if any
    _raised: Union[Exception, Type[NotSet]] = NotSet
    _is_started: bool = False
    short_circuit: bool = False
    _flow_run_name_set: bool = False
    _telemetry: RunTelemetry = field(default_factory=RunTelemetry)

    def __post_init__(self):
        if self.flow is None and self.flow_run_id is None:
            raise ValueError("Either a flow or a flow_run_id must be provided.")

        if self.parameters is None:
            self.parameters = {}

    @property
    def state(self) -> State:
        return self.flow_run.state  # type: ignore

    def is_running(self) -> bool:
        if getattr(self, "flow_run", None) is None:
            return False
        return getattr(self, "flow_run").state.is_running()

    def is_pending(self) -> bool:
        if getattr(self, "flow_run", None) is None:
            return False  # TODO: handle this differently?
        return getattr(self, "flow_run").state.is_pending()

    def cancel_all_tasks(self):
        if hasattr(self.flow.task_runner, "cancel_all"):
            self.flow.task_runner.cancel_all()  # type: ignore

    def _update_otel_labels(
        self, span: trace.Span, client: Union[SyncPrefectClient, PrefectClient]
    ):
        parent_flow_run_ctx = FlowRunContext.get()
        if parent_flow_run_ctx and parent_flow_run_ctx.flow_run:
            if traceparent := parent_flow_run_ctx.flow_run.labels.get(
                LABELS_TRACEPARENT_KEY
            ):
                carrier: KeyValueLabels = {TRACEPARENT_KEY: traceparent}
                propagate.get_global_textmap().inject(
                    carrier={TRACEPARENT_KEY: traceparent},
                    setter=OTELSetter(),
                )
            else:
                carrier: KeyValueLabels = {}
                propagate.get_global_textmap().inject(
                    carrier,
                    context=trace.set_span_in_context(span),
                    setter=OTELSetter(),
                )
            if carrier.get(TRACEPARENT_KEY):
                if self.flow_run:
                    client.update_flow_run_labels(
                        flow_run_id=self.flow_run.id,
                        labels={LABELS_TRACEPARENT_KEY: carrier[TRACEPARENT_KEY]},
                    )
                else:
                    self.logger.info(
                        f"Tried to set traceparent {carrier[TRACEPARENT_KEY]} for flow run, but None was found"
                    )


@dataclass
class FlowRunEngine(BaseFlowRunEngine[P, R]):
    _client: Optional[SyncPrefectClient] = None

    @property
    def client(self) -> SyncPrefectClient:
        if not self._is_started or self._client is None:
            raise RuntimeError("Engine has not started.")
        return self._client

    def _resolve_parameters(self):
        if not self.parameters:
            return {}

        resolved_parameters = {}
        for parameter, value in self.parameters.items():
            try:
                resolved_parameters[parameter] = visit_collection(
                    value,
                    visit_fn=resolve_to_final_result,
                    return_data=True,
                    max_depth=-1,
                    remove_annotations=True,
                    context={},
                )
            except UpstreamTaskError:
                raise
            except Exception as exc:
                raise PrefectException(
                    f"Failed to resolve inputs in parameter {parameter!r}. If your"
                    " parameter type is not supported, consider using the `quote`"
                    " annotation to skip resolution of inputs."
                ) from exc

        self.parameters = resolved_parameters

    def _wait_for_dependencies(self):
        if not self.wait_for:
            return

        visit_collection(
            self.wait_for,
            visit_fn=resolve_to_final_result,
            return_data=False,
            max_depth=-1,
            remove_annotations=True,
            context={},
        )

    def begin_run(self) -> State:
        try:
            self._resolve_parameters()
            self._wait_for_dependencies()
        except UpstreamTaskError as upstream_exc:
            state = self.set_state(
                Pending(
                    name="NotReady",
                    message=str(upstream_exc),
                ),
                # if orchestrating a run already in a pending state, force orchestration to
                # update the state name
                force=self.state.is_pending(),
            )
            return state

        # validate prior to context so that context receives validated params
        if self.flow.should_validate_parameters:
            try:
                self.parameters = self.flow.validate_parameters(self.parameters or {})
            except Exception as exc:
                message = "Validation of flow parameters failed with error:"
                self.logger.error("%s %s", message, exc)
                self.handle_exception(
                    exc,
                    msg=message,
                    result_store=get_result_store().update_for_flow(
                        self.flow, _sync=True
                    ),
                )
                self.short_circuit = True
                self.call_hooks()

        new_state = Running()
        state = self.set_state(new_state)
        while state.is_pending():
            time.sleep(0.2)
            state = self.set_state(new_state)
        return state

    def set_state(self, state: State, force: bool = False) -> State:
        """ """
        # prevents any state-setting activity
        if self.short_circuit:
            return self.state

        state = propose_state_sync(
            self.client, state, flow_run_id=self.flow_run.id, force=force
        )  # type: ignore
        self.flow_run.state = state  # type: ignore
        self.flow_run.state_name = state.name  # type: ignore
        self.flow_run.state_type = state.type  # type: ignore

<<<<<<< HEAD
        self._telemetry.update_state(state)
=======
        if self._span:
            self._span.add_event(
                state.name or state.type,
                {
                    "prefect.state.message": state.message or "",
                    "prefect.state.type": state.type,
                    "prefect.state.name": state.name or state.type,
                    "prefect.state.id": str(state.id),
                },
            )
>>>>>>> 8b740d4c
        return state

    def result(self, raise_on_failure: bool = True) -> "Union[R, State, None]":
        if self._return_value is not NotSet and not isinstance(
            self._return_value, State
        ):
            if isinstance(self._return_value, BaseResult):
                _result = self._return_value.get()
            else:
                _result = self._return_value

            if asyncio.iscoroutine(_result):
                # getting the value for a BaseResult may return an awaitable
                # depending on whether the parent frame is sync or not
                _result = run_coro_as_sync(_result)
            return _result

        if self._raised is not NotSet:
            if raise_on_failure:
                raise self._raised
            return self._raised

        # This is a fall through case which leans on the existing state result mechanics to get the
        # return value. This is necessary because we currently will return a State object if the
        # the State was Prefect-created.
        # TODO: Remove the need to get the result from a State except in cases where the return value
        # is a State object.
        _result = self.state.result(raise_on_failure=raise_on_failure, fetch=True)  # type: ignore
        # state.result is a `sync_compatible` function that may or may not return an awaitable
        # depending on whether the parent frame is sync or not
        if asyncio.iscoroutine(_result):
            _result = run_coro_as_sync(_result)
        return _result

    def handle_success(self, result: R) -> R:
        result_store = getattr(FlowRunContext.get(), "result_store", None)
        if result_store is None:
            raise ValueError("Result store is not set")
        resolved_result = resolve_futures_to_states(result)
        terminal_state = run_coro_as_sync(
            return_value_to_state(
                resolved_result,
                result_store=result_store,
                write_result=should_persist_result(),
            )
        )
        self.set_state(terminal_state)
        self._return_value = resolved_result

        self._telemetry.end_span_on_success(
            terminal_state.message if terminal_state else None
        )

        return result

    def handle_exception(
        self,
        exc: Exception,
        msg: Optional[str] = None,
        result_store: Optional[ResultStore] = None,
    ) -> State:
        context = FlowRunContext.get()
        terminal_state = cast(
            State,
            run_coro_as_sync(
                exception_to_failed_state(
                    exc,
                    message=msg or "Flow run encountered an exception:",
                    result_store=result_store or getattr(context, "result_store", None),
                    write_result=True,
                )
            ),
        )
        state = self.set_state(terminal_state)
        if self.state.is_scheduled():
            self.logger.info(
                (
                    f"Received non-final state {state.name!r} when proposing final"
                    f" state {terminal_state.name!r} and will attempt to run again..."
                ),
            )
            state = self.set_state(Running())
        self._raised = exc
        self._telemetry.record_exception(exc)
        self._telemetry.end_span_on_failure(state.message)

        return state

    def handle_timeout(self, exc: TimeoutError) -> None:
        if isinstance(exc, FlowRunTimeoutError):
            message = (
                f"Flow run exceeded timeout of {self.flow.timeout_seconds} second(s)"
            )
        else:
            message = f"Flow run failed due to timeout: {exc!r}"
        self.logger.error(message)
        state = Failed(
            data=exc,
            message=message,
            name="TimedOut",
        )
        self.set_state(state)
        self._raised = exc
        self._telemetry.record_exception(exc)
        self._telemetry.end_span_on_failure(message)

    def handle_crash(self, exc: BaseException) -> None:
        state = run_coro_as_sync(exception_to_crashed_state(exc))
        self.logger.error(f"Crash detected! {state.message}")
        self.logger.debug("Crash details:", exc_info=exc)
        self.set_state(state, force=True)
        self._raised = exc
<<<<<<< HEAD
        self._telemetry.record_exception(exc)
        self._telemetry.end_span_on_failure(state.message if state else None)
=======

        self._end_span_on_error(exc, state.message if state else "")
>>>>>>> 8b740d4c

    def load_subflow_run(
        self,
        parent_task_run: TaskRun,
        client: SyncPrefectClient,
        context: FlowRunContext,
    ) -> Union[FlowRun, None]:
        """
        This method attempts to load an existing flow run for a subflow task
        run, if appropriate.

        If the parent task run is in a final but not COMPLETED state, and not
        being rerun, then we attempt to load an existing flow run instead of
        creating a new one. This will prevent the engine from running the
        subflow again.

        If no existing flow run is found, or if the subflow should be rerun,
        then no flow run is returned.
        """

        # check if the parent flow run is rerunning
        rerunning = (
            context.flow_run.run_count > 1
            if getattr(context, "flow_run", None)
            and isinstance(context.flow_run, FlowRun)
            else False
        )

        # if the parent task run is in a final but not completed state, and
        # not rerunning, then retrieve the most recent flow run instead of
        # creating a new one. This effectively loads a cached flow run for
        # situations where we are confident the flow should not be run
        # again.
        assert isinstance(parent_task_run.state, State)
        if parent_task_run.state.is_final() and not (
            rerunning and not parent_task_run.state.is_completed()
        ):
            # return the most recent flow run, if it exists
            flow_runs = client.read_flow_runs(
                flow_run_filter=FlowRunFilter(
                    parent_task_run_id={"any_": [parent_task_run.id]}
                ),
                sort=FlowRunSort.EXPECTED_START_TIME_ASC,
                limit=1,
            )
            if flow_runs:
                loaded_flow_run = flow_runs[-1]
                self._return_value = loaded_flow_run.state
                return loaded_flow_run

    def create_flow_run(self, client: SyncPrefectClient) -> FlowRun:
        flow_run_ctx = FlowRunContext.get()
        parameters = self.parameters or {}

        parent_task_run = None

        # this is a subflow run
        if flow_run_ctx:
            # add a task to a parent flow run that represents the execution of a subflow run
            parent_task = Task(
                name=self.flow.name, fn=self.flow.fn, version=self.flow.version
            )

            parent_task_run = run_coro_as_sync(
                parent_task.create_run(
                    flow_run_context=flow_run_ctx,
                    parameters=self.parameters,
                    wait_for=self.wait_for,
                )
            )

            # check if there is already a flow run for this subflow
            if subflow_run := self.load_subflow_run(
                parent_task_run=parent_task_run, client=client, context=flow_run_ctx
            ):
                return subflow_run

        flow_run = client.create_flow_run(
            flow=self.flow,
            parameters=self.flow.serialize_parameters(parameters),
            state=Pending(),
            parent_task_run_id=getattr(parent_task_run, "id", None),
            tags=TagsContext.get().current_tags,
        )
        if flow_run_ctx:
            parent_logger = get_run_logger(flow_run_ctx)
            parent_logger.info(
                f"Created subflow run {flow_run.name!r} for flow {self.flow.name!r}"
            )
        else:
            self.logger.info(
                f"Created flow run {flow_run.name!r} for flow {self.flow.name!r}"
            )

        return flow_run

    def call_hooks(self, state: Optional[State] = None):
        if state is None:
            state = self.state
        flow = self.flow
        flow_run = self.flow_run

        if not flow_run:
            raise ValueError("Flow run is not set")

        enable_cancellation_and_crashed_hooks = (
            os.environ.get(
                "PREFECT__ENABLE_CANCELLATION_AND_CRASHED_HOOKS", "true"
            ).lower()
            == "true"
        )

        if state.is_failed() and flow.on_failure_hooks:
            hooks = flow.on_failure_hooks
        elif state.is_completed() and flow.on_completion_hooks:
            hooks = flow.on_completion_hooks
        elif (
            enable_cancellation_and_crashed_hooks
            and state.is_cancelling()
            and flow.on_cancellation_hooks
        ):
            hooks = flow.on_cancellation_hooks
        elif (
            enable_cancellation_and_crashed_hooks
            and state.is_crashed()
            and flow.on_crashed_hooks
        ):
            hooks = flow.on_crashed_hooks
        elif state.is_running() and flow.on_running_hooks:
            hooks = flow.on_running_hooks
        else:
            hooks = None

        for hook in hooks or []:
            hook_name = _get_hook_name(hook)

            try:
                self.logger.info(
                    f"Running hook {hook_name!r} in response to entering state"
                    f" {state.name!r}"
                )
                result = hook(flow, flow_run, state)
                if asyncio.iscoroutine(result):
                    run_coro_as_sync(result)
            except Exception:
                self.logger.error(
                    f"An error was encountered while running hook {hook_name!r}",
                    exc_info=True,
                )
            else:
                self.logger.info(f"Hook {hook_name!r} finished running successfully")

    @contextmanager
    def setup_run_context(self, client: Optional[SyncPrefectClient] = None):
        from prefect.utilities.engine import (
            should_log_prints,
        )

        if client is None:
            client = self.client
        if not self.flow_run:
            raise ValueError("Flow run not set")

        self.flow_run = client.read_flow_run(self.flow_run.id)
        log_prints = should_log_prints(self.flow)

        with ExitStack() as stack:
            # TODO: Explore closing task runner before completing the flow to
            # wait for futures to complete
            stack.enter_context(capture_sigterm())
            if log_prints:
                stack.enter_context(patch_print())
            task_runner = stack.enter_context(self.flow.task_runner.duplicate())
            stack.enter_context(
                FlowRunContext(
                    flow=self.flow,
                    log_prints=log_prints,
                    flow_run=self.flow_run,
                    parameters=self.parameters,
                    client=client,
                    result_store=get_result_store().update_for_flow(
                        self.flow, _sync=True
                    ),
                    task_runner=task_runner,
                    persist_result=self.flow.persist_result
                    if self.flow.persist_result is not None
                    else should_persist_result(),
                )
            )
            stack.enter_context(ConcurrencyContextV1())
            stack.enter_context(ConcurrencyContext())

            # set the logger to the flow run logger
            self.logger = flow_run_logger(flow_run=self.flow_run, flow=self.flow)

            # update the flow run name if necessary
            if not self._flow_run_name_set and self.flow.flow_run_name:
                flow_run_name = _resolve_custom_flow_run_name(
                    flow=self.flow, parameters=self.parameters
                )
                self.client.set_flow_run_name(
                    flow_run_id=self.flow_run.id, name=flow_run_name
                )
                self.logger.extra["flow_run_name"] = flow_run_name
                self.logger.debug(
                    f"Renamed flow run {self.flow_run.name!r} to {flow_run_name!r}"
                )
                self.flow_run.name = flow_run_name
                self._flow_run_name_set = True
            yield

    @contextmanager
    def initialize_run(self):
        """
        Enters a client context and creates a flow run if needed.
        """
        with SyncClientContext.get_or_create() as client_ctx:
            self._client = client_ctx.client
            self._is_started = True

            if not self.flow_run:
                self.flow_run = self.create_flow_run(self.client)
                flow_run_url = url_for(self.flow_run)

                if flow_run_url:
                    self.logger.info(
                        f"View at {flow_run_url}", extra={"send_to_api": False}
                    )
            else:
                # Update the empirical policy to match the flow if it is not set
                if self.flow_run.empirical_policy.retry_delay is None:
                    self.flow_run.empirical_policy.retry_delay = (
                        self.flow.retry_delay_seconds
                    )

                if self.flow_run.empirical_policy.retries is None:
                    self.flow_run.empirical_policy.retries = self.flow.retries

                self.client.update_flow_run(
                    flow_run_id=self.flow_run.id,
                    flow_version=self.flow.version,
                    empirical_policy=self.flow_run.empirical_policy,
                )
<<<<<<< HEAD
            parent_flow_run_ctx = FlowRunContext.get()
            parent_labels = (
                parent_flow_run_ctx.flow_run.labels
                if parent_flow_run_ctx and parent_flow_run_ctx.flow_run
                else {}
            )
            span = self._telemetry.start_span(
                run=self.flow_run, name=self.flow.name, parent_labels=parent_labels
=======

            span = self._tracer.start_span(
                name=self.flow_run.name,
                attributes={
                    **self.flow_run.labels,
                    "prefect.run.type": "flow",
                    "prefect.run.id": str(self.flow_run.id),
                    "prefect.tags": self.flow_run.tags,
                    "prefect.flow.name": self.flow.name,
                },
>>>>>>> 8b740d4c
            )
            self._update_otel_labels(span, self.client)

            self._span = span

            parent_flow_run_ctx = FlowRunContext.get()
            if parent_flow_run_ctx and parent_flow_run_ctx.flow_run:
                if traceparent := parent_flow_run_ctx.flow_run.labels.get(
                    LABELS_TRACEPARENT_KEY
                ):
                    propagate.get_global_textmap().inject(
                        carrier={TRACEPARENT_KEY: traceparent},
                        setter=OTELSetter(),
                    )
                else:
                    carrier: KeyValueLabels = {}
                    propagate.get_global_textmap().inject(
                        carrier,
                        context=trace.set_span_in_context(span),
                        setter=OTELSetter(),
                    )
                    if carrier.get(TRACEPARENT_KEY):
                        self.logger.info(
                            f"__________Setting traceparent {carrier[TRACEPARENT_KEY]} for flow run {self.flow_run.name!r}"
                        )
                        self.client.update_flow_run_labels(
                            flow_run_id=self.flow_run.id,
                            labels={LABELS_TRACEPARENT_KEY: carrier[TRACEPARENT_KEY]},
                        )

            try:
                yield self

            except TerminationSignal as exc:
                self.cancel_all_tasks()
                self.handle_crash(exc)
                raise
            except Exception:
                # regular exceptions are caught and re-raised to the user
                raise
            except (Abort, Pause):
                raise
            except GeneratorExit:
                # Do not capture generator exits as crashes
                raise
            except BaseException as exc:
                # BaseExceptions are caught and handled as crashes
                self.handle_crash(exc)
                raise
            finally:
                # If debugging, use the more complete `repr` than the usual `str` description
                display_state = (
                    repr(self.state) if PREFECT_DEBUG_MODE else str(self.state)
                )
                self.logger.log(
                    level=logging.INFO if self.state.is_completed() else logging.ERROR,
                    msg=f"Finished in state {display_state}",
                )

                self._is_started = False
                self._client = None

    # --------------------------
    #
    # The following methods compose the main task run loop
    #
    # --------------------------

    @contextmanager
    def start(self) -> Generator[None, None, None]:
<<<<<<< HEAD
        with self.initialize_run(), trace.use_span(self._telemetry._span):
            self.begin_run()
=======
        with self.initialize_run():
            with trace.use_span(self._span) if self._span else nullcontext():
                self.begin_run()
>>>>>>> 8b740d4c

                if self.state.is_running():
                    self.call_hooks()
                yield

    @contextmanager
    def run_context(self):
        timeout_context = timeout_async if self.flow.isasync else timeout
        # reenter the run context to ensure it is up to date for every run
        with self.setup_run_context():
            try:
                with timeout_context(
                    seconds=self.flow.timeout_seconds,
                    timeout_exc_type=FlowRunTimeoutError,
                ):
                    self.logger.debug(
                        f"Executing flow {self.flow.name!r} for flow run {self.flow_run.name!r}..."
                    )
                    yield self
            except TimeoutError as exc:
                self.handle_timeout(exc)
            except Exception as exc:
                self.logger.exception("Encountered exception during execution: %r", exc)
                self.handle_exception(exc)
            finally:
                if self.state.is_final() or self.state.is_cancelling():
                    self.call_hooks()

    def call_flow_fn(self) -> Union[R, Coroutine[Any, Any, R]]:
        """
        Convenience method to call the flow function. Returns a coroutine if the
        flow is async.
        """
        if self.flow.isasync:

            async def _call_flow_fn():
                result = await call_with_parameters(self.flow.fn, self.parameters)
                self.handle_success(result)

            return _call_flow_fn()
        else:
            result = call_with_parameters(self.flow.fn, self.parameters)
            self.handle_success(result)


@dataclass
class AsyncFlowRunEngine(BaseFlowRunEngine[P, R]):
    """
    Async version of the flow run engine.

    NOTE: This has not been fully asyncified yet which may lead to async flows
    not being fully asyncified.
    """

    _client: Optional[PrefectClient] = None

    @property
    def client(self) -> PrefectClient:
        if not self._is_started or self._client is None:
            raise RuntimeError("Engine has not started.")
        return self._client

    def _resolve_parameters(self):
        if not self.parameters:
            return {}

        resolved_parameters = {}
        for parameter, value in self.parameters.items():
            try:
                resolved_parameters[parameter] = visit_collection(
                    value,
                    visit_fn=resolve_to_final_result,
                    return_data=True,
                    max_depth=-1,
                    remove_annotations=True,
                    context={},
                )
            except UpstreamTaskError:
                raise
            except Exception as exc:
                raise PrefectException(
                    f"Failed to resolve inputs in parameter {parameter!r}. If your"
                    " parameter type is not supported, consider using the `quote`"
                    " annotation to skip resolution of inputs."
                ) from exc

        self.parameters = resolved_parameters

    def _wait_for_dependencies(self):
        if not self.wait_for:
            return

        visit_collection(
            self.wait_for,
            visit_fn=resolve_to_final_result,
            return_data=False,
            max_depth=-1,
            remove_annotations=True,
            context={},
        )

    async def begin_run(self) -> State:
        try:
            self._resolve_parameters()
            self._wait_for_dependencies()
        except UpstreamTaskError as upstream_exc:
            state = await self.set_state(
                Pending(
                    name="NotReady",
                    message=str(upstream_exc),
                ),
                # if orchestrating a run already in a pending state, force orchestration to
                # update the state name
                force=self.state.is_pending(),
            )
            return state

        # validate prior to context so that context receives validated params
        if self.flow.should_validate_parameters:
            try:
                self.parameters = self.flow.validate_parameters(self.parameters or {})
            except Exception as exc:
                message = "Validation of flow parameters failed with error:"
                self.logger.error("%s %s", message, exc)
                await self.handle_exception(
                    exc,
                    msg=message,
                    result_store=get_result_store().update_for_flow(
                        self.flow, _sync=True
                    ),
                )
                self.short_circuit = True
                await self.call_hooks()

        new_state = Running()
        state = await self.set_state(new_state)
        while state.is_pending():
            await asyncio.sleep(0.2)
            state = await self.set_state(new_state)
        return state

    async def set_state(self, state: State, force: bool = False) -> State:
        """ """
        # prevents any state-setting activity
        if self.short_circuit:
            return self.state

        state = await propose_state(
            self.client, state, flow_run_id=self.flow_run.id, force=force
        )  # type: ignore
        self.flow_run.state = state  # type: ignore
        self.flow_run.state_name = state.name  # type: ignore
        self.flow_run.state_type = state.type  # type: ignore

<<<<<<< HEAD
        self._telemetry.update_state(state)
=======
        if self._span:
            self._span.add_event(
                state.name or state.type,
                {
                    "prefect.state.message": state.message or "",
                    "prefect.state.type": state.type,
                    "prefect.state.name": state.name or state.type,
                    "prefect.state.id": str(state.id),
                },
            )
>>>>>>> 8b740d4c
        return state

    async def result(self, raise_on_failure: bool = True) -> "Union[R, State, None]":
        if self._return_value is not NotSet and not isinstance(
            self._return_value, State
        ):
            if isinstance(self._return_value, BaseResult):
                _result = self._return_value.get()
            else:
                _result = self._return_value

            if asyncio.iscoroutine(_result):
                # getting the value for a BaseResult may return an awaitable
                # depending on whether the parent frame is sync or not
                _result = await _result
            return _result

        if self._raised is not NotSet:
            if raise_on_failure:
                raise self._raised
            return self._raised

        # This is a fall through case which leans on the existing state result mechanics to get the
        # return value. This is necessary because we currently will return a State object if the
        # the State was Prefect-created.
        # TODO: Remove the need to get the result from a State except in cases where the return value
        # is a State object.
        _result = self.state.result(raise_on_failure=raise_on_failure, fetch=True)  # type: ignore
        # state.result is a `sync_compatible` function that may or may not return an awaitable
        # depending on whether the parent frame is sync or not
        if asyncio.iscoroutine(_result):
            _result = await _result
        return _result

    async def handle_success(self, result: R) -> R:
        result_store = getattr(FlowRunContext.get(), "result_store", None)
        if result_store is None:
            raise ValueError("Result store is not set")
        resolved_result = resolve_futures_to_states(result)
        terminal_state = await return_value_to_state(
            resolved_result,
            result_store=result_store,
            write_result=should_persist_result(),
        )
        await self.set_state(terminal_state)
        self._return_value = resolved_result

        self._telemetry.end_span_on_success()

        return result

    async def handle_exception(
        self,
        exc: Exception,
        msg: Optional[str] = None,
        result_store: Optional[ResultStore] = None,
    ) -> State:
        context = FlowRunContext.get()
        terminal_state = cast(
            State,
            await exception_to_failed_state(
                exc,
                message=msg or "Flow run encountered an exception:",
                result_store=result_store or getattr(context, "result_store", None),
                write_result=True,
            ),
        )
        state = await self.set_state(terminal_state)
        if self.state.is_scheduled():
            self.logger.info(
                (
                    f"Received non-final state {state.name!r} when proposing final"
                    f" state {terminal_state.name!r} and will attempt to run again..."
                ),
            )
            state = await self.set_state(Running())
        self._raised = exc
        self._telemetry.record_exception(exc)
        self._telemetry.end_span_on_failure(state.message)

        return state

    async def handle_timeout(self, exc: TimeoutError) -> None:
        if isinstance(exc, FlowRunTimeoutError):
            message = (
                f"Flow run exceeded timeout of {self.flow.timeout_seconds} second(s)"
            )
        else:
            message = f"Flow run failed due to timeout: {exc!r}"
        self.logger.error(message)
        state = Failed(
            data=exc,
            message=message,
            name="TimedOut",
        )
        await self.set_state(state)
        self._raised = exc

        self._telemetry.record_exception(exc)
        self._telemetry.end_span_on_failure(message)

    async def handle_crash(self, exc: BaseException) -> None:
        # need to shield from asyncio cancellation to ensure we update the state
        # on the server before exiting
        with CancelScope(shield=True):
            state = await exception_to_crashed_state(exc)
            self.logger.error(f"Crash detected! {state.message}")
            self.logger.debug("Crash details:", exc_info=exc)
            await self.set_state(state, force=True)
            self._raised = exc

            self._telemetry.record_exception(exc)
            self._telemetry.end_span_on_failure(state.message)

    async def load_subflow_run(
        self,
        parent_task_run: TaskRun,
        client: PrefectClient,
        context: FlowRunContext,
    ) -> Union[FlowRun, None]:
        """
        This method attempts to load an existing flow run for a subflow task
        run, if appropriate.

        If the parent task run is in a final but not COMPLETED state, and not
        being rerun, then we attempt to load an existing flow run instead of
        creating a new one. This will prevent the engine from running the
        subflow again.

        If no existing flow run is found, or if the subflow should be rerun,
        then no flow run is returned.
        """

        # check if the parent flow run is rerunning
        rerunning = (
            context.flow_run.run_count > 1
            if getattr(context, "flow_run", None)
            and isinstance(context.flow_run, FlowRun)
            else False
        )

        # if the parent task run is in a final but not completed state, and
        # not rerunning, then retrieve the most recent flow run instead of
        # creating a new one. This effectively loads a cached flow run for
        # situations where we are confident the flow should not be run
        # again.
        assert isinstance(parent_task_run.state, State)
        if parent_task_run.state.is_final() and not (
            rerunning and not parent_task_run.state.is_completed()
        ):
            # return the most recent flow run, if it exists
            flow_runs = await client.read_flow_runs(
                flow_run_filter=FlowRunFilter(
                    parent_task_run_id={"any_": [parent_task_run.id]}
                ),
                sort=FlowRunSort.EXPECTED_START_TIME_ASC,
                limit=1,
            )
            if flow_runs:
                loaded_flow_run = flow_runs[-1]
                self._return_value = loaded_flow_run.state
                return loaded_flow_run

    async def create_flow_run(self, client: PrefectClient) -> FlowRun:
        flow_run_ctx = FlowRunContext.get()
        parameters = self.parameters or {}

        parent_task_run = None

        # this is a subflow run
        if flow_run_ctx:
            # add a task to a parent flow run that represents the execution of a subflow run
            parent_task = Task(
                name=self.flow.name, fn=self.flow.fn, version=self.flow.version
            )

            parent_task_run = await parent_task.create_run(
                flow_run_context=flow_run_ctx,
                parameters=self.parameters,
                wait_for=self.wait_for,
            )

            # check if there is already a flow run for this subflow
            if subflow_run := await self.load_subflow_run(
                parent_task_run=parent_task_run, client=client, context=flow_run_ctx
            ):
                return subflow_run

        flow_run = await client.create_flow_run(
            flow=self.flow,
            parameters=self.flow.serialize_parameters(parameters),
            state=Pending(),
            parent_task_run_id=getattr(parent_task_run, "id", None),
            tags=TagsContext.get().current_tags,
        )
        if flow_run_ctx:
            parent_logger = get_run_logger(flow_run_ctx)
            parent_logger.info(
                f"Created subflow run {flow_run.name!r} for flow {self.flow.name!r}"
            )
        else:
            self.logger.info(
                f"Created flow run {flow_run.name!r} for flow {self.flow.name!r}"
            )

        return flow_run

    async def call_hooks(self, state: Optional[State] = None):
        if state is None:
            state = self.state
        flow = self.flow
        flow_run = self.flow_run

        if not flow_run:
            raise ValueError("Flow run is not set")

        enable_cancellation_and_crashed_hooks = (
            os.environ.get(
                "PREFECT__ENABLE_CANCELLATION_AND_CRASHED_HOOKS", "true"
            ).lower()
            == "true"
        )

        if state.is_failed() and flow.on_failure_hooks:
            hooks = flow.on_failure_hooks
        elif state.is_completed() and flow.on_completion_hooks:
            hooks = flow.on_completion_hooks
        elif (
            enable_cancellation_and_crashed_hooks
            and state.is_cancelling()
            and flow.on_cancellation_hooks
        ):
            hooks = flow.on_cancellation_hooks
        elif (
            enable_cancellation_and_crashed_hooks
            and state.is_crashed()
            and flow.on_crashed_hooks
        ):
            hooks = flow.on_crashed_hooks
        elif state.is_running() and flow.on_running_hooks:
            hooks = flow.on_running_hooks
        else:
            hooks = None

        for hook in hooks or []:
            hook_name = _get_hook_name(hook)

            try:
                self.logger.info(
                    f"Running hook {hook_name!r} in response to entering state"
                    f" {state.name!r}"
                )
                result = hook(flow, flow_run, state)
                if asyncio.iscoroutine(result):
                    await result
            except Exception:
                self.logger.error(
                    f"An error was encountered while running hook {hook_name!r}",
                    exc_info=True,
                )
            else:
                self.logger.info(f"Hook {hook_name!r} finished running successfully")

    @asynccontextmanager
    async def setup_run_context(self, client: Optional[PrefectClient] = None):
        from prefect.utilities.engine import (
            should_log_prints,
        )

        if client is None:
            client = self.client
        if not self.flow_run:
            raise ValueError("Flow run not set")

        self.flow_run = await client.read_flow_run(self.flow_run.id)
        log_prints = should_log_prints(self.flow)

        with ExitStack() as stack:
            # TODO: Explore closing task runner before completing the flow to
            # wait for futures to complete
            stack.enter_context(capture_sigterm())
            if log_prints:
                stack.enter_context(patch_print())
            task_runner = stack.enter_context(self.flow.task_runner.duplicate())
            stack.enter_context(
                FlowRunContext(
                    flow=self.flow,
                    log_prints=log_prints,
                    flow_run=self.flow_run,
                    parameters=self.parameters,
                    client=client,
                    result_store=get_result_store().update_for_flow(
                        self.flow, _sync=True
                    ),
                    task_runner=task_runner,
                    persist_result=self.flow.persist_result
                    if self.flow.persist_result is not None
                    else should_persist_result(),
                )
            )
            stack.enter_context(ConcurrencyContextV1())
            stack.enter_context(ConcurrencyContext())

            # set the logger to the flow run logger
            self.logger = flow_run_logger(flow_run=self.flow_run, flow=self.flow)

            # update the flow run name if necessary
            if not self._flow_run_name_set and self.flow.flow_run_name:
                flow_run_name = _resolve_custom_flow_run_name(
                    flow=self.flow, parameters=self.parameters
                )
                await self.client.set_flow_run_name(
                    flow_run_id=self.flow_run.id, name=flow_run_name
                )
                self.logger.extra["flow_run_name"] = flow_run_name
                self.logger.debug(
                    f"Renamed flow run {self.flow_run.name!r} to {flow_run_name!r}"
                )
                self.flow_run.name = flow_run_name
                self._flow_run_name_set = True
            yield

    @asynccontextmanager
    async def initialize_run(self):
        """
        Enters a client context and creates a flow run if needed.
        """
        async with AsyncClientContext.get_or_create() as client_ctx:
            self._client = client_ctx.client
            self._is_started = True

            if not self.flow_run:
                self.flow_run = await self.create_flow_run(self.client)
                flow_run_url = url_for(self.flow_run)

                if flow_run_url:
                    self.logger.info(
                        f"View at {flow_run_url}", extra={"send_to_api": False}
                    )
            else:
                # Update the empirical policy to match the flow if it is not set
                if self.flow_run.empirical_policy.retry_delay is None:
                    self.flow_run.empirical_policy.retry_delay = (
                        self.flow.retry_delay_seconds
                    )

                if self.flow_run.empirical_policy.retries is None:
                    self.flow_run.empirical_policy.retries = self.flow.retries

                await self.client.update_flow_run(
                    flow_run_id=self.flow_run.id,
                    flow_version=self.flow.version,
                    empirical_policy=self.flow_run.empirical_policy,
                )

<<<<<<< HEAD
            parent_flow_run_ctx = FlowRunContext.get()
            parent_labels = (
                parent_flow_run_ctx.flow_run.labels
                if parent_flow_run_ctx and parent_flow_run_ctx.flow_run
                else {}
            )
            span = self._telemetry.start_span(
                run=self.flow_run, name=self.flow.name, parent_labels=parent_labels
=======
            span = self._tracer.start_span(
                name=self.flow_run.name,
                attributes={
                    **self.flow_run.labels,
                    "prefect.run.type": "flow",
                    "prefect.run.id": str(self.flow_run.id),
                    "prefect.tags": self.flow_run.tags,
                    "prefect.flow.name": self.flow.name,
                },
>>>>>>> 8b740d4c
            )
            self._update_otel_labels(span, self.client)
            self._span = span

            if parent_flow_run_ctx and parent_flow_run_ctx.flow_run:
                if traceparent := parent_flow_run_ctx.flow_run.labels.get(
                    LABELS_TRACEPARENT_KEY
                ):
                    self.logger.info(
                        f"Propagating traceparent {traceparent} from parent flow run {parent_flow_run_ctx.flow_run.name!r} to child flow run {self.flow_run.name!r}"
                    )
                    propagate.get_global_textmap().inject(
                        carrier={TRACEPARENT_KEY: traceparent},
                        setter=OTELSetter(),
                    )
                else:
                    carrier: KeyValueLabels = {}
                    propagate.get_global_textmap().inject(
                        carrier,
                        context=trace.set_span_in_context(span),
                        setter=OTELSetter(),
                    )
                    if carrier.get(TRACEPARENT_KEY):
                        await self.client.update_flow_run_labels(
                            flow_run_id=self.flow_run.id,
                            labels={LABELS_TRACEPARENT_KEY: carrier[TRACEPARENT_KEY]},
                        )

            try:
                yield self

            except TerminationSignal as exc:
                self.cancel_all_tasks()
                await self.handle_crash(exc)
                raise
            except Exception:
                # regular exceptions are caught and re-raised to the user
                raise
            except (Abort, Pause):
                raise
            except GeneratorExit:
                # Do not capture generator exits as crashes
                raise
            except BaseException as exc:
                # BaseExceptions are caught and handled as crashes
                await self.handle_crash(exc)
                raise
            finally:
                # If debugging, use the more complete `repr` than the usual `str` description
                display_state = (
                    repr(self.state) if PREFECT_DEBUG_MODE else str(self.state)
                )
                self.logger.log(
                    level=logging.INFO if self.state.is_completed() else logging.ERROR,
                    msg=f"Finished in state {display_state}",
                )

                self._is_started = False
                self._client = None

    # --------------------------
    #
    # The following methods compose the main task run loop
    #
    # --------------------------

    @asynccontextmanager
    async def start(self) -> AsyncGenerator[None, None]:
        async with self.initialize_run():
<<<<<<< HEAD
            with trace.use_span(self._telemetry._span):
=======
            with trace.use_span(self._span) if self._span else nullcontext():
>>>>>>> 8b740d4c
                await self.begin_run()

                if self.state.is_running():
                    await self.call_hooks()
                yield

    @asynccontextmanager
    async def run_context(self):
        timeout_context = timeout_async if self.flow.isasync else timeout
        # reenter the run context to ensure it is up to date for every run
        async with self.setup_run_context():
            try:
                with timeout_context(
                    seconds=self.flow.timeout_seconds,
                    timeout_exc_type=FlowRunTimeoutError,
                ):
                    self.logger.debug(
                        f"Executing flow {self.flow.name!r} for flow run {self.flow_run.name!r}..."
                    )
                    yield self
            except TimeoutError as exc:
                await self.handle_timeout(exc)
            except Exception as exc:
                self.logger.exception("Encountered exception during execution: %r", exc)
                await self.handle_exception(exc)
            finally:
                if self.state.is_final() or self.state.is_cancelling():
                    await self.call_hooks()

    async def call_flow_fn(self) -> Coroutine[Any, Any, R]:
        """
        Convenience method to call the flow function. Returns a coroutine if the
        flow is async.
        """
        assert self.flow.isasync, "Flow must be async to be run with AsyncFlowRunEngine"

        result = await call_with_parameters(self.flow.fn, self.parameters)
        await self.handle_success(result)
        return result


def run_flow_sync(
    flow: Flow[P, R],
    flow_run: Optional[FlowRun] = None,
    parameters: Optional[Dict[str, Any]] = None,
    wait_for: Optional[Iterable[PrefectFuture]] = None,
    return_type: Literal["state", "result"] = "result",
) -> Union[R, State, None]:
    engine = FlowRunEngine[P, R](
        flow=flow,
        parameters=parameters,
        flow_run=flow_run,
        wait_for=wait_for,
    )

    with engine.start():
        while engine.is_running():
            with engine.run_context():
                engine.call_flow_fn()

    return engine.state if return_type == "state" else engine.result()


async def run_flow_async(
    flow: Flow[P, R],
    flow_run: Optional[FlowRun] = None,
    parameters: Optional[Dict[str, Any]] = None,
    wait_for: Optional[Iterable[PrefectFuture]] = None,
    return_type: Literal["state", "result"] = "result",
) -> Union[R, State, None]:
    engine = AsyncFlowRunEngine[P, R](
        flow=flow, parameters=parameters, flow_run=flow_run, wait_for=wait_for
    )

    async with engine.start():
        while engine.is_running():
            async with engine.run_context():
                await engine.call_flow_fn()

    return engine.state if return_type == "state" else await engine.result()


def run_generator_flow_sync(
    flow: Flow[P, R],
    flow_run: Optional[FlowRun] = None,
    parameters: Optional[Dict[str, Any]] = None,
    wait_for: Optional[Iterable[PrefectFuture]] = None,
    return_type: Literal["state", "result"] = "result",
) -> Generator[R, None, None]:
    if return_type != "result":
        raise ValueError("The return_type for a generator flow must be 'result'")

    engine = FlowRunEngine[P, R](
        flow=flow, parameters=parameters, flow_run=flow_run, wait_for=wait_for
    )

    with engine.start():
        while engine.is_running():
            with engine.run_context():
                call_args, call_kwargs = parameters_to_args_kwargs(
                    flow.fn, engine.parameters or {}
                )
                gen = flow.fn(*call_args, **call_kwargs)
                try:
                    while True:
                        gen_result = next(gen)
                        # link the current state to the result for dependency tracking
                        link_state_to_result(engine.state, gen_result)
                        yield gen_result
                except StopIteration as exc:
                    engine.handle_success(exc.value)
                except GeneratorExit as exc:
                    engine.handle_success(None)
                    gen.throw(exc)

    return engine.result()


async def run_generator_flow_async(
    flow: Flow[P, R],
    flow_run: Optional[FlowRun] = None,
    parameters: Optional[Dict[str, Any]] = None,
    wait_for: Optional[Iterable[PrefectFuture[R]]] = None,
    return_type: Literal["state", "result"] = "result",
) -> AsyncGenerator[R, None]:
    if return_type != "result":
        raise ValueError("The return_type for a generator flow must be 'result'")

    engine = AsyncFlowRunEngine[P, R](
        flow=flow, parameters=parameters, flow_run=flow_run, wait_for=wait_for
    )

    async with engine.start():
        while engine.is_running():
            async with engine.run_context():
                call_args, call_kwargs = parameters_to_args_kwargs(
                    flow.fn, engine.parameters or {}
                )
                gen = flow.fn(*call_args, **call_kwargs)
                try:
                    while True:
                        # can't use anext in Python < 3.10
                        gen_result = await gen.__anext__()
                        # link the current state to the result for dependency tracking
                        link_state_to_result(engine.state, gen_result)
                        yield gen_result
                except (StopAsyncIteration, GeneratorExit) as exc:
                    await engine.handle_success(None)
                    if isinstance(exc, GeneratorExit):
                        gen.throw(exc)

    # async generators can't return, but we can raise failures here
    if engine.state.is_failed():
        await engine.result()


def run_flow(
    flow: Flow[P, R],
    flow_run: Optional[FlowRun] = None,
    parameters: Optional[Dict[str, Any]] = None,
    wait_for: Optional[Iterable[PrefectFuture[R]]] = None,
    return_type: Literal["state", "result"] = "result",
) -> Union[R, State, None]:
    kwargs = dict(
        flow=flow,
        flow_run=flow_run,
        parameters=_flow_parameters(
            flow=flow, flow_run=flow_run, parameters=parameters
        ),
        wait_for=wait_for,
        return_type=return_type,
    )

    if flow.isasync and flow.isgenerator:
        return run_generator_flow_async(**kwargs)
    elif flow.isgenerator:
        return run_generator_flow_sync(**kwargs)
    elif flow.isasync:
        return run_flow_async(**kwargs)
    else:
        return run_flow_sync(**kwargs)


def _flow_parameters(
    flow: Flow[P, R], flow_run: Optional[FlowRun], parameters: Optional[Dict[str, Any]]
) -> Dict[str, Any]:
    if parameters:
        # This path is taken when a flow is being called directly with
        # parameters, in that case just return the parameters as-is.
        return parameters

    # Otherwise the flow is being executed indirectly and we may need to grab
    # the parameters from the flow run. We also need to resolve any default
    # parameters that are defined on the flow function itself.

    parameters = flow_run.parameters if flow_run else {}
    call_args, call_kwargs = parameters_to_args_kwargs(flow.fn, parameters)
    return get_call_parameters(flow.fn, call_args, call_kwargs)<|MERGE_RESOLUTION|>--- conflicted
+++ resolved
@@ -24,10 +24,6 @@
 
 from anyio import CancelScope
 from opentelemetry import propagate, trace
-<<<<<<< HEAD
-=======
-from opentelemetry.trace import Tracer, get_tracer
->>>>>>> 8b740d4c
 from typing_extensions import ParamSpec
 
 from prefect import Task
@@ -74,11 +70,7 @@
     exception_to_failed_state,
     return_value_to_state,
 )
-<<<<<<< HEAD
 from prefect.telemetry.run_telemetry import OTELSetter, RunTelemetry
-=======
-from prefect.telemetry.run_telemetry import OTELSetter
->>>>>>> 8b740d4c
 from prefect.types import KeyValueLabels
 from prefect.utilities.annotations import NotSet
 from prefect.utilities.asyncutils import run_coro_as_sync
@@ -307,20 +299,7 @@
         self.flow_run.state_name = state.name  # type: ignore
         self.flow_run.state_type = state.type  # type: ignore
 
-<<<<<<< HEAD
         self._telemetry.update_state(state)
-=======
-        if self._span:
-            self._span.add_event(
-                state.name or state.type,
-                {
-                    "prefect.state.message": state.message or "",
-                    "prefect.state.type": state.type,
-                    "prefect.state.name": state.name or state.type,
-                    "prefect.state.id": str(state.id),
-                },
-            )
->>>>>>> 8b740d4c
         return state
 
     def result(self, raise_on_failure: bool = True) -> "Union[R, State, None]":
@@ -433,13 +412,8 @@
         self.logger.debug("Crash details:", exc_info=exc)
         self.set_state(state, force=True)
         self._raised = exc
-<<<<<<< HEAD
         self._telemetry.record_exception(exc)
         self._telemetry.end_span_on_failure(state.message if state else None)
-=======
-
-        self._end_span_on_error(exc, state.message if state else "")
->>>>>>> 8b740d4c
 
     def load_subflow_run(
         self,
@@ -683,56 +657,9 @@
                     flow_version=self.flow.version,
                     empirical_policy=self.flow_run.empirical_policy,
                 )
-<<<<<<< HEAD
-            parent_flow_run_ctx = FlowRunContext.get()
-            parent_labels = (
-                parent_flow_run_ctx.flow_run.labels
-                if parent_flow_run_ctx and parent_flow_run_ctx.flow_run
-                else {}
-            )
-            span = self._telemetry.start_span(
-                run=self.flow_run, name=self.flow.name, parent_labels=parent_labels
-=======
-
-            span = self._tracer.start_span(
-                name=self.flow_run.name,
-                attributes={
-                    **self.flow_run.labels,
-                    "prefect.run.type": "flow",
-                    "prefect.run.id": str(self.flow_run.id),
-                    "prefect.tags": self.flow_run.tags,
-                    "prefect.flow.name": self.flow.name,
-                },
->>>>>>> 8b740d4c
-            )
+
+            span = self._telemetry.start_span(name=self.flow.name, run=self.flow_run)
             self._update_otel_labels(span, self.client)
-
-            self._span = span
-
-            parent_flow_run_ctx = FlowRunContext.get()
-            if parent_flow_run_ctx and parent_flow_run_ctx.flow_run:
-                if traceparent := parent_flow_run_ctx.flow_run.labels.get(
-                    LABELS_TRACEPARENT_KEY
-                ):
-                    propagate.get_global_textmap().inject(
-                        carrier={TRACEPARENT_KEY: traceparent},
-                        setter=OTELSetter(),
-                    )
-                else:
-                    carrier: KeyValueLabels = {}
-                    propagate.get_global_textmap().inject(
-                        carrier,
-                        context=trace.set_span_in_context(span),
-                        setter=OTELSetter(),
-                    )
-                    if carrier.get(TRACEPARENT_KEY):
-                        self.logger.info(
-                            f"__________Setting traceparent {carrier[TRACEPARENT_KEY]} for flow run {self.flow_run.name!r}"
-                        )
-                        self.client.update_flow_run_labels(
-                            flow_run_id=self.flow_run.id,
-                            labels={LABELS_TRACEPARENT_KEY: carrier[TRACEPARENT_KEY]},
-                        )
 
             try:
                 yield self
@@ -774,14 +701,9 @@
 
     @contextmanager
     def start(self) -> Generator[None, None, None]:
-<<<<<<< HEAD
-        with self.initialize_run(), trace.use_span(self._telemetry._span):
-            self.begin_run()
-=======
         with self.initialize_run():
             with trace.use_span(self._span) if self._span else nullcontext():
                 self.begin_run()
->>>>>>> 8b740d4c
 
                 if self.state.is_running():
                     self.call_hooks()
@@ -936,20 +858,7 @@
         self.flow_run.state_name = state.name  # type: ignore
         self.flow_run.state_type = state.type  # type: ignore
 
-<<<<<<< HEAD
         self._telemetry.update_state(state)
-=======
-        if self._span:
-            self._span.add_event(
-                state.name or state.type,
-                {
-                    "prefect.state.message": state.message or "",
-                    "prefect.state.type": state.type,
-                    "prefect.state.name": state.name or state.type,
-                    "prefect.state.id": str(state.id),
-                },
-            )
->>>>>>> 8b740d4c
         return state
 
     async def result(self, raise_on_failure: bool = True) -> "Union[R, State, None]":
@@ -1305,53 +1214,8 @@
                     empirical_policy=self.flow_run.empirical_policy,
                 )
 
-<<<<<<< HEAD
-            parent_flow_run_ctx = FlowRunContext.get()
-            parent_labels = (
-                parent_flow_run_ctx.flow_run.labels
-                if parent_flow_run_ctx and parent_flow_run_ctx.flow_run
-                else {}
-            )
-            span = self._telemetry.start_span(
-                run=self.flow_run, name=self.flow.name, parent_labels=parent_labels
-=======
-            span = self._tracer.start_span(
-                name=self.flow_run.name,
-                attributes={
-                    **self.flow_run.labels,
-                    "prefect.run.type": "flow",
-                    "prefect.run.id": str(self.flow_run.id),
-                    "prefect.tags": self.flow_run.tags,
-                    "prefect.flow.name": self.flow.name,
-                },
->>>>>>> 8b740d4c
-            )
+            span = self._telemetry.start_span(name=self.flow.name, run=self.flow_run)
             self._update_otel_labels(span, self.client)
-            self._span = span
-
-            if parent_flow_run_ctx and parent_flow_run_ctx.flow_run:
-                if traceparent := parent_flow_run_ctx.flow_run.labels.get(
-                    LABELS_TRACEPARENT_KEY
-                ):
-                    self.logger.info(
-                        f"Propagating traceparent {traceparent} from parent flow run {parent_flow_run_ctx.flow_run.name!r} to child flow run {self.flow_run.name!r}"
-                    )
-                    propagate.get_global_textmap().inject(
-                        carrier={TRACEPARENT_KEY: traceparent},
-                        setter=OTELSetter(),
-                    )
-                else:
-                    carrier: KeyValueLabels = {}
-                    propagate.get_global_textmap().inject(
-                        carrier,
-                        context=trace.set_span_in_context(span),
-                        setter=OTELSetter(),
-                    )
-                    if carrier.get(TRACEPARENT_KEY):
-                        await self.client.update_flow_run_labels(
-                            flow_run_id=self.flow_run.id,
-                            labels={LABELS_TRACEPARENT_KEY: carrier[TRACEPARENT_KEY]},
-                        )
 
             try:
                 yield self
@@ -1394,11 +1258,9 @@
     @asynccontextmanager
     async def start(self) -> AsyncGenerator[None, None]:
         async with self.initialize_run():
-<<<<<<< HEAD
-            with trace.use_span(self._telemetry._span):
-=======
-            with trace.use_span(self._span) if self._span else nullcontext():
->>>>>>> 8b740d4c
+            with trace.use_span(
+                self._telemetry.span
+            ) if self._telemetry.span else nullcontext():
                 await self.begin_run()
 
                 if self.state.is_running():
