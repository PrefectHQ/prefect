--- conflicted
+++ resolved
@@ -332,13 +332,7 @@
             - start_tasks ([Task]): list of Tasks to begin computation
                 from; if any `start_tasks` have upstream dependencies, their states may need to be provided as well.
                 Defaults to `self.flow.root_tasks()`
-<<<<<<< HEAD
-            - start_task_ids ([str]): equivalent to `start_tasks`, but accepts
-                a list of task IDs. The two options may be used simultaneously.
-            - return_tasks ([Task]): list of Tasks to include in the
-=======
             - return_tasks ([Task], optional): list of Tasks to include in the
->>>>>>> 718aac72
                 final returned Flow state. Defaults to `None`
             - task_runner_state_handlers (Iterable[Callable]): A list of state change
                 handlers that will be provided to the task_runner, and called whenever a task changes
