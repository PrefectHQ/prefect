# Licensed under LICENSE.md; also available at https://www.prefect.io/licenses/alpha-eula

import functools
import logging
import warnings
from collections import defaultdict
from contextlib import contextmanager
from importlib import import_module
from typing import Any, Callable, Dict, Iterable, Iterator, List, Union

import prefect
from prefect.core import Flow, Task
from prefect.engine import signals
from prefect.engine.executors import DEFAULT_EXECUTOR
from prefect.engine.state import Failed, Pending, Running, State, Success
from prefect.engine.task_runner import TaskRunner


def handle_signals(method: Callable[..., State]) -> Callable[..., State]:
    """
    This handler is used to decorate methods that return States but might raise
    Prefect signals.

    The handler attempts to run the method, and if a signal is raised, the appropriate
    state is returned.

    If `DONTRUN` is raised, the handler does not trap it, but re-raises it.
    """

    @functools.wraps(method)
    def inner(*args: Any, **kwargs: Any) -> State:

        raise_on_exception = prefect.context.get("_raise_on_exception", False)

        try:
            return method(*args, **kwargs)

        # DONTRUN signals get raised for handling
        except signals.DONTRUN as exc:
            logging.debug("DONTRUN signal raised: {}".format(exc))
            raise

        # FAIL signals are trapped and turned into Failed states
        except signals.FAIL as exc:
            logging.debug("{} signal raised.".format(type(exc).__name__))
            if raise_on_exception:
                raise exc
            return exc.state

        # All other exceptions (including other signals) are trapped
        # and turned into Failed states
        except Exception as exc:
            logging.debug("Unexpected error while running task.")
            if raise_on_exception:
                raise exc
            return Failed(message=exc)

    return inner


class FlowRunner:
    """
    FlowRunners handle the execution of Flows and determine the State of a Flow
    before, during and after the Flow is run.

    In particular, through the FlowRunner you can specify which tasks should be
    the first tasks to run, which tasks should be returned after the Flow is finished,
    and what states each task should be initialized with.

    Args:
        - flow (Flow): the `Flow` to be run
        - task_runner_cls (TaskRunner, optional): The class used for running
            individual Tasks. Defaults to [TaskRunner](task_runner.html)
        - logger_name (str): Optional. The name of the logger to use when
            logging. Defaults to the name of the class.

    Note: new FlowRunners are initialized within the call to `Flow.run()` and in general,
    this is the endpoint through which FlowRunners will be interacted with most frequently.

    Example:
    ```python
    @task
    def say_hello():
        print('hello')

    with Flow() as f:
        say_hello()

    fr = FlowRunner(flow=f)
    flow_state = fr.run()
    ```
    """

    def __init__(
        self, flow: Flow, task_runner_cls=None, logger_name: str = None
    ) -> None:
        self.flow = flow
        self.task_runner_cls = task_runner_cls or TaskRunner
        self.logger = logging.getLogger(logger_name or type(self).__name__)

    def run(
        self,
        state: State = None,
        task_states: Dict[Task, State] = None,
        start_tasks: Iterable[Task] = None,
        return_tasks: Iterable[Task] = None,
        parameters: Dict[str, Any] = None,
        executor: "prefect.engine.executors.Executor" = None,
        context: Dict[str, Any] = None,
        task_contexts: Dict[Task, Dict[str, Any]] = None,
        throttle: Dict[str, int] = None,
    ) -> State:
        """
        The main endpoint for FlowRunners.  Calling this method will perform all
        computations contained within the Flow and return the final state of the Flow.

        Args:
            - state (State, optional): starting state for the Flow. Defaults to
                `Pending`
            - task_states (dict, optional): dictionary of task states to begin
                computation with, with keys being Tasks and values their corresponding state
            - start_tasks ([Task], optional): list of Tasks to begin computation
                from; if any `start_tasks` have upstream dependencies, their states may need to be provided as well.
                Defaults to `self.flow.root_tasks()`
            - return_tasks ([Task], optional): list of Tasks to include in the
                final returned Flow state. Defaults to `None`
            - parameters (dict, optional): dictionary of any needed Parameter
                values, with keys being strings representing Parameter names and values being their corresponding values
            - executor (Executor, optional): executor to use when performing
                computation; defaults to the executor provided in your prefect configuration
            - context (dict, optional): prefect.Context to use for execution
            - task_contexts (dict, optional): dictionary of individual contexts
                to use for each Task run
            - throttle (dict, optional): dictionary of tags -> int specifying
                how many tasks with a given tag should be allowed to run simultaneously. Used
                for throttling resource usage.

        Returns:
            - State: `State` representing the final post-run state of the `Flow`.
        """
        state = state or Pending()
        context = context or {}
        return_tasks = return_tasks or []
        executor = executor or DEFAULT_EXECUTOR
        throttle = throttle or self.flow.throttle

        if set(return_tasks).difference(self.flow.tasks):
            raise ValueError("Some tasks in return_tasks were not found in the flow.")

        context.update(
            _flow_name=self.flow.name,
            _flow_version=self.flow.version,
            _parameters=parameters,
            _executor=executor,
        )

        try:
            with prefect.context(context):
                state = self.get_pre_run_state(state=state)
                state = self.get_run_state(
                    state=state,
                    task_states=task_states,
                    start_tasks=start_tasks,
                    return_tasks=return_tasks,
                    executor=executor,
                    task_contexts=task_contexts,
                    throttle=throttle,
                )

        except signals.DONTRUN:
            pass
        return state

    @handle_signals
    def get_pre_run_state(self, state: State) -> State:

        # ---------------------------------------------
        # Check if the flow run is ready to run
        # ---------------------------------------------

        # the flow run is already finished
        if state.is_finished():
            raise signals.DONTRUN("Flow run has already finished.")

        # the flow run must be either pending or running (possibly redundant with above)
        elif not (state.is_pending() or state.is_running()):
            raise signals.DONTRUN("Flow is not ready to run.")

        # ---------------------------------------------
        # Start!
        # ---------------------------------------------
        return Running()

    @handle_signals
    def get_run_state(
        self,
        state: State,
<<<<<<< HEAD
        task_states: Dict[Task, State],
        start_tasks: Iterable[Task],
        return_tasks: Iterable[Task],
        task_contexts: Dict[Task, Dict[str, Any]],
        executor: "prefect.engine.executors.base.Executor",
=======
        task_states: Dict[Task, State] = None,
        start_tasks: Iterable[Task] = None,
        return_tasks: Iterable[Task] = None,
        task_contexts: Dict[Task, Dict[str, Any]] = None,
        executor: "prefect.engine.executors.base.Executor" = None,
        throttle: Dict[str, int] = None,
>>>>>>> de73163c
    ) -> State:

        task_states = defaultdict(
            lambda: Failed(message="Task state not available."), task_states or {}
        )
        start_tasks = start_tasks or []
        return_tasks = set(return_tasks or [])
        sorted_return_tasks = []
        task_contexts = task_contexts or {}
        throttle = throttle or {}

        if not state.is_running():
            raise signals.DONTRUN("Flow is not in a Running state.")

        # -- process each task in order

        with executor.start():

            queues = {}
            for tag, size in throttle.items():
                q = executor.queue(size)
                for i in range(size):
                    q.put(i)  # populate the queue with resource "tickets"
                queues[tag] = q

            for task in self.flow.sorted_tasks(root_tasks=start_tasks):

                if task in return_tasks:
                    sorted_return_tasks.append(task)

                upstream_states = {}
                task_inputs = {}

                # -- process each edge to the task
                for edge in self.flow.edges_to(task):

                    # upstream states to pass to the task trigger
                    if edge.key is None:
                        upstream_states.setdefault(None, []).append(
                            task_states[edge.upstream_task]
                        )
                    else:
                        upstream_states[edge.key] = task_states[edge.upstream_task]

                if task in start_tasks and task in task_states:
                    task_inputs.update(task_states[task].cached_inputs)

                # -- run the task
                task_runner = self.task_runner_cls(task=task)
                task_states[task] = executor.submit(
                    task_runner.run,
                    state=task_states.get(task),
                    upstream_states=upstream_states,
                    inputs=task_inputs,
                    ignore_trigger=(task in start_tasks),
                    context=task_contexts.get(task),
                    queues=[
                        queues.get(tag) for tag in sorted(task.tags) if queues.get(tag)
                    ],
                )
            # ---------------------------------------------
            # Collect results
            # ---------------------------------------------

            # terminal tasks determine if the flow is finished
            terminal_tasks = self.flow.terminal_tasks()
            # reference tasks determine flow state
            reference_tasks = self.flow.reference_tasks()

            final_states = executor.wait(
                {
                    t: task_states[t]
                    for t in terminal_tasks.union(reference_tasks).union(return_tasks)
                }
            )
            terminal_states = {final_states[t] for t in terminal_tasks}
            key_states = {final_states[t] for t in reference_tasks}
            return_states = {t: final_states[t] for t in sorted_return_tasks}

            # check that the flow is finished
            if not all(s.is_finished() for s in terminal_states):
                self.logger.info("Flow run PENDING: terminal tasks are incomplete.")
                state = Pending(
                    message="Some terminal tasks are still pending.",
                    result=return_states,
                )

            # check if any key task failed
            elif any(s.is_failed() for s in key_states):
                self.logger.info("Flow run FAILED: some reference tasks failed.")
                state = Failed(
                    message="Some reference tasks failed.", result=return_states
                )

            # check if all reference tasks succeeded
            elif all(s.is_successful() for s in key_states):
                self.logger.info("Flow run SUCCESS: all reference tasks succeeded")
                state = Success(
                    message="All reference tasks succeeded.", result=return_states
                )

            # check for any unanticipated state that is finished but neither success nor failed
            else:
                self.logger.info("Flow run SUCCESS: no reference tasks failed")
                state = Success(
                    message="No reference tasks failed.", result=return_states
                )

            return state<|MERGE_RESOLUTION|>--- conflicted
+++ resolved
@@ -195,20 +195,12 @@
     def get_run_state(
         self,
         state: State,
-<<<<<<< HEAD
         task_states: Dict[Task, State],
         start_tasks: Iterable[Task],
         return_tasks: Iterable[Task],
         task_contexts: Dict[Task, Dict[str, Any]],
         executor: "prefect.engine.executors.base.Executor",
-=======
-        task_states: Dict[Task, State] = None,
-        start_tasks: Iterable[Task] = None,
-        return_tasks: Iterable[Task] = None,
-        task_contexts: Dict[Task, Dict[str, Any]] = None,
-        executor: "prefect.engine.executors.base.Executor" = None,
         throttle: Dict[str, int] = None,
->>>>>>> de73163c
     ) -> State:
 
         task_states = defaultdict(
