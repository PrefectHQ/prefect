--- conflicted
+++ resolved
@@ -198,7 +198,6 @@
                     ignore_trigger=ignore_trigger,
                     inputs=inputs,
                 )
-<<<<<<< HEAD
 
                 if hasattr(config, "flow_run_id") and task_run_id:
                     task_runs_gql.set_state(task_run_id, state)
@@ -208,11 +207,6 @@
                 if hasattr(config, "flow_run_id") and task_run_id:
                     task_runs_gql.set_state(task_run_id, state)
 
-=======
-                state = self.get_run_state(
-                    state=state, inputs=task_inputs, timeout_handler=timeout_handler
-                )
->>>>>>> b509c6cd
                 state = self.get_post_run_state(state=state, inputs=task_inputs)
 
                 if hasattr(config, "flow_run_id") and task_run_id:
