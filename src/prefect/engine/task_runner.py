--- conflicted
+++ resolved
@@ -12,11 +12,8 @@
 from prefect.client import Client, TaskRuns
 from prefect.core import Edge, Task
 from prefect.engine import signals
-<<<<<<< HEAD
 from prefect.engine.cloud_handler import CloudHandler
-=======
 from prefect.engine.executors import DEFAULT_EXECUTOR
->>>>>>> 86e06623
 from prefect.engine.state import (
     CachedState,
     Failed,
