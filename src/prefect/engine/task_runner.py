--- conflicted
+++ resolved
@@ -219,7 +219,6 @@
             prefect.utilities.collections.flatten_seq(upstream_states.values())
         )
 
-<<<<<<< HEAD
         if hasattr(config, "flow_run_id"):
             client = initialize_client()
             task_runs_gql = TaskRuns(client=client)
@@ -231,7 +230,6 @@
                     flow_run_id=config.flow_run_id, task_id=self.task.id
                 )
 
-=======
         # apply throttling
         while True:
             tickets = []
@@ -245,7 +243,6 @@
                 break
 
         # run state transformation pipeline
->>>>>>> 6b248b7c
         with prefect.context(context, _task_name=self.task.name):
 
             try:
@@ -266,24 +263,6 @@
                     ignore_trigger=ignore_trigger,
                 )
 
-<<<<<<< HEAD
-                if hasattr(config, "flow_run_id") and task_run_id:
-                    task_runs_gql.set_state(task_run_id, state)
-
-                state = self.get_run_state(
-                    state=state, inputs=task_inputs, timeout_handler=timeout_handler
-                )
-
-                if hasattr(config, "flow_run_id") and task_run_id:
-                    task_runs_gql.set_state(task_run_id, state)
-
-                state = self.get_post_run_state(state=state, inputs=task_inputs)
-
-                if hasattr(config, "flow_run_id") and task_run_id:
-                    task_runs_gql.set_state(task_run_id, state)
-
-            # a DONTRUN signal at any point breaks the chain and we return
-=======
                 # check to make sure the task is in a pending state
                 state = self.check_task_is_pending(state)
 
@@ -305,7 +284,6 @@
                 state = self.check_for_retry(state, inputs=task_inputs)
 
             # a ENDRUN signal at any point breaks the chain and we return
->>>>>>> 6b248b7c
             # the most recently computed state
             except ENDRUN as exc:
                 state = exc.state
