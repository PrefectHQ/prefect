--- conflicted
+++ resolved
@@ -35,34 +35,11 @@
 
     Args:
         - task (Task): the Task to be run / executed
-<<<<<<< HEAD
     """
 
     def __init__(self, task: Task) -> None:
         self.task = task
         super().__init__()
-=======
-        - state_handlers (Iterable[Callable], optional): A list of state change handlers
-            that will be called whenever the task changes state, providing an
-            opportunity to inspect or modify the new state. The handler
-            will be passed the task runner instance, the old (prior) state, and the new
-            (current) state, with the following signature:
-
-            ```
-                state_handler(
-                    task_runner: TaskRunner,
-                    old_state: State,
-                    new_state: State) -> State
-            ```
-
-            If multiple functions are passed, then the `new_state` argument will be the
-            result of the previous handler.
-    """
-
-    def __init__(self, task: Task, state_handlers: Iterable[Callable] = None) -> None:
-        self.task = task
-        super().__init__(state_handlers=state_handlers)
->>>>>>> 23d59c0f
 
     def call_runner_target_handlers(self, old_state: State, new_state: State) -> State:
         """
@@ -504,26 +481,17 @@
             State: the state of the task after running the check
         """
         if state.is_failed():
-<<<<<<< HEAD
-            run_number = prefect.context.get("_task_run_number", 1)
-            if run_number <= self.task.max_retries or isinstance(state, Retrying):
-=======
             run_count = prefect.context.get("_task_run_count", 1)
             if run_count <= self.task.max_retries:
->>>>>>> 23d59c0f
                 start_time = datetime.datetime.utcnow() + self.task.retry_delay
                 msg = "Retrying Task (after attempt {n} of {m})".format(
                     n=run_count, m=self.task.max_retries + 1
                 )
                 return Retrying(
-<<<<<<< HEAD
-                    start_time=start_time, cached_inputs=inputs, message=msg
-=======
                     start_time=start_time,
                     cached_inputs=inputs,
                     message=msg,
                     run_count=run_count,
->>>>>>> 23d59c0f
                 )
 
         return state