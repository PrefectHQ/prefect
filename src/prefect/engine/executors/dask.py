--- conflicted
+++ resolved
@@ -1,8 +1,5 @@
-<<<<<<< HEAD
 import atexit
-=======
 import asyncio
->>>>>>> c7cf53bc
 import logging
 import uuid
 import warnings
@@ -319,6 +316,10 @@
     def _pre_start_yield(self) -> None:
         from distributed import Variable
 
+        self._watch_dask_events_task = asyncio.run_coroutine_threadsafe(
+            self._watch_dask_events(), self.client.loop.asyncio_loop  # type: ignore
+        )
+
         is_inproc = self.client.scheduler.address.startswith("inproc")  # type: ignore
         if self.address is not None or is_inproc:
             self._futures = weakref.WeakSet()
@@ -327,15 +328,7 @@
             )
             self._should_run_var.set(True)
 
-<<<<<<< HEAD
     def _post_start_yield(self, on_cleanup: Callable = None) -> None:
-=======
-        self._watch_dask_events_task = asyncio.run_coroutine_threadsafe(
-            self._watch_dask_events(), self.client.loop.asyncio_loop  # type: ignore
-        )
-
-    def _post_start_yield(self) -> None:
->>>>>>> c7cf53bc
         from distributed import wait
 
         if self._watch_dask_events_task is not None:
