--- conflicted
+++ resolved
@@ -16,12 +16,8 @@
 import subprocess
 import tempfile
 import textwrap
-<<<<<<< HEAD
 from typing import Any, Iterable
 import uuid
-=======
-from typing import Any, Iterable, Optional
->>>>>>> fca7bdc2
 
 import docker
 from cryptography.fernet import Fernet
@@ -102,14 +98,9 @@
 
     Args:
         - image (str): The image to pull that is used as a base for the Docker container
-<<<<<<< HEAD
         *Note*: An image that is provided must be able to handle `python` and `pip` commands
         - name (str, optional): The name the image will take on the registry
         - tag (str, optional): The tag for this container
-=======
-        (*Note*: An image that is provided must be able to handle `python` and `pip` commands)
-        - tag (str): The tag for this container
->>>>>>> fca7bdc2
         - python_dependencies (list, optional): The list of pip installable python packages
         that will be installed on build of the Docker container
         - secrets ([Secret], optional): Iterable list of Secrets that will be used as
@@ -125,15 +116,10 @@
         secrets: Iterable[Secret] = None,
     ) -> None:
         self._image = image
-<<<<<<< HEAD
         self._name = name or str(uuid.uuid4())
         self._tag = tag or str(uuid.uuid4())
-        self._python_dependencies = python_dependencies
-=======
-        self._tag = tag
         self._python_dependencies = python_dependencies or []
         self._client = docker.from_env()
->>>>>>> fca7bdc2
         self.last_container_id = None
 
         super().__init__(secrets=secrets)
@@ -163,11 +149,7 @@
         """Get the environment's client"""
         return docker.from_env()
 
-<<<<<<< HEAD
-    def build(self, flow, push: bool = True) -> tuple:
-=======
-    def build(self, flow: "prefect.Flow") -> tuple:
->>>>>>> fca7bdc2
+    def build(self, flow: "prefect.Flow", push: bool = True) -> tuple:
         """Build the Docker container
 
         Args:
