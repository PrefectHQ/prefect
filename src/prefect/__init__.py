--- conflicted
+++ resolved
@@ -1,12 +1,7 @@
-<<<<<<< HEAD
-import prefect.orion
-
-from .core import flow
-from prefect.core.utilities.logging import setup_logging
-
-setup_logging()
-=======
 from prefect.utilities.settings import settings
 from prefect.flows import flow
 from prefect.tasks import task
->>>>>>> 98ba74f8
+
+from prefect.utilities.logging import setup_logging
+
+setup_logging()