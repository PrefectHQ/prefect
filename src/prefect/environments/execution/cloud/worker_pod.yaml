kind: Pod
metadata:
  labels:
    app: prefect-dask-worker
spec:
  restartPolicy: Never
  containers:
  - image: gcr.io/prefect-dev/prefect
    imagePullPolicy: IfNotPresent
    args: [dask-worker, --no-bokeh, --death-timeout, '60']
    name: dask-worker
    env:
      - name: PREFECT__CLOUD__GRAPHQL
        value: $PREFECT__CLOUD__GRAPHQL
<<<<<<< HEAD
      - name: PREFECT__CLOUD__RESULT_HANDLER
        value: PREFECT__CLOUD__RESULT_HANDLER
=======
      - name: PREFECT__CLOUD__LOG
        value: PREFECT__CLOUD__LOG
>>>>>>> 5922ddb7
      - name: PREFECT__CLOUD__AUTH_TOKEN
        value: PREFECT__CLOUD__AUTH_TOKEN
      - name: PREFECT__CONTEXT__FLOW_RUN_ID
        value: PREFECT__CONTEXT__FLOW_RUN_ID
      - name: PREFECT__CLOUD__USE_LOCAL_SECRETS
        value: "false"
      - name: PREFECT__ENGINE__FLOW_RUNNER__DEFAULT_CLASS
        value: "prefect.engine.cloud.CloudFlowRunner"
      - name: PREFECT__ENGINE__TASK_RUNNER__DEFAULT_CLASS
        value: "prefect.engine.cloud.CloudTaskRunner"
      - name: PREFECT__ENGINE__EXECUTOR__DEFAULT_CLASS
        value: "prefect.engine.executors.DaskExecutor"
      - name: PREFECT__LOGGING__LOG_TO_CLOUD
        value: "true"
      - name: PREFECT__LOGGING__LEVEL
        value: "DEBUG"
      - name: PREFECT__DEBUG
        value: "true"
      - name: DASK_DISTRIBUTED__SCHEDULER__BLOCKED_HANDLERS
        value: "['feed', 'run_function']"
    resources:
      requests:
        cpu: "500m"
      limits:
        cpu: "500m"<|MERGE_RESOLUTION|>--- conflicted
+++ resolved
@@ -12,13 +12,6 @@
     env:
       - name: PREFECT__CLOUD__GRAPHQL
         value: $PREFECT__CLOUD__GRAPHQL
-<<<<<<< HEAD
-      - name: PREFECT__CLOUD__RESULT_HANDLER
-        value: PREFECT__CLOUD__RESULT_HANDLER
-=======
-      - name: PREFECT__CLOUD__LOG
-        value: PREFECT__CLOUD__LOG
->>>>>>> 5922ddb7
       - name: PREFECT__CLOUD__AUTH_TOKEN
         value: PREFECT__CLOUD__AUTH_TOKEN
       - name: PREFECT__CONTEXT__FLOW_RUN_ID
