--- conflicted
+++ resolved
@@ -351,12 +351,9 @@
     setup_handler = partial(
         forward_signal_handler, pid, process_name=process_name, print_fn=print_fn
     )
-<<<<<<< HEAD
-=======
-    # on Windows, use CTRL_BREAK_EVENT as SIGTERM is useless:
-    # https://bugs.python.org/issue26350
->>>>>>> 87635210
+    # when server receives a signal, it needs to be propagated to the uvicorn subprocess
     if sys.platform == "win32":
+        # on Windows, use CTRL_BREAK_EVENT as SIGTERM is useless:
         # https://bugs.python.org/issue26350
         setup_handler(signal.SIGINT, signal.CTRL_BREAK_EVENT)
     else:
@@ -374,6 +371,7 @@
     # when agent receives SIGINT, it stops dequeueing new FlowRuns, and runs until the subprocesses finish
     # the signal is not forwarded to subprocesses, so they can continue to run and hopefully still complete
     if sys.platform == "win32":
+        # on Windows, use CTRL_BREAK_EVENT as SIGTERM is useless:
         # https://bugs.python.org/issue26350
         setup_handler(signal.SIGINT, signal.CTRL_BREAK_EVENT)
     else:
