<<<<<<< HEAD
import sys
=======
>>>>>>> 7f5f7079
import warnings
from abc import ABC
from collections import namedtuple
from typing import Generic, TypeVar

T = TypeVar("T")


class BaseAnnotation(
    namedtuple("BaseAnnotation", field_names="value"), ABC, Generic[T]
):
    """
    Base class for Prefect annotation types.

    Inherits from `namedtuple` for unpacking support in another tools.
    """

    def unwrap(self) -> T:
        if sys.version_info < (3, 8):
            # cannot simply return self.value due to recursion error in Python 3.7
            # also _asdict does not follow convention; it's not an internal method
            # https://stackoverflow.com/a/26180604
            return self._asdict()["value"]
        else:
            return self.value

    def rewrap(self, value: T) -> "BaseAnnotation[T]":
        return type(self)(value)

    def rewrap(self, value: T) -> "BaseAnnotation[T]":
        return type(self)(value)

    def __eq__(self, other: object) -> bool:
        if not type(self) == type(other):
            return False
        return self.unwrap() == other.unwrap()

    def __repr__(self) -> str:
        return f"{type(self).__name__}({self.value!r})"


class unmapped(BaseAnnotation[T]):
    """
    Wrapper for iterables.

    Indicates that this input should be sent as-is to all runs created during a mapping
    operation instead of being split.
    """

    def __getitem__(self, _) -> T:
        # Internally, this acts as an infinite array where all items are the same value
        return self.unwrap()


class allow_failure(BaseAnnotation[T]):
    """
    Wrapper for states or futures.

    Indicates that the upstream run for this input can be failed.

    Generally, Prefect will not allow a downstream run to start if any of its inputs
    are failed. This annotation allows you to opt into receiving a failed input
    downstream.

    If the input is from a failed run, the attached exception will be passed to your
    function.
    """


class quote(BaseAnnotation[T]):
    """
    Simple wrapper to mark an expression as a different type so it will not be coerced
    by Prefect. For example, if you want to return a state from a flow without having
    the flow assume that state.
    """

    def unquote(self) -> T:
        return self.unwrap()


# Backwards compatibility stub for `Quote` class
class Quote(quote):
    def __init__(self, expr):
        warnings.warn(
            DeprecationWarning,
            "Use of `Quote` is deprecated. Use `quote` instead.",
            stacklevel=2,
        )


class NotSet:
    """
    Singleton to distinguish `None` from a value that is not provided by the user.
    """<|MERGE_RESOLUTION|>--- conflicted
+++ resolved
@@ -1,7 +1,4 @@
-<<<<<<< HEAD
 import sys
-=======
->>>>>>> 7f5f7079
 import warnings
 from abc import ABC
 from collections import namedtuple
