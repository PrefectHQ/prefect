--- conflicted
+++ resolved
@@ -17,12 +17,6 @@
     """
 
     def unwrap(self) -> T:
-<<<<<<< HEAD
-        # cannot simply return self.value due to recursion error in Python 3.7
-        # also _asdict does not follow convention; it's not an internal method
-        # https://stackoverflow.com/a/26180604
-        return self._asdict()["value"]
-=======
         if sys.version_info < (3, 8):
             # cannot simply return self.value due to recursion error in Python 3.7
             # also _asdict does not follow convention; it's not an internal method
@@ -33,7 +27,6 @@
 
     def rewrap(self, value: T) -> "BaseAnnotation[T]":
         return type(self)(value)
->>>>>>> cbf08c14
 
     def __eq__(self, other: object) -> bool:
         if not type(self) == type(other):
