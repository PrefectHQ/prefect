--- conflicted
+++ resolved
@@ -1,9 +1,5 @@
-<<<<<<< HEAD
-from distutils.version import LooseVersion
+from packaging.version import parse
 import os
-=======
-from packaging.version import parse
->>>>>>> ba9661c1
 
 from prefect.utilities.graphql import GraphQLResult
 
