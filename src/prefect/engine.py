import asyncio
import logging
import os
import random
import sys
import time
from contextlib import AsyncExitStack, asynccontextmanager
from functools import partial
from typing import (
    Any,
    Awaitable,
    Dict,
    Iterable,
    List,
    Optional,
    Set,
    Type,
    TypeVar,
    Union,
    overload,
)
from uuid import UUID, uuid4

import anyio
import pendulum
from typing_extensions import Literal

import prefect
import prefect.context
import prefect.plugins
from prefect._internal.compatibility.deprecated import deprecated_parameter
from prefect._internal.compatibility.experimental import experimental_parameter
from prefect._internal.concurrency.api import create_call, from_async
from prefect._internal.concurrency.cancellation import CancelledError
from prefect.client.orchestration import PrefectClient, get_client
from prefect.client.schemas import TaskRun
from prefect.client.schemas.objects import (
    StateDetails,
    StateType,
    TaskRunInput,
)
from prefect.client.schemas.responses import SetStateStatus
from prefect.client.utilities import inject_client
from prefect.context import (
    FlowRunContext,
    TagsContext,
    TaskRunContext,
)
from prefect.exceptions import (
    Abort,
    FlowPauseTimeout,
    MappingLengthMismatch,
    MappingMissingIterable,
    NotPausedError,
    Pause,
    UpstreamTaskError,
)
from prefect.futures import PrefectFuture, call_repr
from prefect.input import keyset_from_paused_state
from prefect.input.run_input import run_input_subclass_from_type
from prefect.logging.configuration import setup_logging
from prefect.logging.handlers import APILogHandler
from prefect.logging.loggers import (
    get_logger,
    get_run_logger,
    patch_print,
    task_run_logger,
)
from prefect.results import ResultFactory, UnknownResult
from prefect.settings import (
    PREFECT_DEBUG_MODE,
    PREFECT_TASK_INTROSPECTION_WARN_THRESHOLD,
    PREFECT_TASKS_REFRESH_CACHE,
)
from prefect.states import (
    Completed,
    Paused,
    Pending,
    Running,
    Scheduled,
    State,
    Suspended,
    exception_to_crashed_state,
    exception_to_failed_state,
    return_value_to_state,
)
from prefect.task_runners import (
    BaseTaskRunner,
    TaskConcurrencyType,
)
from prefect.tasks import Task
from prefect.utilities.annotations import allow_failure, quote, unmapped
from prefect.utilities.asyncutils import (
    gather,
    is_async_fn,
    run_sync,
    sync_compatible,
)
from prefect.utilities.callables import (
    collapse_variadic_parameters,
    explode_variadic_parameter,
    get_parameter_defaults,
    parameters_to_args_kwargs,
)
from prefect.utilities.collections import isiterable
from prefect.utilities.engine import (
    _dynamic_key_for_task_run,
    _get_hook_name,
    _observed_flow_pauses,
    _resolve_custom_task_run_name,
    check_api_reachable,
    collect_task_run_inputs,
    emit_task_run_state_change_event,
    propose_state,
    resolve_inputs,
    should_log_prints,
)

R = TypeVar("R")
T = TypeVar("T")
EngineReturnType = Literal["future", "state", "result"]

NUM_CHARS_DYNAMIC_KEY = 8

engine_logger = get_logger("engine")


<<<<<<< HEAD
def enter_flow_run_engine_from_flow_call(
    flow: Flow,
    parameters: Dict[str, Any],
    wait_for: Optional[Iterable[PrefectFuture]],
    return_type: EngineReturnType,
) -> Union[State, Awaitable[State]]:
    """
    Sync entrypoint for flow calls.

    This function does the heavy lifting of ensuring we can get into an async context
    for flow run execution with minimal overhead.
    """
    setup_logging()

    registry = PrefectObjectRegistry.get()
    if registry and registry.block_code_execution:
        engine_logger.warning(
            f"Script loading is in progress, flow {flow.name!r} will not be executed."
            " Consider updating the script to only call the flow if executed"
            f' directly:\n\n\tif __name__ == "__main__":\n\t\t{flow.fn.__name__}()'
        )
        return None

    parent_flow_run_context = FlowRunContext.get()
    is_subflow_run = parent_flow_run_context is not None

    if wait_for is not None and not is_subflow_run:
        raise ValueError("Only flows run as subflows can wait for dependencies.")

    begin_run = create_call(
        create_and_begin_subflow_run if is_subflow_run else create_then_begin_flow_run,
        flow=flow,
        parameters=parameters,
        wait_for=wait_for,
        return_type=return_type,
        client=parent_flow_run_context.client if is_subflow_run else None,
        user_thread=threading.current_thread(),
    )

    # On completion of root flows, wait for the global thread to ensure that
    # any work there is complete
    done_callbacks = (
        [create_call(wait_for_global_loop_exit)] if not is_subflow_run else None
    )

    # WARNING: You must define any context managers here to pass to our concurrency
    # api instead of entering them in here in the engine entrypoint. Otherwise, async
    # flows will not use the context as this function _exits_ to return an awaitable to
    # the user. Generally, you should enter contexts _within_ the async `begin_run`
    # instead but if you need to enter a context from the main thread you'll need to do
    # it here.
    contexts = [capture_sigterm()]

    if flow.isasync and (
        not is_subflow_run or (is_subflow_run and parent_flow_run_context.flow.isasync)
    ):
        # return a coro for the user to await if the flow is async
        # unless it is an async subflow called in a sync flow
        retval = from_async.wait_for_call_in_loop_thread(
            begin_run,
            done_callbacks=done_callbacks,
            contexts=contexts,
        )

    else:
        retval = from_sync.wait_for_call_in_loop_thread(
            begin_run,
            done_callbacks=done_callbacks,
            contexts=contexts,
        )

    return retval


def enter_flow_run_engine_from_subprocess(flow_run_id: UUID) -> State:
    """
    Sync entrypoint for flow runs that have been submitted for execution by an agent

    Differs from `enter_flow_run_engine_from_flow_call` in that we have a flow run id
    but not a flow object. The flow must be retrieved before execution can begin.
    Additionally, this assumes that the caller is always in a context without an event
    loop as this should be called from a fresh process.
    """

    # Ensure collections are imported and have the opportunity to register types before
    # loading the user code from the deployment
    prefect.plugins.load_prefect_collections()

    setup_logging()

    state = from_sync.wait_for_call_in_loop_thread(
        create_call(
            retrieve_flow_then_begin_flow_run,
            flow_run_id,
            user_thread=threading.current_thread(),
        ),
        contexts=[capture_sigterm()],
    )

    APILogHandler.flush()
    return state


@inject_client
async def create_then_begin_flow_run(
    flow: Flow,
    parameters: Dict[str, Any],
    wait_for: Optional[Iterable[PrefectFuture]],
    return_type: EngineReturnType,
    client: PrefectClient,
    user_thread: threading.Thread,
) -> Any:
    """
    Async entrypoint for flow calls

    Creates the flow run in the backend, then enters the main flow run engine.
    """
    # TODO: Returns a `State` depending on `return_type` and we can add an overload to
    #       the function signature to clarify this eventually.

    await check_api_reachable(client, "Cannot create flow run")

    state = Pending()
    if flow.should_validate_parameters:
        try:
            parameters = flow.validate_parameters(parameters)
        except Exception:
            state = await exception_to_failed_state(
                message="Validation of flow parameters failed with error:"
            )

    flow_run = await client.create_flow_run(
        flow,
        # Send serialized parameters to the backend
        parameters=flow.serialize_parameters(parameters),
        state=state,
        tags=TagsContext.get().current_tags,
    )

    engine_logger.info(f"Created flow run {flow_run.name!r} for flow {flow.name!r}")

    logger = flow_run_logger(flow_run, flow)

    ui_url = PREFECT_UI_URL.value()
    if ui_url:
        logger.info(
            f"View at {ui_url}/flow-runs/flow-run/{flow_run.id}",
            extra={"send_to_api": False},
        )

    if state.is_failed():
        logger.error(state.message)
        engine_logger.info(
            f"Flow run {flow_run.name!r} received invalid parameters and is marked as"
            " failed."
        )
    else:
        state = await begin_flow_run(
            flow=flow,
            flow_run=flow_run,
            parameters=parameters,
            client=client,
            user_thread=user_thread,
        )

    if return_type == "state":
        return state
    elif return_type == "result":
        return await state.result(fetch=True)
    else:
        raise ValueError(f"Invalid return type for flow engine {return_type!r}.")


@inject_client
async def retrieve_flow_then_begin_flow_run(
    flow_run_id: UUID,
    client: PrefectClient,
    user_thread: threading.Thread,
) -> State:
    """
    Async entrypoint for flow runs that have been submitted for execution by an agent

    - Retrieves the deployment information
    - Loads the flow object using deployment information
    - Updates the flow run version
    """
    flow_run = await client.read_flow_run(flow_run_id)

    entrypoint = os.environ.get("PREFECT__FLOW_ENTRYPOINT")

    try:
        flow = (
            load_flow_from_entrypoint(entrypoint)
            if entrypoint
            else await load_flow_from_flow_run(flow_run, client=client)
        )
    except Exception:
        message = (
            "Flow could not be retrieved from"
            f" {'entrypoint' if entrypoint else 'deployment'}."
        )
        flow_run_logger(flow_run).exception(message)
        state = await exception_to_failed_state(message=message)
        await client.set_flow_run_state(
            state=state, flow_run_id=flow_run_id, force=True
        )
        return state

    # Update the flow run policy defaults to match settings on the flow
    # Note: Mutating the flow run object prevents us from performing another read
    #       operation if these properties are used by the client downstream
    if flow_run.empirical_policy.retry_delay is None:
        flow_run.empirical_policy.retry_delay = flow.retry_delay_seconds

    if flow_run.empirical_policy.retries is None:
        flow_run.empirical_policy.retries = flow.retries

    await client.update_flow_run(
        flow_run_id=flow_run_id,
        flow_version=flow.version,
        empirical_policy=flow_run.empirical_policy,
    )

    if flow.should_validate_parameters:
        failed_state = None
        try:
            parameters = flow.validate_parameters(flow_run.parameters)
        except Exception:
            message = "Validation of flow parameters failed with error: "
            flow_run_logger(flow_run).exception(message)
            failed_state = await exception_to_failed_state(message=message)

        if failed_state is not None:
            await propose_state(
                client,
                state=failed_state,
                flow_run_id=flow_run_id,
            )
            return failed_state
    else:
        parameters = flow_run.parameters

    # Ensure default values are populated
    parameters = {**get_parameter_defaults(flow.fn), **parameters}

    return await begin_flow_run(
        flow=flow,
        flow_run=flow_run,
        parameters=parameters,
        client=client,
        user_thread=user_thread,
    )


async def begin_flow_run(
    flow: Flow,
    flow_run: FlowRun,
    parameters: Dict[str, Any],
    client: PrefectClient,
    user_thread: threading.Thread,
) -> State:
    """
    Begins execution of a flow run; blocks until completion of the flow run

    - Starts a task runner
    - Determines the result storage block to use
    - Orchestrates the flow run (runs the user-function and generates tasks)
    - Waits for tasks to complete / shutsdown the task runner
    - Sets a terminal state for the flow run

    Note that the `flow_run` contains a `parameters` attribute which is the serialized
    parameters sent to the backend while the `parameters` argument here should be the
    deserialized and validated dictionary of python objects.

    Returns:
        The final state of the run
    """
    logger = flow_run_logger(flow_run, flow)

    log_prints = should_log_prints(flow)
    flow_run_context = FlowRunContext.construct(log_prints=log_prints)

    async with AsyncExitStack() as stack:
        await stack.enter_async_context(
            report_flow_run_crashes(flow_run=flow_run, client=client, flow=flow)
        )

        # Create a task group for background tasks
        flow_run_context.background_tasks = await stack.enter_async_context(
            anyio.create_task_group()
        )

        # If the flow is async, we need to provide a portal so sync tasks can run
        flow_run_context.sync_portal = (
            stack.enter_context(start_blocking_portal()) if flow.isasync else None
        )

        task_runner = flow.task_runner.duplicate()
        if task_runner is NotImplemented:
            # Backwards compatibility; will not support concurrent flow runs
            task_runner = flow.task_runner
            logger.warning(
                f"Task runner {type(task_runner).__name__!r} does not implement the"
                " `duplicate` method and will fail if used for concurrent execution of"
                " the same flow."
            )

        logger.debug(
            f"Starting {type(flow.task_runner).__name__!r}; submitted tasks "
            f"will be run {CONCURRENCY_MESSAGES[flow.task_runner.concurrency_type]}..."
        )

        flow_run_context.task_runner = await stack.enter_async_context(
            task_runner.start()
        )

        flow_run_context.result_factory = await ResultFactory.from_flow(
            flow, client=client
        )

        if log_prints:
            stack.enter_context(patch_print())

        terminal_or_paused_state = await orchestrate_flow_run(
            flow,
            flow_run=flow_run,
            parameters=parameters,
            wait_for=None,
            client=client,
            partial_flow_run_context=flow_run_context,
            # Orchestration needs to be interruptible if it has a timeout
            interruptible=flow.timeout_seconds is not None,
            user_thread=user_thread,
        )

    if terminal_or_paused_state.is_paused():
        timeout = terminal_or_paused_state.state_details.pause_timeout
        msg = "Currently paused and suspending execution."
        if timeout:
            msg += f" Resume before {timeout.to_rfc3339_string()} to finish execution."
        logger.log(level=logging.INFO, msg=msg)
        await APILogHandler.aflush()

        return terminal_or_paused_state
    else:
        terminal_state = terminal_or_paused_state

    # If debugging, use the more complete `repr` than the usual `str` description
    display_state = repr(terminal_state) if PREFECT_DEBUG_MODE else str(terminal_state)

    logger.log(
        level=logging.INFO if terminal_state.is_completed() else logging.ERROR,
        msg=f"Finished in state {display_state}",
    )

    # When a "root" flow run finishes, flush logs so we do not have to rely on handling
    # during interpreter shutdown
    await APILogHandler.aflush()

    return terminal_state


@inject_client
async def create_and_begin_subflow_run(
    flow: Flow,
    parameters: Dict[str, Any],
    wait_for: Optional[Iterable[PrefectFuture]],
    return_type: EngineReturnType,
    client: PrefectClient,
    user_thread: threading.Thread,
) -> Any:
    """
    Async entrypoint for flows calls within a flow run

    Subflows differ from parent flows in that they
    - Resolve futures in passed parameters into values
    - Create a dummy task for representation in the parent flow
    - Retrieve default result storage from the parent flow rather than the server

    Returns:
        The final state of the run
    """
    parent_flow_run_context = FlowRunContext.get()
    parent_logger = get_run_logger(parent_flow_run_context)
    log_prints = should_log_prints(flow)
    terminal_state = None

    parent_logger.debug(f"Resolving inputs to {flow.name!r}")
    task_inputs = {k: await collect_task_run_inputs(v) for k, v in parameters.items()}

    if wait_for:
        task_inputs["wait_for"] = await collect_task_run_inputs(wait_for)

    rerunning = (
        parent_flow_run_context.flow_run.run_count > 1
        if getattr(parent_flow_run_context, "flow_run", None)
        else False
    )

    # Generate a task in the parent flow run to represent the result of the subflow run
    dummy_task = Task(name=flow.name, fn=flow.fn, version=flow.version)
    parent_task_run = await client.create_task_run(
        task=dummy_task,
        flow_run_id=(
            parent_flow_run_context.flow_run.id
            if getattr(parent_flow_run_context, "flow_run", None)
            else None
        ),
        dynamic_key=_dynamic_key_for_task_run(parent_flow_run_context, dummy_task),
        task_inputs=task_inputs,
        state=Pending(),
    )

    # Resolve any task futures in the input
    parameters = await resolve_inputs(parameters)

    if parent_task_run.state.is_final() and not (
        rerunning and not parent_task_run.state.is_completed()
    ):
        # Retrieve the most recent flow run from the database
        flow_runs = await client.read_flow_runs(
            flow_run_filter=FlowRunFilter(
                parent_task_run_id={"any_": [parent_task_run.id]}
            ),
            sort=FlowRunSort.EXPECTED_START_TIME_ASC,
        )
        flow_run = flow_runs[-1]

        # Set up variables required downstream
        terminal_state = flow_run.state
        logger = flow_run_logger(flow_run, flow)

    else:
        flow_run = await client.create_flow_run(
            flow,
            parameters=flow.serialize_parameters(parameters),
            parent_task_run_id=parent_task_run.id,
            state=parent_task_run.state if not rerunning else Pending(),
            tags=TagsContext.get().current_tags,
        )

        parent_logger.info(
            f"Created subflow run {flow_run.name!r} for flow {flow.name!r}"
        )

        logger = flow_run_logger(flow_run, flow)
        ui_url = PREFECT_UI_URL.value()
        if ui_url:
            logger.info(
                f"View at {ui_url}/flow-runs/flow-run/{flow_run.id}",
                extra={"send_to_api": False},
            )

        result_factory = await ResultFactory.from_flow(
            flow, client=parent_flow_run_context.client
        )

        if flow.should_validate_parameters:
            try:
                parameters = flow.validate_parameters(parameters)
            except Exception:
                message = "Validation of flow parameters failed with error:"
                logger.exception(message)
                terminal_state = await propose_state(
                    client,
                    state=await exception_to_failed_state(
                        message=message, result_factory=result_factory
                    ),
                    flow_run_id=flow_run.id,
                )

        if terminal_state is None or not terminal_state.is_final():
            async with AsyncExitStack() as stack:
                await stack.enter_async_context(
                    report_flow_run_crashes(flow_run=flow_run, client=client, flow=flow)
                )

                task_runner = flow.task_runner.duplicate()
                if task_runner is NotImplemented:
                    # Backwards compatibility; will not support concurrent flow runs
                    task_runner = flow.task_runner
                    logger.warning(
                        f"Task runner {type(task_runner).__name__!r} does not implement"
                        " the `duplicate` method and will fail if used for concurrent"
                        " execution of the same flow."
                    )

                await stack.enter_async_context(task_runner.start())

                if log_prints:
                    stack.enter_context(patch_print())

                terminal_state = await orchestrate_flow_run(
                    flow,
                    flow_run=flow_run,
                    parameters=parameters,
                    wait_for=wait_for,
                    # If the parent flow run has a timeout, then this one needs to be
                    # interruptible as well
                    interruptible=parent_flow_run_context.timeout_scope is not None,
                    client=client,
                    partial_flow_run_context=FlowRunContext.model_construct(
                        sync_portal=parent_flow_run_context.sync_portal,
                        task_runner=task_runner,
                        background_tasks=parent_flow_run_context.background_tasks,
                        result_factory=result_factory,
                        log_prints=log_prints,
                    ),
                    user_thread=user_thread,
                )

    # Display the full state (including the result) if debugging
    display_state = repr(terminal_state) if PREFECT_DEBUG_MODE else str(terminal_state)
    logger.log(
        level=logging.INFO if terminal_state.is_completed() else logging.ERROR,
        msg=f"Finished in state {display_state}",
    )

    # Track the subflow state so the parent flow can use it to determine its final state
    parent_flow_run_context.flow_run_states.append(terminal_state)

    if return_type == "state":
        return terminal_state
    elif return_type == "result":
        return await terminal_state.result(fetch=True)
    else:
        raise ValueError(f"Invalid return type for flow engine {return_type!r}.")


async def orchestrate_flow_run(
    flow: Flow,
    flow_run: FlowRun,
    parameters: Dict[str, Any],
    wait_for: Optional[Iterable[PrefectFuture]],
    interruptible: bool,
    client: PrefectClient,
    partial_flow_run_context: FlowRunContext,
    user_thread: threading.Thread,
) -> State:
    """
    Executes a flow run.

    Note on flow timeouts:
        Since async flows are run directly in the main event loop, timeout behavior will
        match that described by anyio. If the flow is awaiting something, it will
        immediately return; otherwise, the next time it awaits it will exit. Sync flows
        are being task runner in a worker thread, which cannot be interrupted. The worker
        thread will exit at the next task call. The worker thread also has access to the
        status of the cancellation scope at `FlowRunContext.timeout_scope.cancel_called`
        which allows it to raise a `TimeoutError` to respect the timeout.

    Returns:
        The final state of the run
    """

    logger = flow_run_logger(flow_run, flow)

    flow_run_context = None
    parent_flow_run_context = FlowRunContext.get()

    try:
        # Resolve futures in any non-data dependencies to ensure they are ready
        if wait_for is not None:
            await resolve_inputs({"wait_for": wait_for}, return_data=False)
    except UpstreamTaskError as upstream_exc:
        return await propose_state(
            client,
            Pending(name="NotReady", message=str(upstream_exc)),
            flow_run_id=flow_run.id,
            # if orchestrating a run already in a pending state, force orchestration to
            # update the state name
            force=flow_run.state.is_pending(),
        )

    state = await propose_state(client, Running(), flow_run_id=flow_run.id)

    # flag to ensure we only update the flow run name once
    run_name_set = False

    await _run_flow_hooks(flow=flow, flow_run=flow_run, state=state)

    while state.is_running():
        waited_for_task_runs = False

        # Update the flow run to the latest data
        flow_run = await client.read_flow_run(flow_run.id)

        try:
            with FlowRunContext(
                **{
                    **partial_flow_run_context.model_dump(),
                    **{
                        "flow_run": flow_run,
                        "flow": flow,
                        "client": client,
                        "parameters": parameters,
                        "result_factory": partial_flow_run_context.result_factory,
                    },
                }
            ) as flow_run_context:
                # update flow run name
                if not run_name_set and flow.flow_run_name:
                    flow_run_name = _resolve_custom_flow_run_name(
                        flow=flow, parameters=parameters
                    )
                    await client.update_flow_run(
                        flow_run_id=flow_run.id, name=flow_run_name
                    )
                    logger.extra["flow_run_name"] = flow_run_name
                    logger.debug(
                        f"Renamed flow run {flow_run.name!r} to {flow_run_name!r}"
                    )
                    flow_run.name = flow_run_name
                    run_name_set = True

                args, kwargs = parameters_to_args_kwargs(flow.fn, parameters)
                logger.debug(
                    f"Executing flow {flow.name!r} for flow run {flow_run.name!r}..."
                )

                if PREFECT_DEBUG_MODE:
                    logger.debug(f"Executing {call_repr(flow.fn, *args, **kwargs)}")
                else:
                    logger.debug(
                        "Beginning execution...", extra={"state_message": True}
                    )

                flow_call = create_call(flow.fn, *args, **kwargs)

                # This check for a parent call is needed for cases where the engine
                # was entered directly during testing
                parent_call = get_current_call()

                if parent_call and (
                    not parent_flow_run_context
                    or (
                        getattr(parent_flow_run_context, "flow", None)
                        and parent_flow_run_context.flow.isasync == flow.isasync
                    )
                ):
                    from_async.call_soon_in_waiting_thread(
                        flow_call,
                        thread=user_thread,
                        timeout=flow.timeout_seconds,
                    )
                else:
                    from_async.call_soon_in_new_thread(
                        flow_call, timeout=flow.timeout_seconds
                    )

                result = await flow_call.aresult()

                waited_for_task_runs = await wait_for_task_runs_and_report_crashes(
                    flow_run_context.task_run_futures, client=client
                )
        except PausedRun as exc:
            # could get raised either via utility or by returning Paused from a task run
            # if a task run pauses, we set its state as the flow's state
            # to preserve reschedule and timeout behavior
            paused_flow_run = await client.read_flow_run(flow_run.id)
            if paused_flow_run.state.is_running():
                state = await propose_state(
                    client,
                    state=exc.state,
                    flow_run_id=flow_run.id,
                )

                return state
            paused_flow_run_state = paused_flow_run.state
            return paused_flow_run_state
        except CancelledError as exc:
            if not flow_call.timedout():
                # If the flow call was not cancelled by us; this is a crash
                raise
            # Construct a new exception as `TimeoutError`
            original = exc
            exc = TimeoutError()
            exc.__cause__ = original
            logger.exception("Encountered exception during execution:")
            terminal_state = await exception_to_failed_state(
                exc,
                message=f"Flow run exceeded timeout of {flow.timeout_seconds} seconds",
                result_factory=flow_run_context.result_factory
                if flow_run_context
                else None,
                name="TimedOut",
            )
        except Exception:
            # Generic exception in user code
            logger.exception("Encountered exception during execution:")
            terminal_state = await exception_to_failed_state(
                message="Flow run encountered an exception.",
                result_factory=flow_run_context.result_factory
                if flow_run_context
                else None,
            )
        else:
            if result is None:
                # All tasks and subflows are reference tasks if there is no return value
                # If there are no tasks, use `None` instead of an empty iterable
                result = (
                    flow_run_context.task_run_futures
                    + flow_run_context.task_run_states
                    + flow_run_context.flow_run_states
                ) or None

            terminal_state = await return_value_to_state(
                await resolve_futures_to_states(result),
                result_factory=flow_run_context.result_factory,
            )

        if not waited_for_task_runs:
            # An exception occurred that prevented us from waiting for task runs to
            # complete. Ensure that we wait for them before proposing a final state
            # for the flow run.
            await wait_for_task_runs_and_report_crashes(
                flow_run_context.task_run_futures if flow_run_context else [],
                client=client,
            )

        # Before setting the flow run state, store state.data using
        # block storage and send the resulting data document to the Prefect API instead.
        # This prevents the pickled return value of flow runs
        # from being sent to the Prefect API and stored in the Prefect database.
        # state.data is left as is, otherwise we would have to load
        # the data from block storage again after storing.
        state = await propose_state(
            client,
            state=terminal_state,
            flow_run_id=flow_run.id,
        )

        await _run_flow_hooks(flow=flow, flow_run=flow_run, state=state)

        if state.type != terminal_state.type and PREFECT_DEBUG_MODE:
            logger.debug(
                (
                    f"Received new state {state} when proposing final state"
                    f" {terminal_state}"
                ),
                extra={"send_to_api": False},
            )

        if not state.is_final() and not state.is_paused():
            logger.info(
                (
                    f"Received non-final state {state.name!r} when proposing final"
                    f" state {terminal_state.name!r} and will attempt to run again..."
                ),
            )
            # Attempt to enter a running state again
            state = await propose_state(client, Running(), flow_run_id=flow_run.id)

    return state


=======
>>>>>>> f3d9ffde
@overload
async def pause_flow_run(
    wait_for_input: None = None,
    flow_run_id: UUID = None,
    timeout: int = 3600,
    poll_interval: int = 10,
    reschedule: bool = False,
    key: str = None,
) -> None:
    ...


@overload
async def pause_flow_run(
    wait_for_input: Type[T],
    flow_run_id: UUID = None,
    timeout: int = 3600,
    poll_interval: int = 10,
    reschedule: bool = False,
    key: str = None,
) -> T:
    ...


@sync_compatible
@deprecated_parameter(
    "flow_run_id", start_date="Dec 2023", help="Use `suspend_flow_run` instead."
)
@deprecated_parameter(
    "reschedule",
    start_date="Dec 2023",
    when=lambda p: p is True,
    help="Use `suspend_flow_run` instead.",
)
@experimental_parameter(
    "wait_for_input", group="flow_run_input", when=lambda y: y is not None
)
async def pause_flow_run(
    wait_for_input: Optional[Type[T]] = None,
    flow_run_id: UUID = None,
    timeout: int = 3600,
    poll_interval: int = 10,
    reschedule: bool = False,
    key: str = None,
) -> Optional[T]:
    """
    Pauses the current flow run by blocking execution until resumed.

    When called within a flow run, execution will block and no downstream tasks will
    run until the flow is resumed. Task runs that have already started will continue
    running. A timeout parameter can be passed that will fail the flow run if it has not
    been resumed within the specified time.

    Args:
        flow_run_id: a flow run id. If supplied, this function will attempt to pause
            the specified flow run outside of the flow run process. When paused, the
            flow run will continue execution until the NEXT task is orchestrated, at
            which point the flow will exit. Any tasks that have already started will
            run until completion. When resumed, the flow run will be rescheduled to
            finish execution. In order pause a flow run in this way, the flow needs to
            have an associated deployment and results need to be configured with the
            `persist_results` option.
        timeout: the number of seconds to wait for the flow to be resumed before
            failing. Defaults to 1 hour (3600 seconds). If the pause timeout exceeds
            any configured flow-level timeout, the flow might fail even after resuming.
        poll_interval: The number of seconds between checking whether the flow has been
            resumed. Defaults to 10 seconds.
        reschedule: Flag that will reschedule the flow run if resumed. Instead of
            blocking execution, the flow will gracefully exit (with no result returned)
            instead. To use this flag, a flow needs to have an associated deployment and
            results need to be configured with the `persist_results` option.
        key: An optional key to prevent calling pauses more than once. This defaults to
            the number of pauses observed by the flow so far, and prevents pauses that
            use the "reschedule" option from running the same pause twice. A custom key
            can be supplied for custom pausing behavior.
        wait_for_input: a subclass of `RunInput` or any type supported by
            Pydantic. If provided when the flow pauses, the flow will wait for the
            input to be provided before resuming. If the flow is resumed without
            providing the input, the flow will fail. If the flow is resumed with the
            input, the flow will resume and the input will be loaded and returned
            from this function.

    Example:
    ```python
    @task
    def task_one():
        for i in range(3):
            sleep(1)

    @flow
    def my_flow():
        terminal_state = task_one.submit(return_state=True)
        if terminal_state.type == StateType.COMPLETED:
            print("Task one succeeded! Pausing flow run..")
            pause_flow_run(timeout=2)
        else:
            print("Task one failed. Skipping pause flow run..")
    ```

    """
    if flow_run_id:
        if wait_for_input is not None:
            raise RuntimeError("Cannot wait for input when pausing out of process.")

        return await _out_of_process_pause(
            flow_run_id=flow_run_id,
            timeout=timeout,
            reschedule=reschedule,
            key=key,
        )
    else:
        return await _in_process_pause(
            timeout=timeout,
            poll_interval=poll_interval,
            reschedule=reschedule,
            key=key,
            wait_for_input=wait_for_input,
        )


@inject_client
async def _in_process_pause(
    timeout: int = 3600,
    poll_interval: int = 10,
    reschedule=False,
    key: str = None,
    client=None,
    wait_for_input: Optional[T] = None,
) -> Optional[T]:
    if TaskRunContext.get():
        raise RuntimeError("Cannot pause task runs.")

    context = FlowRunContext.get()
    if not context:
        raise RuntimeError("Flow runs can only be paused from within a flow run.")

    logger = get_run_logger(context=context)

    pause_counter = _observed_flow_pauses(context)
    pause_key = key or str(pause_counter)

    logger.info("Pausing flow, execution will continue when this flow run is resumed.")

    proposed_state = Paused(
        timeout_seconds=timeout, reschedule=reschedule, pause_key=pause_key
    )

    if wait_for_input:
        wait_for_input = run_input_subclass_from_type(wait_for_input)
        run_input_keyset = keyset_from_paused_state(proposed_state)
        proposed_state.state_details.run_input_keyset = run_input_keyset

    try:
        state = await propose_state(
            client=client,
            state=proposed_state,
            flow_run_id=context.flow_run.id,
        )
    except Abort as exc:
        # Aborted pause requests mean the pause is not allowed
        raise RuntimeError(f"Flow run cannot be paused: {exc}")

    if state.is_running():
        # The orchestrator rejected the paused state which means that this
        # pause has happened before (via reschedule) and the flow run has
        # been resumed.
        if wait_for_input:
            # The flow run wanted input, so we need to load it and return it
            # to the user.
            await wait_for_input.load(run_input_keyset)

        return

    if not state.is_paused():
        # If we receive anything but a PAUSED state, we are unable to continue
        raise RuntimeError(
            f"Flow run cannot be paused. Received non-paused state from API: {state}"
        )

    if wait_for_input:
        # We're now in a paused state and the flow run is waiting for input.
        # Save the schema of the users `RunInput` subclass, stored in
        # `wait_for_input`, so the UI can display the form and we can validate
        # the input when the flow is resumed.
        await wait_for_input.save(run_input_keyset)

    if reschedule:
        # If a rescheduled pause, exit this process so the run can be resubmitted later
        raise Pause(state=state)

    # Otherwise, block and check for completion on an interval
    with anyio.move_on_after(timeout):
        # attempt to check if a flow has resumed at least once
        initial_sleep = min(timeout / 2, poll_interval)
        await anyio.sleep(initial_sleep)
        while True:
            flow_run = await client.read_flow_run(context.flow_run.id)
            if flow_run.state.is_running():
                logger.info("Resuming flow run execution!")
                if wait_for_input:
                    return await wait_for_input.load(run_input_keyset)
                return
            await anyio.sleep(poll_interval)

    # check one last time before failing the flow
    flow_run = await client.read_flow_run(context.flow_run.id)
    if flow_run.state.is_running():
        logger.info("Resuming flow run execution!")
        if wait_for_input:
            return await wait_for_input.load(run_input_keyset)
        return

    raise FlowPauseTimeout("Flow run was paused and never resumed.")


@inject_client
async def _out_of_process_pause(
    flow_run_id: UUID,
    timeout: int = 3600,
    reschedule: bool = True,
    key: str = None,
    client=None,
):
    if reschedule:
        raise RuntimeError(
            "Pausing a flow run out of process requires the `reschedule` option set to"
            " True."
        )

    response = await client.set_flow_run_state(
        flow_run_id,
        Paused(timeout_seconds=timeout, reschedule=True, pause_key=key),
    )
    if response.status != SetStateStatus.ACCEPT:
        raise RuntimeError(response.details.reason)


@overload
async def suspend_flow_run(
    wait_for_input: None = None,
    flow_run_id: Optional[UUID] = None,
    timeout: Optional[int] = 3600,
    key: Optional[str] = None,
    client: PrefectClient = None,
) -> None:
    ...


@overload
async def suspend_flow_run(
    wait_for_input: Type[T],
    flow_run_id: Optional[UUID] = None,
    timeout: Optional[int] = 3600,
    key: Optional[str] = None,
    client: PrefectClient = None,
) -> T:
    ...


@sync_compatible
@inject_client
@experimental_parameter(
    "wait_for_input", group="flow_run_input", when=lambda y: y is not None
)
async def suspend_flow_run(
    wait_for_input: Optional[Type[T]] = None,
    flow_run_id: Optional[UUID] = None,
    timeout: Optional[int] = 3600,
    key: Optional[str] = None,
    client: PrefectClient = None,
) -> Optional[T]:
    """
    Suspends a flow run by stopping code execution until resumed.

    When suspended, the flow run will continue execution until the NEXT task is
    orchestrated, at which point the flow will exit. Any tasks that have
    already started will run until completion. When resumed, the flow run will
    be rescheduled to finish execution. In order suspend a flow run in this
    way, the flow needs to have an associated deployment and results need to be
    configured with the `persist_results` option.

    Args:
        flow_run_id: a flow run id. If supplied, this function will attempt to
            suspend the specified flow run. If not supplied will attempt to
            suspend the current flow run.
        timeout: the number of seconds to wait for the flow to be resumed before
            failing. Defaults to 1 hour (3600 seconds). If the pause timeout
            exceeds any configured flow-level timeout, the flow might fail even
            after resuming.
        key: An optional key to prevent calling suspend more than once. This
            defaults to a random string and prevents suspends from running the
            same suspend twice. A custom key can be supplied for custom
            suspending behavior.
        wait_for_input: a subclass of `RunInput` or any type supported by
            Pydantic. If provided when the flow suspends, the flow will remain
            suspended until receiving the input before resuming. If the flow is
            resumed without providing the input, the flow will fail. If the flow is
            resumed with the input, the flow will resume and the input will be
            loaded and returned from this function.
    """
    context = FlowRunContext.get()

    if flow_run_id is None:
        if TaskRunContext.get():
            raise RuntimeError("Cannot suspend task runs.")

        if context is None or context.flow_run is None:
            raise RuntimeError(
                "Flow runs can only be suspended from within a flow run."
            )

        logger = get_run_logger(context=context)
        logger.info(
            "Suspending flow run, execution will be rescheduled when this flow run is"
            " resumed."
        )
        flow_run_id = context.flow_run.id
        suspending_current_flow_run = True
        pause_counter = _observed_flow_pauses(context)
        pause_key = key or str(pause_counter)
    else:
        # Since we're suspending another flow run we need to generate a pause
        # key that won't conflict with whatever suspends/pauses that flow may
        # have. Since this method won't be called during that flow run it's
        # okay that this is non-deterministic.
        suspending_current_flow_run = False
        pause_key = key or str(uuid4())

    proposed_state = Suspended(timeout_seconds=timeout, pause_key=pause_key)

    if wait_for_input:
        wait_for_input = run_input_subclass_from_type(wait_for_input)
        run_input_keyset = keyset_from_paused_state(proposed_state)
        proposed_state.state_details.run_input_keyset = run_input_keyset

    try:
        state = await propose_state(
            client=client,
            state=proposed_state,
            flow_run_id=flow_run_id,
        )
    except Abort as exc:
        # Aborted requests mean the suspension is not allowed
        raise RuntimeError(f"Flow run cannot be suspended: {exc}")

    if state.is_running():
        # The orchestrator rejected the suspended state which means that this
        # suspend has happened before and the flow run has been resumed.
        if wait_for_input:
            # The flow run wanted input, so we need to load it and return it
            # to the user.
            return await wait_for_input.load(run_input_keyset)
        return

    if not state.is_paused():
        # If we receive anything but a PAUSED state, we are unable to continue
        raise RuntimeError(
            f"Flow run cannot be suspended. Received unexpected state from API: {state}"
        )

    if wait_for_input:
        await wait_for_input.save(run_input_keyset)

    if suspending_current_flow_run:
        # Exit this process so the run can be resubmitted later
        raise Pause()


@sync_compatible
async def resume_flow_run(flow_run_id, run_input: Optional[Dict] = None):
    """
    Resumes a paused flow.

    Args:
        flow_run_id: the flow_run_id to resume
        run_input: a dictionary of inputs to provide to the flow run.
    """
    client = get_client()
    async with client:
        flow_run = await client.read_flow_run(flow_run_id)

        if not flow_run.state.is_paused():
            raise NotPausedError("Cannot resume a run that isn't paused!")

        response = await client.resume_flow_run(flow_run_id, run_input=run_input)

    if response.status == SetStateStatus.REJECT:
        if response.state.type == StateType.FAILED:
            raise FlowPauseTimeout("Flow run can no longer be resumed.")
        else:
            raise RuntimeError(f"Cannot resume this run: {response.details.reason}")


async def begin_task_map(
    task: Task,
    flow_run_context: Optional[FlowRunContext],
    parameters: Dict[str, Any],
    wait_for: Optional[Iterable[PrefectFuture]],
    return_type: EngineReturnType,
    task_runner: Optional[BaseTaskRunner],
    autonomous: bool = False,
) -> List[Union[PrefectFuture, Awaitable[PrefectFuture], TaskRun]]:
    """Async entrypoint for task mapping"""
    # We need to resolve some futures to map over their data, collect the upstream
    # links beforehand to retain relationship tracking.
    task_inputs = {
        k: await collect_task_run_inputs(v, max_depth=0) for k, v in parameters.items()
    }

    # Resolve the top-level parameters in order to get mappable data of a known length.
    # Nested parameters will be resolved in each mapped child where their relationships
    # will also be tracked.
    parameters = await resolve_inputs(parameters, max_depth=1)

    # Ensure that any parameters in kwargs are expanded before this check
    parameters = explode_variadic_parameter(task.fn, parameters)

    iterable_parameters = {}
    static_parameters = {}
    annotated_parameters = {}
    for key, val in parameters.items():
        if isinstance(val, (allow_failure, quote)):
            # Unwrap annotated parameters to determine if they are iterable
            annotated_parameters[key] = val
            val = val.unwrap()

        if isinstance(val, unmapped):
            static_parameters[key] = val.value
        elif isiterable(val):
            iterable_parameters[key] = list(val)
        else:
            static_parameters[key] = val

    if not len(iterable_parameters):
        raise MappingMissingIterable(
            "No iterable parameters were received. Parameters for map must "
            f"include at least one iterable. Parameters: {parameters}"
        )

    iterable_parameter_lengths = {
        key: len(val) for key, val in iterable_parameters.items()
    }
    lengths = set(iterable_parameter_lengths.values())
    if len(lengths) > 1:
        raise MappingLengthMismatch(
            "Received iterable parameters with different lengths. Parameters for map"
            f" must all be the same length. Got lengths: {iterable_parameter_lengths}"
        )

    map_length = list(lengths)[0]

    task_runs = []
    for i in range(map_length):
        call_parameters = {key: value[i] for key, value in iterable_parameters.items()}
        call_parameters.update({key: value for key, value in static_parameters.items()})

        # Add default values for parameters; these are skipped earlier since they should
        # not be mapped over
        for key, value in get_parameter_defaults(task.fn).items():
            call_parameters.setdefault(key, value)

        # Re-apply annotations to each key again
        for key, annotation in annotated_parameters.items():
            call_parameters[key] = annotation.rewrap(call_parameters[key])

        # Collapse any previously exploded kwargs
        call_parameters = collapse_variadic_parameters(task.fn, call_parameters)

        if autonomous:
            task_runs.append(
                await create_autonomous_task_run(
                    task=task,
                    parameters=call_parameters,
                )
            )
        else:
            task_runs.append(
                partial(
                    get_task_call_return_value,
                    task=task,
                    flow_run_context=flow_run_context,
                    parameters=call_parameters,
                    wait_for=wait_for,
                    return_type=return_type,
                    task_runner=task_runner,
                    extra_task_inputs=task_inputs,
                )
            )

    if autonomous:
        return task_runs

    # Maintain the order of the task runs when using the sequential task runner
    runner = task_runner if task_runner else flow_run_context.task_runner
    if runner.concurrency_type == TaskConcurrencyType.SEQUENTIAL:
        return [await task_run() for task_run in task_runs]

    return await gather(*task_runs)


async def get_task_call_return_value(
    task: Task,
    flow_run_context: FlowRunContext,
    parameters: Dict[str, Any],
    wait_for: Optional[Iterable[PrefectFuture]],
    return_type: EngineReturnType,
    task_runner: Optional[BaseTaskRunner],
    extra_task_inputs: Optional[Dict[str, Set[TaskRunInput]]] = None,
):
    extra_task_inputs = extra_task_inputs or {}

    future = await create_task_run_future(
        task=task,
        flow_run_context=flow_run_context,
        parameters=parameters,
        wait_for=wait_for,
        task_runner=task_runner,
        extra_task_inputs=extra_task_inputs,
    )
    if return_type == "future":
        return future
    elif return_type == "state":
        return await future._wait()
    elif return_type == "result":
        return await future._result()
    else:
        raise ValueError(f"Invalid return type for task engine {return_type!r}.")


async def create_task_run_future(
    task: Task,
    flow_run_context: FlowRunContext,
    parameters: Dict[str, Any],
    wait_for: Optional[Iterable[PrefectFuture]],
    task_runner: Optional[BaseTaskRunner],
    extra_task_inputs: Dict[str, Set[TaskRunInput]],
) -> PrefectFuture:
    # Default to the flow run's task runner
    task_runner = task_runner or flow_run_context.task_runner

    # Generate a name for the future
    dynamic_key = _dynamic_key_for_task_run(flow_run_context, task)
    task_run_name = (
        f"{task.name}-{dynamic_key}"
        if flow_run_context and flow_run_context.flow_run
        else f"{task.name}-{dynamic_key[:NUM_CHARS_DYNAMIC_KEY]}"  # autonomous task run
    )

    # Generate a future
    future = PrefectFuture(
        name=task_run_name,
        key=uuid4(),
        task_runner=task_runner,
        asynchronous=(
            task.isasync and flow_run_context.flow.isasync
            if flow_run_context and flow_run_context.flow
            else task.isasync
        ),
    )

    # Create and submit the task run in the background
    flow_run_context.background_tasks.start_soon(
        partial(
            create_task_run_then_submit,
            task=task,
            task_run_name=task_run_name,
            task_run_dynamic_key=dynamic_key,
            future=future,
            flow_run_context=flow_run_context,
            parameters=parameters,
            wait_for=wait_for,
            task_runner=task_runner,
            extra_task_inputs=extra_task_inputs,
        )
    )

    # Track the task run future in the flow run context
    flow_run_context.task_run_futures.append(future)

    if task_runner.concurrency_type == TaskConcurrencyType.SEQUENTIAL:
        await future._wait()

    # Return the future without waiting for task run creation or submission
    return future


async def create_task_run_then_submit(
    task: Task,
    task_run_name: str,
    task_run_dynamic_key: str,
    future: PrefectFuture,
    flow_run_context: FlowRunContext,
    parameters: Dict[str, Any],
    wait_for: Optional[Iterable[PrefectFuture]],
    task_runner: BaseTaskRunner,
    extra_task_inputs: Dict[str, Set[TaskRunInput]],
) -> None:
    task_run = (
        await create_task_run(
            task=task,
            name=task_run_name,
            flow_run_context=flow_run_context,
            parameters=parameters,
            dynamic_key=task_run_dynamic_key,
            wait_for=wait_for,
            extra_task_inputs=extra_task_inputs,
        )
        if not flow_run_context.autonomous_task_run
        else flow_run_context.autonomous_task_run
    )

    # Attach the task run to the future to support `get_state` operations
    future.task_run = task_run

    await submit_task_run(
        task=task,
        future=future,
        flow_run_context=flow_run_context,
        parameters=parameters,
        task_run=task_run,
        wait_for=wait_for,
        task_runner=task_runner,
    )

    future._submitted.set()


async def create_task_run(
    task: Task,
    name: str,
    flow_run_context: FlowRunContext,
    parameters: Dict[str, Any],
    dynamic_key: str,
    wait_for: Optional[Iterable[PrefectFuture]],
    extra_task_inputs: Dict[str, Set[TaskRunInput]],
) -> TaskRun:
    task_inputs = {k: await collect_task_run_inputs(v) for k, v in parameters.items()}
    if wait_for:
        task_inputs["wait_for"] = await collect_task_run_inputs(wait_for)

    # Join extra task inputs
    for k, extras in extra_task_inputs.items():
        task_inputs[k] = task_inputs[k].union(extras)

    logger = get_run_logger(flow_run_context)

    task_run = await flow_run_context.client.create_task_run(
        task=task,
        name=name,
        flow_run_id=flow_run_context.flow_run.id if flow_run_context.flow_run else None,
        dynamic_key=dynamic_key,
        state=Pending(),
        extra_tags=TagsContext.get().current_tags,
        task_inputs=task_inputs,
    )

    if flow_run_context.flow_run:
        logger.info(f"Created task run {task_run.name!r} for task {task.name!r}")
    else:
        engine_logger.info(f"Created task run {task_run.name!r} for task {task.name!r}")

    return task_run


async def submit_task_run(
    task: Task,
    future: PrefectFuture,
    flow_run_context: FlowRunContext,
    parameters: Dict[str, Any],
    task_run: TaskRun,
    wait_for: Optional[Iterable[PrefectFuture]],
    task_runner: BaseTaskRunner,
) -> PrefectFuture:
    logger = get_run_logger(flow_run_context)

    if (
        task_runner.concurrency_type == TaskConcurrencyType.SEQUENTIAL
        and flow_run_context.flow_run
    ):
        logger.info(f"Executing {task_run.name!r} immediately...")

    future = await task_runner.submit(
        key=future.key,
        call=partial(
            begin_task_run,
            task=task,
            task_run=task_run,
            parameters=parameters,
            wait_for=wait_for,
            result_factory=await ResultFactory.from_task(
                task, client=flow_run_context.client
            ),
            log_prints=should_log_prints(task),
            settings=prefect.context.SettingsContext.get().copy(),
        ),
    )

    if (
        task_runner.concurrency_type != TaskConcurrencyType.SEQUENTIAL
        and not flow_run_context.autonomous_task_run
    ):
        logger.info(f"Submitted task run {task_run.name!r} for execution.")

    return future


async def begin_task_run(
    task: Task,
    task_run: TaskRun,
    parameters: Dict[str, Any],
    wait_for: Optional[Iterable[PrefectFuture]],
    result_factory: ResultFactory,
    log_prints: bool,
    settings: prefect.context.SettingsContext,
):
    """
    Entrypoint for task run execution.

    This function is intended for submission to the task runner.

    This method may be called from a worker so we ensure the settings context has been
    entered. For example, with a runner that is executing tasks in the same event loop,
    we will likely not enter the context again because the current context already
    matches:

    main thread:
    --> Flow called with settings A
    --> `begin_task_run` executes same event loop
    --> Profile A matches and is not entered again

    However, with execution on a remote environment, we are going to need to ensure the
    settings for the task run are respected by entering the context:

    main thread:
    --> Flow called with settings A
    --> `begin_task_run` is scheduled on a remote worker, settings A is serialized
    remote worker:
    --> Remote worker imports Prefect (may not occur)
    --> Global settings is loaded with default settings
    --> `begin_task_run` executes on a different event loop than the flow
    --> Current settings is not set or does not match, settings A is entered
    """
    maybe_flow_run_context = prefect.context.FlowRunContext.get()

    async with AsyncExitStack() as stack:
        # The settings context may be null on a remote worker so we use the safe `.get`
        # method and compare it to the settings required for this task run
        if prefect.context.SettingsContext.get() != settings:
            stack.enter_context(settings)
            setup_logging()

        if maybe_flow_run_context:
            # Accessible if on a worker that is running in the same thread as the flow
            client = maybe_flow_run_context.client
            # Only run the task in an interruptible thread if it in the same thread as
            # the flow _and_ the flow run has a timeout attached. If the task is on a
            # worker, the flow run timeout will not be raised in the worker process.
            interruptible = maybe_flow_run_context.timeout_scope is not None
        else:
            # Otherwise, retrieve a new clien`t
            client = await stack.enter_async_context(get_client())
            interruptible = False
            await stack.enter_async_context(anyio.create_task_group())

        await stack.enter_async_context(report_task_run_crashes(task_run, client))

        # TODO: Use the background tasks group to manage logging for this task

        if log_prints:
            stack.enter_context(patch_print())

        await check_api_reachable(
            client, f"Cannot orchestrate task run '{task_run.id}'"
        )
        try:
            state = await orchestrate_task_run(
                task=task,
                task_run=task_run,
                parameters=parameters,
                wait_for=wait_for,
                result_factory=result_factory,
                log_prints=log_prints,
                interruptible=interruptible,
                client=client,
            )

            if not maybe_flow_run_context:
                # When a a task run finishes on a remote worker flush logs to prevent
                # loss if the process exits
                await APILogHandler.aflush()

        except Abort as abort:
            # Task run probably already completed, fetch its state
            task_run = await client.read_task_run(task_run.id)

            if task_run.state.is_final():
                task_run_logger(task_run).info(
                    f"Task run '{task_run.id}' already finished."
                )
            else:
                # TODO: This is a concerning case; we should determine when this occurs
                #       1. This can occur when the flow run is not in a running state
                task_run_logger(task_run).warning(
                    f"Task run '{task_run.id}' received abort during orchestration: "
                    f"{abort} Task run is in {task_run.state.type.value} state."
                )
            state = task_run.state

        except Pause:
            # A pause signal here should mean the flow run suspended, so we
            # should do the same. We'll look up the flow run's pause state to
            # try and reuse it, so we capture any data like timeouts.
            flow_run = await client.read_flow_run(task_run.flow_run_id)
            if flow_run.state and flow_run.state.is_paused():
                state = flow_run.state
            else:
                state = Suspended()

            task_run_logger(task_run).info(
                "Task run encountered a pause signal during orchestration."
            )

        return state


async def orchestrate_task_run(
    task: Task,
    task_run: TaskRun,
    parameters: Dict[str, Any],
    wait_for: Optional[Iterable[PrefectFuture]],
    result_factory: ResultFactory,
    log_prints: bool,
    interruptible: bool,
    client: PrefectClient,
) -> State:
    """
    Execute a task run

    This function should be submitted to a task runner. We must construct the context
    here instead of receiving it already populated since we may be in a new environment.

    Proposes a RUNNING state, then
    - if accepted, the task user function will be run
    - if rejected, the received state will be returned

    When the user function is run, the result will be used to determine a final state
    - if an exception is encountered, it is trapped and stored in a FAILED state
    - otherwise, `return_value_to_state` is used to determine the state

    If the final state is COMPLETED, we generate a cache key as specified by the task

    The final state is then proposed
    - if accepted, this is the final state and will be returned
    - if rejected and a new final state is provided, it will be returned
    - if rejected and a non-final state is provided, we will attempt to enter a RUNNING
        state again

    Returns:
        The final state of the run
    """
    flow_run_context = prefect.context.FlowRunContext.get()
    if flow_run_context:
        flow_run = flow_run_context.flow_run
    else:
        flow_run = await client.read_flow_run(task_run.flow_run_id)
    logger = task_run_logger(task_run, task=task, flow_run=flow_run)

    partial_task_run_context = TaskRunContext.model_construct(
        task_run=task_run,
        task=task,
        client=client,
        log_prints=log_prints,
    )
    task_introspection_start_time = time.perf_counter()
    try:
        # Resolve futures in parameters into data
        resolved_parameters = await resolve_inputs(parameters)
        # Resolve futures in any non-data dependencies to ensure they are ready
        await resolve_inputs({"wait_for": wait_for}, return_data=False)
    except UpstreamTaskError as upstream_exc:
        return await propose_state(
            client,
            Pending(name="NotReady", message=str(upstream_exc)),
            task_run_id=task_run.id,
            # if orchestrating a run already in a pending state, force orchestration to
            # update the state name
            force=task_run.state.is_pending(),
        )
    task_introspection_end_time = time.perf_counter()

    introspection_time = round(
        task_introspection_end_time - task_introspection_start_time, 3
    )
    threshold = PREFECT_TASK_INTROSPECTION_WARN_THRESHOLD.value()
    if threshold and introspection_time > threshold:
        logger.warning(
            f"Task parameter introspection took {introspection_time} seconds "
            f", exceeding `PREFECT_TASK_INTROSPECTION_WARN_THRESHOLD` of {threshold}. "
            "Try wrapping large task parameters with "
            "`prefect.utilities.annotations.quote` for increased performance, "
            "e.g. `my_task(quote(param))`. To disable this message set "
            "`PREFECT_TASK_INTROSPECTION_WARN_THRESHOLD=0`."
        )

    # Generate the cache key to attach to proposed states
    # The cache key uses a TaskRunContext that does not include a `timeout_context``

    task_run_context = TaskRunContext(
        **partial_task_run_context.model_dump(),
        parameters=resolved_parameters,
        result_factory=result_factory,
    )

    cache_key = (
        task.cache_key_fn(
            task_run_context,
            resolved_parameters,
        )
        if task.cache_key_fn
        else None
    )

    # Ignore the cached results for a cache key, default = false
    # Setting on task level overrules the Prefect setting (env var)
    refresh_cache = (
        task.refresh_cache
        if task.refresh_cache is not None
        else PREFECT_TASKS_REFRESH_CACHE.value()
    )

    # Emit an event to capture that the task run was in the `PENDING` state.
    last_event = emit_task_run_state_change_event(
        task_run=task_run, initial_state=None, validated_state=task_run.state
    )
    last_state = (
        Pending()
        if flow_run_context and flow_run_context.autonomous_task_run
        else task_run.state
    )

    # Completed states with persisted results should have result data. If it's missing,
    # this could be a manual state transition, so we should use the Unknown result type
    # to represent that we know we don't know the result.
    if (
        last_state
        and last_state.is_completed()
        and result_factory.persist_result
        and not last_state.data
    ):
        state = await propose_state(
            client,
            state=Completed(data=await UnknownResult.create()),
            task_run_id=task_run.id,
            force=True,
        )

    # Transition from `PENDING` -> `RUNNING`
    try:
        state = await propose_state(
            client,
            Running(
                state_details=StateDetails(
                    cache_key=cache_key, refresh_cache=refresh_cache
                )
            ),
            task_run_id=task_run.id,
        )
    except Pause as exc:
        # We shouldn't get a pause signal without a state, but if this happens,
        # just use a Paused state to assume an in-process pause.
        state = exc.state if exc.state else Paused()

        # If a flow submits tasks and then pauses, we may reach this point due
        # to concurrency timing because the tasks will try to transition after
        # the flow run has paused. Orchestration will send back a Paused state
        # for the task runs.
        if state.state_details.pause_reschedule:
            # If we're being asked to pause and reschedule, we should exit the
            # task and expect to be resumed later.
            raise

    if state.is_paused():
        BACKOFF_MAX = 10  # Seconds
        backoff_count = 0

        async def tick():
            nonlocal backoff_count
            if backoff_count < BACKOFF_MAX:
                backoff_count += 1
            interval = 1 + backoff_count + random.random() * backoff_count
            await anyio.sleep(interval)

        # Enter a loop to wait for the task run to be resumed, i.e.
        # become Pending, and then propose a Running state again.
        while True:
            await tick()

            # Propose a Running state again. We do this instead of reading the
            # task run because if the flow run times out, this lets
            # orchestration fail the task run.
            try:
                state = await propose_state(
                    client,
                    Running(
                        state_details=StateDetails(
                            cache_key=cache_key, refresh_cache=refresh_cache
                        )
                    ),
                    task_run_id=task_run.id,
                )
            except Pause as exc:
                if not exc.state:
                    continue

                if exc.state.state_details.pause_reschedule:
                    # If the pause state includes pause_reschedule, we should exit the
                    # task and expect to be resumed later. We've already checked for this
                    # above, but we check again here in case the state changed; e.g. the
                    # flow run suspended.
                    raise
                else:
                    # Propose a Running state again.
                    continue
            else:
                break

    # Emit an event to capture the result of proposing a `RUNNING` state.
    last_event = emit_task_run_state_change_event(
        task_run=task_run,
        initial_state=last_state,
        validated_state=state,
        follows=last_event,
    )
    last_state = state

    # flag to ensure we only update the task run name once
    run_name_set = False

    # Only run the task if we enter a `RUNNING` state
    while state.is_running():
        # Retrieve the latest metadata for the task run context
        task_run = await client.read_task_run(task_run.id)

        with task_run_context.copy(
            update={"task_run": task_run, "start_time": pendulum.now("UTC")}
        ):
            try:
                args, kwargs = parameters_to_args_kwargs(task.fn, resolved_parameters)
                # update task run name
                if not run_name_set and task.task_run_name:
                    task_run_name = _resolve_custom_task_run_name(
                        task=task, parameters=resolved_parameters
                    )
                    await client.set_task_run_name(
                        task_run_id=task_run.id, name=task_run_name
                    )
                    logger.extra["task_run_name"] = task_run_name
                    logger.debug(
                        f"Renamed task run {task_run.name!r} to {task_run_name!r}"
                    )
                    task_run.name = task_run_name
                    run_name_set = True

                if PREFECT_DEBUG_MODE.value():
                    logger.debug(f"Executing {call_repr(task.fn, *args, **kwargs)}")
                else:
                    logger.debug(
                        "Beginning execution...", extra={"state_message": True}
                    )

                call = from_async.call_soon_in_new_thread(
                    create_call(task.fn, *args, **kwargs), timeout=task.timeout_seconds
                )
                result = await call.aresult()

            except (CancelledError, asyncio.CancelledError) as exc:
                if not call.timedout():
                    # If the task call was not cancelled by us; this is a crash
                    raise
                # Construct a new exception as `TimeoutError`
                original = exc
                exc = TimeoutError()
                exc.__cause__ = original
                logger.exception("Encountered exception during execution:")
                terminal_state = await exception_to_failed_state(
                    exc,
                    message=(
                        f"Task run exceeded timeout of {task.timeout_seconds} seconds"
                    ),
                    result_factory=task_run_context.result_factory,
                    name="TimedOut",
                )
            except Exception as exc:
                logger.exception("Encountered exception during execution:")
                terminal_state = await exception_to_failed_state(
                    exc,
                    message="Task run encountered an exception",
                    result_factory=task_run_context.result_factory,
                )
            else:
                terminal_state = await return_value_to_state(
                    result,
                    result_factory=task_run_context.result_factory,
                )

                # for COMPLETED tasks, add the cache key and expiration
                if terminal_state.is_completed():
                    terminal_state.state_details.cache_expiration = (
                        (pendulum.now("utc") + task.cache_expiration)
                        if task.cache_expiration
                        else None
                    )
                    terminal_state.state_details.cache_key = cache_key

            if terminal_state.is_failed():
                # Defer to user to decide whether failure is retriable
                terminal_state.state_details.retriable = (
                    await _check_task_failure_retriable(task, task_run, terminal_state)
                )
            state = await propose_state(client, terminal_state, task_run_id=task_run.id)
            last_event = emit_task_run_state_change_event(
                task_run=task_run,
                initial_state=last_state,
                validated_state=state,
                follows=last_event,
            )
            last_state = state

            await _run_task_hooks(
                task=task,
                task_run=task_run,
                state=state,
            )

            if state.type != terminal_state.type and PREFECT_DEBUG_MODE:
                logger.debug(
                    (
                        f"Received new state {state} when proposing final state"
                        f" {terminal_state}"
                    ),
                    extra={"send_to_api": False},
                )

            if not state.is_final() and not state.is_paused():
                logger.info(
                    (
                        f"Received non-final state {state.name!r} when proposing final"
                        f" state {terminal_state.name!r} and will attempt to run"
                        " again..."
                    ),
                )
                # Attempt to enter a running state again
                state = await propose_state(client, Running(), task_run_id=task_run.id)
                last_event = emit_task_run_state_change_event(
                    task_run=task_run,
                    initial_state=last_state,
                    validated_state=state,
                    follows=last_event,
                )
                last_state = state

    # If debugging, use the more complete `repr` than the usual `str` description
    display_state = repr(state) if PREFECT_DEBUG_MODE else str(state)

    logger.log(
        level=logging.INFO if state.is_completed() else logging.ERROR,
        msg=f"Finished in state {display_state}",
    )
    return state


@asynccontextmanager
async def report_task_run_crashes(task_run: TaskRun, client: PrefectClient):
    """
    Detect task run crashes during this context and update the run to a proper final
    state.

    This context _must_ reraise the exception to properly exit the run.
    """
    try:
        yield
    except (Abort, Pause):
        # Do not capture internal signals as crashes
        raise
    except BaseException as exc:
        state = await exception_to_crashed_state(exc)
        logger = task_run_logger(task_run)
        with anyio.CancelScope(shield=True):
            logger.error(f"Crash detected! {state.message}")
            logger.debug("Crash details:", exc_info=exc)
            await client.set_task_run_state(
                state=state,
                task_run_id=task_run.id,
                force=True,
            )
            engine_logger.debug(
                f"Reported crashed task run {task_run.name!r} successfully!"
            )

        # Reraise the exception
        raise


async def _run_task_hooks(task: Task, task_run: TaskRun, state: State) -> None:
    """Run the on_failure and on_completion hooks for a task, making sure to
    catch and log any errors that occur.
    """
    hooks = None
    if state.is_failed() and task.on_failure_hooks:
        hooks = task.on_failure_hooks
    elif state.is_completed() and task.on_completion_hooks:
        hooks = task.on_completion_hooks

    if hooks:
        logger = task_run_logger(task_run)
        for hook in hooks:
            hook_name = _get_hook_name(hook)
            try:
                logger.info(
                    f"Running hook {hook_name!r} in response to entering state"
                    f" {state.name!r}"
                )
                if is_async_fn(hook):
                    await hook(task=task, task_run=task_run, state=state)
                else:
                    await from_async.call_in_new_thread(
                        create_call(hook, task=task, task_run=task_run, state=state)
                    )
            except Exception:
                logger.error(
                    f"An error was encountered while running hook {hook_name!r}",
                    exc_info=True,
                )
            else:
                logger.info(f"Hook {hook_name!r} finished running successfully")


async def _check_task_failure_retriable(
    task: Task, task_run: TaskRun, state: State
) -> bool:
    """Run the `retry_condition_fn` callable for a task, making sure to catch and log any errors
    that occur. If None, return True. If not callable, logs an error and returns False.
    """
    if task.retry_condition_fn is None:
        return True

    logger = task_run_logger(task_run)

    try:
        logger.debug(
            f"Running `retry_condition_fn` check {task.retry_condition_fn!r} for task"
            f" {task.name!r}"
        )
        if is_async_fn(task.retry_condition_fn):
            return bool(
                await task.retry_condition_fn(task=task, task_run=task_run, state=state)
            )
        else:
            return bool(
                await from_async.call_in_new_thread(
                    create_call(
                        task.retry_condition_fn,
                        task=task,
                        task_run=task_run,
                        state=state,
                    )
                )
            )
    except Exception:
        logger.error(
            (
                "An error was encountered while running `retry_condition_fn` check"
                f" '{task.retry_condition_fn!r}' for task {task.name!r}"
            ),
            exc_info=True,
        )
        return False


async def create_autonomous_task_run(task: Task, parameters: Dict[str, Any]) -> TaskRun:
    """Create a task run in the API for an autonomous task submission and store
    the provided parameters using the existing result storage mechanism.
    """
    async with get_client() as client:
        state = Scheduled()
        if parameters:
            parameters_id = uuid4()
            state.state_details.task_parameters_id = parameters_id

            # TODO: Improve use of result storage for parameter storage / reference
            task.persist_result = True

            factory = await ResultFactory.from_autonomous_task(task, client=client)
            await factory.store_parameters(parameters_id, parameters)

        task_run = await client.create_task_run(
            task=task,
            flow_run_id=None,
            dynamic_key=f"{task.task_key}-{str(uuid4())[:NUM_CHARS_DYNAMIC_KEY]}",
            state=state,
        )

        engine_logger.debug(f"Submitted run of task {task.name!r} for execution")

    return task_run


if __name__ == "__main__":
    try:
        flow_run_id = UUID(
            sys.argv[1] if len(sys.argv) > 1 else os.environ.get("PREFECT__FLOW_RUN_ID")
        )
    except Exception:
        engine_logger.error(
            f"Invalid flow run id. Received arguments: {sys.argv}", exc_info=True
        )
        exit(1)

    try:
        from prefect.new_flow_engine import (
            load_flow_and_flow_run,
            run_flow_async,
            run_flow_sync,
        )

        flow_run, flow = load_flow_and_flow_run(flow_run_id=flow_run_id)
        # run the flow
        if flow.isasync:
            run_sync(run_flow_async(flow, flow_run=flow_run))
        else:
            run_flow_sync(flow, flow_run=flow_run)
    except Abort as exc:
        engine_logger.info(
            f"Engine execution of flow run '{flow_run_id}' aborted by orchestrator:"
            f" {exc}"
        )
        exit(0)
    except Pause as exc:
        engine_logger.info(
            f"Engine execution of flow run '{flow_run_id}' is paused: {exc}"
        )
        exit(0)
    except Exception:
        engine_logger.error(
            (
                f"Engine execution of flow run '{flow_run_id}' exited with unexpected "
                "exception"
            ),
            exc_info=True,
        )
        exit(1)
    except BaseException:
        engine_logger.error(
            (
                f"Engine execution of flow run '{flow_run_id}' interrupted by base "
                "exception"
            ),
            exc_info=True,
        )
        # Let the exit code be determined by the base exception type
        raise<|MERGE_RESOLUTION|>--- conflicted
+++ resolved
@@ -125,765 +125,6 @@
 engine_logger = get_logger("engine")
 
 
-<<<<<<< HEAD
-def enter_flow_run_engine_from_flow_call(
-    flow: Flow,
-    parameters: Dict[str, Any],
-    wait_for: Optional[Iterable[PrefectFuture]],
-    return_type: EngineReturnType,
-) -> Union[State, Awaitable[State]]:
-    """
-    Sync entrypoint for flow calls.
-
-    This function does the heavy lifting of ensuring we can get into an async context
-    for flow run execution with minimal overhead.
-    """
-    setup_logging()
-
-    registry = PrefectObjectRegistry.get()
-    if registry and registry.block_code_execution:
-        engine_logger.warning(
-            f"Script loading is in progress, flow {flow.name!r} will not be executed."
-            " Consider updating the script to only call the flow if executed"
-            f' directly:\n\n\tif __name__ == "__main__":\n\t\t{flow.fn.__name__}()'
-        )
-        return None
-
-    parent_flow_run_context = FlowRunContext.get()
-    is_subflow_run = parent_flow_run_context is not None
-
-    if wait_for is not None and not is_subflow_run:
-        raise ValueError("Only flows run as subflows can wait for dependencies.")
-
-    begin_run = create_call(
-        create_and_begin_subflow_run if is_subflow_run else create_then_begin_flow_run,
-        flow=flow,
-        parameters=parameters,
-        wait_for=wait_for,
-        return_type=return_type,
-        client=parent_flow_run_context.client if is_subflow_run else None,
-        user_thread=threading.current_thread(),
-    )
-
-    # On completion of root flows, wait for the global thread to ensure that
-    # any work there is complete
-    done_callbacks = (
-        [create_call(wait_for_global_loop_exit)] if not is_subflow_run else None
-    )
-
-    # WARNING: You must define any context managers here to pass to our concurrency
-    # api instead of entering them in here in the engine entrypoint. Otherwise, async
-    # flows will not use the context as this function _exits_ to return an awaitable to
-    # the user. Generally, you should enter contexts _within_ the async `begin_run`
-    # instead but if you need to enter a context from the main thread you'll need to do
-    # it here.
-    contexts = [capture_sigterm()]
-
-    if flow.isasync and (
-        not is_subflow_run or (is_subflow_run and parent_flow_run_context.flow.isasync)
-    ):
-        # return a coro for the user to await if the flow is async
-        # unless it is an async subflow called in a sync flow
-        retval = from_async.wait_for_call_in_loop_thread(
-            begin_run,
-            done_callbacks=done_callbacks,
-            contexts=contexts,
-        )
-
-    else:
-        retval = from_sync.wait_for_call_in_loop_thread(
-            begin_run,
-            done_callbacks=done_callbacks,
-            contexts=contexts,
-        )
-
-    return retval
-
-
-def enter_flow_run_engine_from_subprocess(flow_run_id: UUID) -> State:
-    """
-    Sync entrypoint for flow runs that have been submitted for execution by an agent
-
-    Differs from `enter_flow_run_engine_from_flow_call` in that we have a flow run id
-    but not a flow object. The flow must be retrieved before execution can begin.
-    Additionally, this assumes that the caller is always in a context without an event
-    loop as this should be called from a fresh process.
-    """
-
-    # Ensure collections are imported and have the opportunity to register types before
-    # loading the user code from the deployment
-    prefect.plugins.load_prefect_collections()
-
-    setup_logging()
-
-    state = from_sync.wait_for_call_in_loop_thread(
-        create_call(
-            retrieve_flow_then_begin_flow_run,
-            flow_run_id,
-            user_thread=threading.current_thread(),
-        ),
-        contexts=[capture_sigterm()],
-    )
-
-    APILogHandler.flush()
-    return state
-
-
-@inject_client
-async def create_then_begin_flow_run(
-    flow: Flow,
-    parameters: Dict[str, Any],
-    wait_for: Optional[Iterable[PrefectFuture]],
-    return_type: EngineReturnType,
-    client: PrefectClient,
-    user_thread: threading.Thread,
-) -> Any:
-    """
-    Async entrypoint for flow calls
-
-    Creates the flow run in the backend, then enters the main flow run engine.
-    """
-    # TODO: Returns a `State` depending on `return_type` and we can add an overload to
-    #       the function signature to clarify this eventually.
-
-    await check_api_reachable(client, "Cannot create flow run")
-
-    state = Pending()
-    if flow.should_validate_parameters:
-        try:
-            parameters = flow.validate_parameters(parameters)
-        except Exception:
-            state = await exception_to_failed_state(
-                message="Validation of flow parameters failed with error:"
-            )
-
-    flow_run = await client.create_flow_run(
-        flow,
-        # Send serialized parameters to the backend
-        parameters=flow.serialize_parameters(parameters),
-        state=state,
-        tags=TagsContext.get().current_tags,
-    )
-
-    engine_logger.info(f"Created flow run {flow_run.name!r} for flow {flow.name!r}")
-
-    logger = flow_run_logger(flow_run, flow)
-
-    ui_url = PREFECT_UI_URL.value()
-    if ui_url:
-        logger.info(
-            f"View at {ui_url}/flow-runs/flow-run/{flow_run.id}",
-            extra={"send_to_api": False},
-        )
-
-    if state.is_failed():
-        logger.error(state.message)
-        engine_logger.info(
-            f"Flow run {flow_run.name!r} received invalid parameters and is marked as"
-            " failed."
-        )
-    else:
-        state = await begin_flow_run(
-            flow=flow,
-            flow_run=flow_run,
-            parameters=parameters,
-            client=client,
-            user_thread=user_thread,
-        )
-
-    if return_type == "state":
-        return state
-    elif return_type == "result":
-        return await state.result(fetch=True)
-    else:
-        raise ValueError(f"Invalid return type for flow engine {return_type!r}.")
-
-
-@inject_client
-async def retrieve_flow_then_begin_flow_run(
-    flow_run_id: UUID,
-    client: PrefectClient,
-    user_thread: threading.Thread,
-) -> State:
-    """
-    Async entrypoint for flow runs that have been submitted for execution by an agent
-
-    - Retrieves the deployment information
-    - Loads the flow object using deployment information
-    - Updates the flow run version
-    """
-    flow_run = await client.read_flow_run(flow_run_id)
-
-    entrypoint = os.environ.get("PREFECT__FLOW_ENTRYPOINT")
-
-    try:
-        flow = (
-            load_flow_from_entrypoint(entrypoint)
-            if entrypoint
-            else await load_flow_from_flow_run(flow_run, client=client)
-        )
-    except Exception:
-        message = (
-            "Flow could not be retrieved from"
-            f" {'entrypoint' if entrypoint else 'deployment'}."
-        )
-        flow_run_logger(flow_run).exception(message)
-        state = await exception_to_failed_state(message=message)
-        await client.set_flow_run_state(
-            state=state, flow_run_id=flow_run_id, force=True
-        )
-        return state
-
-    # Update the flow run policy defaults to match settings on the flow
-    # Note: Mutating the flow run object prevents us from performing another read
-    #       operation if these properties are used by the client downstream
-    if flow_run.empirical_policy.retry_delay is None:
-        flow_run.empirical_policy.retry_delay = flow.retry_delay_seconds
-
-    if flow_run.empirical_policy.retries is None:
-        flow_run.empirical_policy.retries = flow.retries
-
-    await client.update_flow_run(
-        flow_run_id=flow_run_id,
-        flow_version=flow.version,
-        empirical_policy=flow_run.empirical_policy,
-    )
-
-    if flow.should_validate_parameters:
-        failed_state = None
-        try:
-            parameters = flow.validate_parameters(flow_run.parameters)
-        except Exception:
-            message = "Validation of flow parameters failed with error: "
-            flow_run_logger(flow_run).exception(message)
-            failed_state = await exception_to_failed_state(message=message)
-
-        if failed_state is not None:
-            await propose_state(
-                client,
-                state=failed_state,
-                flow_run_id=flow_run_id,
-            )
-            return failed_state
-    else:
-        parameters = flow_run.parameters
-
-    # Ensure default values are populated
-    parameters = {**get_parameter_defaults(flow.fn), **parameters}
-
-    return await begin_flow_run(
-        flow=flow,
-        flow_run=flow_run,
-        parameters=parameters,
-        client=client,
-        user_thread=user_thread,
-    )
-
-
-async def begin_flow_run(
-    flow: Flow,
-    flow_run: FlowRun,
-    parameters: Dict[str, Any],
-    client: PrefectClient,
-    user_thread: threading.Thread,
-) -> State:
-    """
-    Begins execution of a flow run; blocks until completion of the flow run
-
-    - Starts a task runner
-    - Determines the result storage block to use
-    - Orchestrates the flow run (runs the user-function and generates tasks)
-    - Waits for tasks to complete / shutsdown the task runner
-    - Sets a terminal state for the flow run
-
-    Note that the `flow_run` contains a `parameters` attribute which is the serialized
-    parameters sent to the backend while the `parameters` argument here should be the
-    deserialized and validated dictionary of python objects.
-
-    Returns:
-        The final state of the run
-    """
-    logger = flow_run_logger(flow_run, flow)
-
-    log_prints = should_log_prints(flow)
-    flow_run_context = FlowRunContext.construct(log_prints=log_prints)
-
-    async with AsyncExitStack() as stack:
-        await stack.enter_async_context(
-            report_flow_run_crashes(flow_run=flow_run, client=client, flow=flow)
-        )
-
-        # Create a task group for background tasks
-        flow_run_context.background_tasks = await stack.enter_async_context(
-            anyio.create_task_group()
-        )
-
-        # If the flow is async, we need to provide a portal so sync tasks can run
-        flow_run_context.sync_portal = (
-            stack.enter_context(start_blocking_portal()) if flow.isasync else None
-        )
-
-        task_runner = flow.task_runner.duplicate()
-        if task_runner is NotImplemented:
-            # Backwards compatibility; will not support concurrent flow runs
-            task_runner = flow.task_runner
-            logger.warning(
-                f"Task runner {type(task_runner).__name__!r} does not implement the"
-                " `duplicate` method and will fail if used for concurrent execution of"
-                " the same flow."
-            )
-
-        logger.debug(
-            f"Starting {type(flow.task_runner).__name__!r}; submitted tasks "
-            f"will be run {CONCURRENCY_MESSAGES[flow.task_runner.concurrency_type]}..."
-        )
-
-        flow_run_context.task_runner = await stack.enter_async_context(
-            task_runner.start()
-        )
-
-        flow_run_context.result_factory = await ResultFactory.from_flow(
-            flow, client=client
-        )
-
-        if log_prints:
-            stack.enter_context(patch_print())
-
-        terminal_or_paused_state = await orchestrate_flow_run(
-            flow,
-            flow_run=flow_run,
-            parameters=parameters,
-            wait_for=None,
-            client=client,
-            partial_flow_run_context=flow_run_context,
-            # Orchestration needs to be interruptible if it has a timeout
-            interruptible=flow.timeout_seconds is not None,
-            user_thread=user_thread,
-        )
-
-    if terminal_or_paused_state.is_paused():
-        timeout = terminal_or_paused_state.state_details.pause_timeout
-        msg = "Currently paused and suspending execution."
-        if timeout:
-            msg += f" Resume before {timeout.to_rfc3339_string()} to finish execution."
-        logger.log(level=logging.INFO, msg=msg)
-        await APILogHandler.aflush()
-
-        return terminal_or_paused_state
-    else:
-        terminal_state = terminal_or_paused_state
-
-    # If debugging, use the more complete `repr` than the usual `str` description
-    display_state = repr(terminal_state) if PREFECT_DEBUG_MODE else str(terminal_state)
-
-    logger.log(
-        level=logging.INFO if terminal_state.is_completed() else logging.ERROR,
-        msg=f"Finished in state {display_state}",
-    )
-
-    # When a "root" flow run finishes, flush logs so we do not have to rely on handling
-    # during interpreter shutdown
-    await APILogHandler.aflush()
-
-    return terminal_state
-
-
-@inject_client
-async def create_and_begin_subflow_run(
-    flow: Flow,
-    parameters: Dict[str, Any],
-    wait_for: Optional[Iterable[PrefectFuture]],
-    return_type: EngineReturnType,
-    client: PrefectClient,
-    user_thread: threading.Thread,
-) -> Any:
-    """
-    Async entrypoint for flows calls within a flow run
-
-    Subflows differ from parent flows in that they
-    - Resolve futures in passed parameters into values
-    - Create a dummy task for representation in the parent flow
-    - Retrieve default result storage from the parent flow rather than the server
-
-    Returns:
-        The final state of the run
-    """
-    parent_flow_run_context = FlowRunContext.get()
-    parent_logger = get_run_logger(parent_flow_run_context)
-    log_prints = should_log_prints(flow)
-    terminal_state = None
-
-    parent_logger.debug(f"Resolving inputs to {flow.name!r}")
-    task_inputs = {k: await collect_task_run_inputs(v) for k, v in parameters.items()}
-
-    if wait_for:
-        task_inputs["wait_for"] = await collect_task_run_inputs(wait_for)
-
-    rerunning = (
-        parent_flow_run_context.flow_run.run_count > 1
-        if getattr(parent_flow_run_context, "flow_run", None)
-        else False
-    )
-
-    # Generate a task in the parent flow run to represent the result of the subflow run
-    dummy_task = Task(name=flow.name, fn=flow.fn, version=flow.version)
-    parent_task_run = await client.create_task_run(
-        task=dummy_task,
-        flow_run_id=(
-            parent_flow_run_context.flow_run.id
-            if getattr(parent_flow_run_context, "flow_run", None)
-            else None
-        ),
-        dynamic_key=_dynamic_key_for_task_run(parent_flow_run_context, dummy_task),
-        task_inputs=task_inputs,
-        state=Pending(),
-    )
-
-    # Resolve any task futures in the input
-    parameters = await resolve_inputs(parameters)
-
-    if parent_task_run.state.is_final() and not (
-        rerunning and not parent_task_run.state.is_completed()
-    ):
-        # Retrieve the most recent flow run from the database
-        flow_runs = await client.read_flow_runs(
-            flow_run_filter=FlowRunFilter(
-                parent_task_run_id={"any_": [parent_task_run.id]}
-            ),
-            sort=FlowRunSort.EXPECTED_START_TIME_ASC,
-        )
-        flow_run = flow_runs[-1]
-
-        # Set up variables required downstream
-        terminal_state = flow_run.state
-        logger = flow_run_logger(flow_run, flow)
-
-    else:
-        flow_run = await client.create_flow_run(
-            flow,
-            parameters=flow.serialize_parameters(parameters),
-            parent_task_run_id=parent_task_run.id,
-            state=parent_task_run.state if not rerunning else Pending(),
-            tags=TagsContext.get().current_tags,
-        )
-
-        parent_logger.info(
-            f"Created subflow run {flow_run.name!r} for flow {flow.name!r}"
-        )
-
-        logger = flow_run_logger(flow_run, flow)
-        ui_url = PREFECT_UI_URL.value()
-        if ui_url:
-            logger.info(
-                f"View at {ui_url}/flow-runs/flow-run/{flow_run.id}",
-                extra={"send_to_api": False},
-            )
-
-        result_factory = await ResultFactory.from_flow(
-            flow, client=parent_flow_run_context.client
-        )
-
-        if flow.should_validate_parameters:
-            try:
-                parameters = flow.validate_parameters(parameters)
-            except Exception:
-                message = "Validation of flow parameters failed with error:"
-                logger.exception(message)
-                terminal_state = await propose_state(
-                    client,
-                    state=await exception_to_failed_state(
-                        message=message, result_factory=result_factory
-                    ),
-                    flow_run_id=flow_run.id,
-                )
-
-        if terminal_state is None or not terminal_state.is_final():
-            async with AsyncExitStack() as stack:
-                await stack.enter_async_context(
-                    report_flow_run_crashes(flow_run=flow_run, client=client, flow=flow)
-                )
-
-                task_runner = flow.task_runner.duplicate()
-                if task_runner is NotImplemented:
-                    # Backwards compatibility; will not support concurrent flow runs
-                    task_runner = flow.task_runner
-                    logger.warning(
-                        f"Task runner {type(task_runner).__name__!r} does not implement"
-                        " the `duplicate` method and will fail if used for concurrent"
-                        " execution of the same flow."
-                    )
-
-                await stack.enter_async_context(task_runner.start())
-
-                if log_prints:
-                    stack.enter_context(patch_print())
-
-                terminal_state = await orchestrate_flow_run(
-                    flow,
-                    flow_run=flow_run,
-                    parameters=parameters,
-                    wait_for=wait_for,
-                    # If the parent flow run has a timeout, then this one needs to be
-                    # interruptible as well
-                    interruptible=parent_flow_run_context.timeout_scope is not None,
-                    client=client,
-                    partial_flow_run_context=FlowRunContext.model_construct(
-                        sync_portal=parent_flow_run_context.sync_portal,
-                        task_runner=task_runner,
-                        background_tasks=parent_flow_run_context.background_tasks,
-                        result_factory=result_factory,
-                        log_prints=log_prints,
-                    ),
-                    user_thread=user_thread,
-                )
-
-    # Display the full state (including the result) if debugging
-    display_state = repr(terminal_state) if PREFECT_DEBUG_MODE else str(terminal_state)
-    logger.log(
-        level=logging.INFO if terminal_state.is_completed() else logging.ERROR,
-        msg=f"Finished in state {display_state}",
-    )
-
-    # Track the subflow state so the parent flow can use it to determine its final state
-    parent_flow_run_context.flow_run_states.append(terminal_state)
-
-    if return_type == "state":
-        return terminal_state
-    elif return_type == "result":
-        return await terminal_state.result(fetch=True)
-    else:
-        raise ValueError(f"Invalid return type for flow engine {return_type!r}.")
-
-
-async def orchestrate_flow_run(
-    flow: Flow,
-    flow_run: FlowRun,
-    parameters: Dict[str, Any],
-    wait_for: Optional[Iterable[PrefectFuture]],
-    interruptible: bool,
-    client: PrefectClient,
-    partial_flow_run_context: FlowRunContext,
-    user_thread: threading.Thread,
-) -> State:
-    """
-    Executes a flow run.
-
-    Note on flow timeouts:
-        Since async flows are run directly in the main event loop, timeout behavior will
-        match that described by anyio. If the flow is awaiting something, it will
-        immediately return; otherwise, the next time it awaits it will exit. Sync flows
-        are being task runner in a worker thread, which cannot be interrupted. The worker
-        thread will exit at the next task call. The worker thread also has access to the
-        status of the cancellation scope at `FlowRunContext.timeout_scope.cancel_called`
-        which allows it to raise a `TimeoutError` to respect the timeout.
-
-    Returns:
-        The final state of the run
-    """
-
-    logger = flow_run_logger(flow_run, flow)
-
-    flow_run_context = None
-    parent_flow_run_context = FlowRunContext.get()
-
-    try:
-        # Resolve futures in any non-data dependencies to ensure they are ready
-        if wait_for is not None:
-            await resolve_inputs({"wait_for": wait_for}, return_data=False)
-    except UpstreamTaskError as upstream_exc:
-        return await propose_state(
-            client,
-            Pending(name="NotReady", message=str(upstream_exc)),
-            flow_run_id=flow_run.id,
-            # if orchestrating a run already in a pending state, force orchestration to
-            # update the state name
-            force=flow_run.state.is_pending(),
-        )
-
-    state = await propose_state(client, Running(), flow_run_id=flow_run.id)
-
-    # flag to ensure we only update the flow run name once
-    run_name_set = False
-
-    await _run_flow_hooks(flow=flow, flow_run=flow_run, state=state)
-
-    while state.is_running():
-        waited_for_task_runs = False
-
-        # Update the flow run to the latest data
-        flow_run = await client.read_flow_run(flow_run.id)
-
-        try:
-            with FlowRunContext(
-                **{
-                    **partial_flow_run_context.model_dump(),
-                    **{
-                        "flow_run": flow_run,
-                        "flow": flow,
-                        "client": client,
-                        "parameters": parameters,
-                        "result_factory": partial_flow_run_context.result_factory,
-                    },
-                }
-            ) as flow_run_context:
-                # update flow run name
-                if not run_name_set and flow.flow_run_name:
-                    flow_run_name = _resolve_custom_flow_run_name(
-                        flow=flow, parameters=parameters
-                    )
-                    await client.update_flow_run(
-                        flow_run_id=flow_run.id, name=flow_run_name
-                    )
-                    logger.extra["flow_run_name"] = flow_run_name
-                    logger.debug(
-                        f"Renamed flow run {flow_run.name!r} to {flow_run_name!r}"
-                    )
-                    flow_run.name = flow_run_name
-                    run_name_set = True
-
-                args, kwargs = parameters_to_args_kwargs(flow.fn, parameters)
-                logger.debug(
-                    f"Executing flow {flow.name!r} for flow run {flow_run.name!r}..."
-                )
-
-                if PREFECT_DEBUG_MODE:
-                    logger.debug(f"Executing {call_repr(flow.fn, *args, **kwargs)}")
-                else:
-                    logger.debug(
-                        "Beginning execution...", extra={"state_message": True}
-                    )
-
-                flow_call = create_call(flow.fn, *args, **kwargs)
-
-                # This check for a parent call is needed for cases where the engine
-                # was entered directly during testing
-                parent_call = get_current_call()
-
-                if parent_call and (
-                    not parent_flow_run_context
-                    or (
-                        getattr(parent_flow_run_context, "flow", None)
-                        and parent_flow_run_context.flow.isasync == flow.isasync
-                    )
-                ):
-                    from_async.call_soon_in_waiting_thread(
-                        flow_call,
-                        thread=user_thread,
-                        timeout=flow.timeout_seconds,
-                    )
-                else:
-                    from_async.call_soon_in_new_thread(
-                        flow_call, timeout=flow.timeout_seconds
-                    )
-
-                result = await flow_call.aresult()
-
-                waited_for_task_runs = await wait_for_task_runs_and_report_crashes(
-                    flow_run_context.task_run_futures, client=client
-                )
-        except PausedRun as exc:
-            # could get raised either via utility or by returning Paused from a task run
-            # if a task run pauses, we set its state as the flow's state
-            # to preserve reschedule and timeout behavior
-            paused_flow_run = await client.read_flow_run(flow_run.id)
-            if paused_flow_run.state.is_running():
-                state = await propose_state(
-                    client,
-                    state=exc.state,
-                    flow_run_id=flow_run.id,
-                )
-
-                return state
-            paused_flow_run_state = paused_flow_run.state
-            return paused_flow_run_state
-        except CancelledError as exc:
-            if not flow_call.timedout():
-                # If the flow call was not cancelled by us; this is a crash
-                raise
-            # Construct a new exception as `TimeoutError`
-            original = exc
-            exc = TimeoutError()
-            exc.__cause__ = original
-            logger.exception("Encountered exception during execution:")
-            terminal_state = await exception_to_failed_state(
-                exc,
-                message=f"Flow run exceeded timeout of {flow.timeout_seconds} seconds",
-                result_factory=flow_run_context.result_factory
-                if flow_run_context
-                else None,
-                name="TimedOut",
-            )
-        except Exception:
-            # Generic exception in user code
-            logger.exception("Encountered exception during execution:")
-            terminal_state = await exception_to_failed_state(
-                message="Flow run encountered an exception.",
-                result_factory=flow_run_context.result_factory
-                if flow_run_context
-                else None,
-            )
-        else:
-            if result is None:
-                # All tasks and subflows are reference tasks if there is no return value
-                # If there are no tasks, use `None` instead of an empty iterable
-                result = (
-                    flow_run_context.task_run_futures
-                    + flow_run_context.task_run_states
-                    + flow_run_context.flow_run_states
-                ) or None
-
-            terminal_state = await return_value_to_state(
-                await resolve_futures_to_states(result),
-                result_factory=flow_run_context.result_factory,
-            )
-
-        if not waited_for_task_runs:
-            # An exception occurred that prevented us from waiting for task runs to
-            # complete. Ensure that we wait for them before proposing a final state
-            # for the flow run.
-            await wait_for_task_runs_and_report_crashes(
-                flow_run_context.task_run_futures if flow_run_context else [],
-                client=client,
-            )
-
-        # Before setting the flow run state, store state.data using
-        # block storage and send the resulting data document to the Prefect API instead.
-        # This prevents the pickled return value of flow runs
-        # from being sent to the Prefect API and stored in the Prefect database.
-        # state.data is left as is, otherwise we would have to load
-        # the data from block storage again after storing.
-        state = await propose_state(
-            client,
-            state=terminal_state,
-            flow_run_id=flow_run.id,
-        )
-
-        await _run_flow_hooks(flow=flow, flow_run=flow_run, state=state)
-
-        if state.type != terminal_state.type and PREFECT_DEBUG_MODE:
-            logger.debug(
-                (
-                    f"Received new state {state} when proposing final state"
-                    f" {terminal_state}"
-                ),
-                extra={"send_to_api": False},
-            )
-
-        if not state.is_final() and not state.is_paused():
-            logger.info(
-                (
-                    f"Received non-final state {state.name!r} when proposing final"
-                    f" state {terminal_state.name!r} and will attempt to run again..."
-                ),
-            )
-            # Attempt to enter a running state again
-            state = await propose_state(client, Running(), flow_run_id=flow_run.id)
-
-    return state
-
-
-=======
->>>>>>> f3d9ffde
 @overload
 async def pause_flow_run(
     wait_for_input: None = None,
