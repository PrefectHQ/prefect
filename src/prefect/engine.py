--- conflicted
+++ resolved
@@ -155,18 +155,17 @@
         tags=TagsContext.get().current_tags,
     )
 
-<<<<<<< HEAD
+    engine_logger.info(f"Created flow run {flow_run.name!r} for flow {flow.name!r}")
+
     if state.is_failed():
+        engine_logger.info(
+            f"Flow run {flow_run.name!r} received invalid parameters and is marked as failed."
+        )
         return state
 
     return await begin_flow_run(
         flow=flow, flow_run=flow_run, parameters=parameters, client=client
     )
-=======
-    engine_logger.info(f"Created flow run {flow_run.name!r} for flow {flow.name!r}")
-
-    return await begin_flow_run(flow=flow, flow_run=flow_run, client=client)
->>>>>>> c6f262ce
 
 
 @inject_client
@@ -320,7 +319,9 @@
         tags=TagsContext.get().current_tags,
     )
 
-<<<<<<< HEAD
+    parent_logger.info(f"Created subflow run {flow_run.name!r} for flow {flow.name!r}")
+    logger = flow_run_logger(flow_run, flow)
+
     if flow.should_validate_parameters:
         try:
             parameters = flow.validate_parameters(parameters)
@@ -333,13 +334,8 @@
                 state=state,
                 flow_run_id=flow_run.id,
             )
+            logger.error("Received invalid parameters", exc_info=True)
             return state
-
-    logger.info(f"Beginning subflow run {flow_run.name!r} for flow {flow.name!r}...")
-=======
-    parent_logger.info(f"Created subflow run {flow_run.name!r} for flow {flow.name!r}")
-    logger = flow_run_logger(flow_run, flow)
->>>>>>> c6f262ce
 
     async with detect_crashes(flow_run=flow_run):
         async with flow.task_runner.start() as task_runner:
@@ -397,19 +393,13 @@
     Returns:
         The final state of the run
     """
-<<<<<<< HEAD
-    if prefect.settings.debug_mode:
-        logger.debug(f"Flow run {flow_run.name!r} received parameters {parameters}")
-
-=======
->>>>>>> c6f262ce
+    logger = flow_run_logger(flow_run, flow)
+
     # TODO: Implement state orchestation logic using return values from the API
     await client.propose_state(
         Running(),
         flow_run_id=flow_run.id,
     )
-
-    logger = flow_run_logger(flow_run, flow)
 
     timeout_context = (
         anyio.fail_after(flow.timeout_seconds)
@@ -427,18 +417,11 @@
                 sync_portal=sync_portal,
                 timeout_scope=timeout_scope,
             ) as flow_run_context:
-<<<<<<< HEAD
                 args, kwargs = parameters_to_args_kwargs(flow.fn, parameters)
                 logger.debug(
                     f"Executing flow {flow.name!r} for flow run {flow_run.name!r}..."
                 )
-=======
-                # Validate the parameters before the call; raises an exception if invalid
-                if flow.should_validate_parameters:
-                    flow_run.parameters = flow.validate_parameters(flow_run.parameters)
-
-                args, kwargs = parameters_to_args_kwargs(flow.fn, flow_run.parameters)
->>>>>>> c6f262ce
+
                 if prefect.settings.debug_mode:
                     logger.debug(f"Executing {call_repr(flow.fn, *args, **kwargs)}")
                 else:
