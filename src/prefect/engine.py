--- conflicted
+++ resolved
@@ -451,924 +451,6 @@
             raise RuntimeError(f"Cannot resume this run: {response.details.reason}")
 
 
-<<<<<<< HEAD
-async def begin_task_map(
-    task: Task,
-    flow_run_context: Optional[FlowRunContext],
-    parameters: Dict[str, Any],
-    wait_for: Optional[Iterable[PrefectFuture]],
-    return_type: EngineReturnType,
-    task_runner: Optional[BaseTaskRunner],
-    autonomous: bool = False,
-) -> List[Union[PrefectFuture, Awaitable[PrefectFuture], TaskRun]]:
-    """Async entrypoint for task mapping"""
-    # We need to resolve some futures to map over their data, collect the upstream
-    # links beforehand to retain relationship tracking.
-    task_inputs = {
-        k: await collect_task_run_inputs(v, max_depth=0) for k, v in parameters.items()
-    }
-
-    # Resolve the top-level parameters in order to get mappable data of a known length.
-    # Nested parameters will be resolved in each mapped child where their relationships
-    # will also be tracked.
-    parameters = await resolve_inputs(parameters, max_depth=1)
-
-    # Ensure that any parameters in kwargs are expanded before this check
-    parameters = explode_variadic_parameter(task.fn, parameters)
-
-    iterable_parameters = {}
-    static_parameters = {}
-    annotated_parameters = {}
-    for key, val in parameters.items():
-        if isinstance(val, (allow_failure, quote)):
-            # Unwrap annotated parameters to determine if they are iterable
-            annotated_parameters[key] = val
-            val = val.unwrap()
-
-        if isinstance(val, unmapped):
-            static_parameters[key] = val.value
-        elif isiterable(val):
-            iterable_parameters[key] = list(val)
-        else:
-            static_parameters[key] = val
-
-    if not len(iterable_parameters):
-        raise MappingMissingIterable(
-            "No iterable parameters were received. Parameters for map must "
-            f"include at least one iterable. Parameters: {parameters}"
-        )
-
-    iterable_parameter_lengths = {
-        key: len(val) for key, val in iterable_parameters.items()
-    }
-    lengths = set(iterable_parameter_lengths.values())
-    if len(lengths) > 1:
-        raise MappingLengthMismatch(
-            "Received iterable parameters with different lengths. Parameters for map"
-            f" must all be the same length. Got lengths: {iterable_parameter_lengths}"
-        )
-
-    map_length = list(lengths)[0]
-
-    task_runs = []
-    for i in range(map_length):
-        call_parameters = {key: value[i] for key, value in iterable_parameters.items()}
-        call_parameters.update({key: value for key, value in static_parameters.items()})
-
-        # Add default values for parameters; these are skipped earlier since they should
-        # not be mapped over
-        for key, value in get_parameter_defaults(task.fn).items():
-            call_parameters.setdefault(key, value)
-
-        # Re-apply annotations to each key again
-        for key, annotation in annotated_parameters.items():
-            call_parameters[key] = annotation.rewrap(call_parameters[key])
-
-        # Collapse any previously exploded kwargs
-        call_parameters = collapse_variadic_parameters(task.fn, call_parameters)
-
-        if autonomous:
-            task_runs.append(
-                await create_autonomous_task_run(
-                    task=task,
-                    parameters=call_parameters,
-                )
-            )
-        else:
-            task_runs.append(
-                partial(
-                    get_task_call_return_value,
-                    task=task,
-                    flow_run_context=flow_run_context,
-                    parameters=call_parameters,
-                    wait_for=wait_for,
-                    return_type=return_type,
-                    task_runner=task_runner,
-                    extra_task_inputs=task_inputs,
-                )
-            )
-
-    if autonomous:
-        return task_runs
-
-    # Maintain the order of the task runs when using the sequential task runner
-    runner = task_runner if task_runner else flow_run_context.task_runner
-    if runner.concurrency_type == TaskConcurrencyType.SEQUENTIAL:
-        return [await task_run() for task_run in task_runs]
-
-    return await gather(*task_runs)
-
-
-async def get_task_call_return_value(
-    task: Task,
-    flow_run_context: FlowRunContext,
-    parameters: Dict[str, Any],
-    wait_for: Optional[Iterable[PrefectFuture]],
-    return_type: EngineReturnType,
-    task_runner: Optional[BaseTaskRunner],
-    extra_task_inputs: Optional[Dict[str, Set[TaskRunInput]]] = None,
-):
-    extra_task_inputs = extra_task_inputs or {}
-
-    future = await create_task_run_future(
-        task=task,
-        flow_run_context=flow_run_context,
-        parameters=parameters,
-        wait_for=wait_for,
-        task_runner=task_runner,
-        extra_task_inputs=extra_task_inputs,
-    )
-    if return_type == "future":
-        return future
-    elif return_type == "state":
-        return await future._wait()
-    elif return_type == "result":
-        return await future._result()
-    else:
-        raise ValueError(f"Invalid return type for task engine {return_type!r}.")
-
-
-async def create_task_run_future(
-    task: Task,
-    flow_run_context: FlowRunContext,
-    parameters: Dict[str, Any],
-    wait_for: Optional[Iterable[PrefectFuture]],
-    task_runner: Optional[BaseTaskRunner],
-    extra_task_inputs: Dict[str, Set[TaskRunInput]],
-) -> PrefectFuture:
-    # Default to the flow run's task runner
-    task_runner = task_runner or flow_run_context.task_runner
-
-    # Generate a name for the future
-    dynamic_key = _dynamic_key_for_task_run(flow_run_context, task)
-    task_run_name = (
-        f"{task.name}-{dynamic_key}"
-        if flow_run_context and flow_run_context.flow_run
-        else f"{task.name}-{dynamic_key[:NUM_CHARS_DYNAMIC_KEY]}"  # autonomous task run
-    )
-
-    # Generate a future
-    future = PrefectFuture(
-        name=task_run_name,
-        key=uuid4(),
-        task_runner=task_runner,
-        asynchronous=(
-            task.isasync and flow_run_context.flow.isasync
-            if flow_run_context and flow_run_context.flow
-            else task.isasync
-        ),
-    )
-
-    # Create and submit the task run in the background
-    flow_run_context.background_tasks.start_soon(
-        partial(
-            create_task_run_then_submit,
-            task=task,
-            task_run_name=task_run_name,
-            task_run_dynamic_key=dynamic_key,
-            future=future,
-            flow_run_context=flow_run_context,
-            parameters=parameters,
-            wait_for=wait_for,
-            task_runner=task_runner,
-            extra_task_inputs=extra_task_inputs,
-        )
-    )
-
-    # Track the task run future in the flow run context
-    flow_run_context.task_run_futures.append(future)
-
-    if task_runner.concurrency_type == TaskConcurrencyType.SEQUENTIAL:
-        await future._wait()
-
-    # Return the future without waiting for task run creation or submission
-    return future
-
-
-async def create_task_run_then_submit(
-    task: Task,
-    task_run_name: str,
-    task_run_dynamic_key: str,
-    future: PrefectFuture,
-    flow_run_context: FlowRunContext,
-    parameters: Dict[str, Any],
-    wait_for: Optional[Iterable[PrefectFuture]],
-    task_runner: BaseTaskRunner,
-    extra_task_inputs: Dict[str, Set[TaskRunInput]],
-) -> None:
-    task_run = (
-        await create_task_run(
-            task=task,
-            name=task_run_name,
-            flow_run_context=flow_run_context,
-            parameters=parameters,
-            dynamic_key=task_run_dynamic_key,
-            wait_for=wait_for,
-            extra_task_inputs=extra_task_inputs,
-        )
-        if not flow_run_context.autonomous_task_run
-        else flow_run_context.autonomous_task_run
-    )
-
-    # Attach the task run to the future to support `get_state` operations
-    future.task_run = task_run
-
-    await submit_task_run(
-        task=task,
-        future=future,
-        flow_run_context=flow_run_context,
-        parameters=parameters,
-        task_run=task_run,
-        wait_for=wait_for,
-        task_runner=task_runner,
-    )
-
-    future._submitted.set()
-
-
-async def create_task_run(
-    task: Task,
-    name: str,
-    flow_run_context: FlowRunContext,
-    parameters: Dict[str, Any],
-    dynamic_key: str,
-    wait_for: Optional[Iterable[PrefectFuture]],
-    extra_task_inputs: Dict[str, Set[TaskRunInput]],
-) -> TaskRun:
-    task_inputs = {k: await collect_task_run_inputs(v) for k, v in parameters.items()}
-    if wait_for:
-        task_inputs["wait_for"] = await collect_task_run_inputs(wait_for)
-
-    # Join extra task inputs
-    for k, extras in extra_task_inputs.items():
-        task_inputs[k] = task_inputs[k].union(extras)
-
-    logger = get_run_logger(flow_run_context)
-
-    task_run = await flow_run_context.client.create_task_run(
-        task=task,
-        name=name,
-        flow_run_id=flow_run_context.flow_run.id if flow_run_context.flow_run else None,
-        dynamic_key=dynamic_key,
-        state=Pending(),
-        extra_tags=TagsContext.get().current_tags,
-        task_inputs=task_inputs,
-    )
-
-    if flow_run_context.flow_run:
-        logger.info(f"Created task run {task_run.name!r} for task {task.name!r}")
-    else:
-        engine_logger.info(f"Created task run {task_run.name!r} for task {task.name!r}")
-
-    return task_run
-
-
-async def submit_task_run(
-    task: Task,
-    future: PrefectFuture,
-    flow_run_context: FlowRunContext,
-    parameters: Dict[str, Any],
-    task_run: TaskRun,
-    wait_for: Optional[Iterable[PrefectFuture]],
-    task_runner: BaseTaskRunner,
-) -> PrefectFuture:
-    logger = get_run_logger(flow_run_context)
-
-    if (
-        task_runner.concurrency_type == TaskConcurrencyType.SEQUENTIAL
-        and flow_run_context.flow_run
-    ):
-        logger.info(f"Executing {task_run.name!r} immediately...")
-
-    future = await task_runner.submit(
-        key=future.key,
-        call=partial(
-            begin_task_run,
-            task=task,
-            task_run=task_run,
-            parameters=parameters,
-            wait_for=wait_for,
-            result_factory=await ResultFactory.from_task(
-                task, client=flow_run_context.client
-            ),
-            log_prints=should_log_prints(task),
-            settings=prefect.context.SettingsContext.get().model_copy(),
-        ),
-    )
-
-    if (
-        task_runner.concurrency_type != TaskConcurrencyType.SEQUENTIAL
-        and not flow_run_context.autonomous_task_run
-    ):
-        logger.info(f"Submitted task run {task_run.name!r} for execution.")
-
-    return future
-
-
-async def begin_task_run(
-    task: Task,
-    task_run: TaskRun,
-    parameters: Dict[str, Any],
-    wait_for: Optional[Iterable[PrefectFuture]],
-    result_factory: ResultFactory,
-    log_prints: bool,
-    settings: prefect.context.SettingsContext,
-):
-    """
-    Entrypoint for task run execution.
-
-    This function is intended for submission to the task runner.
-
-    This method may be called from a worker so we ensure the settings context has been
-    entered. For example, with a runner that is executing tasks in the same event loop,
-    we will likely not enter the context again because the current context already
-    matches:
-
-    main thread:
-    --> Flow called with settings A
-    --> `begin_task_run` executes same event loop
-    --> Profile A matches and is not entered again
-
-    However, with execution on a remote environment, we are going to need to ensure the
-    settings for the task run are respected by entering the context:
-
-    main thread:
-    --> Flow called with settings A
-    --> `begin_task_run` is scheduled on a remote worker, settings A is serialized
-    remote worker:
-    --> Remote worker imports Prefect (may not occur)
-    --> Global settings is loaded with default settings
-    --> `begin_task_run` executes on a different event loop than the flow
-    --> Current settings is not set or does not match, settings A is entered
-    """
-    maybe_flow_run_context = prefect.context.FlowRunContext.get()
-
-    async with AsyncExitStack() as stack:
-        # The settings context may be null on a remote worker so we use the safe `.get`
-        # method and compare it to the settings required for this task run
-        if prefect.context.SettingsContext.get() != settings:
-            stack.enter_context(settings)
-            setup_logging()
-
-        if maybe_flow_run_context:
-            # Accessible if on a worker that is running in the same thread as the flow
-            client = maybe_flow_run_context.client
-            # Only run the task in an interruptible thread if it in the same thread as
-            # the flow _and_ the flow run has a timeout attached. If the task is on a
-            # worker, the flow run timeout will not be raised in the worker process.
-            interruptible = maybe_flow_run_context.timeout_scope is not None
-        else:
-            # Otherwise, retrieve a new clien`t
-            client = await stack.enter_async_context(get_client())
-            interruptible = False
-            await stack.enter_async_context(anyio.create_task_group())
-
-        await stack.enter_async_context(report_task_run_crashes(task_run, client))
-
-        # TODO: Use the background tasks group to manage logging for this task
-
-        if log_prints:
-            stack.enter_context(patch_print())
-
-        await check_api_reachable(
-            client, f"Cannot orchestrate task run '{task_run.id}'"
-        )
-        try:
-            state = await orchestrate_task_run(
-                task=task,
-                task_run=task_run,
-                parameters=parameters,
-                wait_for=wait_for,
-                result_factory=result_factory,
-                log_prints=log_prints,
-                interruptible=interruptible,
-                client=client,
-            )
-
-            if not maybe_flow_run_context:
-                # When a a task run finishes on a remote worker flush logs to prevent
-                # loss if the process exits
-                await APILogHandler.aflush()
-
-        except Abort as abort:
-            # Task run probably already completed, fetch its state
-            task_run = await client.read_task_run(task_run.id)
-
-            if task_run.state.is_final():
-                task_run_logger(task_run).info(
-                    f"Task run '{task_run.id}' already finished."
-                )
-            else:
-                # TODO: This is a concerning case; we should determine when this occurs
-                #       1. This can occur when the flow run is not in a running state
-                task_run_logger(task_run).warning(
-                    f"Task run '{task_run.id}' received abort during orchestration: "
-                    f"{abort} Task run is in {task_run.state.type.value} state."
-                )
-            state = task_run.state
-
-        except Pause:
-            # A pause signal here should mean the flow run suspended, so we
-            # should do the same. We'll look up the flow run's pause state to
-            # try and reuse it, so we capture any data like timeouts.
-            flow_run = await client.read_flow_run(task_run.flow_run_id)
-            if flow_run.state and flow_run.state.is_paused():
-                state = flow_run.state
-            else:
-                state = Suspended()
-
-            task_run_logger(task_run).info(
-                "Task run encountered a pause signal during orchestration."
-            )
-
-        return state
-
-
-async def orchestrate_task_run(
-    task: Task,
-    task_run: TaskRun,
-    parameters: Dict[str, Any],
-    wait_for: Optional[Iterable[PrefectFuture]],
-    result_factory: ResultFactory,
-    log_prints: bool,
-    interruptible: bool,
-    client: PrefectClient,
-) -> State:
-    """
-    Execute a task run
-
-    This function should be submitted to a task runner. We must construct the context
-    here instead of receiving it already populated since we may be in a new environment.
-
-    Proposes a RUNNING state, then
-    - if accepted, the task user function will be run
-    - if rejected, the received state will be returned
-
-    When the user function is run, the result will be used to determine a final state
-    - if an exception is encountered, it is trapped and stored in a FAILED state
-    - otherwise, `return_value_to_state` is used to determine the state
-
-    If the final state is COMPLETED, we generate a cache key as specified by the task
-
-    The final state is then proposed
-    - if accepted, this is the final state and will be returned
-    - if rejected and a new final state is provided, it will be returned
-    - if rejected and a non-final state is provided, we will attempt to enter a RUNNING
-        state again
-
-    Returns:
-        The final state of the run
-    """
-    flow_run_context = prefect.context.FlowRunContext.get()
-    if flow_run_context:
-        flow_run = flow_run_context.flow_run
-    else:
-        flow_run = await client.read_flow_run(task_run.flow_run_id)
-    logger = task_run_logger(task_run, task=task, flow_run=flow_run)
-
-    partial_task_run_context = TaskRunContext.model_construct(
-        task_run=task_run,
-        task=task,
-        client=client,
-        log_prints=log_prints,
-    )
-    task_introspection_start_time = time.perf_counter()
-    try:
-        # Resolve futures in parameters into data
-        resolved_parameters = await resolve_inputs(parameters)
-        # Resolve futures in any non-data dependencies to ensure they are ready
-        await resolve_inputs({"wait_for": wait_for}, return_data=False)
-    except UpstreamTaskError as upstream_exc:
-        return await propose_state(
-            client,
-            Pending(name="NotReady", message=str(upstream_exc)),
-            task_run_id=task_run.id,
-            # if orchestrating a run already in a pending state, force orchestration to
-            # update the state name
-            force=task_run.state.is_pending(),
-        )
-    task_introspection_end_time = time.perf_counter()
-
-    introspection_time = round(
-        task_introspection_end_time - task_introspection_start_time, 3
-    )
-    threshold = PREFECT_TASK_INTROSPECTION_WARN_THRESHOLD.value()
-    if threshold and introspection_time > threshold:
-        logger.warning(
-            f"Task parameter introspection took {introspection_time} seconds "
-            f", exceeding `PREFECT_TASK_INTROSPECTION_WARN_THRESHOLD` of {threshold}. "
-            "Try wrapping large task parameters with "
-            "`prefect.utilities.annotations.quote` for increased performance, "
-            "e.g. `my_task(quote(param))`. To disable this message set "
-            "`PREFECT_TASK_INTROSPECTION_WARN_THRESHOLD=0`."
-        )
-
-    # Generate the cache key to attach to proposed states
-    # The cache key uses a TaskRunContext that does not include a `timeout_context``
-
-    task_run_context = TaskRunContext(
-        **partial_task_run_context.model_dump(),
-        parameters=resolved_parameters,
-        result_factory=result_factory,
-    )
-
-    cache_key = (
-        task.cache_key_fn(
-            task_run_context,
-            resolved_parameters,
-        )
-        if task.cache_key_fn
-        else None
-    )
-
-    # Ignore the cached results for a cache key, default = false
-    # Setting on task level overrules the Prefect setting (env var)
-    refresh_cache = (
-        task.refresh_cache
-        if task.refresh_cache is not None
-        else PREFECT_TASKS_REFRESH_CACHE.value()
-    )
-
-    # Emit an event to capture that the task run was in the `PENDING` state.
-    last_event = emit_task_run_state_change_event(
-        task_run=task_run, initial_state=None, validated_state=task_run.state
-    )
-    last_state = (
-        Pending()
-        if flow_run_context and flow_run_context.autonomous_task_run
-        else task_run.state
-    )
-
-    # Completed states with persisted results should have result data. If it's missing,
-    # this could be a manual state transition, so we should use the Unknown result type
-    # to represent that we know we don't know the result.
-    if (
-        last_state
-        and last_state.is_completed()
-        and result_factory.persist_result
-        and not last_state.data
-    ):
-        state = await propose_state(
-            client,
-            state=Completed(data=await UnknownResult.create()),
-            task_run_id=task_run.id,
-            force=True,
-        )
-
-    # Transition from `PENDING` -> `RUNNING`
-    try:
-        state = await propose_state(
-            client,
-            Running(
-                state_details=StateDetails(
-                    cache_key=cache_key, refresh_cache=refresh_cache
-                )
-            ),
-            task_run_id=task_run.id,
-        )
-    except Pause as exc:
-        # We shouldn't get a pause signal without a state, but if this happens,
-        # just use a Paused state to assume an in-process pause.
-        state = exc.state if exc.state else Paused()
-
-        # If a flow submits tasks and then pauses, we may reach this point due
-        # to concurrency timing because the tasks will try to transition after
-        # the flow run has paused. Orchestration will send back a Paused state
-        # for the task runs.
-        if state.state_details.pause_reschedule:
-            # If we're being asked to pause and reschedule, we should exit the
-            # task and expect to be resumed later.
-            raise
-
-    if state.is_paused():
-        BACKOFF_MAX = 10  # Seconds
-        backoff_count = 0
-
-        async def tick():
-            nonlocal backoff_count
-            if backoff_count < BACKOFF_MAX:
-                backoff_count += 1
-            interval = 1 + backoff_count + random.random() * backoff_count
-            await anyio.sleep(interval)
-
-        # Enter a loop to wait for the task run to be resumed, i.e.
-        # become Pending, and then propose a Running state again.
-        while True:
-            await tick()
-
-            # Propose a Running state again. We do this instead of reading the
-            # task run because if the flow run times out, this lets
-            # orchestration fail the task run.
-            try:
-                state = await propose_state(
-                    client,
-                    Running(
-                        state_details=StateDetails(
-                            cache_key=cache_key, refresh_cache=refresh_cache
-                        )
-                    ),
-                    task_run_id=task_run.id,
-                )
-            except Pause as exc:
-                if not exc.state:
-                    continue
-
-                if exc.state.state_details.pause_reschedule:
-                    # If the pause state includes pause_reschedule, we should exit the
-                    # task and expect to be resumed later. We've already checked for this
-                    # above, but we check again here in case the state changed; e.g. the
-                    # flow run suspended.
-                    raise
-                else:
-                    # Propose a Running state again.
-                    continue
-            else:
-                break
-
-    # Emit an event to capture the result of proposing a `RUNNING` state.
-    last_event = emit_task_run_state_change_event(
-        task_run=task_run,
-        initial_state=last_state,
-        validated_state=state,
-        follows=last_event,
-    )
-    last_state = state
-
-    # flag to ensure we only update the task run name once
-    run_name_set = False
-
-    # Only run the task if we enter a `RUNNING` state
-    while state.is_running():
-        # Retrieve the latest metadata for the task run context
-        task_run = await client.read_task_run(task_run.id)
-
-        with task_run_context.model_copy(
-            update={"task_run": task_run, "start_time": pendulum.now("UTC")}
-        ):
-            try:
-                args, kwargs = parameters_to_args_kwargs(task.fn, resolved_parameters)
-                # update task run name
-                if not run_name_set and task.task_run_name:
-                    task_run_name = _resolve_custom_task_run_name(
-                        task=task, parameters=resolved_parameters
-                    )
-                    await client.set_task_run_name(
-                        task_run_id=task_run.id, name=task_run_name
-                    )
-                    logger.extra["task_run_name"] = task_run_name
-                    logger.debug(
-                        f"Renamed task run {task_run.name!r} to {task_run_name!r}"
-                    )
-                    task_run.name = task_run_name
-                    run_name_set = True
-
-                if PREFECT_DEBUG_MODE.value():
-                    logger.debug(f"Executing {call_repr(task.fn, *args, **kwargs)}")
-                else:
-                    logger.debug(
-                        "Beginning execution...", extra={"state_message": True}
-                    )
-
-                call = from_async.call_soon_in_new_thread(
-                    create_call(task.fn, *args, **kwargs), timeout=task.timeout_seconds
-                )
-                result = await call.aresult()
-
-            except (CancelledError, asyncio.CancelledError) as exc:
-                if not call.timedout():
-                    # If the task call was not cancelled by us; this is a crash
-                    raise
-                # Construct a new exception as `TimeoutError`
-                original = exc
-                exc = TimeoutError()
-                exc.__cause__ = original
-                logger.exception("Encountered exception during execution:")
-                terminal_state = await exception_to_failed_state(
-                    exc,
-                    message=(
-                        f"Task run exceeded timeout of {task.timeout_seconds} seconds"
-                    ),
-                    result_factory=task_run_context.result_factory,
-                    name="TimedOut",
-                )
-            except Exception as exc:
-                logger.exception("Encountered exception during execution:")
-                terminal_state = await exception_to_failed_state(
-                    exc,
-                    message="Task run encountered an exception",
-                    result_factory=task_run_context.result_factory,
-                )
-            else:
-                terminal_state = await return_value_to_state(
-                    result,
-                    result_factory=task_run_context.result_factory,
-                )
-
-                # for COMPLETED tasks, add the cache key and expiration
-                if terminal_state.is_completed():
-                    terminal_state.state_details.cache_expiration = (
-                        (pendulum.now("utc") + task.cache_expiration)
-                        if task.cache_expiration
-                        else None
-                    )
-                    terminal_state.state_details.cache_key = cache_key
-
-            if terminal_state.is_failed():
-                # Defer to user to decide whether failure is retriable
-                terminal_state.state_details.retriable = (
-                    await _check_task_failure_retriable(task, task_run, terminal_state)
-                )
-            state = await propose_state(client, terminal_state, task_run_id=task_run.id)
-            last_event = emit_task_run_state_change_event(
-                task_run=task_run,
-                initial_state=last_state,
-                validated_state=state,
-                follows=last_event,
-            )
-            last_state = state
-
-            await _run_task_hooks(
-                task=task,
-                task_run=task_run,
-                state=state,
-            )
-
-            if state.type != terminal_state.type and PREFECT_DEBUG_MODE:
-                logger.debug(
-                    (
-                        f"Received new state {state} when proposing final state"
-                        f" {terminal_state}"
-                    ),
-                    extra={"send_to_api": False},
-                )
-
-            if not state.is_final() and not state.is_paused():
-                logger.info(
-                    (
-                        f"Received non-final state {state.name!r} when proposing final"
-                        f" state {terminal_state.name!r} and will attempt to run"
-                        " again..."
-                    ),
-                )
-                # Attempt to enter a running state again
-                state = await propose_state(client, Running(), task_run_id=task_run.id)
-                last_event = emit_task_run_state_change_event(
-                    task_run=task_run,
-                    initial_state=last_state,
-                    validated_state=state,
-                    follows=last_event,
-                )
-                last_state = state
-
-    # If debugging, use the more complete `repr` than the usual `str` description
-    display_state = repr(state) if PREFECT_DEBUG_MODE else str(state)
-
-    logger.log(
-        level=logging.INFO if state.is_completed() else logging.ERROR,
-        msg=f"Finished in state {display_state}",
-    )
-    return state
-
-
-@asynccontextmanager
-async def report_task_run_crashes(task_run: TaskRun, client: PrefectClient):
-    """
-    Detect task run crashes during this context and update the run to a proper final
-    state.
-
-    This context _must_ reraise the exception to properly exit the run.
-    """
-    try:
-        yield
-    except (Abort, Pause):
-        # Do not capture internal signals as crashes
-        raise
-    except BaseException as exc:
-        state = await exception_to_crashed_state(exc)
-        logger = task_run_logger(task_run)
-        with anyio.CancelScope(shield=True):
-            logger.error(f"Crash detected! {state.message}")
-            logger.debug("Crash details:", exc_info=exc)
-            await client.set_task_run_state(
-                state=state,
-                task_run_id=task_run.id,
-                force=True,
-            )
-            engine_logger.debug(
-                f"Reported crashed task run {task_run.name!r} successfully!"
-            )
-
-        # Reraise the exception
-        raise
-
-
-async def _run_task_hooks(task: Task, task_run: TaskRun, state: State) -> None:
-    """Run the on_failure and on_completion hooks for a task, making sure to
-    catch and log any errors that occur.
-    """
-    hooks = None
-    if state.is_failed() and task.on_failure_hooks:
-        hooks = task.on_failure_hooks
-    elif state.is_completed() and task.on_completion_hooks:
-        hooks = task.on_completion_hooks
-
-    if hooks:
-        logger = task_run_logger(task_run)
-        for hook in hooks:
-            hook_name = _get_hook_name(hook)
-            try:
-                logger.info(
-                    f"Running hook {hook_name!r} in response to entering state"
-                    f" {state.name!r}"
-                )
-                if is_async_fn(hook):
-                    await hook(task=task, task_run=task_run, state=state)
-                else:
-                    await from_async.call_in_new_thread(
-                        create_call(hook, task=task, task_run=task_run, state=state)
-                    )
-            except Exception:
-                logger.error(
-                    f"An error was encountered while running hook {hook_name!r}",
-                    exc_info=True,
-                )
-            else:
-                logger.info(f"Hook {hook_name!r} finished running successfully")
-
-
-async def _check_task_failure_retriable(
-    task: Task, task_run: TaskRun, state: State
-) -> bool:
-    """Run the `retry_condition_fn` callable for a task, making sure to catch and log any errors
-    that occur. If None, return True. If not callable, logs an error and returns False.
-    """
-    if task.retry_condition_fn is None:
-        return True
-
-    logger = task_run_logger(task_run)
-
-    try:
-        logger.debug(
-            f"Running `retry_condition_fn` check {task.retry_condition_fn!r} for task"
-            f" {task.name!r}"
-        )
-        if is_async_fn(task.retry_condition_fn):
-            return bool(
-                await task.retry_condition_fn(task=task, task_run=task_run, state=state)
-            )
-        else:
-            return bool(
-                await from_async.call_in_new_thread(
-                    create_call(
-                        task.retry_condition_fn,
-                        task=task,
-                        task_run=task_run,
-                        state=state,
-                    )
-                )
-            )
-    except Exception:
-        logger.error(
-            (
-                "An error was encountered while running `retry_condition_fn` check"
-                f" '{task.retry_condition_fn!r}' for task {task.name!r}"
-            ),
-            exc_info=True,
-        )
-        return False
-
-
-async def create_autonomous_task_run(task: Task, parameters: Dict[str, Any]) -> TaskRun:
-    """
-    Create a task run in the API for an autonomous task submission and store
-    the provided parameters using the existing result storage mechanism.
-    """
-    async with get_client() as client:
-        state = Scheduled()
-        if parameters:
-            parameters_id = uuid4()
-            state.state_details.task_parameters_id = parameters_id
-
-            # TODO: Improve use of result storage for parameter storage / reference
-            task.persist_result = True
-
-            factory = await ResultFactory.from_autonomous_task(task, client=client)
-            await factory.store_parameters(parameters_id, parameters)
-
-        task_run = await client.create_task_run(
-            task=task,
-            flow_run_id=None,
-            dynamic_key=f"{task.task_key}-{str(uuid4())[:NUM_CHARS_DYNAMIC_KEY]}",
-            state=state,
-        )
-
-        engine_logger.debug(f"Submitted run of task {task.name!r} for execution")
-
-    return task_run
-
-
-=======
->>>>>>> 80d2bcdc
 if __name__ == "__main__":
     try:
         flow_run_id = UUID(
