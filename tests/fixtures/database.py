import asyncio
import datetime
import gc
import logging
import uuid
import warnings
from contextlib import asynccontextmanager
from typing import AsyncContextManager, AsyncGenerator, Callable, Type

import aiosqlite
import asyncpg
import pendulum
import pytest
from sqlalchemy.exc import InterfaceError
from sqlalchemy.ext.asyncio import AsyncSession

from prefect.blocks.notifications import NotificationBlock
from prefect.filesystems import LocalFileSystem
from prefect.server import models, schemas
from prefect.server.database.configurations import ENGINES, TRACKER
from prefect.server.database.dependencies import (
    PrefectDBInterface,
    provide_database_interface,
)
from prefect.server.models.block_registration import run_block_auto_registration
from prefect.server.models.concurrency_limits_v2 import create_concurrency_limit
from prefect.server.orchestration.rules import (
    FlowOrchestrationContext,
    TaskOrchestrationContext,
)
from prefect.server.schemas import states
from prefect.server.schemas.core import ConcurrencyLimitV2
from prefect.utilities.callables import parameter_schema
from prefect.workers.process import ProcessWorker

AsyncSessionGetter = Callable[[], AsyncContextManager[AsyncSession]]


@pytest.fixture(scope="session", autouse=True)
def db(test_database_connection_url, safety_check_settings):
    return provide_database_interface()


@pytest.fixture(scope="session", autouse=True)
async def database_engine(db: PrefectDBInterface):
    """Produce a database engine"""
    TRACKER.active = True

    engine = await db.engine()

    yield engine

    # At the end of the test session, dispose of _any_ open engines, not just the one
    # that we produced here.  Other engines may have been created from different event
    # loops, and we need to ensure that they are all disposed of.

    engines = list(ENGINES.values())
    ENGINES.clear()

    for engine in engines:
        await engine.dispose()

    # Now confirm that after disposing all engines, all connections are closed
    #
    # A note to maintainers: if this section flakes out, let's just remove it since we
    # are filtering the resource-related warnings that were emitted when connections
    # weren't closed.

    for connection in TRACKER.all_connections:
        driver_connection = connection.driver_connection

        if isinstance(driver_connection, asyncpg.Connection):
            if driver_connection.is_closed():
                continue
        elif isinstance(driver_connection, aiosqlite.Connection):
            if not driver_connection._connection:
                continue
        else:
            continue

        try:
            await driver_connection.close()
        except Exception:
            logging.exception("Exception closed while closing connection.")

    # Finally, free up all references to connections and clean up proactively so that
    # we don't have any lingering connections after this.  This should prevent
    # post-test-session ResourceWarning errors about unclosed connections.

    TRACKER.clear()
    gc.collect()


@pytest.fixture
def print_query(database_engine):
    def inner(query):
        return print(query.compile(database_engine))

    return inner


@pytest.fixture(scope="session", autouse=True)
async def setup_db(database_engine, db):
    """Create all database objects prior to running tests, and drop them when tests are done."""
    try:
        # build the database
        await db.create_db()
        yield

    except Exception as exc:
        # Re-raise with a message containing the url
        raise RuntimeError(
            f"Failed to set up the database at {database_engine.url!r}"
        ) from exc


@pytest.fixture(autouse=True)
async def clear_db(db, request):
    """
    Delete all data from all tables before running each test, attempting to handle
    connection errors.
    """

    if "clear_db" in request.keywords:
        max_retries = 3
        retry_delay = 1

        for attempt in range(max_retries):
            try:
                async with db.session_context(begin_transaction=True) as session:
                    await session.execute(db.Agent.__table__.delete())
                    await session.execute(db.WorkPool.__table__.delete())

                    for table in reversed(db.Base.metadata.sorted_tables):
                        await session.execute(table.delete())
                    break
            except InterfaceError:
                if attempt < max_retries - 1:
                    print(
                        "Connection issue. Retrying entire deletion operation"
                        f" ({attempt + 1}/{max_retries})..."
                    )
                    await asyncio.sleep(retry_delay)
                else:
                    raise

    yield


@pytest.fixture
async def session(db) -> AsyncGenerator[AsyncSession, None]:
    session = await db.session()
    async with session:
        yield session


@pytest.fixture
async def get_server_session(db) -> AsyncSessionGetter:
    """
    Returns a context manager factory that yields
    an database session.

    Note: if you commit or rollback a transaction, scoping
    will be reset. Fixture should be used as a context manager.
    """

    @asynccontextmanager
    async def _get_server_session() -> AsyncGenerator[AsyncSession, None]:
        async with await db.session() as session:
            yield session

    return _get_server_session


@pytest.fixture
async def register_block_types(session):
    await run_block_auto_registration(session=session)
    await session.commit()


@pytest.fixture
async def flow(session):
    model = await models.flows.create_flow(
        session=session, flow=schemas.actions.FlowCreate(name="my-flow")
    )
    await session.commit()
    return model


@pytest.fixture
async def flow_run(session, flow):
    model = await models.flow_runs.create_flow_run(
        session=session,
        flow_run=schemas.actions.FlowRunCreate(flow_id=flow.id, flow_version="0.1"),
    )
    await session.commit()
    return model


@pytest.fixture
async def failed_flow_run_without_deployment(session, flow, deployment):
    flow_run_model = schemas.core.FlowRun(
        state=schemas.states.Failed(),
        flow_id=flow.id,
        flow_version="0.1",
        run_count=1,
    )
    flow_run = await models.flow_runs.create_flow_run(
        session=session,
        flow_run=flow_run_model,
    )
    await models.task_runs.create_task_run(
        session=session,
        task_run=schemas.actions.TaskRunCreate(
            flow_run_id=flow_run.id, task_key="my-key", dynamic_key="0"
        ),
    )
    await session.commit()
    return flow_run


@pytest.fixture
async def failed_flow_run_with_deployment(session, flow, deployment):
    flow_run_model = schemas.core.FlowRun(
        state=schemas.states.Failed(),
        flow_id=flow.id,
        flow_version="0.1",
        deployment_id=deployment.id,
        run_count=1,
    )
    flow_run = await models.flow_runs.create_flow_run(
        session=session,
        flow_run=flow_run_model,
    )
    await models.task_runs.create_task_run(
        session=session,
        task_run=schemas.actions.TaskRunCreate(
            flow_run_id=flow_run.id, task_key="my-key", dynamic_key="0"
        ),
    )
    await session.commit()
    return flow_run


@pytest.fixture
async def failed_flow_run_with_deployment_with_no_more_retries(
    session, flow, deployment
):
    flow_run_model = schemas.core.FlowRun(
        state=schemas.states.Failed(),
        flow_id=flow.id,
        flow_version="0.1",
        deployment_id=deployment.id,
        run_count=3,
        empirical_policy={"retries": 2},
    )
    flow_run = await models.flow_runs.create_flow_run(
        session=session,
        flow_run=flow_run_model,
    )
    await models.task_runs.create_task_run(
        session=session,
        task_run=schemas.actions.TaskRunCreate(
            flow_run_id=flow_run.id, task_key="my-key", dynamic_key="0"
        ),
    )
    await session.commit()
    return flow_run


@pytest.fixture
async def nonblockingpaused_flow_run_without_deployment(session, flow, deployment):
    flow_run_model = schemas.core.FlowRun(
        state=schemas.states.Paused(reschedule=True, timeout_seconds=300),
        flow_id=flow.id,
        flow_version="0.1",
        run_count=1,
    )
    flow_run = await models.flow_runs.create_flow_run(
        session=session,
        flow_run=flow_run_model,
    )
    await session.commit()
    return flow_run


@pytest.fixture
async def blocking_paused_flow_run(session, flow, deployment):
    flow_run_model = schemas.core.FlowRun(
        state=schemas.states.Paused(reschedule=False, timeout_seconds=300),
        flow_id=flow.id,
        flow_version="0.1",
        deployment_id=deployment.id,
    )
    flow_run = await models.flow_runs.create_flow_run(
        session=session,
        flow_run=flow_run_model,
    )
    await session.commit()
    return flow_run


@pytest.fixture
async def nonblocking_paused_flow_run(session, flow, deployment):
    flow_run_model = schemas.core.FlowRun(
        state=schemas.states.Paused(reschedule=True, timeout_seconds=300),
        flow_id=flow.id,
        flow_version="0.1",
        deployment_id=deployment.id,
        run_count=1,
    )
    flow_run = await models.flow_runs.create_flow_run(
        session=session,
        flow_run=flow_run_model,
    )
    await session.commit()
    return flow_run


@pytest.fixture
async def flow_run_state(session, flow_run, db):
    flow_run.set_state(db.FlowRunState(**schemas.states.Pending().orm_dict()))
    await session.commit()
    return flow_run.state


@pytest.fixture
async def task_run(session, flow_run):
    model = await models.task_runs.create_task_run(
        session=session,
        task_run=schemas.actions.TaskRunCreate(
            flow_run_id=flow_run.id, task_key="my-key", dynamic_key="0"
        ),
    )
    await session.commit()
    return model


@pytest.fixture
async def task_run_state(session, task_run, db):
    task_run.set_state(db.TaskRunState(**schemas.states.Pending().orm_dict()))
    await session.commit()
    return task_run.state


@pytest.fixture
async def flow_run_states(session, flow_run, flow_run_state):
    scheduled_state = schemas.states.State(
        type=schemas.states.StateType.SCHEDULED,
        timestamp=pendulum.now("UTC").subtract(seconds=5),
        state_details=dict(scheduled_time=pendulum.now("UTC").subtract(seconds=1)),
    )
    scheduled_flow_run_state = (
        await models.flow_runs.set_flow_run_state(
            session=session,
            flow_run_id=flow_run.id,
            state=scheduled_state,
            force=True,
        )
    ).state
    running_state = schemas.states.Running()
    running_flow_run_state = (
        await models.flow_runs.set_flow_run_state(
            session=session,
            flow_run_id=flow_run.id,
            state=running_state,
            force=True,
        )
    ).state
    await session.commit()
    return [flow_run_state, scheduled_flow_run_state, running_flow_run_state]


@pytest.fixture
async def task_run_states(session, task_run, task_run_state):
    scheduled_state = schemas.states.State(
        type=schemas.states.StateType.SCHEDULED,
        timestamp=pendulum.now("UTC").subtract(seconds=5),
    )
    scheduled_task_run_state = (
        await models.task_runs.set_task_run_state(
            session=session,
            task_run_id=task_run.id,
            state=scheduled_state,
            force=True,
        )
    ).state
    running_state = schemas.states.Running()
    running_task_run_state = (
        await models.task_runs.set_task_run_state(
            session=session,
            task_run_id=task_run.id,
            state=running_state,
            force=True,
        )
    ).state
    await session.commit()
    return [task_run_state, scheduled_task_run_state, running_task_run_state]


# The client-side blocks created below will emit events that may end up interfering with
# other tests by either causing the DB to be locked or by emitting spurious events.
# Thus we're selectively disabling events around those .save calls.


@pytest.fixture
async def storage_document_id(prefect_client, tmpdir):
    return await LocalFileSystem(basepath=str(tmpdir)).save(
        name=f"local-test-{uuid.uuid4()}", client=prefect_client
    )


@pytest.fixture
<<<<<<< HEAD
async def infrastructure_document_id(prefect_client):
    return await Process(env={"MY_TEST_VARIABLE": "1"})._save(
        is_anonymous=True, client=prefect_client
    )


@pytest.fixture
async def infrastructure_document_id_2(prefect_client):
    return await DockerContainer(env={"MY_TEST_VARIABLE": "1"})._save(
        is_anonymous=True, client=prefect_client
    )


@pytest.fixture
=======
>>>>>>> 03aa5882
async def deployment(
    session,
    flow,
    flow_function,
    storage_document_id,
    work_queue_1,  # attached to a work pool called the work_pool fixture named "test-work-pool"
):
    def hello(name: str):
        pass

    deployment = await models.deployments.create_deployment(
        session=session,
        deployment=schemas.core.Deployment(
            name=f"my-deployment-{uuid.uuid4()}",
            tags=["test"],
            flow_id=flow.id,
            schedules=[
                schemas.core.DeploymentSchedule(
                    schedule=schemas.schedules.IntervalSchedule(
                        interval=datetime.timedelta(days=1),
                        anchor_date=pendulum.datetime(2020, 1, 1),
                    ),
                    active=True,
                )
            ],
            storage_document_id=storage_document_id,
            path="./subdir",
            entrypoint="/file.py:flow",
            work_queue_name=work_queue_1.name,
            parameter_openapi_schema=parameter_schema(hello).model_dump_for_openapi(),
            work_queue_id=work_queue_1.id,
        ),
    )
    await session.commit()
    return deployment


@pytest.fixture
async def deployment_with_version(
    session,
    flow,
    flow_function,
    storage_document_id,
    work_queue_1,  # attached to a work pool called the work_pool fixture named "test-work-pool"
):
    def hello(name: str):
        pass

    deployment = await models.deployments.create_deployment(
        session=session,
        deployment=schemas.core.Deployment(
            name=f"my-deployment-{uuid.uuid4()}",
            tags=["test"],
            flow_id=flow.id,
            schedules=[
                schemas.core.DeploymentSchedule(
                    schedule=schemas.schedules.IntervalSchedule(
                        interval=datetime.timedelta(days=1),
                        anchor_date=pendulum.datetime(2020, 1, 1),
                    ),
                    active=True,
                )
            ],
            storage_document_id=storage_document_id,
            path="./subdir",
            entrypoint="/file.py:flow",
            work_queue_name=work_queue_1.name,
            parameter_openapi_schema=parameter_schema(hello).model_dump_for_openapi(),
            work_queue_id=work_queue_1.id,
            version="1.0",
        ),
    )
    await session.commit()
    return deployment


@pytest.fixture
async def deployment_2(
    session,
    flow,
    flow_function,
    storage_document_id,
    work_queue_1,  # attached to a work pool called the work_pool fixture named "test-work-pool"
):
    def hello(name: str):
        pass

    deployment = await models.deployments.create_deployment(
        session=session,
        deployment=schemas.core.Deployment(
            name=f"my-deployment-2-{uuid.uuid4()}",
            tags=["test"],
            flow_id=flow.id,
            schedules=[
                schemas.core.DeploymentSchedule(
                    schedule=schemas.schedules.IntervalSchedule(
                        interval=datetime.timedelta(days=1),
                        anchor_date=pendulum.datetime(2020, 1, 1),
                    ),
                    active=True,
                )
            ],
            storage_document_id=storage_document_id,
            path="./subdir",
            entrypoint="/file.py:flow",
            work_queue_name=work_queue_1.name,
            parameter_openapi_schema=parameter_schema(hello).model_dump_for_openapi(),
            work_queue_id=work_queue_1.id,
        ),
    )
    await session.commit()
    return deployment


@pytest.fixture
async def deployment_in_default_work_pool(
    session,
    flow,
    flow_function,
    storage_document_id,
    work_queue,  # not attached to a work pool
):
    """This will create a deployment in the default work pool called `default-agent-pool`"""

    def hello(name: str):
        pass

    deployment = await models.deployments.create_deployment(
        session=session,
        deployment=schemas.core.Deployment(
            name=f"my-deployment-{uuid.uuid4()}",
            tags=["test"],
            flow_id=flow.id,
            schedule=schemas.schedules.IntervalSchedule(
                interval=datetime.timedelta(days=1),
                anchor_date=pendulum.datetime(2020, 1, 1),
            ),
            storage_document_id=storage_document_id,
            path="./subdir",
            entrypoint="/file.py:flow",
            work_queue_name=work_queue.name,
            parameter_openapi_schema=parameter_schema(hello).model_dump_for_openapi(),
            work_queue_id=work_queue.id,
        ),
    )
    await session.commit()
    return deployment


@pytest.fixture
async def deployment_in_non_default_work_pool(
    session,
    flow,
    flow_function,
    storage_document_id,
    work_queue_1,
):
    def hello(name: str):
        pass

    deployment = await models.deployments.create_deployment(
        session=session,
        deployment=schemas.core.Deployment(
            name=f"my-deployment-{uuid.uuid4()}",
            tags=["test"],
            flow_id=flow.id,
            schedule=schemas.schedules.IntervalSchedule(
                interval=datetime.timedelta(days=1),
                anchor_date=pendulum.datetime(2020, 1, 1),
            ),
            storage_document_id=storage_document_id,
            path="./subdir",
            entrypoint="/file.py:flow",
            work_queue_name="wq",
            parameter_openapi_schema=parameter_schema(hello).model_dump_for_openapi(),
            work_queue_id=work_queue_1.id,
        ),
    )
    await session.commit()
    return deployment


@pytest.fixture
async def deployment_with_parameter_schema(
    session,
    flow,
):
    deployment = await models.deployments.create_deployment(
        session=session,
        deployment=schemas.core.Deployment(
            name=f"my-deployment-with-parameter-schema{uuid.uuid4()}",
            flow_id=flow.id,
            parameter_openapi_schema={
                "type": "object",
                "properties": {"x": {"type": "string"}},
                "required": ["x"],
            },
            parameters={"x": "y"},
            enforce_parameter_schema=True,
        ),
    )
    await session.commit()
    return deployment


@pytest.fixture
async def work_queue(session):
    work_queue = await models.work_queues.create_work_queue(
        session=session,
        work_queue=schemas.actions.WorkQueueCreate(
            name=f"wq-1-{uuid.uuid4()}",
            description="All about my work queue",
            priority=1,
        ),
    )
    await session.commit()
    return work_queue


@pytest.fixture
async def work_pool(session):
    model = await models.workers.create_work_pool(
        session=session,
        work_pool=schemas.actions.WorkPoolCreate(
            name=f"test-work-pool-{uuid.uuid4()}",
            type="test-type",
            base_job_template={
                "job_configuration": {
                    "command": "{{ command }}",
                },
                "variables": {
                    "properties": {
                        "command": {
                            "type": "string",
                            "title": "Command",
                        },
                    },
                    "required": [],
                },
            },
        ),
    )
    await session.commit()
    return model


@pytest.fixture
async def work_pool_with_image_variable(session):
    model = await models.workers.create_work_pool(
        session=session,
        work_pool=schemas.actions.WorkPoolCreate(
            name="test-work-pool",
            type="test-type",
            base_job_template={
                "job_configuration": {
                    "command": "{{ command }}",
                    "image": "{{ image }}",
                    "image_pull_policy": "{{ image_pull_policy }}",
                },
                "variables": {
                    "properties": {
                        "command": {
                            "type": "string",
                            "title": "Command",
                        },
                        "image": {
                            "type": "string",
                            "title": "Image",
                        },
                        "image_pull_policy": {
                            "enum": ["IfNotPresent", "Always", "Never"],
                            "type": "string",
                            "title": "Image Pull Policy",
                            "default": "IfNotPresent",
                        },
                    },
                    "required": [],
                },
            },
        ),
    )
    await session.commit()
    return model


@pytest.fixture
async def process_work_pool(session):
    model = await models.workers.create_work_pool(
        session=session,
        work_pool=schemas.actions.WorkPoolCreate(
            name="process-work-pool",
            type=ProcessWorker.type,
            base_job_template=ProcessWorker.get_default_base_job_template(),
        ),
    )
    await session.commit()
    return model


@pytest.fixture
async def push_work_pool(session):
    model = await models.workers.create_work_pool(
        session=session,
        work_pool=schemas.actions.WorkPoolCreate(
            name="push-work-pool",
            type="push-work-pool:push",
            base_job_template={
                "job_configuration": {
                    "command": "{{ command }}",
                    "image": "{{ image }}",
                },
                "variables": {
                    "properties": {
                        "command": {
                            "type": "string",
                            "title": "Command",
                        },
                        "image": {
                            "type": "string",
                            "title": "Image",
                        },
                    },
                    "required": [],
                },
            },
        ),
    )
    await session.commit()
    return model


@pytest.fixture
async def managed_work_pool(session):
    model = await models.workers.create_work_pool(
        session=session,
        work_pool=schemas.actions.WorkPoolCreate(
            name="mex-work-pool",
            type="mex-work-pool:managed",
            base_job_template={
                "job_configuration": {
                    "command": "{{ command }}",
                    "image": "{{ image }}",
                },
                "variables": {
                    "properties": {
                        "command": {
                            "type": "string",
                            "title": "Command",
                        },
                        "image": {
                            "type": "string",
                            "title": "Image",
                        },
                    },
                    "required": [],
                },
            },
        ),
    )
    await session.commit()
    return model


@pytest.fixture
async def prefect_agent_work_pool(session):
    model = await models.workers.create_work_pool(
        session=session,
        work_pool=schemas.actions.WorkPoolCreate(
            name="process-work-pool",
            type="prefect-agent",
        ),
    )
    await session.commit()
    return model


@pytest.fixture
async def work_queue_1(session, work_pool):
    model = await models.workers.create_work_queue(
        session=session,
        work_pool_id=work_pool.id,
        work_queue=schemas.actions.WorkQueueCreate(name=f"wq-1-{uuid.uuid4()}"),
    )
    await session.commit()
    return model


@pytest.fixture
async def work_queue_2(session, work_pool):
    model = await models.workers.create_work_queue(
        session=session,
        work_pool_id=work_pool.id,
        work_queue=schemas.actions.WorkQueueCreate(name="wq-2"),
    )
    await session.commit()
    return model


@pytest.fixture
async def block_type_x(session):
    block_type = await models.block_types.create_block_type(
        session=session,
        block_type=schemas.actions.BlockTypeCreate(name="x", slug="x-fixture"),
    )
    await session.commit()
    return block_type


@pytest.fixture
async def block_type_y(session):
    block_type = await models.block_types.create_block_type(
        session=session, block_type=schemas.actions.BlockTypeCreate(name="y", slug="y")
    )
    await session.commit()
    return block_type


@pytest.fixture
async def block_type_z(session):
    block_type = await models.block_types.create_block_type(
        session=session, block_type=schemas.actions.BlockTypeCreate(name="z", slug="z")
    )
    await session.commit()
    return block_type


@pytest.fixture
async def block_schema(session, block_type_x):
    fields = {
        "title": "x",
        "type": "object",
        "properties": {"foo": {"title": "Foo", "type": "string"}},
        "required": ["foo"],
        "block_schema_references": {},
        "block_type_slug": block_type_x.slug,
    }
    block_schema = await models.block_schemas.create_block_schema(
        session=session,
        block_schema=schemas.actions.BlockSchemaCreate(
            fields=fields,
            block_type_id=block_type_x.id,
        ),
    )
    await session.commit()
    return block_schema


@pytest.fixture
async def nested_block_schema(session, block_type_y, block_type_x, block_schema):
    block_schema = await models.block_schemas.create_block_schema(
        session=session,
        block_schema=schemas.actions.BlockSchemaCreate(
            fields={
                "title": "y",
                "type": "object",
                "properties": {"bar": {"$ref": "#/definitions/x"}},
                "required": ["bar"],
                "block_schema_references": {
                    "bar": {
                        "block_schema_checksum": block_schema.checksum,
                        "block_type_slug": block_type_x.slug,
                    }
                },
                "block_type_slug": block_type_y.slug,
                "definitions": {
                    "x": {
                        "title": "x",
                        "type": "object",
                        "properties": {"foo": {"title": "Foo", "type": "string"}},
                        "required": ["foo"],
                        "block_schema_references": {},
                        "block_type_slug": block_type_x.slug,
                    }
                },
            },
            block_type_id=block_type_y.id,
        ),
    )
    await session.commit()
    return block_schema


@pytest.fixture
async def block_document(session, block_schema, block_type_x):
    block_document = await models.block_documents.create_block_document(
        session=session,
        block_document=schemas.actions.BlockDocumentCreate(
            block_schema_id=block_schema.id,
            name="block-1",
            block_type_id=block_type_x.id,
            data=dict(foo="bar"),
        ),
    )
    await session.commit()
    return block_document


async def commit_task_run_state(
    session,
    task_run,
    state_type: states.StateType,
    state_details=None,
    state_data=None,
    state_name=None,
):
    if state_type is None:
        return None
    state_details = dict() if state_details is None else state_details

    new_state = schemas.states.State(
        type=state_type,
        timestamp=pendulum.now("UTC").subtract(seconds=5),
        state_details=state_details,
        data=state_data,
        name=state_name,
    )

    result = await models.task_runs.set_task_run_state(
        session=session,
        task_run_id=task_run.id,
        state=new_state,
        force=True,
    )

    await session.commit()
    return result.state


async def commit_flow_run_state(
    session,
    flow_run,
    state_type: states.StateType,
    state_details=None,
    state_data=None,
    state_name=None,
):
    if state_type is None:
        return None
    state_details = dict() if state_details is None else state_details

    new_state = schemas.states.State(
        type=state_type,
        timestamp=pendulum.now("UTC").subtract(seconds=5),
        state_details=state_details,
        data=state_data,
        name=state_name,
    )

    result = await models.flow_runs.set_flow_run_state(
        session=session,
        flow_run_id=flow_run.id,
        state=new_state,
        force=True,
    )

    await session.commit()
    return result.state


@pytest.fixture
def initialize_orchestration(flow):
    async def initializer(
        session,
        run_type,
        initial_state_type,
        proposed_state_type,
        initial_flow_run_state_type=None,
        run_override=None,
        run_tags=None,
        initial_details=None,
        initial_state_data=None,
        proposed_details=None,
        flow_retries: int = None,
        flow_run_count: int = None,
        resuming: bool = None,
        initial_flow_run_state_details=None,
        initial_state_name: str = None,
        proposed_state_name: str = None,
    ):
        flow_create_kwargs = {}
        empirical_policy = {}
        if initial_flow_run_state_details is None:
            initial_flow_run_state_details = {}
        if flow_retries:
            empirical_policy.update({"retries": flow_retries})
        if resuming:
            empirical_policy.update({"resuming": resuming})

        flow_create_kwargs.update(
            {"empirical_policy": schemas.core.FlowRunPolicy(**empirical_policy)}
        )

        if flow_run_count:
            flow_create_kwargs.update({"run_count": flow_run_count})

        flow_run_model = schemas.core.FlowRun(
            flow_id=flow.id, flow_version="0.1", **flow_create_kwargs
        )

        flow_run = await models.flow_runs.create_flow_run(
            session=session,
            flow_run=flow_run_model,
        )

        if run_type == "flow":
            run = run_override if run_override is not None else flow_run
            if run_tags is not None:
                run.tags = run_tags
            context = FlowOrchestrationContext
            state_constructor = commit_flow_run_state
        elif run_type == "task":
            if initial_flow_run_state_type:
                flow_state_constructor = commit_flow_run_state
                kwargs = {}
                if initial_flow_run_state_details:
                    kwargs["state_details"] = initial_flow_run_state_details
                await flow_state_constructor(
                    session, flow_run, initial_flow_run_state_type, **kwargs
                )
            task_run = await models.task_runs.create_task_run(
                session=session,
                task_run=schemas.actions.TaskRunCreate(
                    flow_run_id=flow_run.id, task_key="my-key", dynamic_key="0"
                ),
            )
            run = run_override if run_override is not None else task_run
            if run_tags is not None:
                run.tags = run_tags
            context = TaskOrchestrationContext
            state_constructor = commit_task_run_state
        else:
            raise NotImplementedError("Only 'task' and 'flow' run types are supported")

        await session.commit()

        initial_state = await state_constructor(
            session,
            run,
            initial_state_type,
            initial_details,
            state_data=initial_state_data,
            state_name=initial_state_name,
        )

        proposed_details = proposed_details if proposed_details else dict()
        if proposed_state_type is not None:
            psd = states.StateDetails(**proposed_details)
            proposed_state = states.State(
                type=proposed_state_type, state_details=psd, name=proposed_state_name
            )
        else:
            proposed_state = None

        ctx = context(
            session=session,
            run=run,
            initial_state=initial_state,
            proposed_state=proposed_state,
        )

        return ctx

    return initializer


@pytest.fixture
def DebugPrintNotification() -> Type[NotificationBlock]:
    class DebugPrintNotification(NotificationBlock):
        """
        Notification block that prints a message, useful for debugging.
        """

        _block_type_name = "Debug Print Notification"
        # singleton block name
        _block_document_name = "Debug Print Notification"

        async def notify(self, subject: str, body: str):
            print(body)

    return DebugPrintNotification


@pytest.fixture
async def notifier_block(DebugPrintNotification: Type[NotificationBlock]):
    # Ignore warnings from block reuse in fixture
    warnings.filterwarnings("ignore", category=UserWarning)

    block = DebugPrintNotification()
    await block.save("debug-print-notification")
    return block


@pytest.fixture
async def worker_deployment_wq1(
    session,
    flow,
    flow_function,
    work_queue_1,
):
    def hello(name: str):
        pass

    deployment = await models.deployments.create_deployment(
        session=session,
        deployment=schemas.core.Deployment(
            name="My Deployment 1",
            tags=["test"],
            flow_id=flow.id,
            schedule=schemas.schedules.IntervalSchedule(
                interval=datetime.timedelta(days=1),
                anchor_date=pendulum.datetime(2020, 1, 1),
            ),
            path="./subdir",
            entrypoint="/file.py:flow",
            parameter_openapi_schema=parameter_schema(hello).model_dump_for_openapi(),
            work_queue_id=work_queue_1.id,
        ),
    )
    await session.commit()
    return deployment


@pytest.fixture
async def worker_deployment_infra_wq1(session, flow, flow_function, work_queue_1):
    def hello(name: str):
        pass

    deployment = await models.deployments.create_deployment(
        session=session,
        deployment=schemas.core.Deployment(
            name="My Deployment 2",
            tags=["test"],
            flow_id=flow.id,
            schedule=schemas.schedules.IntervalSchedule(
                interval=datetime.timedelta(days=1),
                anchor_date=pendulum.datetime(2020, 1, 1),
            ),
            path="./subdir",
            entrypoint="/file.py:flow",
            parameter_openapi_schema=parameter_schema(hello).model_dump_for_openapi(),
            work_queue_id=work_queue_1.id,
        ),
    )
    await session.commit()
    return deployment


@pytest.fixture
async def worker_deployment_wq_2(
    session,
    flow,
    flow_function,
    work_queue_2,
):
    def hello(name: str):
        pass

    deployment = await models.deployments.create_deployment(
        session=session,
        deployment=schemas.core.Deployment(
            name="My Deployment 2",
            tags=["test"],
            flow_id=flow.id,
            schedule=schemas.schedules.IntervalSchedule(
                interval=datetime.timedelta(days=1),
                anchor_date=pendulum.datetime(2020, 1, 1),
            ),
            path="./subdir",
            entrypoint="/file.py:flow",
            parameter_openapi_schema=parameter_schema(hello).model_dump_for_openapi(),
            work_queue_id=work_queue_2.id,
        ),
    )
    await session.commit()
    return deployment


@pytest.fixture
async def concurrency_limit_v2(session: AsyncSession) -> ConcurrencyLimitV2:
    concurrency_limit = await create_concurrency_limit(
        session=session,
        concurrency_limit=ConcurrencyLimitV2(
            name="my-limit",
            limit=42,
        ),
    )

    await session.commit()

    return ConcurrencyLimitV2.from_orm(concurrency_limit)<|MERGE_RESOLUTION|>--- conflicted
+++ resolved
@@ -411,23 +411,6 @@
 
 
 @pytest.fixture
-<<<<<<< HEAD
-async def infrastructure_document_id(prefect_client):
-    return await Process(env={"MY_TEST_VARIABLE": "1"})._save(
-        is_anonymous=True, client=prefect_client
-    )
-
-
-@pytest.fixture
-async def infrastructure_document_id_2(prefect_client):
-    return await DockerContainer(env={"MY_TEST_VARIABLE": "1"})._save(
-        is_anonymous=True, client=prefect_client
-    )
-
-
-@pytest.fixture
-=======
->>>>>>> 03aa5882
 async def deployment(
     session,
     flow,
