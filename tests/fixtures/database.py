import datetime
import warnings

import pendulum
import pytest
from sqlalchemy.ext.asyncio import AsyncSession

from prefect.blocks.notifications import NotificationBlock
from prefect.filesystems import LocalFileSystem
from prefect.infrastructure import DockerContainer, Process
from prefect.orion import models, schemas
from prefect.orion.database.dependencies import provide_database_interface
from prefect.orion.orchestration.rules import (
    FlowOrchestrationContext,
    TaskOrchestrationContext,
)
from prefect.orion.schemas import states
from prefect.utilities.callables import parameter_schema


@pytest.fixture(scope="session", autouse=True)
def db(test_database_connection_url, safety_check_settings):
    return provide_database_interface()


@pytest.fixture(scope="session", autouse=True)
async def database_engine(db):
    """Produce a database engine"""
    engine = await db.engine()
    try:
        yield engine
    finally:
        await engine.dispose()


@pytest.fixture
def print_query(database_engine):
    def inner(query):
        return print(query.compile(database_engine))

    return inner


@pytest.fixture(scope="session", autouse=True)
async def setup_db(database_engine, db):
    """Create all database objects prior to running tests, and drop them when tests are done."""
    try:
        # build the database
        await db.create_db()
        yield

    except Exception as exc:
        # Re-raise with a message containing the url
        raise RuntimeError(
            f"Failed to set up the database at {database_engine.url!r}"
        ) from exc


@pytest.fixture(autouse=True)
async def clear_db(db):
    """
    Delete all data from all tables after running each test.
    """
    yield
    async with db.session_context(begin_transaction=True) as session:
        # work pool has a circular dependency on pool queue; delete it first
        await session.execute(db.WorkPool.__table__.delete())

        for table in reversed(db.Base.metadata.sorted_tables):
            await session.execute(table.delete())


@pytest.fixture
async def session(db) -> AsyncSession:
    session = await db.session()
    async with session:
        yield session


@pytest.fixture
async def flow(session):
    model = await models.flows.create_flow(
        session=session, flow=schemas.actions.FlowCreate(name="my-flow")
    )
    await session.commit()
    return model


@pytest.fixture
async def flow_run(session, flow):
    model = await models.flow_runs.create_flow_run(
        session=session,
        flow_run=schemas.actions.FlowRunCreate(flow_id=flow.id, flow_version="0.1"),
    )
    await session.commit()
    return model


@pytest.fixture
async def failed_flow_run_without_deployment(session, flow, deployment):
    flow_run_model = schemas.core.FlowRun(
        state=schemas.states.Failed(),
        flow_id=flow.id,
        flow_version="0.1",
        run_count=1,
    )
    flow_run = await models.flow_runs.create_flow_run(
        session=session,
        flow_run=flow_run_model,
    )
    await models.task_runs.create_task_run(
        session=session,
        task_run=schemas.actions.TaskRunCreate(
            flow_run_id=flow_run.id, task_key="my-key", dynamic_key="0"
        ),
    )
    await session.commit()
    return flow_run


@pytest.fixture
async def failed_flow_run_with_deployment(session, flow, deployment):
    flow_run_model = schemas.core.FlowRun(
        state=schemas.states.Failed(),
        flow_id=flow.id,
        flow_version="0.1",
        deployment_id=deployment.id,
        run_count=1,
    )
    flow_run = await models.flow_runs.create_flow_run(
        session=session,
        flow_run=flow_run_model,
    )
    await models.task_runs.create_task_run(
        session=session,
        task_run=schemas.actions.TaskRunCreate(
            flow_run_id=flow_run.id, task_key="my-key", dynamic_key="0"
        ),
    )
    await session.commit()
    return flow_run


@pytest.fixture
async def failed_flow_run_with_deployment_with_no_more_retries(
    session, flow, deployment
):
    flow_run_model = schemas.core.FlowRun(
        state=schemas.states.Failed(),
        flow_id=flow.id,
        flow_version="0.1",
        deployment_id=deployment.id,
        run_count=3,
        empirical_policy={"retries": 2},
    )
    flow_run = await models.flow_runs.create_flow_run(
        session=session,
        flow_run=flow_run_model,
    )
    await models.task_runs.create_task_run(
        session=session,
        task_run=schemas.actions.TaskRunCreate(
            flow_run_id=flow_run.id, task_key="my-key", dynamic_key="0"
        ),
    )
    await session.commit()
    return flow_run


@pytest.fixture
async def nonblockingpaused_flow_run_without_deployment(session, flow, deployment):
    flow_run_model = schemas.core.FlowRun(
        state=schemas.states.Paused(reschedule=True, timeout_seconds=300),
        flow_id=flow.id,
        flow_version="0.1",
        run_count=1,
    )
    flow_run = await models.flow_runs.create_flow_run(
        session=session,
        flow_run=flow_run_model,
    )
    await session.commit()
    return flow_run


@pytest.fixture
async def blocking_paused_flow_run(session, flow, deployment):
    flow_run_model = schemas.core.FlowRun(
        state=schemas.states.Paused(reschedule=False, timeout_seconds=300),
        flow_id=flow.id,
        flow_version="0.1",
        deployment_id=deployment.id,
    )
    flow_run = await models.flow_runs.create_flow_run(
        session=session,
        flow_run=flow_run_model,
    )
    await session.commit()
    return flow_run


@pytest.fixture
async def nonblocking_paused_flow_run(session, flow, deployment):
    flow_run_model = schemas.core.FlowRun(
        state=schemas.states.Paused(reschedule=True, timeout_seconds=300),
        flow_id=flow.id,
        flow_version="0.1",
        deployment_id=deployment.id,
        run_count=1,
    )
    flow_run = await models.flow_runs.create_flow_run(
        session=session,
        flow_run=flow_run_model,
    )
    await session.commit()
    return flow_run


@pytest.fixture
async def flow_run_state(session, flow_run, db):
    flow_run.set_state(db.FlowRunState(**schemas.states.Pending().dict()))
    await session.commit()
    return flow_run.state


@pytest.fixture
async def task_run(session, flow_run):
    model = await models.task_runs.create_task_run(
        session=session,
        task_run=schemas.actions.TaskRunCreate(
            flow_run_id=flow_run.id, task_key="my-key", dynamic_key="0"
        ),
    )
    await session.commit()
    return model


@pytest.fixture
async def task_run_state(session, task_run, db):
    task_run.set_state(db.TaskRunState(**schemas.states.Pending().dict()))
    await session.commit()
    return task_run.state


@pytest.fixture
async def flow_run_states(session, flow_run, flow_run_state):
    scheduled_state = schemas.states.State(
        type=schemas.states.StateType.SCHEDULED,
        timestamp=pendulum.now("UTC").subtract(seconds=5),
        state_details=dict(scheduled_time=pendulum.now("UTC").subtract(seconds=1)),
    )
    scheduled_flow_run_state = (
        await models.flow_runs.set_flow_run_state(
            session=session,
            flow_run_id=flow_run.id,
            state=scheduled_state,
            force=True,
        )
    ).state
    running_state = schemas.states.Running()
    running_flow_run_state = (
        await models.flow_runs.set_flow_run_state(
            session=session,
            flow_run_id=flow_run.id,
            state=running_state,
            force=True,
        )
    ).state
    await session.commit()
    return [flow_run_state, scheduled_flow_run_state, running_flow_run_state]


@pytest.fixture
async def task_run_states(session, task_run, task_run_state):
    scheduled_state = schemas.states.State(
        type=schemas.states.StateType.SCHEDULED,
        timestamp=pendulum.now("UTC").subtract(seconds=5),
    )
    scheduled_task_run_state = (
        await models.task_runs.set_task_run_state(
            session=session,
            task_run_id=task_run.id,
            state=scheduled_state,
            force=True,
        )
    ).state
    running_state = schemas.states.Running()
    running_task_run_state = (
        await models.task_runs.set_task_run_state(
            session=session,
            task_run_id=task_run.id,
            state=running_state,
            force=True,
        )
    ).state
    await session.commit()
    return [task_run_state, scheduled_task_run_state, running_task_run_state]


@pytest.fixture
async def storage_document_id(orion_client, tmpdir):
    return await LocalFileSystem(basepath=str(tmpdir)).save(
        name="local-test", client=orion_client
    )


@pytest.fixture
async def storage_document_id_2(orion_client):
    return await LocalFileSystem().save(name="distinct-local-test", client=orion_client)


@pytest.fixture
async def infrastructure_document_id(orion_client):
    return await Process(env={"MY_TEST_VARIABLE": 1})._save(
        is_anonymous=True, client=orion_client
    )


@pytest.fixture
async def infrastructure_document_id_2(orion_client):
    return await DockerContainer(env={"MY_TEST_VARIABLE": 1})._save(
        is_anonymous=True, client=orion_client
    )


@pytest.fixture
async def deployment(
    session,
    flow,
    flow_function,
    infrastructure_document_id,
    storage_document_id,
    work_pool_queue,
):
    def hello(name: str):
        pass

    deployment = await models.deployments.create_deployment(
        session=session,
        deployment=schemas.core.Deployment(
            name="My Deployment",
            tags=["test"],
            flow_id=flow.id,
            schedule=schemas.schedules.IntervalSchedule(
                interval=datetime.timedelta(days=1),
                anchor_date=pendulum.datetime(2020, 1, 1),
            ),
            storage_document_id=storage_document_id,
            path="./subdir",
            entrypoint="/file.py:flow",
            infrastructure_document_id=infrastructure_document_id,
            work_queue_name="wq",
            parameter_openapi_schema=parameter_schema(hello),
            work_pool_queue_id=work_pool_queue.id,
        ),
    )
    await session.commit()
    return deployment


@pytest.fixture
async def work_queue(session):
    work_queue = await models.work_queues.create_work_queue(
        session=session,
        work_queue=schemas.core.WorkQueue(
            name="wq-1",
            description="All about my work queue",
        ),
    )
    await session.commit()
    return work_queue


@pytest.fixture
async def work_pool(session):
    model = await models.workers.create_work_pool(
        session=session,
        work_pool=schemas.actions.WorkPoolCreate(
<<<<<<< HEAD
            name="test-work-pool",
            type="test-type",
=======
            name="Test Worker Pool",
            type="test",
>>>>>>> d3cdcb30
            base_job_template={
                "job_configuration": {"command": "{{ command }}"},
                "variables": {
                    "properties": {
                        "command": {
                            "type": "array",
                            "title": "Command",
                            "items": {"type": "string"},
                        },
                    },
                    "required": [],
                },
            },
        ),
    )
    await session.commit()
    return model


@pytest.fixture
async def work_pool_queue(session, work_pool):
    model = await models.workers.create_work_pool_queue(
        session=session,
        work_pool_id=work_pool.id,
        work_pool_queue=schemas.actions.WorkPoolQueueCreate(name="wq"),
    )
    await session.commit()
    return model


@pytest.fixture
async def block_type_x(session):
    block_type = await models.block_types.create_block_type(
        session=session,
        block_type=schemas.actions.BlockTypeCreate(name="x", slug="x-fixture"),
    )
    await session.commit()
    return block_type


@pytest.fixture
async def block_type_y(session):
    block_type = await models.block_types.create_block_type(
        session=session, block_type=schemas.actions.BlockTypeCreate(name="y", slug="y")
    )
    await session.commit()
    return block_type


@pytest.fixture
async def block_type_z(session):
    block_type = await models.block_types.create_block_type(
        session=session, block_type=schemas.actions.BlockTypeCreate(name="z", slug="z")
    )
    await session.commit()
    return block_type


@pytest.fixture
async def block_schema(session, block_type_x):
    fields = {
        "title": "x",
        "type": "object",
        "properties": {"foo": {"title": "Foo", "type": "string"}},
        "required": ["foo"],
        "block_schema_references": {},
        "block_type_slug": block_type_x.slug,
    }
    block_schema = await models.block_schemas.create_block_schema(
        session=session,
        block_schema=schemas.actions.BlockSchemaCreate(
            fields=fields,
            block_type_id=block_type_x.id,
        ),
    )
    await session.commit()
    return block_schema


@pytest.fixture
async def nested_block_schema(session, block_type_y, block_type_x, block_schema):
    block_schema = await models.block_schemas.create_block_schema(
        session=session,
        block_schema=schemas.actions.BlockSchemaCreate(
            fields={
                "title": "y",
                "type": "object",
                "properties": {"bar": {"$ref": "#/definitions/x"}},
                "required": ["bar"],
                "block_schema_references": {
                    "bar": {
                        "block_schema_checksum": block_schema.checksum,
                        "block_type_slug": block_type_x.slug,
                    }
                },
                "block_type_slug": block_type_y.slug,
                "definitions": {
                    "x": {
                        "title": "x",
                        "type": "object",
                        "properties": {"foo": {"title": "Foo", "type": "string"}},
                        "required": ["foo"],
                        "block_schema_references": {},
                        "block_type_slug": block_type_x.slug,
                    }
                },
            },
            block_type_id=block_type_y.id,
        ),
    )
    await session.commit()
    return block_schema


@pytest.fixture
async def block_document(session, block_schema, block_type_x):
    block_document = await models.block_documents.create_block_document(
        session=session,
        block_document=schemas.actions.BlockDocumentCreate(
            block_schema_id=block_schema.id,
            name="block-1",
            block_type_id=block_type_x.id,
            data=dict(foo="bar"),
        ),
    )
    await session.commit()
    return block_document


async def commit_task_run_state(
    session, task_run, state_type: states.StateType, state_details=None
):
    if state_type is None:
        return None
    state_details = dict() if state_details is None else state_details

    new_state = schemas.states.State(
        type=state_type,
        timestamp=pendulum.now("UTC").subtract(seconds=5),
        state_details=state_details,
    )

    result = await models.task_runs.set_task_run_state(
        session=session,
        task_run_id=task_run.id,
        state=new_state,
        force=True,
    )

    await session.commit()
    return result.state


async def commit_flow_run_state(
    session, flow_run, state_type: states.StateType, state_details=None
):
    if state_type is None:
        return None
    state_details = dict() if state_details is None else state_details

    new_state = schemas.states.State(
        type=state_type,
        timestamp=pendulum.now("UTC").subtract(seconds=5),
        state_details=state_details,
    )

    result = await models.flow_runs.set_flow_run_state(
        session=session,
        flow_run_id=flow_run.id,
        state=new_state,
        force=True,
    )

    await session.commit()
    return result.state


@pytest.fixture
def initialize_orchestration(flow):
    async def initializer(
        session,
        run_type,
        initial_state_type,
        proposed_state_type,
        initial_flow_run_state_type=None,
        run_override=None,
        run_tags=None,
        initial_details=None,
        proposed_details=None,
        flow_retries: int = None,
        flow_run_count: int = None,
        resuming: bool = None,
    ):
        flow_create_kwargs = {}
        empirical_policy = {}
        if flow_retries:
            empirical_policy.update({"retries": flow_retries})
        if resuming:
            empirical_policy.update({"resuming": resuming})

        flow_create_kwargs.update(
            {"empirical_policy": schemas.core.FlowRunPolicy(**empirical_policy)}
        )

        if flow_run_count:
            flow_create_kwargs.update({"run_count": flow_run_count})

        flow_run_model = schemas.core.FlowRun(
            flow_id=flow.id, flow_version="0.1", **flow_create_kwargs
        )

        flow_run = await models.flow_runs.create_flow_run(
            session=session,
            flow_run=flow_run_model,
        )

        if run_type == "flow":
            run = run_override if run_override is not None else flow_run
            if run_tags is not None:
                run.tags = run_tags
            context = FlowOrchestrationContext
            state_constructor = commit_flow_run_state
        elif run_type == "task":
            if initial_flow_run_state_type:
                flow_state_constructor = commit_flow_run_state
                await flow_state_constructor(
                    session,
                    flow_run,
                    initial_flow_run_state_type,
                )
            task_run = await models.task_runs.create_task_run(
                session=session,
                task_run=schemas.actions.TaskRunCreate(
                    flow_run_id=flow_run.id, task_key="my-key", dynamic_key="0"
                ),
            )
            run = run_override if run_override is not None else task_run
            if run_tags is not None:
                run.tags = run_tags
            context = TaskOrchestrationContext
            state_constructor = commit_task_run_state
        else:
            raise NotImplementedError("Only 'task' and 'flow' run types are supported")

        await session.commit()

        initial_state = await state_constructor(
            session,
            run,
            initial_state_type,
            initial_details,
        )

        proposed_details = proposed_details if proposed_details else dict()
        if proposed_state_type is not None:
            psd = states.StateDetails(**proposed_details)
            proposed_state = states.State(type=proposed_state_type, state_details=psd)
        else:
            proposed_state = None

        ctx = context(
            session=session,
            run=run,
            initial_state=initial_state,
            proposed_state=proposed_state,
        )

        return ctx

    return initializer


@pytest.fixture
async def notifier_block(orion_client):
    # Ignore warnings from block reuse in fixture
    warnings.filterwarnings("ignore", category=UserWarning)

    class DebugPrintNotification(NotificationBlock):
        """
        Notification block that prints a message, useful for debugging.
        """

        _block_type_name = "Debug Print Notification"
        # singleton block name
        _block_document_name = "Debug Print Notification"

        async def notify(self, subject: str, body: str):
            print(body)

    block = DebugPrintNotification()
    await block.save("debug-print-notification")
    return block<|MERGE_RESOLUTION|>--- conflicted
+++ resolved
@@ -376,13 +376,8 @@
     model = await models.workers.create_work_pool(
         session=session,
         work_pool=schemas.actions.WorkPoolCreate(
-<<<<<<< HEAD
             name="test-work-pool",
             type="test-type",
-=======
-            name="Test Worker Pool",
-            type="test",
->>>>>>> d3cdcb30
             base_job_template={
                 "job_configuration": {"command": "{{ command }}"},
                 "variables": {
