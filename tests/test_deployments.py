--- conflicted
+++ resolved
@@ -170,8 +170,10 @@
             name="TEST",
             flow_name="fn",
             triggers=[
-                DeploymentTrigger(),
-                DeploymentTrigger(job_variables={"foo": "bar"}),
+                pydantic.parse_obj_as(DeploymentTriggerTypes, {}),
+                pydantic.parse_obj_as(
+                    DeploymentTriggerTypes, {"job_variables": {"foo": "bar"}}
+                ),
             ],
         )
 
@@ -921,11 +923,9 @@
         infrastructure = Process()
         await infrastructure._save(is_anonymous=True)
 
-<<<<<<< HEAD
-        trigger = DeploymentTrigger(job_variables={"foo": 123})
-=======
-        trigger = pydantic.parse_obj_as(DeploymentTriggerTypes, {})
->>>>>>> 11cb641c
+        trigger = pydantic.parse_obj_as(
+            DeploymentTriggerTypes, {"job_variables": {"foo": 123}}
+        )
 
         deployment = Deployment(
             name="TEST",
@@ -971,7 +971,9 @@
         infrastructure = Process()
         await infrastructure._save(is_anonymous=True)
 
-        trigger = DeploymentTrigger(job_variables={"foo": 123})
+        trigger = pydantic.parse_obj_as(
+            DeploymentTriggerTypes, {"job_variables": {"foo": 123}}
+        )
 
         deployment = Deployment(
             name="TEST",
