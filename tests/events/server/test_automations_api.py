import json
import textwrap
from datetime import timedelta
from typing import Any, Dict, List, Optional
from unittest import mock
from uuid import UUID, uuid4

import httpx
import pendulum
import pytest
import sqlalchemy as sa
from httpx import ASGITransport, AsyncClient
from pendulum.datetime import DateTime
from sqlalchemy.ext.asyncio import AsyncSession

from prefect._internal.pydantic import HAS_PYDANTIC_V2

if HAS_PYDANTIC_V2:
    import pydantic.v1 as pydantic
else:
    import pydantic

from prefect._vendor.fastapi.applications import FastAPI

from prefect.server import models as server_models
from prefect.server import schemas as server_schemas
from prefect.server.api.automations import FlowRunInfrastructureMissing
from prefect.server.database.interface import PrefectDBInterface
from prefect.server.events import actions
from prefect.server.events.models.automations import (
    create_automation,
    read_automations_related_to_resource,
    relate_automation_to_resource,
)
from prefect.server.events.schemas.automations import (
    Automation,
    AutomationCore,
    AutomationCreate,
    AutomationPartialUpdate,
    AutomationSort,
    AutomationUpdate,
    CompoundTrigger,
    EventTrigger,
    Posture,
)
from prefect.server.models import deployments
<<<<<<< HEAD
=======
from prefect.settings import (
    PREFECT_API_SERVICES_TRIGGERS_ENABLED,
    PREFECT_EXPERIMENTAL_ENABLE_FLOW_RUN_INFRA_OVERRIDES,
    PREFECT_EXPERIMENTAL_EVENTS,
    temporary_settings,
)
>>>>>>> c8b71634


@pytest.fixture(autouse=True)
def enable_automations():
    with temporary_settings(
        {PREFECT_EXPERIMENTAL_EVENTS: True, PREFECT_API_SERVICES_TRIGGERS_ENABLED: True}
    ):
        yield


@pytest.fixture
async def client(app: FastAPI):
    # The automations tests assume that the client will not raise exceptions and will
    # serve any server-side errors as HTTP responses.  This is different than some other
    # parts of the general test suite, so we'll override the fixture here.

    transport = ASGITransport(app=app, raise_app_exceptions=False)

    async with httpx.AsyncClient(
        transport=transport, base_url="https://test/api"
    ) as async_client:
        yield async_client


@pytest.fixture
def workspace_url() -> str:
    return "https://test/api"


@pytest.fixture
def automations_url(workspace_url: str) -> str:
    return f"{workspace_url}/automations"


@pytest.fixture
def automation_to_create() -> AutomationCreate:
    return AutomationCreate(
        name="hello",
        description="world",
        enabled=True,
        trigger=EventTrigger(
            match={"prefect.resource.name": "howdy!"},
            match_related={"prefect.resource.role": "something-cool"},
            after={"this.one", "or.that.one"},
            expect={"surely.this", "but.also.this"},
            for_each=["prefect.resource.name", "prefect.handle"],
            posture=Posture.Reactive,
            threshold=42,
            within=timedelta(minutes=2),
        ),
        actions=[actions.DoNothing()],
    )


async def create_work_pool(
    session,
    pool_schema: dict,
    type: str = "None",
):
    work_pool = await server_models.workers.create_work_pool(
        session=session,
        work_pool=server_schemas.actions.WorkPoolCreate.construct(
            _fields_set=server_schemas.actions.WorkPoolCreate.__fields_set__,
            name="wp-1",
            type=type,
            description="None",
            base_job_template=pool_schema,
        ),
    )
    await session.commit()
    return work_pool


async def create_deployment(session, work_pool, job_vars: dict) -> UUID:
    flow = await server_models.flows.create_flow(
        session=session, flow=server_schemas.core.Flow(name="my-flow")
    )

    deployment = await deployments.create_deployment(
        session=session,
        deployment=server_schemas.core.Deployment(
            name="My Deployment X",
            flow_id=flow.id,
            paused=False,
            work_queue_id=work_pool.default_queue_id,
            infra_overrides=job_vars,
        ),
    )
    return deployment.id


async def create_run_deployment_automation_payload(deployment_id: UUID, job_vars: dict):
    return AutomationCreate(
        name="hello",
        description="world",
        enabled=True,
        trigger=EventTrigger(
            match={"prefect.resource.name": "howdy!"},
            match_related={"prefect.resource.role": "something-cool"},
            after={"this.one", "or.that.one"},
            expect={"surely.this", "but.also.this"},
            for_each=["prefect.resource.name", "prefect.handle"],
            posture=Posture.Reactive,
            threshold=42,
            within=timedelta(minutes=2),
        ),
        actions=[
            actions.RunDeployment(job_variables=job_vars, deployment_id=deployment_id)
        ],
    )


async def create_objects_for_automation(
    session: AsyncSession,
    *,
    pool_job_config: Optional[dict] = None,
    deployment_vars: Optional[dict] = None,
    run_vars: Optional[dict] = None,
    pool_type: str = "None",
):
    pool_job_config = pool_job_config or {}
    deployment_vars = deployment_vars or {}
    run_vars = run_vars or {}

    wp = await create_work_pool(session, pool_job_config, type=pool_type)
    deployment = await create_deployment(session, wp, deployment_vars)
    automation = await create_run_deployment_automation_payload(deployment, run_vars)

    await session.commit()

    return wp, deployment, automation


@pytest.mark.parametrize(
    "settings",
    [
        {
            PREFECT_EXPERIMENTAL_EVENTS: False,
        },
        {
            PREFECT_API_SERVICES_TRIGGERS_ENABLED: False,
        },
    ],
)
async def test_returns_404_when_automations_are_disabled(
    client: AsyncClient,
    settings: Dict,
    automations_url: str,
    automation_to_create: AutomationCreate,
):
    with temporary_settings(settings):
        response = await client.post(
            f"{automations_url}/",
            json=automation_to_create.dict(json_compatible=True),
        )

    assert response.status_code == 404, response.content


@pytest.mark.parametrize(
    "invalid_time",
    [
        timedelta(seconds=-10),
        timedelta(seconds=-1),
        timedelta(seconds=-0.001),
    ],
)
def test_negative_within_not_allowed(invalid_time: timedelta):
    with pytest.raises(pydantic.ValidationError, match="is 0 seconds"):
        EventTrigger(posture=Posture.Reactive, threshold=1, within=invalid_time)

    with pytest.raises(pydantic.ValidationError, match="is 0 seconds"):
        EventTrigger(posture=Posture.Proactive, threshold=1, within=invalid_time)


def test_minimum_reactive_within_is_required_but_defaulted():
    with pytest.raises(pydantic.ValidationError, match="none is not an allowed value"):
        EventTrigger(posture=Posture.Reactive, threshold=1, within=None)

    trigger = EventTrigger(posture=Posture.Reactive, threshold=1)
    assert trigger.within == timedelta(seconds=0)


@pytest.mark.parametrize(
    "invalid_time",
    [
        timedelta(seconds=1),
        timedelta(seconds=9),
        timedelta(seconds=9, microseconds=999999),
    ],
)
def test_minimum_proactive_within_is_enforced(invalid_time: timedelta):
    with pytest.raises(pydantic.ValidationError, match="is 10 seconds"):
        EventTrigger(posture=Posture.Proactive, threshold=1, within=invalid_time)


def test_minimum_proactive_within_is_required_but_defaulted():
    with pytest.raises(pydantic.ValidationError, match="none is not an allowed value"):
        EventTrigger(posture=Posture.Proactive, threshold=1, within=None)

    trigger = EventTrigger(posture=Posture.Proactive, threshold=1, within=0)
    assert trigger.within == timedelta(seconds=10)

    trigger = EventTrigger(posture=Posture.Proactive, threshold=1)
    assert trigger.within == timedelta(seconds=10)


async def test_minimum_within_is_described_on_api():
    schema = json.loads(EventTrigger.schema_json())
    assert schema["properties"]["within"]["default"] == 0.0
    assert schema["properties"]["within"]["minimum"] == 0.0
    assert not schema["properties"]["within"]["exclusiveMinimum"]


async def test_create_automation_allows_specifying_just_owner_resource(
    client: AsyncClient,
    automations_session: AsyncSession,
    automations_url: str,
    automation_to_create: AutomationCreate,
) -> None:
    deployment_id = uuid4()
    automation_to_create.owner_resource = f"prefect.deployment.{deployment_id}"

    response = await client.post(
        f"{automations_url}/",
        json=automation_to_create.dict(json_compatible=True),
    )
    assert response.status_code == 201, response.content

    created_automation = Automation.parse_raw(response.content)

    related_automations = await read_automations_related_to_resource(
        session=automations_session,
        resource_id=automation_to_create.owner_resource,
        owned_by_resource=True,
    )

    assert {automation.id for automation in related_automations} == {
        created_automation.id
    }


async def test_create_automation_allows_specifying_owner_resource_and_actions(
    client: AsyncClient,
    automations_session: AsyncSession,
    automations_url: str,
    automation_to_create: AutomationCreate,
) -> None:
    """Regression test for an issue where the owner_resource was being ignored on the
    creation of automations when they actually have the RunDeployment actions, because
    we'd already created a relationship to the deployment where it was False"""
    deployment_id = uuid4()
    other_one = uuid4()
    automation_to_create.owner_resource = f"prefect.deployment.{deployment_id}"
    automation_to_create.actions += [
        actions.RunDeployment(source="selected", deployment_id=deployment_id),
        actions.RunDeployment(source="selected", deployment_id=other_one),
    ]

    response = await client.post(
        f"{automations_url}/",
        json=automation_to_create.dict(json_compatible=True),
    )
    assert response.status_code == 201, response.content

    created_automation = Automation.parse_raw(response.content)

    related_automations = await read_automations_related_to_resource(
        session=automations_session,
        resource_id=automation_to_create.owner_resource,
        owned_by_resource=True,
    )
    assert {automation.id for automation in related_automations} == {
        created_automation.id
    }

    # The other deployment should _not_ be marked as an owner...
    related_automations = await read_automations_related_to_resource(
        session=automations_session,
        resource_id=f"prefect.deployment.{other_one}",
        owned_by_resource=True,
    )
    assert not related_automations

    # ...but it should have been created as related
    related_automations = await read_automations_related_to_resource(
        session=automations_session,
        resource_id=f"prefect.deployment.{other_one}",
        owned_by_resource=False,
    )
    assert {automation.id for automation in related_automations} == {
        created_automation.id
    }


async def test_create_automation_overrides_client_provided_trigger_ids(
    client: AsyncClient,
    automations_url: str,
    automation_to_create: AutomationCreate,
) -> None:
    # replace the trigger with a compound one with a nested trigger
    inner_trigger = automation_to_create.trigger
    outer_trigger = automation_to_create.trigger = CompoundTrigger(
        within=timedelta(seconds=60),
        require="any",
        triggers=[inner_trigger],
    )

    response = await client.post(
        f"{automations_url}/",
        json=automation_to_create.dict(json_compatible=True),
    )
    assert response.status_code == 201, response.content

    created_automation = Automation.parse_raw(response.content)

    assert isinstance(created_automation.trigger, CompoundTrigger)

    assert created_automation.trigger.id != outer_trigger.id
    assert created_automation.trigger.triggers[0].id != inner_trigger.id


@pytest.fixture
async def existing_automation(
    automations_session: AsyncSession,
    automation_to_create: AutomationCreate,
) -> Automation:
    existing = await create_automation(
        automations_session,
        Automation(
            **automation_to_create.dict(),
        ),
    )
    await automations_session.commit()

    assert existing.id
    assert existing.created

    return existing


@pytest.fixture
async def existing_disabled_invalid_automation(
    automations_session: AsyncSession,
    automation_to_create: AutomationCreate,
) -> Automation:
    automation_to_create.enabled = False
    automation_to_create.trigger = EventTrigger(
        match={"prefect.resource.id": "prefect.flow-run.*"},
        for_each={"prefect.resource.id"},
        expect={"prefect.flow-run.*"},
        posture=Posture.Reactive,
        threshold=1,
        within=timedelta(seconds=0),
    )
    automation_to_create.actions = [actions.RunDeployment(source="inferred")]

    existing = await create_automation(
        automations_session,
        Automation(
            **automation_to_create.dict(),
        ),
    )
    await automations_session.commit()

    assert existing.id
    assert existing.created

    # it should be valid while it's disabled
    Automation.from_orm(existing)

    # But not while it's enabled
    existing.enabled = True
    with pytest.raises(pydantic.ValidationError):
        Automation.from_orm(existing)

    return existing


@pytest.fixture
def automation_update(existing_automation: Automation) -> AutomationUpdate:
    as_core = AutomationCore(**existing_automation.dict())
    assert as_core.enabled

    update = AutomationUpdate(**as_core.dict())
    update.enabled = False

    assert isinstance(update.trigger, EventTrigger)
    update.trigger.expect = {"things.definitely.did.not.happen", "or.maybe.not"}
    update.trigger.threshold = 3
    update.trigger.within = timedelta(seconds=42)

    return update


async def test_update_automation(
    client: AsyncClient,
    automations_url: str,
    existing_automation: Automation,
    automation_update: AutomationUpdate,
) -> None:
    response = await client.put(
        f"{automations_url}/{existing_automation.id}",
        json=automation_update.dict(json_compatible=True),
    )
    assert response.status_code == 204, response.content

    response = await client.get(
        f"{automations_url}/{existing_automation.id}",
    )
    assert response.status_code == 200, response.content

    updated_automation = Automation.parse_raw(response.content)
    assert updated_automation.enabled is False

    assert isinstance(updated_automation.trigger, EventTrigger)
    assert updated_automation.trigger.expect == {
        "things.definitely.did.not.happen",
        "or.maybe.not",
    }
    assert updated_automation.trigger.threshold == 3
    assert updated_automation.trigger.within == timedelta(seconds=42)


async def test_update_automation_404s_on_unknown_id(
    client: AsyncClient,
    automations_url: str,
    automation_update: AutomationUpdate,
) -> None:
    response = await client.put(
        f"{automations_url}/{uuid4()}",
        json=automation_update.dict(json_compatible=True),
    )
    assert response.status_code == 404, response.content
    assert "Automation not found" in response.content.decode()


async def test_update_automation_cannot_change_id(
    client: AsyncClient,
    automations_url: str,
    existing_automation: Automation,
    automation_update: AutomationUpdate,
) -> None:
    update = automation_update.dict(json_compatible=True)

    # try to set an alternative id manually in the payload
    update["id"] = str(uuid4())

    response = await client.put(
        f"{automations_url}/{existing_automation.id}",
        json=update,
    )
    assert response.status_code == 422, response.content
    assert "extra fields" in response.content.decode()


async def test_update_automation_overrides_client_provided_trigger_ids(
    client: AsyncClient,
    automations_url: str,
    existing_automation: Automation,
    automation_update: AutomationUpdate,
) -> None:
    # replace the trigger with a compound one with a nested trigger
    inner_trigger = automation_update.trigger
    outer_trigger = automation_update.trigger = CompoundTrigger(
        within=timedelta(seconds=60),
        require="any",
        triggers=[inner_trigger],
    )

    response = await client.put(
        f"{automations_url}/{existing_automation.id}",
        json=automation_update.dict(json_compatible=True),
    )
    assert response.status_code == 204, response.content

    response = await client.get(
        f"{automations_url}/{existing_automation.id}",
    )
    assert response.status_code == 200, response.content

    updated_automation = Automation.parse_raw(response.content)

    assert isinstance(updated_automation.trigger, CompoundTrigger)

    assert updated_automation.trigger.id != outer_trigger.id
    assert updated_automation.trigger.triggers[0].id != inner_trigger.id


@pytest.fixture
def automation_patch(existing_automation: Automation) -> AutomationPartialUpdate:
    as_core = AutomationCore(**existing_automation.dict())
    assert as_core.enabled
    return AutomationPartialUpdate(enabled=False)


async def test_patch_automation(
    client: AsyncClient,
    automations_url: str,
    existing_automation: Automation,
    automation_patch: AutomationPartialUpdate,
) -> None:
    response = await client.patch(
        f"{automations_url}/{existing_automation.id}",
        json=automation_patch.dict(json_compatible=True),
    )
    assert response.status_code == 204, response.content

    response = await client.get(
        f"{automations_url}/{existing_automation.id}",
    )
    assert response.status_code == 200, response.content

    updated_automation = Automation.parse_raw(response.content)
    assert updated_automation.enabled is False


async def test_patch_automation_404s_on_unknown_id(
    client: AsyncClient,
    automations_url: str,
    automation_patch: AutomationPartialUpdate,
) -> None:
    response = await client.patch(
        f"{automations_url}/{uuid4()}",
        json=automation_patch.dict(json_compatible=True),
    )
    assert response.status_code == 404, response.content
    assert "Automation not found" in response.content.decode()


async def test_patch_automation_cannot_change_id(
    client: AsyncClient,
    automations_url: str,
    existing_automation: Automation,
    automation_patch: AutomationPartialUpdate,
) -> None:
    update = automation_patch.dict(json_compatible=True)

    # try to set an alternative id manually in the payload
    update["id"] = str(uuid4())

    response = await client.patch(
        f"{automations_url}/{existing_automation.id}",
        json=update,
    )
    assert response.status_code == 422, response.content
    assert "extra fields" in response.content.decode()


async def test_patch_automation_cannot_enable_invalid_automation(
    client: AsyncClient,
    automations_url: str,
    existing_disabled_invalid_automation: Automation,
) -> None:
    """Regression test for an issue where we were not checking that an automation will
    be valid once it is enabled, like in the case of the infinitely recursive
    automations.  See tests/events/actions_tests/test_infinite_loops.py for more
    info and examples."""
    response = await client.patch(
        f"{automations_url}/{existing_disabled_invalid_automation.id}",
        json=AutomationPartialUpdate(enabled=True).dict(json_compatible=True),
    )
    assert response.status_code == 422, response.content

    # Ensure the error looks like a normal validation response from pydantic
    error = response.json()
    assert error["exception_message"] == "Invalid request received."

    details: List[Dict[str, Any]] = error["exception_detail"]
    assert len(details) == 1
    (detail,) = details

    assert "__root__" in detail["loc"]
    assert detail["type"] == "value_error"
    assert detail["msg"].startswith("Running an inferred deployment")


async def test_delete_automation(
    client: AsyncClient,
    automations_url: str,
    existing_automation: Automation,
) -> None:
    response = await client.delete(
        f"{automations_url}/{existing_automation.id}",
    )
    assert response.status_code == 204, response.content

    response = await client.get(
        f"{automations_url}/{existing_automation.id}",
    )
    assert response.status_code == 404, response.content


async def test_delete_automation_404s_on_unknown_id(
    client: AsyncClient,
    automations_url: str,
) -> None:
    response = await client.delete(
        f"{automations_url}/{uuid4()}",
    )
    assert response.status_code == 404, response.content
    assert "Automation not found" in response.content.decode()


async def test_read_automation(
    client: AsyncClient,
    automations_url: str,
    existing_automation: Automation,
) -> None:
    response = await client.get(f"{automations_url}/{existing_automation.id}")
    assert response.status_code == 200, response.content

    read_automation = Automation.parse_raw(response.content)
    assert read_automation.id
    assert read_automation.name == "hello"
    assert read_automation.description == "world"
    assert read_automation.enabled
    assert read_automation.trigger == existing_automation.trigger


async def test_read_automation_that_does_not_exist(
    client: AsyncClient,
    automations_url: str,
) -> None:
    response = await client.get(f"{automations_url}/{uuid4()}")
    assert response.status_code == 404, response.content
    assert "Automation not found" in response.content.decode()


async def test_read_automations(
    some_workspace_automations: List[Automation],
    client: AsyncClient,
    automations_url: str,
) -> None:
    response = await client.post(f"{automations_url}/filter")
    assert response.status_code == 200, response.content

    automations = pydantic.parse_obj_as(List[Automation], response.json())

    expected = sorted(some_workspace_automations, key=lambda a: a.name)

    assert automations == expected


async def test_read_automations_page(
    some_workspace_automations: List[Automation],
    client: AsyncClient,
    automations_url: str,
) -> None:
    response = await client.post(
        f"{automations_url}/filter",
        json={"limit": 2, "offset": 1, "sort": AutomationSort.UPDATED_DESC},
    )
    assert response.status_code == 200, response.content

    automations = pydantic.parse_obj_as(List[Automation], response.json())

    # updated is technically Optional, so assert it here to satisfy the type system
    def by_updated(automation: Automation) -> DateTime:
        assert automation.updated
        return automation.updated

    expected = sorted(some_workspace_automations, key=by_updated, reverse=True)
    expected = expected[1:3]

    assert automations == expected


async def test_count_automations(
    some_workspace_automations: List[Automation],
    client: AsyncClient,
    automations_url: str,
) -> None:
    response = await client.post(f"{automations_url}/count")
    assert response.status_code == 200, response.content

    count: int = response.json()

    expected = sorted(some_workspace_automations, key=lambda a: a.name)

    assert count == len(expected)


@pytest.fixture
def templates_url(workspace_url: str) -> str:
    return f"{workspace_url}/templates"


async def test_validate_good_template(
    client: AsyncClient,
    templates_url: str,
):
    response = await client.post(
        f"{templates_url}/validate",
        headers={"Content-Type": "text/plain"},
        content="""
        {{ hello }} world!
        """,
    )
    assert response.status_code == 204
    assert response.text == ""


async def test_validate_bad_template(
    client: AsyncClient,
    templates_url: str,
):
    template = textwrap.dedent(
        """
        1 - {{ hello }} world!
        2 - oops, this {{ ain't } gonna work
        3 - this is fine
        """
    ).strip()

    response = await client.post(
        f"{templates_url}/validate",
        headers={"Content-Type": "text/plain"},
        content=template,
    )
    assert response.status_code == 422
    assert response.headers["Content-Type"] == "application/json"
    assert response.json() == {
        "error": {
            "line": 2,
            "message": 'unexpected char "\'" at 44',
            "source": template,
        }
    }


async def test_validate_bad_template_loop_constraints(
    client: AsyncClient,
    templates_url: str,
):
    template = textwrap.dedent(
        """
        {% for i in range(100) %}
            {% for j in range(100) %}
                {% for l in range(100) %}
                {% endfor %}"
            {% endfor %}"
        {% endfor %}"
        """
    ).strip()

    response = await client.post(
        f"{templates_url}/validate",
        headers={
            "Content-Type": "text/plain",
        },
        content=template,
    )
    assert response.status_code == 422
    assert response.headers["Content-Type"] == "application/json"
    assert response.json() == {
        "error": {
            "line": 0,
            "message": "Contains nested for loops at a depth of 3. Templates can nest for loops no more than 2 loops deep.",
            "source": template,
        }
    }


async def test_read_automations_related_to_resource(
    client: AsyncClient,
    automations_session: AsyncSession,
    automations_url: str,
    some_workspace_automations: List[Automation],
):
    # This test relates the first three automations to this resource, so confirm
    # that there are other related and non-related, automations in the test setup too
    owned = some_workspace_automations[0]
    related = some_workspace_automations[1]
    non_related = some_workspace_automations[2]

    assert owned.id != related.id != non_related.id

    deployment_resource_id = f"prefect.deployment.{uuid4()}"
    for automation in [owned, related]:
        await relate_automation_to_resource(
            session=automations_session,
            automation_id=automation.id,
            resource_id=deployment_resource_id,
            owned_by_resource=(automation == owned),
        )

    await automations_session.commit()

    response = await client.get(
        f"{automations_url}/related-to/{deployment_resource_id}",
    )
    assert response.status_code == 200, response.content

    returned = pydantic.parse_obj_as(List[Automation], response.json())
    assert returned == [owned, related]


async def test_delete_automations_owned_by_resource(
    db: PrefectDBInterface,
    client: AsyncClient,
    automations_session: AsyncSession,
    automations_url: str,
    some_workspace_automations: List[Automation],
):
    # This test relates the first three automations to this resource, so confirm
    # that there are other related and non-related, automations in the test setup too
    old_owned = some_workspace_automations[0]
    new_owned = some_workspace_automations[1]
    related = some_workspace_automations[2]
    non_related = some_workspace_automations[3]

    assert old_owned.id != new_owned.id != related.id != non_related.id

    deployment_resource_id = f"prefect.deployment.{uuid4()}"

    for automation in [old_owned, new_owned, related]:
        await relate_automation_to_resource(
            session=automations_session,
            automation_id=automation.id,
            resource_id=deployment_resource_id,
            owned_by_resource=(automation in [old_owned, new_owned]),
        )

    now = pendulum.now("UTC")

    # Make sure the old owned automation is older than the horizon
    await automations_session.execute(
        sa.update(db.Automation)
        .where(db.Automation.id == old_owned.id)
        .values(created=now - timedelta(days=1))
    )

    # Make sure the new owned automation is newer than the horizon
    new_owned = some_workspace_automations[1]
    await automations_session.execute(
        sa.update(db.Automation)
        .where(db.Automation.id == new_owned.id)
        .values(created=now + timedelta(days=1))
    )

    await automations_session.commit()

    for automation in [old_owned, new_owned, related, non_related]:
        response = await client.get(
            f"{automations_url}/{automation.id}",
        )
        assert response.status_code == 200, response.content

    response = await client.delete(
        f"{automations_url}/owned-by/{deployment_resource_id}",
    )
    assert response.status_code == 202, response.content

    response = await client.get(
        f"{automations_url}/related-to/{deployment_resource_id}",
    )
    assert response.status_code == 200, response.content

    returned = pydantic.parse_obj_as(List[Automation], response.json())
    assert {a.id for a in returned} == {related.id, new_owned.id}

    for automation in [old_owned, new_owned, related, non_related]:
        response = await client.get(
            f"{automations_url}/{automation.id}",
        )
        expected = 404 if automation == old_owned else 200
        assert response.status_code == expected, response.content


async def test_create_run_deployment_automation_with_job_variables_and_no_schema(
    client: AsyncClient,
    automations_url: str,
    session: AsyncSession,
) -> None:
    run_vars = {"this": "that"}
    *_, run_deployment_with_no_schema = await create_objects_for_automation(
        session,
        pool_job_config={},
        run_vars=run_vars,
    )

    response = await client.post(
        f"{automations_url}/",
        json=run_deployment_with_no_schema.dict(json_compatible=True),
    )
    assert response.status_code == 201, response.content

    created_automation = Automation.parse_raw(response.content)
    assert isinstance(created_automation.actions[0], actions.RunDeployment)
    assert created_automation.actions[0].job_variables == run_vars


async def test_create_run_deployment_automation_with_job_variables_that_match_schema(
    client: AsyncClient,
    automations_url: str,
    session: AsyncSession,
) -> None:
    run_vars = {"this": "is a string"}
    *_, run_deployment_with_schema = await create_objects_for_automation(
        session,
        pool_job_config={
            "job_configuration": {
                "thing_one": "{{ this }}",
            },
            "variables": {
                "properties": {
                    "this": {"title": "this_one", "default": "0", "type": "string"}
                },
            },
        },
        run_vars=run_vars,
    )

    response = await client.post(
        f"{automations_url}/",
        json=run_deployment_with_schema.dict(json_compatible=True),
    )
    assert response.status_code == 201, response.content

    created_automation = Automation.parse_raw(response.content)
    assert isinstance(created_automation.actions[0], actions.RunDeployment)
    assert created_automation.actions[0].job_variables == run_vars


async def test_create_run_deployment_automation_with_job_variables_that_dont_match_schema(
    client: AsyncClient,
    automations_url: str,
    session: AsyncSession,
) -> None:
    run_vars = {"this": 100}
    *_, run_deployment_with_bad_vars = await create_objects_for_automation(
        session,
        pool_job_config={
            "job_configuration": {
                "thing_one": "{{ this }}",
            },
            "variables": {
                "properties": {
                    "this": {"title": "this_one", "default": "0", "type": "string"}
                },
            },
        },
        run_vars=run_vars,
    )

    response = await client.post(
        f"{automations_url}/",
        json=run_deployment_with_bad_vars.dict(json_compatible=True),
    )
    assert response.status_code == 409, response.content
    assert (
        "Error creating automation: Validation failed for field 'this'" in response.text
    )


async def test_multiple_run_deployment_actions_with_job_variables_that_dont_match_schema(
    client: AsyncClient,
    automations_url: str,
    session: AsyncSession,
) -> None:
    run_vars = {"this": 100}
    *_, run_deployment_with_bad_vars = await create_objects_for_automation(
        session,
        pool_job_config={
            "job_configuration": {
                "thing_one": "{{ this }}",
            },
            "variables": {
                "properties": {
                    "this": {"title": "this_one", "default": "0", "type": "string"}
                },
            },
        },
        run_vars=run_vars,
    )

    # Copy the same action
    for _ in range(3):
        run_deployment_with_bad_vars.actions.append(
            run_deployment_with_bad_vars.actions[0]
        )

    response = await client.post(
        f"{automations_url}/",
        json=run_deployment_with_bad_vars.dict(json_compatible=True),
    )
    assert response.status_code == 409, response.content
    assert (
        "Error creating automation: Validation failed for field 'this'" in response.text
    )


async def test_updating_run_deployment_automation_with_bad_job_variables(
    client: AsyncClient,
    automations_url: str,
    session: AsyncSession,
) -> None:
    run_vars = {"this": "that"}
    *_, run_deployment_with_str_schema = await create_objects_for_automation(
        session,
        pool_job_config={
            "job_configuration": {
                "thing_one": "{{ this }}",
            },
            "variables": {
                "properties": {
                    "this": {"title": "this_one", "default": "0", "type": "string"}
                },
            },
        },
        run_vars=run_vars,
    )

    response = await client.post(
        f"{automations_url}/",
        json=run_deployment_with_str_schema.dict(json_compatible=True),
    )
    assert response.status_code == 201, response.content

    automation_id = response.json()["id"]
    as_core = AutomationCore(**response.json())
    update = AutomationUpdate(**as_core.dict())
    assert isinstance(update.actions[0], actions.RunDeployment)

    update.actions[0].job_variables = {"this": 100}

    response = await client.put(
        f"{automations_url}/{automation_id}",
        json=update.dict(json_compatible=True),
    )
    assert response.status_code == 409
    assert (
        "Error creating automation: Validation failed for field 'this'" in response.text
    )


async def test_updating_run_deployment_automation_with_valid_job_variables(
    client: AsyncClient,
    automations_url: str,
    session: AsyncSession,
) -> None:
    run_vars = {"this": "that"}
    *_, run_deployment_with_str_schema = await create_objects_for_automation(
        session,
        pool_job_config={
            "job_configuration": {
                "thing_one": "{{ this }}",
            },
            "variables": {
                "properties": {
                    "this": {"title": "this_one", "default": "0", "type": "string"}
                },
            },
        },
        run_vars=run_vars,
    )

    response = await client.post(
        f"{automations_url}/",
        json=run_deployment_with_str_schema.dict(json_compatible=True),
    )
    assert response.status_code == 201, response.content

    automation_id = response.json()["id"]
    as_core = AutomationCore(**response.json())
    update = AutomationUpdate(**as_core.dict())
    assert isinstance(update.actions[0], actions.RunDeployment)
    update.actions[0].job_variables = {"this": "something else!!"}

    response = await client.put(
        f"{automations_url}/{automation_id}",
        json=update.dict(json_compatible=True),
    )
    assert response.status_code == 204

    response = await client.get(f"{automations_url}/{automation_id}")
    updated_automation = Automation.parse_raw(response.content)
    assert isinstance(updated_automation.actions[0], actions.RunDeployment)
    assert updated_automation.actions[0].job_variables == {"this": "something else!!"}


async def test_infrastructure_error_inside_create(
    client: AsyncClient,
    automations_url: str,
    session: AsyncSession,
) -> None:
    *_, run_deployment_with_str_schema = await create_objects_for_automation(
        session,
        pool_job_config={},
        run_vars={"this": "that"},
    )

    with mock.patch(
        "prefect.server.api.automations._validate_run_deployment_action_against_pool_schema",
        side_effect=FlowRunInfrastructureMissing("Something is wrong"),
    ):
        response = await client.post(
            f"{automations_url}/",
            json=run_deployment_with_str_schema.dict(json_compatible=True),
        )
        assert response.status_code == 409, response.content
        assert "Error creating automation: Something is wrong" in response.text<|MERGE_RESOLUTION|>--- conflicted
+++ resolved
@@ -44,15 +44,11 @@
     Posture,
 )
 from prefect.server.models import deployments
-<<<<<<< HEAD
-=======
 from prefect.settings import (
     PREFECT_API_SERVICES_TRIGGERS_ENABLED,
-    PREFECT_EXPERIMENTAL_ENABLE_FLOW_RUN_INFRA_OVERRIDES,
     PREFECT_EXPERIMENTAL_EVENTS,
     temporary_settings,
 )
->>>>>>> c8b71634
 
 
 @pytest.fixture(autouse=True)
