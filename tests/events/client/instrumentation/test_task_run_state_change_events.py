--- conflicted
+++ resolved
@@ -99,18 +99,10 @@
         {
             "prefect.resource.id": f"prefect.task-run.{task_run.id}",
             "prefect.resource.name": task_run.name,
-<<<<<<< HEAD
-            "prefect.state-message": task_run_state.message or "",
-            "prefect.state-name": task_run_state.name,
-            "prefect.state-timestamp": task_run_state.timestamp.isoformat(),
-            "prefect.state-type": str(task_run_state.type.value),
-            "prefect.orchestration": "server",
-=======
             "prefect.state-message": "",
             "prefect.state-type": "RUNNING",
             "prefect.state-name": "Running",
             "prefect.state-timestamp": task_run_states[1].timestamp.isoformat(),
->>>>>>> 387a2a47
         }
     )
     assert (
@@ -167,6 +159,7 @@
             "prefect.state-type": "COMPLETED",
             "prefect.state-name": "Completed",
             "prefect.state-timestamp": task_run_states[2].timestamp.isoformat(),
+            "prefect.orchestration": "server",
         }
     )
     assert (
@@ -306,18 +299,10 @@
         {
             "prefect.resource.id": f"prefect.task-run.{task_run.id}",
             "prefect.resource.name": task_run.name,
-<<<<<<< HEAD
-            "prefect.state-message": task_run_state.message or "",
-            "prefect.state-name": task_run_state.name,
-            "prefect.state-timestamp": task_run_state.timestamp.isoformat(),
-            "prefect.state-type": str(task_run_state.type.value),
-            "prefect.orchestration": "server",
-=======
             "prefect.state-message": "",
             "prefect.state-type": "RUNNING",
             "prefect.state-name": "Running",
             "prefect.state-timestamp": task_run_states[1].timestamp.isoformat(),
->>>>>>> 387a2a47
         }
     )
     assert (
@@ -377,6 +362,7 @@
             "prefect.state-type": "FAILED",
             "prefect.state-name": "Failed",
             "prefect.state-timestamp": task_run_states[2].timestamp.isoformat(),
+            "prefect.orchestration": "server",
         }
     )
     assert (
