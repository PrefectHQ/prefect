import pendulum

from prefect import flow, task
from prefect.client.orchestration import PrefectClient
from prefect.client.schemas.objects import State
from prefect.events.clients import AssertingEventsClient
from prefect.events.schemas.events import Resource
from prefect.events.worker import EventsWorker
from prefect.filesystems import LocalFileSystem
from prefect.task_worker import TaskWorker


async def test_task_state_change_happy_path(
    asserting_events_worker: EventsWorker,
    reset_worker_events: None,
    prefect_client: PrefectClient,
    events_pipeline,
):
    @task
    def happy_little_tree():
        return "🌳"

    @flow
    def happy_path():
        return happy_little_tree(return_state=True)

    flow_state: State[State[str]] = happy_path(return_state=True)

    await events_pipeline.process_events(dequeue_events=False)

    task_state: State[str] = await flow_state.result()
    task_run_id = task_state.state_details.task_run_id

    task_run = await prefect_client.read_task_run(task_run_id)
    task_run_states = await prefect_client.read_task_run_states(task_run_id)

    await asserting_events_worker.drain()
    assert isinstance(asserting_events_worker._client, AssertingEventsClient)
    events = [
        event
        for event in asserting_events_worker._client.events
        if event.event.startswith("prefect.task-run.")
    ]
    assert len(task_run_states) == len(events) == 3

    pending, running, completed = events

<<<<<<< HEAD
    assert pending.event == "prefect.task-run.Pending"
    assert pending.id == task_run_states[0].id
    assert pending.occurred == task_run_states[0].timestamp
    assert pending.resource == Resource(
        {
            "prefect.resource.id": f"prefect.task-run.{task_run.id}",
            "prefect.resource.name": task_run.name,
            "prefect.state-message": "",
            "prefect.state-type": "PENDING",
            "prefect.state-name": "Pending",
            "prefect.state-timestamp": task_run_states[0].timestamp.isoformat(),
            "prefect.orchestration": "client",
        }
    )
    assert (
        pendulum.parse(pending.payload["task_run"].pop("expected_start_time"))
        == task_run.expected_start_time
    )
    assert pending.payload["task_run"].pop("task_key").startswith("happy_little_tree")
    assert pending.payload == {
        "initial_state": None,
        "intended": {"from": None, "to": "PENDING"},
        "validated_state": {
            "type": "PENDING",
            "name": "Pending",
            "message": "",
            "state_details": {},
            "data": None,
        },
        "task_run": {
            "dynamic_key": "0",
            "empirical_policy": {
                "max_retries": 0,
                "retries": 0,
                "retry_delay": 0,
                "retry_delay_seconds": 0.0,
=======
    if enable_client_side_task_run_orchestration:
        assert pending.event == "prefect.task-run.Pending"
        assert pending.id == task_run_states[0].id
        assert pending.occurred == task_run_states[0].timestamp
        assert pending.resource == Resource(
            {
                "prefect.resource.id": f"prefect.task-run.{task_run.id}",
                "prefect.resource.name": task_run.name,
                "prefect.state-message": "",
                "prefect.state-type": "PENDING",
                "prefect.state-name": "Pending",
                "prefect.state-timestamp": task_run_states[0].timestamp.isoformat(),
                "prefect.orchestration": "client",
            }
        )
        assert (
            pendulum.parse(pending.payload["task_run"].pop("expected_start_time"))
            == task_run.expected_start_time
        )
        assert (
            pending.payload["task_run"].pop("task_key").startswith("happy_little_tree")
        )
        assert pending.payload == {
            "initial_state": None,
            "intended": {"from": None, "to": "PENDING"},
            "validated_state": {
                "type": "PENDING",
                "name": "Pending",
                "message": "",
                "state_details": {},
                "data": None,
            },
            "task_run": {
                "dynamic_key": task_run.dynamic_key,
                "empirical_policy": {
                    "max_retries": 0,
                    "retries": 0,
                    "retry_delay": 0,
                    "retry_delay_seconds": 0.0,
                },
                "flow_run_run_count": 0,
                "name": task_run.name,
                "run_count": 0,
                "tags": [],
                "task_inputs": {},
                "total_run_time": 0.0,
            },
        }

        assert running.event == "prefect.task-run.Running"
        assert running.id == task_run_states[1].id
        assert running.occurred == task_run_states[1].timestamp
        assert running.resource == Resource(
            {
                "prefect.resource.id": f"prefect.task-run.{task_run.id}",
                "prefect.resource.name": task_run.name,
                "prefect.state-message": "",
                "prefect.state-type": "RUNNING",
                "prefect.state-name": "Running",
                "prefect.state-timestamp": task_run_states[1].timestamp.isoformat(),
                "prefect.orchestration": "client",
            }
        )
        assert (
            pendulum.parse(running.payload["task_run"].pop("expected_start_time"))
            == task_run.expected_start_time
        )
        assert (
            running.payload["task_run"].pop("task_key").startswith("happy_little_tree")
        )
        assert (
            pendulum.parse(running.payload["task_run"].pop("start_time"))
            == task_run.start_time
        )
        assert running.payload == {
            "intended": {"from": "PENDING", "to": "RUNNING"},
            "initial_state": {
                "type": "PENDING",
                "name": "Pending",
                "message": "",
                "state_details": {},
            },
            "validated_state": {
                "type": "RUNNING",
                "name": "Running",
                "message": "",
                "state_details": {},
                "data": None,
            },
            "task_run": {
                "dynamic_key": task_run.dynamic_key,
                "empirical_policy": {
                    "max_retries": 0,
                    "retries": 0,
                    "retry_delay": 0,
                    "retry_delay_seconds": 0.0,
                },
                "flow_run_run_count": 1,
                "name": task_run.name,
                "run_count": 1,
                "tags": [],
                "task_inputs": {},
                "total_run_time": 0.0,
>>>>>>> 99428dea
            },
            "flow_run_run_count": 0,
            "name": "happy_little_tree-0",
            "run_count": 0,
            "tags": [],
            "task_inputs": {},
            "total_run_time": 0.0,
        },
    }

<<<<<<< HEAD
    assert running.event == "prefect.task-run.Running"
    assert running.id == task_run_states[1].id
    assert running.occurred == task_run_states[1].timestamp
    assert running.resource == Resource(
        {
            "prefect.resource.id": f"prefect.task-run.{task_run.id}",
            "prefect.resource.name": task_run.name,
            "prefect.state-message": "",
            "prefect.state-type": "RUNNING",
            "prefect.state-name": "Running",
            "prefect.state-timestamp": task_run_states[1].timestamp.isoformat(),
            "prefect.orchestration": "client",
=======
        assert completed.event == "prefect.task-run.Completed"
        assert completed.id == task_run_states[2].id
        assert completed.occurred == task_run_states[2].timestamp
        assert completed.resource == Resource(
            {
                "prefect.resource.id": f"prefect.task-run.{task_run.id}",
                "prefect.resource.name": task_run.name,
                "prefect.state-message": "",
                "prefect.state-type": "COMPLETED",
                "prefect.state-name": "Completed",
                "prefect.state-timestamp": task_run_states[2].timestamp.isoformat(),
                "prefect.orchestration": "client",
            }
        )
        assert (
            pendulum.parse(completed.payload["task_run"].pop("expected_start_time"))
            == task_run.expected_start_time
        )
        assert (
            completed.payload["task_run"]
            .pop("task_key")
            .startswith("happy_little_tree")
        )
        assert (
            pendulum.parse(completed.payload["task_run"].pop("start_time"))
            == task_run.start_time
        )
        assert (
            pendulum.parse(completed.payload["task_run"].pop("end_time"))
            == task_run.end_time
        )
        assert completed.payload["task_run"].pop("total_run_time") > 0.0
        assert completed.payload == {
            "intended": {"from": "RUNNING", "to": "COMPLETED"},
            "initial_state": {
                "type": "RUNNING",
                "name": "Running",
                "message": "",
                "state_details": {},
            },
            "validated_state": {
                "type": "COMPLETED",
                "name": "Completed",
                "message": "",
                "state_details": {},
                "data": {"type": "unpersisted"},
            },
            "task_run": {
                "dynamic_key": task_run.dynamic_key,
                "empirical_policy": {
                    "max_retries": 0,
                    "retries": 0,
                    "retry_delay": 0,
                    "retry_delay_seconds": 0.0,
                },
                "flow_run_run_count": 1,
                "name": task_run.name,
                "run_count": 1,
                "tags": [],
                "task_inputs": {},
            },
>>>>>>> 99428dea
        }
    )
    assert (
        pendulum.parse(running.payload["task_run"].pop("expected_start_time"))
        == task_run.expected_start_time
    )
    assert running.payload["task_run"].pop("task_key").startswith("happy_little_tree")
    assert (
        pendulum.parse(running.payload["task_run"].pop("start_time"))
        == task_run.start_time
    )
    assert running.payload == {
        "intended": {"from": "PENDING", "to": "RUNNING"},
        "initial_state": {
            "type": "PENDING",
            "name": "Pending",
            "message": "",
            "state_details": {},
        },
        "validated_state": {
            "type": "RUNNING",
            "name": "Running",
            "message": "",
            "state_details": {},
            "data": None,
        },
        "task_run": {
            "dynamic_key": "0",
            "empirical_policy": {
                "max_retries": 0,
                "retries": 0,
                "retry_delay": 0,
                "retry_delay_seconds": 0.0,
            },
            "flow_run_run_count": 1,
            "name": "happy_little_tree-0",
            "run_count": 1,
            "tags": [],
            "task_inputs": {},
            "total_run_time": 0.0,
        },
    }

    assert completed.event == "prefect.task-run.Completed"
    assert completed.id == task_run_states[2].id
    assert completed.occurred == task_run_states[2].timestamp
    assert completed.resource == Resource(
        {
            "prefect.resource.id": f"prefect.task-run.{task_run.id}",
            "prefect.resource.name": task_run.name,
            "prefect.state-message": "",
            "prefect.state-type": "COMPLETED",
            "prefect.state-name": "Completed",
            "prefect.state-timestamp": task_run_states[2].timestamp.isoformat(),
            "prefect.orchestration": "client",
        }
    )
    assert (
        pendulum.parse(completed.payload["task_run"].pop("expected_start_time"))
        == task_run.expected_start_time
    )
    assert completed.payload["task_run"].pop("task_key").startswith("happy_little_tree")
    assert (
        pendulum.parse(completed.payload["task_run"].pop("start_time"))
        == task_run.start_time
    )
    assert (
        pendulum.parse(completed.payload["task_run"].pop("end_time"))
        == task_run.end_time
    )
    assert completed.payload["task_run"].pop("total_run_time") > 0.0
    assert completed.payload == {
        "intended": {"from": "RUNNING", "to": "COMPLETED"},
        "initial_state": {
            "type": "RUNNING",
            "name": "Running",
            "message": "",
            "state_details": {},
        },
        "validated_state": {
            "type": "COMPLETED",
            "name": "Completed",
            "message": "",
            "state_details": {},
            "data": {"type": "unpersisted"},
        },
        "task_run": {
            "dynamic_key": "0",
            "empirical_policy": {
                "max_retries": 0,
                "retries": 0,
                "retry_delay": 0,
                "retry_delay_seconds": 0.0,
            },
            "flow_run_run_count": 1,
            "name": "happy_little_tree-0",
            "run_count": 1,
            "tags": [],
            "task_inputs": {},
        },
    }


async def test_task_state_change_task_failure(
    asserting_events_worker: EventsWorker,
    reset_worker_events,
    prefect_client,
    events_pipeline,
):
    @task
    def happy_little_tree():
        raise ValueError("Here's a happy little accident.")

    @flow
    def happy_path():
        return happy_little_tree(return_state=True)

    flow_state = happy_path(return_state=True)
    await events_pipeline.process_events(dequeue_events=False)

    task_state = await flow_state.result(raise_on_failure=False)
    task_run_id = task_state.state_details.task_run_id

    task_run = await prefect_client.read_task_run(task_run_id)
    task_run_states = await prefect_client.read_task_run_states(task_run_id)

    await asserting_events_worker.drain()
    assert isinstance(asserting_events_worker._client, AssertingEventsClient)
    events = [
        event
        for event in asserting_events_worker._client.events
        if event.event.startswith("prefect.task-run.")
    ]
    assert len(task_run_states) == len(events) == 3

    pending, running, failed = events

<<<<<<< HEAD
    assert pending.event == "prefect.task-run.Pending"
    assert pending.id == task_run_states[0].id
    assert pending.occurred == task_run_states[0].timestamp
    assert pending.resource == Resource(
        {
            "prefect.resource.id": f"prefect.task-run.{task_run.id}",
            "prefect.resource.name": task_run.name,
            "prefect.state-message": "",
            "prefect.state-type": "PENDING",
            "prefect.state-name": "Pending",
            "prefect.state-timestamp": task_run_states[0].timestamp.isoformat(),
            "prefect.orchestration": "client",
        }
    )
    assert (
        pendulum.parse(pending.payload["task_run"].pop("expected_start_time"))
        == task_run.expected_start_time
    )
    assert pending.payload["task_run"].pop("task_key").startswith("happy_little_tree")
    assert pending.payload == {
        "initial_state": None,
        "intended": {"from": None, "to": "PENDING"},
        "validated_state": {
            "type": "PENDING",
            "name": "Pending",
            "message": "",
            "state_details": {},
            "data": None,
        },
        "task_run": {
            "dynamic_key": "0",
            "empirical_policy": {
                "max_retries": 0,
                "retries": 0,
                "retry_delay": 0,
                "retry_delay_seconds": 0.0,
=======
    if enable_client_side_task_run_orchestration:
        assert pending.event == "prefect.task-run.Pending"
        assert pending.id == task_run_states[0].id
        assert pending.occurred == task_run_states[0].timestamp
        assert pending.resource == Resource(
            {
                "prefect.resource.id": f"prefect.task-run.{task_run.id}",
                "prefect.resource.name": task_run.name,
                "prefect.state-message": "",
                "prefect.state-type": "PENDING",
                "prefect.state-name": "Pending",
                "prefect.state-timestamp": task_run_states[0].timestamp.isoformat(),
                "prefect.orchestration": "client",
            }
        )
        assert (
            pendulum.parse(pending.payload["task_run"].pop("expected_start_time"))
            == task_run.expected_start_time
        )
        assert (
            pending.payload["task_run"].pop("task_key").startswith("happy_little_tree")
        )
        assert pending.payload == {
            "initial_state": None,
            "intended": {"from": None, "to": "PENDING"},
            "validated_state": {
                "type": "PENDING",
                "name": "Pending",
                "message": "",
                "state_details": {},
                "data": None,
            },
            "task_run": {
                "dynamic_key": task_run.dynamic_key,
                "empirical_policy": {
                    "max_retries": 0,
                    "retries": 0,
                    "retry_delay": 0,
                    "retry_delay_seconds": 0.0,
                },
                "flow_run_run_count": 0,
                "name": task_run.name,
                "run_count": 0,
                "tags": [],
                "task_inputs": {},
                "total_run_time": 0.0,
            },
        }

        assert running.event == "prefect.task-run.Running"
        assert running.id == task_run_states[1].id
        assert running.occurred == task_run_states[1].timestamp
        assert running.resource == Resource(
            {
                "prefect.resource.id": f"prefect.task-run.{task_run.id}",
                "prefect.resource.name": task_run.name,
                "prefect.state-message": "",
                "prefect.state-type": "RUNNING",
                "prefect.state-name": "Running",
                "prefect.state-timestamp": task_run_states[1].timestamp.isoformat(),
                "prefect.orchestration": "client",
            }
        )
        assert (
            pendulum.parse(running.payload["task_run"].pop("expected_start_time"))
            == task_run.expected_start_time
        )
        assert (
            pendulum.parse(running.payload["task_run"].pop("start_time"))
            == task_run.start_time
        )
        assert (
            running.payload["task_run"].pop("task_key").startswith("happy_little_tree")
        )
        assert running.payload == {
            "intended": {"from": "PENDING", "to": "RUNNING"},
            "initial_state": {
                "type": "PENDING",
                "name": "Pending",
                "message": "",
                "state_details": {},
            },
            "validated_state": {
                "type": "RUNNING",
                "name": "Running",
                "message": "",
                "state_details": {},
                "data": None,
            },
            "task_run": {
                "dynamic_key": task_run.dynamic_key,
                "empirical_policy": {
                    "max_retries": 0,
                    "retries": 0,
                    "retry_delay": 0,
                    "retry_delay_seconds": 0.0,
                },
                "flow_run_run_count": 1,
                "name": task_run.name,
                "run_count": 1,
                "tags": [],
                "task_inputs": {},
                "total_run_time": 0.0,
>>>>>>> 99428dea
            },
            "flow_run_run_count": 0,
            "name": "happy_little_tree-0",
            "run_count": 0,
            "tags": [],
            "task_inputs": {},
            "total_run_time": 0.0,
        },
    }

<<<<<<< HEAD
    assert running.event == "prefect.task-run.Running"
    assert running.id == task_run_states[1].id
    assert running.occurred == task_run_states[1].timestamp
    assert running.resource == Resource(
        {
            "prefect.resource.id": f"prefect.task-run.{task_run.id}",
            "prefect.resource.name": task_run.name,
            "prefect.state-message": "",
            "prefect.state-type": "RUNNING",
            "prefect.state-name": "Running",
            "prefect.state-timestamp": task_run_states[1].timestamp.isoformat(),
            "prefect.orchestration": "client",
=======
        assert failed.event == "prefect.task-run.Failed"
        assert failed.id == task_run_states[2].id
        assert failed.occurred == task_run_states[2].timestamp
        assert failed.resource == Resource(
            {
                "prefect.resource.id": f"prefect.task-run.{task_run.id}",
                "prefect.resource.name": task_run.name,
                "prefect.state-message": (
                    "Task run encountered an exception ValueError: "
                    "Here's a happy little accident."
                ),
                "prefect.state-type": "FAILED",
                "prefect.state-name": "Failed",
                "prefect.state-timestamp": task_run_states[2].timestamp.isoformat(),
                "prefect.orchestration": "client",
            }
        )
        assert (
            pendulum.parse(failed.payload["task_run"].pop("expected_start_time"))
            == task_run.expected_start_time
        )
        assert (
            failed.payload["task_run"].pop("task_key").startswith("happy_little_tree")
        )
        assert (
            pendulum.parse(failed.payload["task_run"].pop("start_time"))
            == task_run.start_time
        )
        assert (
            pendulum.parse(failed.payload["task_run"].pop("end_time"))
            == task_run.end_time
        )
        assert failed.payload["task_run"].pop("total_run_time") > 0
        assert failed.payload == {
            "intended": {"from": "RUNNING", "to": "FAILED"},
            "initial_state": {
                "type": "RUNNING",
                "name": "Running",
                "message": "",
                "state_details": {},
            },
            "validated_state": {
                "type": "FAILED",
                "name": "Failed",
                "message": (
                    "Task run encountered an exception ValueError: "
                    "Here's a happy little accident."
                ),
                "state_details": {"retriable": False},
                "data": {"type": "unpersisted"},
            },
            "task_run": {
                "dynamic_key": task_run.dynamic_key,
                "empirical_policy": {
                    "max_retries": 0,
                    "retries": 0,
                    "retry_delay": 0,
                    "retry_delay_seconds": 0.0,
                },
                "flow_run_run_count": 1,
                "name": task_run.name,
                "run_count": 1,
                "tags": [],
                "task_inputs": {},
            },
>>>>>>> 99428dea
        }
    )
    assert (
        pendulum.parse(running.payload["task_run"].pop("expected_start_time"))
        == task_run.expected_start_time
    )
    assert (
        pendulum.parse(running.payload["task_run"].pop("start_time"))
        == task_run.start_time
    )
    assert running.payload["task_run"].pop("task_key").startswith("happy_little_tree")
    assert running.payload == {
        "intended": {"from": "PENDING", "to": "RUNNING"},
        "initial_state": {
            "type": "PENDING",
            "name": "Pending",
            "message": "",
            "state_details": {},
        },
        "validated_state": {
            "type": "RUNNING",
            "name": "Running",
            "message": "",
            "state_details": {},
            "data": None,
        },
        "task_run": {
            "dynamic_key": "0",
            "empirical_policy": {
                "max_retries": 0,
                "retries": 0,
                "retry_delay": 0,
                "retry_delay_seconds": 0.0,
            },
            "flow_run_run_count": 1,
            "name": "happy_little_tree-0",
            "run_count": 1,
            "tags": [],
            "task_inputs": {},
            "total_run_time": 0.0,
        },
    }

    assert failed.event == "prefect.task-run.Failed"
    assert failed.id == task_run_states[2].id
    assert failed.occurred == task_run_states[2].timestamp
    assert failed.resource == Resource(
        {
            "prefect.resource.id": f"prefect.task-run.{task_run.id}",
            "prefect.resource.name": task_run.name,
            "prefect.state-message": (
                "Task run encountered an exception ValueError: "
                "Here's a happy little accident."
            ),
            "prefect.state-type": "FAILED",
            "prefect.state-name": "Failed",
            "prefect.state-timestamp": task_run_states[2].timestamp.isoformat(),
            "prefect.orchestration": "client",
        }
    )
    assert (
        pendulum.parse(failed.payload["task_run"].pop("expected_start_time"))
        == task_run.expected_start_time
    )
    assert failed.payload["task_run"].pop("task_key").startswith("happy_little_tree")
    assert (
        pendulum.parse(failed.payload["task_run"].pop("start_time"))
        == task_run.start_time
    )
    assert (
        pendulum.parse(failed.payload["task_run"].pop("end_time")) == task_run.end_time
    )
    assert failed.payload["task_run"].pop("total_run_time") > 0
    assert failed.payload == {
        "intended": {"from": "RUNNING", "to": "FAILED"},
        "initial_state": {
            "type": "RUNNING",
            "name": "Running",
            "message": "",
            "state_details": {},
        },
        "validated_state": {
            "type": "FAILED",
            "name": "Failed",
            "message": (
                "Task run encountered an exception ValueError: "
                "Here's a happy little accident."
            ),
            "state_details": {"retriable": False},
            "data": {"type": "unpersisted"},
        },
        "task_run": {
            "dynamic_key": "0",
            "empirical_policy": {
                "max_retries": 0,
                "retries": 0,
                "retry_delay": 0,
                "retry_delay_seconds": 0.0,
            },
            "flow_run_run_count": 1,
            "name": "happy_little_tree-0",
            "run_count": 1,
            "tags": [],
            "task_inputs": {},
        },
    }


async def test_background_task_state_changes(
    asserting_events_worker: EventsWorker,
    reset_worker_events,
    prefect_client,
    tmp_path,
    events_pipeline,
):
    storage = LocalFileSystem(basepath=tmp_path)
    await storage.save("test")

    @task(result_storage=storage)
    def foo():
        pass

    task_run_future = foo.apply_async()
    task_run = await prefect_client.read_task_run(task_run_future.task_run_id)

    await TaskWorker(foo).execute_task_run(task_run)
    await events_pipeline.process_events(dequeue_events=False)

    task_run_states = await prefect_client.read_task_run_states(
        task_run_future.task_run_id
    )

    await asserting_events_worker.drain()

    events = sorted(asserting_events_worker._client.events, key=lambda e: e.occurred)
    events = [e for e in events if e.event.startswith("prefect.task-run.")]

    assert len(task_run_states) == len(events) == 4

    assert [e.event for e in events] == [
        "prefect.task-run.Scheduled",
        "prefect.task-run.Pending",
        "prefect.task-run.Running",
        "prefect.task-run.Completed",
    ]

    observed = [
        (e.payload["intended"]["from"], e.payload["intended"]["to"])
        for e in events
        if e.event.startswith("prefect.task-run.")
    ]
    expected = [
        (None, "SCHEDULED"),
        ("SCHEDULED", "PENDING"),
        ("PENDING", "RUNNING"),
        ("RUNNING", "COMPLETED"),
    ]
    assert observed == expected


async def test_apply_async_emits_scheduled_event(
    asserting_events_worker,
    prefect_client,
):
    @task
    def happy_little_tree():
        return "🌳"

    future = happy_little_tree.apply_async()
    task_run_id = future.task_run_id

    await asserting_events_worker.drain()

    events = asserting_events_worker._client.events
    assert len(events) == 1
    scheduled = events[0]

    task_run = await prefect_client.read_task_run(task_run_id)
    assert task_run
    assert task_run.id == task_run_id
    task_run_states = await prefect_client.read_task_run_states(task_run_id)
    assert len(task_run_states) == 1

    assert scheduled.event == "prefect.task-run.Scheduled"
    assert scheduled.id == task_run_states[0].id
    assert scheduled.occurred == task_run_states[0].timestamp
    assert scheduled.resource == Resource(
        {
            "prefect.resource.id": f"prefect.task-run.{task_run_id}",
            "prefect.resource.name": task_run.name,
            "prefect.state-message": "",
            "prefect.state-type": "SCHEDULED",
            "prefect.state-name": "Scheduled",
            "prefect.state-timestamp": task_run_states[0].timestamp.isoformat(),
            "prefect.orchestration": "client",
        }
    )

    assert (
        pendulum.parse(
            scheduled.payload["validated_state"]["state_details"].pop("scheduled_time")
        )
        == task_run.expected_start_time
    )
    assert (
        pendulum.parse(scheduled.payload["task_run"].pop("next_scheduled_start_time"))
        == task_run.next_scheduled_start_time
    )
    assert (
        pendulum.parse(scheduled.payload["task_run"].pop("expected_start_time"))
        == task_run.expected_start_time
    )

    assert scheduled.payload["task_run"].pop("name").startswith("happy_little_tree")
    assert (
        scheduled.payload["task_run"].pop("dynamic_key").startswith("happy_little_tree")
    )
    assert scheduled.payload["task_run"].pop("task_key").startswith("happy_little_tree")
    assert scheduled.payload == {
        "initial_state": None,
        "intended": {"from": None, "to": "SCHEDULED"},
        "validated_state": {
            "type": "SCHEDULED",
            "name": "Scheduled",
            "message": "",
            "state_details": {
                "pause_reschedule": False,
                "untrackable_result": False,
                "deferred": True,
            },
            "data": None,
        },
        "task_run": {
            "empirical_policy": {
                "max_retries": 0,
                "retries": 0,
                "retry_delay": 0,
                "retry_delay_seconds": 0.0,
            },
            "flow_run_run_count": 0,
            "run_count": 0,
            "tags": [],
            "task_inputs": {},
            "total_run_time": 0.0,
        },
    }<|MERGE_RESOLUTION|>--- conflicted
+++ resolved
@@ -45,7 +45,6 @@
 
     pending, running, completed = events
 
-<<<<<<< HEAD
     assert pending.event == "prefect.task-run.Pending"
     assert pending.id == task_run_states[0].id
     assert pending.occurred == task_run_states[0].timestamp
@@ -76,120 +75,15 @@
             "data": None,
         },
         "task_run": {
-            "dynamic_key": "0",
-            "empirical_policy": {
-                "max_retries": 0,
-                "retries": 0,
-                "retry_delay": 0,
-                "retry_delay_seconds": 0.0,
-=======
-    if enable_client_side_task_run_orchestration:
-        assert pending.event == "prefect.task-run.Pending"
-        assert pending.id == task_run_states[0].id
-        assert pending.occurred == task_run_states[0].timestamp
-        assert pending.resource == Resource(
-            {
-                "prefect.resource.id": f"prefect.task-run.{task_run.id}",
-                "prefect.resource.name": task_run.name,
-                "prefect.state-message": "",
-                "prefect.state-type": "PENDING",
-                "prefect.state-name": "Pending",
-                "prefect.state-timestamp": task_run_states[0].timestamp.isoformat(),
-                "prefect.orchestration": "client",
-            }
-        )
-        assert (
-            pendulum.parse(pending.payload["task_run"].pop("expected_start_time"))
-            == task_run.expected_start_time
-        )
-        assert (
-            pending.payload["task_run"].pop("task_key").startswith("happy_little_tree")
-        )
-        assert pending.payload == {
-            "initial_state": None,
-            "intended": {"from": None, "to": "PENDING"},
-            "validated_state": {
-                "type": "PENDING",
-                "name": "Pending",
-                "message": "",
-                "state_details": {},
-                "data": None,
-            },
-            "task_run": {
-                "dynamic_key": task_run.dynamic_key,
-                "empirical_policy": {
-                    "max_retries": 0,
-                    "retries": 0,
-                    "retry_delay": 0,
-                    "retry_delay_seconds": 0.0,
-                },
-                "flow_run_run_count": 0,
-                "name": task_run.name,
-                "run_count": 0,
-                "tags": [],
-                "task_inputs": {},
-                "total_run_time": 0.0,
-            },
-        }
-
-        assert running.event == "prefect.task-run.Running"
-        assert running.id == task_run_states[1].id
-        assert running.occurred == task_run_states[1].timestamp
-        assert running.resource == Resource(
-            {
-                "prefect.resource.id": f"prefect.task-run.{task_run.id}",
-                "prefect.resource.name": task_run.name,
-                "prefect.state-message": "",
-                "prefect.state-type": "RUNNING",
-                "prefect.state-name": "Running",
-                "prefect.state-timestamp": task_run_states[1].timestamp.isoformat(),
-                "prefect.orchestration": "client",
-            }
-        )
-        assert (
-            pendulum.parse(running.payload["task_run"].pop("expected_start_time"))
-            == task_run.expected_start_time
-        )
-        assert (
-            running.payload["task_run"].pop("task_key").startswith("happy_little_tree")
-        )
-        assert (
-            pendulum.parse(running.payload["task_run"].pop("start_time"))
-            == task_run.start_time
-        )
-        assert running.payload == {
-            "intended": {"from": "PENDING", "to": "RUNNING"},
-            "initial_state": {
-                "type": "PENDING",
-                "name": "Pending",
-                "message": "",
-                "state_details": {},
-            },
-            "validated_state": {
-                "type": "RUNNING",
-                "name": "Running",
-                "message": "",
-                "state_details": {},
-                "data": None,
-            },
-            "task_run": {
-                "dynamic_key": task_run.dynamic_key,
-                "empirical_policy": {
-                    "max_retries": 0,
-                    "retries": 0,
-                    "retry_delay": 0,
-                    "retry_delay_seconds": 0.0,
-                },
-                "flow_run_run_count": 1,
-                "name": task_run.name,
-                "run_count": 1,
-                "tags": [],
-                "task_inputs": {},
-                "total_run_time": 0.0,
->>>>>>> 99428dea
+            "dynamic_key": task_run.dynamic_key,
+            "empirical_policy": {
+                "max_retries": 0,
+                "retries": 0,
+                "retry_delay": 0,
+                "retry_delay_seconds": 0.0,
             },
             "flow_run_run_count": 0,
-            "name": "happy_little_tree-0",
+            "name": task_run.name,
             "run_count": 0,
             "tags": [],
             "task_inputs": {},
@@ -197,7 +91,6 @@
         },
     }
 
-<<<<<<< HEAD
     assert running.event == "prefect.task-run.Running"
     assert running.id == task_run_states[1].id
     assert running.occurred == task_run_states[1].timestamp
@@ -210,69 +103,6 @@
             "prefect.state-name": "Running",
             "prefect.state-timestamp": task_run_states[1].timestamp.isoformat(),
             "prefect.orchestration": "client",
-=======
-        assert completed.event == "prefect.task-run.Completed"
-        assert completed.id == task_run_states[2].id
-        assert completed.occurred == task_run_states[2].timestamp
-        assert completed.resource == Resource(
-            {
-                "prefect.resource.id": f"prefect.task-run.{task_run.id}",
-                "prefect.resource.name": task_run.name,
-                "prefect.state-message": "",
-                "prefect.state-type": "COMPLETED",
-                "prefect.state-name": "Completed",
-                "prefect.state-timestamp": task_run_states[2].timestamp.isoformat(),
-                "prefect.orchestration": "client",
-            }
-        )
-        assert (
-            pendulum.parse(completed.payload["task_run"].pop("expected_start_time"))
-            == task_run.expected_start_time
-        )
-        assert (
-            completed.payload["task_run"]
-            .pop("task_key")
-            .startswith("happy_little_tree")
-        )
-        assert (
-            pendulum.parse(completed.payload["task_run"].pop("start_time"))
-            == task_run.start_time
-        )
-        assert (
-            pendulum.parse(completed.payload["task_run"].pop("end_time"))
-            == task_run.end_time
-        )
-        assert completed.payload["task_run"].pop("total_run_time") > 0.0
-        assert completed.payload == {
-            "intended": {"from": "RUNNING", "to": "COMPLETED"},
-            "initial_state": {
-                "type": "RUNNING",
-                "name": "Running",
-                "message": "",
-                "state_details": {},
-            },
-            "validated_state": {
-                "type": "COMPLETED",
-                "name": "Completed",
-                "message": "",
-                "state_details": {},
-                "data": {"type": "unpersisted"},
-            },
-            "task_run": {
-                "dynamic_key": task_run.dynamic_key,
-                "empirical_policy": {
-                    "max_retries": 0,
-                    "retries": 0,
-                    "retry_delay": 0,
-                    "retry_delay_seconds": 0.0,
-                },
-                "flow_run_run_count": 1,
-                "name": task_run.name,
-                "run_count": 1,
-                "tags": [],
-                "task_inputs": {},
-            },
->>>>>>> 99428dea
         }
     )
     assert (
@@ -300,7 +130,7 @@
             "data": None,
         },
         "task_run": {
-            "dynamic_key": "0",
+            "dynamic_key": task_run.dynamic_key,
             "empirical_policy": {
                 "max_retries": 0,
                 "retries": 0,
@@ -308,7 +138,7 @@
                 "retry_delay_seconds": 0.0,
             },
             "flow_run_run_count": 1,
-            "name": "happy_little_tree-0",
+            "name": task_run.name,
             "run_count": 1,
             "tags": [],
             "task_inputs": {},
@@ -360,7 +190,7 @@
             "data": {"type": "unpersisted"},
         },
         "task_run": {
-            "dynamic_key": "0",
+            "dynamic_key": task_run.dynamic_key,
             "empirical_policy": {
                 "max_retries": 0,
                 "retries": 0,
@@ -368,7 +198,7 @@
                 "retry_delay_seconds": 0.0,
             },
             "flow_run_run_count": 1,
-            "name": "happy_little_tree-0",
+            "name": task_run.name,
             "run_count": 1,
             "tags": [],
             "task_inputs": {},
@@ -410,7 +240,6 @@
 
     pending, running, failed = events
 
-<<<<<<< HEAD
     assert pending.event == "prefect.task-run.Pending"
     assert pending.id == task_run_states[0].id
     assert pending.occurred == task_run_states[0].timestamp
@@ -441,120 +270,15 @@
             "data": None,
         },
         "task_run": {
-            "dynamic_key": "0",
-            "empirical_policy": {
-                "max_retries": 0,
-                "retries": 0,
-                "retry_delay": 0,
-                "retry_delay_seconds": 0.0,
-=======
-    if enable_client_side_task_run_orchestration:
-        assert pending.event == "prefect.task-run.Pending"
-        assert pending.id == task_run_states[0].id
-        assert pending.occurred == task_run_states[0].timestamp
-        assert pending.resource == Resource(
-            {
-                "prefect.resource.id": f"prefect.task-run.{task_run.id}",
-                "prefect.resource.name": task_run.name,
-                "prefect.state-message": "",
-                "prefect.state-type": "PENDING",
-                "prefect.state-name": "Pending",
-                "prefect.state-timestamp": task_run_states[0].timestamp.isoformat(),
-                "prefect.orchestration": "client",
-            }
-        )
-        assert (
-            pendulum.parse(pending.payload["task_run"].pop("expected_start_time"))
-            == task_run.expected_start_time
-        )
-        assert (
-            pending.payload["task_run"].pop("task_key").startswith("happy_little_tree")
-        )
-        assert pending.payload == {
-            "initial_state": None,
-            "intended": {"from": None, "to": "PENDING"},
-            "validated_state": {
-                "type": "PENDING",
-                "name": "Pending",
-                "message": "",
-                "state_details": {},
-                "data": None,
-            },
-            "task_run": {
-                "dynamic_key": task_run.dynamic_key,
-                "empirical_policy": {
-                    "max_retries": 0,
-                    "retries": 0,
-                    "retry_delay": 0,
-                    "retry_delay_seconds": 0.0,
-                },
-                "flow_run_run_count": 0,
-                "name": task_run.name,
-                "run_count": 0,
-                "tags": [],
-                "task_inputs": {},
-                "total_run_time": 0.0,
-            },
-        }
-
-        assert running.event == "prefect.task-run.Running"
-        assert running.id == task_run_states[1].id
-        assert running.occurred == task_run_states[1].timestamp
-        assert running.resource == Resource(
-            {
-                "prefect.resource.id": f"prefect.task-run.{task_run.id}",
-                "prefect.resource.name": task_run.name,
-                "prefect.state-message": "",
-                "prefect.state-type": "RUNNING",
-                "prefect.state-name": "Running",
-                "prefect.state-timestamp": task_run_states[1].timestamp.isoformat(),
-                "prefect.orchestration": "client",
-            }
-        )
-        assert (
-            pendulum.parse(running.payload["task_run"].pop("expected_start_time"))
-            == task_run.expected_start_time
-        )
-        assert (
-            pendulum.parse(running.payload["task_run"].pop("start_time"))
-            == task_run.start_time
-        )
-        assert (
-            running.payload["task_run"].pop("task_key").startswith("happy_little_tree")
-        )
-        assert running.payload == {
-            "intended": {"from": "PENDING", "to": "RUNNING"},
-            "initial_state": {
-                "type": "PENDING",
-                "name": "Pending",
-                "message": "",
-                "state_details": {},
-            },
-            "validated_state": {
-                "type": "RUNNING",
-                "name": "Running",
-                "message": "",
-                "state_details": {},
-                "data": None,
-            },
-            "task_run": {
-                "dynamic_key": task_run.dynamic_key,
-                "empirical_policy": {
-                    "max_retries": 0,
-                    "retries": 0,
-                    "retry_delay": 0,
-                    "retry_delay_seconds": 0.0,
-                },
-                "flow_run_run_count": 1,
-                "name": task_run.name,
-                "run_count": 1,
-                "tags": [],
-                "task_inputs": {},
-                "total_run_time": 0.0,
->>>>>>> 99428dea
+            "dynamic_key": task_run.dynamic_key,
+            "empirical_policy": {
+                "max_retries": 0,
+                "retries": 0,
+                "retry_delay": 0,
+                "retry_delay_seconds": 0.0,
             },
             "flow_run_run_count": 0,
-            "name": "happy_little_tree-0",
+            "name": task_run.name,
             "run_count": 0,
             "tags": [],
             "task_inputs": {},
@@ -562,7 +286,6 @@
         },
     }
 
-<<<<<<< HEAD
     assert running.event == "prefect.task-run.Running"
     assert running.id == task_run_states[1].id
     assert running.occurred == task_run_states[1].timestamp
@@ -575,73 +298,6 @@
             "prefect.state-name": "Running",
             "prefect.state-timestamp": task_run_states[1].timestamp.isoformat(),
             "prefect.orchestration": "client",
-=======
-        assert failed.event == "prefect.task-run.Failed"
-        assert failed.id == task_run_states[2].id
-        assert failed.occurred == task_run_states[2].timestamp
-        assert failed.resource == Resource(
-            {
-                "prefect.resource.id": f"prefect.task-run.{task_run.id}",
-                "prefect.resource.name": task_run.name,
-                "prefect.state-message": (
-                    "Task run encountered an exception ValueError: "
-                    "Here's a happy little accident."
-                ),
-                "prefect.state-type": "FAILED",
-                "prefect.state-name": "Failed",
-                "prefect.state-timestamp": task_run_states[2].timestamp.isoformat(),
-                "prefect.orchestration": "client",
-            }
-        )
-        assert (
-            pendulum.parse(failed.payload["task_run"].pop("expected_start_time"))
-            == task_run.expected_start_time
-        )
-        assert (
-            failed.payload["task_run"].pop("task_key").startswith("happy_little_tree")
-        )
-        assert (
-            pendulum.parse(failed.payload["task_run"].pop("start_time"))
-            == task_run.start_time
-        )
-        assert (
-            pendulum.parse(failed.payload["task_run"].pop("end_time"))
-            == task_run.end_time
-        )
-        assert failed.payload["task_run"].pop("total_run_time") > 0
-        assert failed.payload == {
-            "intended": {"from": "RUNNING", "to": "FAILED"},
-            "initial_state": {
-                "type": "RUNNING",
-                "name": "Running",
-                "message": "",
-                "state_details": {},
-            },
-            "validated_state": {
-                "type": "FAILED",
-                "name": "Failed",
-                "message": (
-                    "Task run encountered an exception ValueError: "
-                    "Here's a happy little accident."
-                ),
-                "state_details": {"retriable": False},
-                "data": {"type": "unpersisted"},
-            },
-            "task_run": {
-                "dynamic_key": task_run.dynamic_key,
-                "empirical_policy": {
-                    "max_retries": 0,
-                    "retries": 0,
-                    "retry_delay": 0,
-                    "retry_delay_seconds": 0.0,
-                },
-                "flow_run_run_count": 1,
-                "name": task_run.name,
-                "run_count": 1,
-                "tags": [],
-                "task_inputs": {},
-            },
->>>>>>> 99428dea
         }
     )
     assert (
@@ -669,7 +325,7 @@
             "data": None,
         },
         "task_run": {
-            "dynamic_key": "0",
+            "dynamic_key": task_run.dynamic_key,
             "empirical_policy": {
                 "max_retries": 0,
                 "retries": 0,
@@ -677,7 +333,7 @@
                 "retry_delay_seconds": 0.0,
             },
             "flow_run_run_count": 1,
-            "name": "happy_little_tree-0",
+            "name": task_run.name,
             "run_count": 1,
             "tags": [],
             "task_inputs": {},
@@ -734,7 +390,7 @@
             "data": {"type": "unpersisted"},
         },
         "task_run": {
-            "dynamic_key": "0",
+            "dynamic_key": task_run.dynamic_key,
             "empirical_policy": {
                 "max_retries": 0,
                 "retries": 0,
@@ -742,7 +398,7 @@
                 "retry_delay_seconds": 0.0,
             },
             "flow_run_run_count": 1,
-            "name": "happy_little_tree-0",
+            "name": task_run.name,
             "run_count": 1,
             "tags": [],
             "task_inputs": {},
