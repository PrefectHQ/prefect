"""
Base configuration of pytest for testing the 'prefect' module.

Here we make the following changes to pytest:
- Add service flags to the CLI
- Skip tests with the in accordance with service marks and flags
- Override the test event loop to allow async session/module scoped fixtures
- Inject a check for open Orion client lifespans after every test call
- Create a test Prefect settings profile before test collection that will be used
  for the duration of the test run. This ensures tests are run in a temporary
  environment.

WARNING: Prefect settings cannot be modified in async fixtures.
    Async fixtures are run in a different async context than tests and the modified
    settings will not be present in tests. If a setting needs to be modified by an async
    fixture, a sync fixture must be defined that consumes the async fixture to perform
    the settings context change. See `test_database_connection_url` for example.
"""
import asyncio
import logging
import pathlib
import shutil
import tempfile
from pathlib import Path
from typing import Generator, Optional
from urllib.parse import urlsplit, urlunsplit

import asyncpg
import pytest
from sqlalchemy.dialects.postgresql.asyncpg import dialect as postgres_dialect

import prefect
import prefect.settings
from prefect.logging.configuration import setup_logging
from prefect.settings import (
    PREFECT_API_URL,
    PREFECT_CLI_COLORS,
    PREFECT_CLI_WRAP_LINES,
    PREFECT_HOME,
    PREFECT_LOCAL_STORAGE_PATH,
    PREFECT_LOGGING_LEVEL,
    PREFECT_LOGGING_ORION_ENABLED,
    PREFECT_MEMOIZE_BLOCK_AUTO_REGISTRATION,
    PREFECT_ORION_ANALYTICS_ENABLED,
    PREFECT_ORION_BLOCKS_REGISTER_ON_START,
    PREFECT_ORION_DATABASE_CONNECTION_URL,
    PREFECT_ORION_SERVICES_FLOW_RUN_NOTIFICATIONS_ENABLED,
    PREFECT_ORION_SERVICES_LATE_RUNS_ENABLED,
    PREFECT_ORION_SERVICES_SCHEDULER_ENABLED,
    PREFECT_PROFILES_PATH,
)
from prefect.utilities.dispatch import get_registry_for_type

# isort: split
# Import fixtures

from prefect.testing.cli import *
from prefect.testing.fixtures import *

from .fixtures.api import *
from .fixtures.client import *
from .fixtures.database import *
from .fixtures.docker import *
from .fixtures.logging import *
from .fixtures.storage import *


def pytest_addoption(parser):
    parser.addoption(
        "--exclude-services",
        action="store_true",
        default=False,
        help="Exclude all service integration tests from the test run.",
    )
    parser.addoption(
        "--only-service",
        action="append",
        metavar="SERVICE",
        default=[],
        help="Exclude all tests except service integration tests for SERVICE.",
    )
    parser.addoption(
        "--exclude-service",
        action="append",
        metavar="SERVICE",
        default=[],
        help="Exclude service integration tests for SERVICE.",
    )
    parser.addoption(
        "--only-services",
        action="store_true",
        default=False,
        help="Exclude all tests except service integration tests.",
    )

    parser.addoption(
        "--disable-docker-image-builds",
        action="store_true",
        default=False,
        help=(
            "Do not build the prefect Docker image during tests.  Tests that require "
            "the image will fail if the image is not present or has an outdated "
            "version of `prefect` installed.  Used during CI to run the test suite "
            "against images built with our production release build process."
        ),
    )


def pytest_collection_modifyitems(session, config, items):
    """
    Update tests to skip in accordance with service requests
    """
    exclude_all_services = config.getoption("--exclude-services")
    if exclude_all_services:
        for item in items:
            item_services = {mark.args[0] for mark in item.iter_markers(name="service")}
            if item_services:
                item.add_marker(
                    pytest.mark.skip(
                        "Excluding tests for services. This test requires service(s): "
                        f"{', '.join(repr(s) for s in item_services)}."
                    )
                )

    exclude_services = set(config.getoption("--exclude-service"))
    for item in items:
        item_services = {mark.args[0] for mark in item.iter_markers(name="service")}
        excluded_services = item_services.intersection(exclude_services)
        if excluded_services:
            item.add_marker(
                pytest.mark.skip(
                    "Excluding tests for service(s): "
                    f"{', '.join(repr(s) for s in excluded_services)}."
                )
            )

    only_run_service_tests = config.getoption("--only-services")
    if only_run_service_tests:
        for item in items:
            item_services = {mark.args[0] for mark in item.iter_markers(name="service")}
            if not item_services:
                item.add_marker(
                    pytest.mark.skip(
                        "Only running tests for services. This test does not require a service."
                    )
                )
        return

    only_services = set(config.getoption("--only-service"))
    if only_services:
        only_running_blurb = f"Only running tests for service(s): {', '.join(repr(s) for s in only_services)}."
        for item in items:
            item_services = {mark.args[0] for mark in item.iter_markers(name="service")}
            not_in_only_services = only_services.difference(item_services)

            if item_services:
                requires_blurb = (
                    "This test requires service(s): "
                    f"{', '.join(repr(s) for s in item_services)}"
                )
            else:
                requires_blurb = "This test does not require a service."

            if not_in_only_services:
                item.add_marker(
                    pytest.mark.skip(only_running_blurb + " " + requires_blurb)
                )
        return


@pytest.fixture(scope="session")
def event_loop(request):
    """
    Redefine the event loop to support session/module-scoped fixtures;
    see https://github.com/pytest-dev/pytest-asyncio/issues/68

    When running on Windows we need to use a non-default loop for subprocess support.
    """
    if sys.platform == "win32" and sys.version_info >= (3, 8):
        asyncio.set_event_loop_policy(asyncio.WindowsProactorEventLoopPolicy())

    policy = asyncio.get_event_loop_policy()

    if sys.version_info < (3, 8) and sys.platform != "win32":
        from prefect.utilities.compat import ThreadedChildWatcher

        # Python < 3.8 does not use a `ThreadedChildWatcher` by default which can
        # lead to errors in tests as the previous default `SafeChildWatcher`  is not
        # compatible with threaded event loops.
        policy.set_child_watcher(ThreadedChildWatcher())

    loop = policy.new_event_loop()

    # configure asyncio logging to capture long running tasks
    asyncio_logger = logging.getLogger("asyncio")
    asyncio_logger.setLevel("WARNING")
    asyncio_logger.addHandler(logging.StreamHandler())
    loop.set_debug(True)
    loop.slow_callback_duration = 0.25

    try:
        yield loop
    finally:
        loop.close()

    # Workaround for failures in pytest_asyncio 0.17;
    # see https://github.com/pytest-dev/pytest-asyncio/issues/257
    policy.set_event_loop(loop)


@pytest.fixture(scope="session")
def tests_dir() -> pathlib.Path:
    return pathlib.Path(__file__).parent


@pytest.hookimpl(hookwrapper=True)
def pytest_runtest_call(item):
    """
    This hook will be called within the test run. Allowing us to raise errors or add
    assertions to every test. On error, the test will be marked as failed. If we used
    a fixture instead, the test teardown would report an error instead.
    """
    yield
    assert_lifespan_is_not_left_open()


def assert_lifespan_is_not_left_open():
    # This checks for regressions where the application lifespan is left open
    # across tests.
    from prefect.client import APP_LIFESPANS

    yield

    open_lifespans = APP_LIFESPANS.copy()
    if open_lifespans:
        # Clean out the lifespans to avoid erroring every future test
        APP_LIFESPANS.clear()
        raise RuntimeError(
            "Lifespans should be cleared at the end of each test, but "
            f"{len(open_lifespans)} lifespans were not closed: {open_lifespans!r}"
        )


# Stores the temporary directory that is used for the test run
TEST_PREFECT_HOME = None

# Stores the profile context manager used for the test run, preventing early exit from
# garbage collection when the sessionstart function exits.
TEST_PROFILE_CTX = None


def pytest_sessionstart(session):
    """
    Creates a profile for the scope of the test session that modifies setting defaults.

    This ensures that tests are isolated from existing settings, databases, etc.

    We set the test profile during session startup instead of a fixture to ensure that
    when tests are collected they respect the setting values.
    """
    global TEST_PREFECT_HOME, TEST_PROFILE_CTX
    TEST_PREFECT_HOME = tempfile.mkdtemp()

    profile = prefect.settings.Profile(
        name="test-session",
        settings={
            # Set PREFECT_HOME to a temporary directory to avoid clobbering
            # environments and settings
            PREFECT_HOME: TEST_PREFECT_HOME,
            PREFECT_LOCAL_STORAGE_PATH: Path(TEST_PREFECT_HOME) / "storage",
            PREFECT_PROFILES_PATH: "$PREFECT_HOME/profiles.toml",
            # Disable connection to an API
            PREFECT_API_URL: None,
            # Disable pretty CLI output for easier assertions
            PREFECT_CLI_COLORS: False,
            PREFECT_CLI_WRAP_LINES: False,
            # Enable debug logging
            PREFECT_LOGGING_LEVEL: "DEBUG",
            # Disable shipping logs to the API;
            # can be enabled by the `enable_orion_handler` mark
            PREFECT_LOGGING_ORION_ENABLED: False,
            # Disable services for test runs
            PREFECT_ORION_ANALYTICS_ENABLED: False,
            PREFECT_ORION_SERVICES_LATE_RUNS_ENABLED: False,
            PREFECT_ORION_SERVICES_SCHEDULER_ENABLED: False,
            PREFECT_ORION_SERVICES_FLOW_RUN_NOTIFICATIONS_ENABLED: False,
<<<<<<< HEAD
            # Disable block auto-registration memoization
            PREFECT_MEMOIZE_BLOCK_AUTO_REGISTRATION: False,
=======
            # Disable auto-registration of block types as they can conflict
            PREFECT_ORION_BLOCKS_REGISTER_ON_START: False,
>>>>>>> 01670fe4
        },
        source=__file__,
    )

    TEST_PROFILE_CTX = prefect.context.use_profile(
        profile,
        override_environment_variables=True,
        include_current_context=False,
    )
    TEST_PROFILE_CTX.__enter__()

    # Create the storage path now, fixing an obscure bug where it can be created by
    # when mounted as Docker volume resulting in the directory being owned by root
    # and unwritable by the normal user
    PREFECT_LOCAL_STORAGE_PATH.value().mkdir()

    # Ensure logging is configured for the test session
    setup_logging()


@pytest.hookimpl(hookwrapper=True)
def pytest_sessionfinish(session):
    # Allow all other finish fixture to complete first
    yield

    # Then, delete the temporary directory
    if TEST_PREFECT_HOME is not None:
        shutil.rmtree(TEST_PREFECT_HOME)


@pytest.fixture(scope="session", autouse=True)
def safety_check_settings():
    # Safety check for connection to an external API
    assert (
        PREFECT_API_URL.value() is None
    ), "Tests should not be run connected to an external API."

    # Safety check for home directory
    assert (
        str(PREFECT_HOME.value()) == TEST_PREFECT_HOME
    ), "Tests should use the temporary test directory"


@pytest.fixture(scope="session", autouse=True)
async def generate_test_database_connection_url(
    worker_id: str,
) -> Generator[Optional[str], None, None]:
    """Prepares an alternative test database URL, if necessary, for the current
    connection URL.

    For databases without a server (i.e. SQLite), produces `None`, indicating we should
    just use the currently configured value.

    For databases with a server (i.e. Postgres), creates an additional database on the
    server for each test worker, using the provided connection URL as the starting
    point.  Requires that the given database user has permission to connect to the
    server and create new databases."""
    original_url = PREFECT_ORION_DATABASE_CONNECTION_URL.value()
    if not original_url:
        yield None
        return

    scheme, netloc, database, query, fragment = urlsplit(original_url)
    if scheme == "sqlite+aiosqlite":
        # SQLite databases will be scoped by the PREFECT_HOME setting, which will
        # be in an isolated temporary directory
        yield None
        return

    if scheme == "postgresql+asyncpg":
        test_db_name = database.strip("/") + f"_tests_{worker_id}"
        quoted_db_name = postgres_dialect().identifier_preparer.quote(test_db_name)

        postgres_url = urlunsplit(("postgres", netloc, "postgres", query, fragment))

        # Create an empty temporary database for use in the tests
        connection = await asyncpg.connect(postgres_url)
        try:
            # remove any connections to the test database. For example if a SQL IDE
            # is being used to investigate it, it will block the drop database command.
            await connection.execute(
                f"""
                SELECT pg_terminate_backend(pg_stat_activity.pid)
                FROM pg_stat_activity
                WHERE pg_stat_activity.datname = '{quoted_db_name}'
                AND pid <> pg_backend_pid();
                """
            )

            await connection.execute(f"DROP DATABASE IF EXISTS {quoted_db_name}")
            await connection.execute(f"CREATE DATABASE {quoted_db_name}")
        finally:
            await connection.close()

        new_url = urlunsplit((scheme, netloc, test_db_name, query, fragment))

        yield new_url

        # Now drop the temporary database we created
        connection = await asyncpg.connect(postgres_url)
        try:
            await connection.execute(f"DROP DATABASE IF EXISTS {quoted_db_name}")
        except asyncpg.exceptions.ObjectInUseError:
            # If we aren't able to drop the database because there's still a connection,
            # open, that's okay.  If we're in CI, then this DB is going away permanently
            # anyway, and if we're testing locally, in the beginning of this fixture,
            # we drop the database prior to creating it.  The worst case is that we
            # leave a DB catalog lying around on your local Postgres, which will get
            # cleaned up before the next test suite run.
            pass
        finally:
            await connection.close()


@pytest.fixture(scope="session", autouse=True)
def test_database_connection_url(generate_test_database_connection_url):
    """
    Update the setting for the database connection url to the generated value from
    `generate_test_database_connection_url`

    This _must_ be separate from the generation of the test url because async fixtures
    are run in a separate context from the test suite.
    """
    url = generate_test_database_connection_url
    if url is None:
        yield None
    else:
        with temporary_settings({PREFECT_ORION_DATABASE_CONNECTION_URL: url}):
            yield url


@pytest.fixture(autouse=True)
def reset_object_registry():
    """
    Ensures each test has a clean object registry.
    """
    from prefect.context import PrefectObjectRegistry

    with PrefectObjectRegistry():
        yield


@pytest.fixture(autouse=True)
def reset_registered_blocks():
    """
    Ensures each test only has types that were registered at module initialization.
    """
    registry = get_registry_for_type(Block)
    before = registry.copy()

    yield

    registry.clear()
    registry.update(before)<|MERGE_RESOLUTION|>--- conflicted
+++ resolved
@@ -284,13 +284,10 @@
             PREFECT_ORION_SERVICES_LATE_RUNS_ENABLED: False,
             PREFECT_ORION_SERVICES_SCHEDULER_ENABLED: False,
             PREFECT_ORION_SERVICES_FLOW_RUN_NOTIFICATIONS_ENABLED: False,
-<<<<<<< HEAD
             # Disable block auto-registration memoization
             PREFECT_MEMOIZE_BLOCK_AUTO_REGISTRATION: False,
-=======
             # Disable auto-registration of block types as they can conflict
             PREFECT_ORION_BLOCKS_REGISTER_ON_START: False,
->>>>>>> 01670fe4
         },
         source=__file__,
     )
