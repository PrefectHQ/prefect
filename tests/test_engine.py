import asyncio
import os
import signal
import statistics
<<<<<<< HEAD
import sys
import time
=======
>>>>>>> f3b744de
from contextlib import contextmanager
from functools import partial
from typing import List
from unittest.mock import MagicMock, Mock
from uuid import uuid4

import anyio
import pendulum
import pytest
from pydantic import BaseModel

import prefect.flows
from prefect import engine, flow, task
from prefect.client.schemas import OrchestrationResult
from prefect.context import FlowRunContext, get_run_context
from prefect.engine import (
    begin_flow_run,
    create_and_begin_subflow_run,
    create_then_begin_flow_run,
    link_state_to_result,
    orchestrate_flow_run,
    orchestrate_task_run,
    pause_flow_run,
    propose_state,
    report_flow_run_crashes,
    resume_flow_run,
    retrieve_flow_then_begin_flow_run,
)
from prefect.exceptions import (
    Abort,
    CrashedRun,
    FailedRun,
    ParameterTypeError,
    Pause,
    PausedRun,
    SignatureMismatchError,
    TerminationSignal,
)
from prefect.futures import PrefectFuture
from prefect.results import ResultFactory
from prefect.server.schemas.actions import FlowRunCreate
from prefect.server.schemas.filters import FlowRunFilter
from prefect.server.schemas.responses import (
    SetStateStatus,
    StateAcceptDetails,
    StateWaitDetails,
)
from prefect.server.schemas.states import StateDetails, StateType
from prefect.states import Cancelled, Failed, Pending, Running, State
from prefect.task_runners import SequentialTaskRunner
from prefect.tasks import exponential_backoff
from prefect.testing.utilities import AsyncMock, exceptions_equal
from prefect.utilities.annotations import quote
from prefect.utilities.pydantic import PartialModel


@pytest.fixture
async def result_factory(orion_client):
    return await ResultFactory.default_factory(
        client=orion_client,
    )


@pytest.fixture
async def patch_manifest_load(monkeypatch):
    async def patch_manifest(f):
        async def anon(*args, **kwargs):
            return f

        monkeypatch.setattr(
            engine,
            "load_flow_from_flow_run",
            anon,
        )
        return f

    return patch_manifest


@pytest.fixture
def parameterized_flow():
    @flow
    def flow_for_tests(dog: str, cat: int):
        """Flow for testing functions"""

    return flow_for_tests


@pytest.fixture
async def get_flow_run_context(orion_client, result_factory, local_filesystem):
    partial_ctx = PartialModel(FlowRunContext)

    @flow
    def foo():
        pass

    test_task_runner = SequentialTaskRunner()
    flow_run = await orion_client.create_flow_run(foo)

    async def _get_flow_run_context():
        async with anyio.create_task_group() as tg:
            partial_ctx.background_tasks = tg
            return partial_ctx.finalize(
                flow=foo,
                flow_run=flow_run,
                client=orion_client,
                task_runner=test_task_runner,
                result_factory=result_factory,
            )

    return _get_flow_run_context


class TestBlockingPause:
    async def test_tasks_cannot_be_paused(self):
        @task
        async def the_little_task_that_pauses():
            await pause_flow_run()
            return True

        @flow(task_runner=SequentialTaskRunner())
        async def the_mountain():
            return await the_little_task_that_pauses()

        with pytest.raises(RuntimeError, match="Cannot pause task runs.*"):
            await the_mountain()

    async def test_paused_flows_fail_if_not_resumed(self):
        @task
        async def doesnt_pause():
            return 42

        @flow(task_runner=SequentialTaskRunner())
        async def pausing_flow():
            x = await doesnt_pause.submit()
            await pause_flow_run(timeout=0.1)
            y = await doesnt_pause.submit()
            z = await doesnt_pause(wait_for=[x])
            alpha = await doesnt_pause(wait_for=[y])
            omega = await doesnt_pause(wait_for=[x, y])

        with pytest.raises(FailedRun):
            # the sleeper mock will exhaust its side effects after 6 calls
            await pausing_flow()

    async def test_first_polling_interval_doesnt_grow_arbitrarily_large(
        self, monkeypatch
    ):
        sleeper = AsyncMock(side_effect=[None, None, None, None, None])
        monkeypatch.setattr("prefect.engine.anyio.sleep", sleeper)

        @task
        async def doesnt_pause():
            return 42

        @flow(task_runner=SequentialTaskRunner())
        async def pausing_flow():
            x = await doesnt_pause.submit()
            await pause_flow_run(timeout=20, poll_interval=100)
            y = await doesnt_pause.submit()
            z = await doesnt_pause(wait_for=[x])
            alpha = await doesnt_pause(wait_for=[y])
            omega = await doesnt_pause(wait_for=[x, y])

        with pytest.raises(StopAsyncIteration):
            # the sleeper mock will exhaust its side effects after 6 calls
            await pausing_flow()

        sleep_intervals = [c.args[0] for c in sleeper.await_args_list]
        assert min(sleep_intervals) <= 20  # Okay if this is zero
        assert max(sleep_intervals) == 100

    @pytest.mark.flaky
    async def test_first_polling_is_smaller_than_the_timeout(self, monkeypatch):
        sleeper = AsyncMock(side_effect=[None, None, None, None, None])
        monkeypatch.setattr("prefect.engine.anyio.sleep", sleeper)

        @task
        async def doesnt_pause():
            return 42

        @flow(task_runner=SequentialTaskRunner())
        async def pausing_flow():
            x = await doesnt_pause.submit()
            await pause_flow_run(timeout=4, poll_interval=5)
            y = await doesnt_pause.submit()
            z = await doesnt_pause(wait_for=[x])
            alpha = await doesnt_pause(wait_for=[y])
            omega = await doesnt_pause(wait_for=[x, y])

        with pytest.raises(StopAsyncIteration):
            # the sleeper mock will exhaust its side effects after 6 calls
            await pausing_flow()

        sleep_intervals = [c.args[0] for c in sleeper.await_args_list]
        assert sleep_intervals[0] == 2
        assert sleep_intervals[1:] == [5, 5, 5, 5, 5]

    @pytest.mark.flaky(max_runs=4)
    async def test_paused_flows_block_execution_in_sync_flows(self, orion_client):
        @task
        def foo():
            return 42

        @flow(task_runner=SequentialTaskRunner())
        def pausing_flow():
            x = foo.submit()
            y = foo.submit()
            pause_flow_run(timeout=0.1)
            z = foo(wait_for=[x])
            alpha = foo(wait_for=[y])
            omega = foo(wait_for=[x, y])

        flow_run_state = pausing_flow(return_state=True)
        flow_run_id = flow_run_state.state_details.flow_run_id
        task_runs = await orion_client.read_task_runs(
            flow_run_filter=FlowRunFilter(id={"any_": [flow_run_id]})
        )
        assert len(task_runs) == 2, "only two tasks should have completed"

    async def test_paused_flows_block_execution_in_async_flows(self, orion_client):
        @task
        async def foo():
            return 42

        @flow(task_runner=SequentialTaskRunner())
        async def pausing_flow():
            x = await foo.submit()
            y = await foo.submit()
            await pause_flow_run(timeout=0.1)
            z = await foo(wait_for=[x])
            alpha = await foo(wait_for=[y])
            omega = await foo(wait_for=[x, y])

        flow_run_state = await pausing_flow(return_state=True)
        flow_run_id = flow_run_state.state_details.flow_run_id
        task_runs = await orion_client.read_task_runs(
            flow_run_filter=FlowRunFilter(id={"any_": [flow_run_id]})
        )
        assert len(task_runs) == 2, "only two tasks should have completed"

    async def test_paused_flows_can_be_resumed(self, orion_client):
        @task
        async def foo():
            return 42

        @flow(task_runner=SequentialTaskRunner())
        async def pausing_flow():
            x = await foo.submit()
            y = await foo.submit()
            await pause_flow_run(timeout=10, poll_interval=2)
            z = await foo(wait_for=[x])
            alpha = await foo(wait_for=[y])
            omega = await foo(wait_for=[x, y])

        async def flow_resumer():
            await anyio.sleep(3)
            flow_runs = await orion_client.read_flow_runs(limit=1)
            active_flow_run = flow_runs[0]
            await resume_flow_run(active_flow_run.id)

        flow_run_state, the_answer = await asyncio.gather(
            pausing_flow(return_state=True),
            flow_resumer(),
        )
        flow_run_id = flow_run_state.state_details.flow_run_id
        task_runs = await orion_client.read_task_runs(
            flow_run_filter=FlowRunFilter(id={"any_": [flow_run_id]})
        )
        assert len(task_runs) == 5, "all tasks should finish running"

    async def test_paused_flows_can_be_resumed(self, orion_client):
        @task
        async def foo():
            return 42

        @flow(task_runner=SequentialTaskRunner())
        async def pausing_flow():
            x = await foo.submit()
            y = await foo.submit()
            await pause_flow_run(timeout=10, poll_interval=2, key="do-not-repeat")
            z = await foo(wait_for=[x])
            await pause_flow_run(timeout=10, poll_interval=2, key="do-not-repeat")
            alpha = await foo(wait_for=[y])
            omega = await foo(wait_for=[x, y])

        async def flow_resumer():
            await anyio.sleep(3)
            flow_runs = await orion_client.read_flow_runs(limit=1)
            active_flow_run = flow_runs[0]
            await resume_flow_run(active_flow_run.id)

        flow_run_state, the_answer = await asyncio.gather(
            pausing_flow(return_state=True),
            flow_resumer(),
        )
        flow_run_id = flow_run_state.state_details.flow_run_id
        task_runs = await orion_client.read_task_runs(
            flow_run_filter=FlowRunFilter(id={"any_": [flow_run_id]})
        )
        assert len(task_runs) == 5, "all tasks should finish running"


class TestNonblockingPause:
    async def test_paused_flows_do_not_block_execution_with_reschedule_flag(
        self, orion_client, deployment, monkeypatch
    ):
        frc = partial(FlowRunCreate, deployment_id=deployment.id)
        monkeypatch.setattr(
            "prefect.client.orchestration.schemas.actions.FlowRunCreate", frc
        )
        flow_run_id = None

        @task
        async def foo():
            return 42

        @flow(task_runner=SequentialTaskRunner())
        async def pausing_flow_without_blocking():
            nonlocal flow_run_id
            flow_run_id = get_run_context().flow_run.id
            x = await foo.submit()
            y = await foo.submit()
            await pause_flow_run(timeout=20, reschedule=True)
            z = await foo(wait_for=[x])
            alpha = await foo(wait_for=[y])
            omega = await foo(wait_for=[x, y])
            assert False, "This line should not be reached"

        with pytest.raises(Pause):
            await pausing_flow_without_blocking(return_state=True)

        flow_run = await orion_client.read_flow_run(flow_run_id)
        assert flow_run.state.is_paused()
        task_runs = await orion_client.read_task_runs(
            flow_run_filter=FlowRunFilter(id={"any_": [flow_run_id]})
        )
        assert len(task_runs) == 2, "only two tasks should have completed"

    async def test_paused_flows_gracefully_exit_with_reschedule_flag(
        self, orion_client, deployment, monkeypatch
    ):
        frc = partial(FlowRunCreate, deployment_id=deployment.id)
        monkeypatch.setattr(
            "prefect.client.orchestration.schemas.actions.FlowRunCreate", frc
        )

        @task
        async def foo():
            return 42

        @flow(task_runner=SequentialTaskRunner())
        async def pausing_flow_without_blocking():
            x = await foo.submit()
            y = await foo.submit()
            await pause_flow_run(timeout=20, reschedule=True)
            z = await foo(wait_for=[x])
            alpha = await foo(wait_for=[y])
            omega = await foo(wait_for=[x, y])

        with pytest.raises(Pause):
            await pausing_flow_without_blocking()

    async def test_paused_flows_can_be_resumed_then_rescheduled(
        self, orion_client, deployment, monkeypatch
    ):
        frc = partial(FlowRunCreate, deployment_id=deployment.id)
        monkeypatch.setattr(
            "prefect.client.orchestration.schemas.actions.FlowRunCreate", frc
        )
        flow_run_id = None

        @task
        async def foo():
            return 42

        @flow(task_runner=SequentialTaskRunner())
        async def pausing_flow_without_blocking():
            nonlocal flow_run_id
            flow_run_id = get_run_context().flow_run.id
            x = await foo.submit()
            y = await foo.submit()
            await pause_flow_run(timeout=20, reschedule=True)
            z = await foo(wait_for=[x])
            alpha = await foo(wait_for=[y])
            omega = await foo(wait_for=[x, y])

        with pytest.raises(Pause):
            await pausing_flow_without_blocking()

        flow_run = await orion_client.read_flow_run(flow_run_id)
        assert flow_run.state.is_paused()

        await resume_flow_run(flow_run_id)
        flow_run = await orion_client.read_flow_run(flow_run_id)
        assert flow_run.state.is_scheduled()

    async def test_subflows_cannot_be_paused_with_reschedule_flag(
        self, orion_client, deployment, monkeypatch
    ):
        frc = partial(FlowRunCreate, deployment_id=deployment.id)
        monkeypatch.setattr(
            "prefect.client.orchestration.schemas.actions.FlowRunCreate", frc
        )

        @task
        async def foo():
            return 42

        @flow(task_runner=SequentialTaskRunner())
        async def pausing_flow_without_blocking():
            x = await foo.submit()
            y = await foo.submit()
            await pause_flow_run(timeout=20, reschedule=True)
            z = await foo(wait_for=[x])
            alpha = await foo(wait_for=[y])
            omega = await foo(wait_for=[x, y])

        @flow(task_runner=SequentialTaskRunner())
        async def wrapper_flow():
            return await pausing_flow_without_blocking()

        with pytest.raises(RuntimeError, match="Cannot pause subflows"):
            flow_run_state = await wrapper_flow()

    async def test_flows_without_deployments_cannot_be_paused_with_reschedule_flag(
        self, orion_client
    ):
        @task
        async def foo():
            return 42

        @flow(task_runner=SequentialTaskRunner())
        async def pausing_flow_without_blocking():
            x = await foo.submit()
            y = await foo.submit()
            await pause_flow_run(timeout=20, reschedule=True)
            z = await foo(wait_for=[x])
            alpha = await foo(wait_for=[y])
            omega = await foo(wait_for=[x, y])

        with pytest.raises(
            RuntimeError, match="Cannot pause flows without a deployment"
        ):
            flow_run_state = await pausing_flow_without_blocking()


class TestOutOfProcessPause:
    async def test_flows_can_be_paused_out_of_process(
        self, orion_client, deployment, monkeypatch
    ):
        frc = partial(FlowRunCreate, deployment_id=deployment.id)
        monkeypatch.setattr(
            "prefect.client.orchestration.schemas.actions.FlowRunCreate", frc
        )

        @task
        async def foo():
            return 42

        # when pausing the flow run with a specific flow run id, `pause_flow_run`
        # attempts an out-of-process pause; this continues execution until the NEXT
        # task run attempts to start, then gracefully exits

        @flow(task_runner=SequentialTaskRunner())
        async def pausing_flow_without_blocking():
            context = FlowRunContext.get()
            x = await foo.submit()
            y = await foo.submit()
            await pause_flow_run(flow_run_id=context.flow_run.id, timeout=20)
            z = await foo(wait_for=[x])
            alpha = await foo(wait_for=[y])
            omega = await foo(wait_for=[x, y])

        flow_run_state = await pausing_flow_without_blocking(return_state=True)
        assert flow_run_state.is_paused()
        flow_run_id = flow_run_state.state_details.flow_run_id
        task_runs = await orion_client.read_task_runs(
            flow_run_filter=FlowRunFilter(id={"any_": [flow_run_id]})
        )
        completed_task_runs = list(
            filter(lambda tr: tr.state.is_completed(), task_runs)
        )
        paused_task_runs = list(filter(lambda tr: tr.state.is_paused(), task_runs))
        assert len(task_runs) == 3, "only three tasks should have tried to run"
        assert len(completed_task_runs) == 2, "only two task runs should have completed"
        assert (
            len(paused_task_runs) == 1
        ), "one task run should have exited with a paused state"

    async def test_out_of_process_pauses_exit_gracefully(
        self, orion_client, deployment, monkeypatch
    ):
        frc = partial(FlowRunCreate, deployment_id=deployment.id)
        monkeypatch.setattr(
            "prefect.client.orchestration.schemas.actions.FlowRunCreate", frc
        )

        @task
        async def foo():
            return 42

        @flow(task_runner=SequentialTaskRunner())
        async def pausing_flow_without_blocking():
            context = FlowRunContext.get()
            x = await foo.submit()
            y = await foo.submit()
            await pause_flow_run(flow_run_id=context.flow_run.id, timeout=20)
            z = await foo(wait_for=[x])
            alpha = await foo(wait_for=[y])
            omega = await foo(wait_for=[x, y])

        with pytest.raises(PausedRun):
            flow_run_state = await pausing_flow_without_blocking()


class TestOrchestrateTaskRun:
    async def test_propose_state_does_not_recurse(
        self, monkeypatch, orion_client, mock_anyio_sleep, flow_run
    ):
        """
        Regression test for https://github.com/PrefectHQ/prefect/issues/8825.
        Previously propose_state would make a recursive call. In extreme cases
        the server would instruct propose_state to wait almost indefinitely
        leading to propose_state to hit max recursion depth
        """
        # the flow run must be running prior to running tasks
        await orion_client.set_flow_run_state(
            flow_run_id=flow_run.id,
            state=Running(),
        )

        @task
        def foo():
            return 1

        task_run = await orion_client.create_task_run(
            task=foo,
            flow_run_id=flow_run.id,
            dynamic_key="0",
            state=State(
                type=StateType.PENDING,
            ),
        )

        delay_seconds = 30
        num_waits = sys.getrecursionlimit() + 50

        orion_client.set_task_run_state = AsyncMock(
            side_effect=[
                *[
                    OrchestrationResult(
                        status=SetStateStatus.WAIT,
                        details=StateWaitDetails(delay_seconds=delay_seconds),
                    )
                    for _ in range(num_waits)
                ],
                OrchestrationResult(
                    status=SetStateStatus.ACCEPT,
                    details=StateAcceptDetails(),
                    state=Running(),
                ),
            ]
        )

        with mock_anyio_sleep.assert_sleeps_for(delay_seconds * num_waits):
            await propose_state(
                orion_client, State(type=StateType.RUNNING), task_run_id=task_run.id
            )

    async def test_waits_until_scheduled_start_time(
        self,
        orion_client,
        flow_run,
        mock_anyio_sleep,
        local_filesystem,
        result_factory,
        monkeypatch,
    ):
        # the flow run must be running prior to running tasks
        await orion_client.set_flow_run_state(
            flow_run_id=flow_run.id,
            state=Running(),
        )

        @task
        def foo():
            return 1

        task_run = await orion_client.create_task_run(
            task=foo,
            flow_run_id=flow_run.id,
            dynamic_key="0",
            state=State(
                type=StateType.SCHEDULED,
                state_details=StateDetails(
                    scheduled_time=pendulum.now("utc").add(minutes=5)
                ),
            ),
        )

        with mock_anyio_sleep.assert_sleeps_for(5 * 60):
            state = await orchestrate_task_run(
                task=foo,
                task_run=task_run,
                parameters={},
                wait_for=None,
                result_factory=result_factory,
                interruptible=False,
                client=orion_client,
                log_prints=False,
            )

        assert state.is_completed()
        assert await state.result() == 1

    async def test_does_not_wait_for_scheduled_time_in_past(
        self, orion_client, flow_run, mock_anyio_sleep, result_factory, local_filesystem
    ):
        # the flow run must be running prior to running tasks
        await orion_client.set_flow_run_state(
            flow_run_id=flow_run.id,
            state=Running(),
        )

        @task
        def foo():
            return 1

        task_run = await orion_client.create_task_run(
            task=foo,
            flow_run_id=flow_run.id,
            dynamic_key="0",
            state=State(
                type=StateType.SCHEDULED,
                state_details=StateDetails(
                    scheduled_time=pendulum.now("utc").subtract(minutes=5)
                ),
            ),
        )

        state = await orchestrate_task_run(
            task=foo,
            task_run=task_run,
            parameters={},
            wait_for=None,
            result_factory=result_factory,
            interruptible=False,
            client=orion_client,
            log_prints=False,
        )

        mock_anyio_sleep.assert_not_called()
        assert state.is_completed()
        assert await state.result() == 1

    async def test_waits_for_awaiting_retry_scheduled_time(
        self, mock_anyio_sleep, orion_client, flow_run, result_factory, local_filesystem
    ):
        # the flow run must be running prior to running tasks
        await orion_client.set_flow_run_state(
            flow_run_id=flow_run.id,
            state=Running(),
        )

        # Define a task that fails once and then succeeds
        mock = MagicMock()

        @task(retries=1, retry_delay_seconds=43)
        def flaky_function():
            mock()

            if mock.call_count == 2:
                return 1

            raise ValueError("try again, but only once")

        # Create a task run to test
        task_run = await orion_client.create_task_run(
            task=flaky_function,
            flow_run_id=flow_run.id,
            state=Pending(),
            dynamic_key="0",
        )

        # Actually run the task
        with mock_anyio_sleep.assert_sleeps_for(43):
            state = await orchestrate_task_run(
                task=flaky_function,
                task_run=task_run,
                parameters={},
                wait_for=None,
                result_factory=result_factory,
                interruptible=False,
                client=orion_client,
                log_prints=False,
            )

        # Check for a proper final result
        assert await state.result() == 1

        # Check expected state transitions
        states = await orion_client.read_task_run_states(str(task_run.id))
        state_names = [state.type for state in states]
        assert state_names == [
            StateType.PENDING,
            StateType.RUNNING,
            StateType.SCHEDULED,
            StateType.RUNNING,
            StateType.COMPLETED,
        ]

    async def test_waits_for_configurable_sleeps(
        self, mock_anyio_sleep, orion_client, flow_run, result_factory, local_filesystem
    ):
        # the flow run must be running prior to running tasks
        await orion_client.set_flow_run_state(
            flow_run_id=flow_run.id,
            state=Running(),
        )

        # Define a task that fails once and then succeeds
        mock = MagicMock()

        @task(retries=3, retry_delay_seconds=[3, 5, 9])
        def flaky_function():
            mock()

            if mock.call_count == 4:
                return 1

            raise ValueError("try again")

        # Create a task run to test
        task_run = await orion_client.create_task_run(
            task=flaky_function,
            flow_run_id=flow_run.id,
            state=Pending(),
            dynamic_key="0",
        )

        # Actually run the task
        # this task should sleep for a total of 17 seconds across all conifgured retries
        with mock_anyio_sleep.assert_sleeps_for(17):
            state = await orchestrate_task_run(
                task=flaky_function,
                task_run=task_run,
                parameters={},
                wait_for=None,
                result_factory=result_factory,
                interruptible=False,
                client=orion_client,
                log_prints=False,
            )

        assert mock_anyio_sleep.await_count == 3

        # Check for a proper final result
        assert await state.result() == 1

    async def test_waits_configured_with_callable(
        self, mock_anyio_sleep, orion_client, flow_run, result_factory, local_filesystem
    ):
        # the flow run must be running prior to running tasks
        await orion_client.set_flow_run_state(
            flow_run_id=flow_run.id,
            state=Running(),
        )

        # Define a task that fails once and then succeeds
        mock = MagicMock()

        @task(retries=3, retry_delay_seconds=exponential_backoff(10))
        def flaky_function():
            mock()

            if mock.call_count == 4:
                return 1

            raise ValueError("try again")

        # Create a task run to test
        task_run = await orion_client.create_task_run(
            task=flaky_function,
            flow_run_id=flow_run.id,
            state=Pending(),
            dynamic_key="0",
        )

        # exponential backoff will automatically configure increasing sleeps
        with mock_anyio_sleep.assert_sleeps_for(70):
            state = await orchestrate_task_run(
                task=flaky_function,
                task_run=task_run,
                parameters={},
                wait_for=None,
                result_factory=result_factory,
                interruptible=False,
                client=orion_client,
                log_prints=False,
            )

        assert mock_anyio_sleep.await_count == 3

        # Check for a proper final result
        assert await state.result() == 1

    @pytest.mark.parametrize("jitter_factor", [0.1, 1, 10, 100])
    @pytest.mark.flaky(max_runs=3)
    async def test_waits_jittery_sleeps(
        self,
        mock_anyio_sleep,
        orion_client,
        flow_run,
        result_factory,
        local_filesystem,
        jitter_factor,
    ):
        # the flow run must be running prior to running tasks
        await orion_client.set_flow_run_state(
            flow_run_id=flow_run.id,
            state=Running(),
        )

        # Define a task that fails once and then succeeds
        mock = MagicMock()

        @task(retries=10, retry_delay_seconds=100, retry_jitter_factor=jitter_factor)
        async def flaky_function():
            mock()

            if mock.call_count == 11:
                return 1

            raise ValueError("try again")

        # Create a task run to test
        task_run = await orion_client.create_task_run(
            task=flaky_function,
            flow_run_id=flow_run.id,
            state=Pending(),
            dynamic_key="0",
        )

        # Actually run the task
        state = await orchestrate_task_run(
            task=flaky_function,
            task_run=task_run,
            parameters={},
            wait_for=None,
            result_factory=result_factory,
            interruptible=False,
            client=orion_client,
            log_prints=False,
        )

        assert mock_anyio_sleep.await_count == 10
        sleeps = [c.args[0] for c in mock_anyio_sleep.await_args_list]
        assert statistics.variance(sleeps) > 0
        assert max(sleeps) < 100 * (1 + jitter_factor)

        # Check for a proper final result
        assert await state.result() == 1

    @pytest.mark.parametrize(
        "upstream_task_state", [Pending(), Running(), Cancelled(), Failed()]
    )
    async def test_returns_not_ready_when_any_upstream_futures_resolve_to_incomplete(
        self,
        orion_client,
        flow_run,
        upstream_task_state,
        result_factory,
        local_filesystem,
    ):
        # Define a mock to ensure the task was not run
        mock = MagicMock()

        @task
        def my_task(x):
            mock()

        # Create an upstream task run
        upstream_task_run = await orion_client.create_task_run(
            task=my_task,
            flow_run_id=flow_run.id,
            state=upstream_task_state,
            dynamic_key="upstream",
        )
        upstream_task_state.state_details.task_run_id = upstream_task_run.id

        # Create a future to wrap the upstream task, have it resolve to the given
        # incomplete state
        future = PrefectFuture(
            key=str(upstream_task_run.id),
            name="foo",
            task_runner=None,
            _final_state=upstream_task_state,
        )
        # simulate assigning task run to the future
        future.task_run = upstream_task_run
        future._submitted.set()

        # Create a task run to test
        task_run = await orion_client.create_task_run(
            task=my_task,
            flow_run_id=flow_run.id,
            state=Pending(),
            dynamic_key="downstream",
        )

        # Actually run the task
        state = await orchestrate_task_run(
            task=my_task,
            task_run=task_run,
            # Nest the future in a collection to ensure that it is found
            parameters={"x": {"nested": [future]}},
            wait_for=None,
            result_factory=result_factory,
            interruptible=False,
            client=orion_client,
            log_prints=False,
        )

        # The task did not run
        mock.assert_not_called()

        # Check that the state is 'NotReady'
        assert state.is_pending()
        assert state.name == "NotReady"
        assert (
            state.message
            == f"Upstream task run '{upstream_task_run.id}' did not reach a 'COMPLETED'"
            " state."
        )

    async def test_quoted_parameters_are_resolved(
        self, orion_client, flow_run, result_factory, local_filesystem
    ):
        # the flow run must be running prior to running tasks
        await orion_client.set_flow_run_state(
            flow_run_id=flow_run.id,
            state=Running(),
        )

        # Define a mock to ensure the task was not run
        mock = MagicMock()

        @task
        def my_task(x):
            mock(x)

        # Create a task run to test
        task_run = await orion_client.create_task_run(
            task=my_task,
            flow_run_id=flow_run.id,
            state=Pending(),
            dynamic_key="downstream",
        )

        # Actually run the task
        state = await orchestrate_task_run(
            task=my_task,
            task_run=task_run,
            # Quote some data
            parameters={"x": quote(1)},
            wait_for=None,
            result_factory=result_factory,
            interruptible=False,
            client=orion_client,
            log_prints=False,
        )

        # The task ran with the unqoted data
        mock.assert_called_once_with(1)

        # Check that the state completed happily
        assert state.is_completed()

    @pytest.mark.parametrize(
        "upstream_task_state", [Pending(), Running(), Cancelled(), Failed()]
    )
    async def test_states_in_parameters_can_be_incomplete_if_quoted(
        self,
        orion_client,
        flow_run,
        upstream_task_state,
        result_factory,
        local_filesystem,
    ):
        # the flow run must be running prior to running tasks
        await orion_client.set_flow_run_state(
            flow_run_id=flow_run.id,
            state=Running(),
        )

        # Define a mock to ensure the task was not run
        mock = MagicMock()

        @task
        def my_task(x):
            mock(x)

        # Create a task run to test
        task_run = await orion_client.create_task_run(
            task=my_task,
            flow_run_id=flow_run.id,
            state=Pending(),
            dynamic_key="downstream",
        )

        # Actually run the task
        state = await orchestrate_task_run(
            task=my_task,
            task_run=task_run,
            parameters={"x": quote(upstream_task_state)},
            wait_for=None,
            result_factory=result_factory,
            interruptible=False,
            client=orion_client,
            log_prints=False,
        )

        # The task ran with the state as its input
        mock.assert_called_once_with(upstream_task_state)

        # Check that the task completed happily
        assert state.is_completed()


class TestOrchestrateFlowRun:
    @pytest.fixture
    def partial_flow_run_context(self, result_factory, local_filesystem):
        return PartialModel(
            FlowRunContext,
            task_runner=SequentialTaskRunner(),
            sync_portal=None,
            result_factory=result_factory,
        )

    async def test_propose_state_does_not_recurse(
        self, monkeypatch, orion_client, mock_anyio_sleep
    ):
        """
        Regression test for https://github.com/PrefectHQ/prefect/issues/8825.
        Previously propose_state would make a recursive call. In extreme cases
        the server would instruct propose_state to wait almost indefinitely
        leading to propose_state to hit max recursion depth
        """

        @flow
        def foo():
            return 1

        flow_run = await orion_client.create_flow_run(
            flow=foo,
            state=State(
                type=StateType.PENDING,
            ),
        )

        delay_seconds = 30
        num_waits = sys.getrecursionlimit() + 50

        orion_client.set_flow_run_state = AsyncMock(
            side_effect=[
                *[
                    OrchestrationResult(
                        status=SetStateStatus.WAIT,
                        details=StateWaitDetails(delay_seconds=delay_seconds),
                    )
                    for _ in range(num_waits)
                ],
                OrchestrationResult(
                    status=SetStateStatus.ACCEPT,
                    details=StateAcceptDetails(),
                    state=Running(),
                ),
            ]
        )

        with mock_anyio_sleep.assert_sleeps_for(delay_seconds * num_waits):
            await propose_state(
                orion_client, State(type=StateType.RUNNING), flow_run_id=flow_run.id
            )

    async def test_waits_until_scheduled_start_time(
        self, orion_client, mock_anyio_sleep, partial_flow_run_context
    ):
        @flow
        def foo():
            return 1

        partial_flow_run_context.background_tasks = anyio.create_task_group()

        flow_run = await orion_client.create_flow_run(
            flow=foo,
            state=State(
                type=StateType.SCHEDULED,
                state_details=StateDetails(
                    scheduled_time=pendulum.now("utc").add(minutes=5)
                ),
            ),
        )
        with mock_anyio_sleep.assert_sleeps_for(5 * 60):
            state = await orchestrate_flow_run(
                flow=foo,
                flow_run=flow_run,
                parameters={},
                wait_for=None,
                client=orion_client,
                interruptible=False,
                partial_flow_run_context=partial_flow_run_context,
            )

        assert await state.result() == 1

    async def test_does_not_wait_for_scheduled_time_in_past(
        self, orion_client, mock_anyio_sleep, partial_flow_run_context
    ):
        @flow
        def foo():
            return 1

        partial_flow_run_context.background_tasks = anyio.create_task_group()

        flow_run = await orion_client.create_flow_run(
            flow=foo,
            state=State(
                type=StateType.SCHEDULED,
                state_details=StateDetails(
                    scheduled_time=pendulum.now("utc").subtract(minutes=5)
                ),
            ),
        )

        with anyio.fail_after(5):
            state = await orchestrate_flow_run(
                flow=foo,
                flow_run=flow_run,
                parameters={},
                wait_for=None,
                client=orion_client,
                interruptible=False,
                partial_flow_run_context=partial_flow_run_context,
            )

        mock_anyio_sleep.assert_not_called()
        assert await state.result() == 1

    async def test_waits_for_awaiting_retry_scheduled_time(
        self, orion_client, mock_anyio_sleep, partial_flow_run_context
    ):
        flow_run_count = 0

        partial_flow_run_context.background_tasks = anyio.create_task_group()

        @flow(retries=1, retry_delay_seconds=43)
        def flaky_function():
            nonlocal flow_run_count
            flow_run_count += 1

            if flow_run_count == 1:
                raise ValueError("try again, but only once")

            return 1

        flow_run = await orion_client.create_flow_run(
            flow=flaky_function, state=Pending()
        )

        with mock_anyio_sleep.assert_sleeps_for(43):
            state = await orchestrate_flow_run(
                flow=flaky_function,
                flow_run=flow_run,
                parameters={},
                wait_for=None,
                client=orion_client,
                interruptible=False,
                partial_flow_run_context=partial_flow_run_context,
            )

        # Check for a proper final result
        assert await state.result() == 1

        # Check expected state transitions
        states = await orion_client.read_flow_run_states(str(flow_run.id))
        state_names = [state.type for state in states]
        assert state_names == [
            StateType.PENDING,
            StateType.RUNNING,
            StateType.SCHEDULED,
            StateType.RUNNING,
            StateType.COMPLETED,
        ]


class TestFlowRunCrashes:
    @staticmethod
    @contextmanager
    def capture_cancellation():
        """Utility for capturing crash exceptions consistently in these tests"""
        try:
            yield
        except BaseException:
            # In python 3.8+ cancellation raises a `BaseException` that will not
            # be captured by `orchestrate_flow_run` and needs to be trapped here to
            # prevent the test from failing before we can assert things are 'Crashed'
            pass
        except anyio.get_cancelled_exc_class() as exc:
            raise RuntimeError("The cancellation error was not caught.") from exc

    @pytest.mark.parametrize("interrupt_type", [KeyboardInterrupt, SystemExit])
    async def test_interrupt_during_orchestration_crashes_flow(
        self, flow_run, orion_client, monkeypatch, interrupt_type
    ):
        monkeypatch.setattr(
            "prefect.engine.propose_state",
            MagicMock(side_effect=interrupt_type()),
        )

        @flow
        async def my_flow():
            pass

        with pytest.raises(interrupt_type):
            await begin_flow_run(
                flow=my_flow, flow_run=flow_run, parameters={}, client=orion_client
            )

        flow_run = await orion_client.read_flow_run(flow_run.id)
        assert flow_run.state.is_crashed()
        assert flow_run.state.type == StateType.CRASHED
        assert "Execution was aborted" in flow_run.state.message
        with pytest.raises(CrashedRun, match="Execution was aborted"):
            await flow_run.state.result()

    async def test_flow_timeouts_are_not_crashes(self, flow_run, orion_client):
        """
        Since timeouts use anyio cancellation scopes, we want to ensure that they are
        not marked as crashes
        """

        @flow(timeout_seconds=0.1)
        async def my_flow():
            await anyio.sleep_forever()

        await begin_flow_run(
            flow=my_flow,
            parameters={},
            flow_run=flow_run,
            client=orion_client,
        )
        flow_run = await orion_client.read_flow_run(flow_run.id)

        assert flow_run.state.is_failed()
        assert flow_run.state.type != StateType.CRASHED
        assert "exceeded timeout" in flow_run.state.message

    async def test_aborts_are_not_crashes(self, flow_run, orion_client):
        """
        Since aborts are base exceptions, we want to ensure that they are not marked as
        crashes
        """

        @flow
        async def my_flow():
            raise Abort()

        with pytest.raises(Abort):
            # ^ the exception should be re-raised
            await begin_flow_run(
                flow=my_flow,
                parameters={},
                flow_run=flow_run,
                client=orion_client,
            )

        flow_run = await orion_client.read_flow_run(flow_run.id)

        assert flow_run.state.type != StateType.CRASHED

    async def test_report_flow_run_crashes_handles_sigterm(
        self, flow_run, orion_client, monkeypatch
    ):
        original_handler = Mock()
        signal.signal(signal.SIGTERM, original_handler)

        with pytest.raises(TerminationSignal):
            async with report_flow_run_crashes(flow_run=flow_run, client=orion_client):
                assert signal.getsignal(signal.SIGTERM) != original_handler
                os.kill(os.getpid(), signal.SIGTERM)

        original_handler.assert_called_once()
        assert signal.getsignal(signal.SIGTERM) == original_handler


class TestTaskRunCrashes:
    @pytest.mark.filterwarnings(
        "ignore::pytest.PytestUnhandledThreadExceptionWarning"
    )  # Pytest complains about unhandled exception in runtime thread
    @pytest.mark.parametrize("interrupt_type", [KeyboardInterrupt, SystemExit])
    async def test_interrupt_in_task_function_crashes_task_and_flow(
        self, flow_run, orion_client, interrupt_type
    ):
        @task
        async def my_task():
            raise interrupt_type()

        @flow
        async def my_flow():
            await my_task()

        with pytest.raises(interrupt_type):
            await begin_flow_run(
                flow=my_flow, flow_run=flow_run, parameters={}, client=orion_client
            )

        flow_run = await orion_client.read_flow_run(flow_run.id)
        assert flow_run.state.is_crashed()
        assert flow_run.state.type == StateType.CRASHED
        assert "Execution was aborted" in flow_run.state.message
        with pytest.raises(CrashedRun, match="Execution was aborted"):
            await flow_run.state.result()

        task_runs = await orion_client.read_task_runs()
        assert len(task_runs) == 1
        task_run = task_runs[0]
        assert task_run.state.is_crashed()
        assert task_run.state.type == StateType.CRASHED
        assert "Execution was aborted" in task_run.state.message
        with pytest.raises(CrashedRun, match="Execution was aborted"):
            await task_run.state.result()

    @pytest.mark.filterwarnings(
        "ignore::pytest.PytestUnhandledThreadExceptionWarning"
    )  # Pytest complains about unhandled exception in runtime thread
    @pytest.mark.parametrize("interrupt_type", [KeyboardInterrupt, SystemExit])
    async def test_interrupt_in_task_orchestration_crashes_task_and_flow(
        self, flow_run, orion_client, interrupt_type, monkeypatch
    ):
        monkeypatch.setattr(
            "prefect.engine.orchestrate_task_run", AsyncMock(side_effect=interrupt_type)
        )

        @task
        async def my_task():
            pass

        @flow
        async def my_flow():
            await my_task()

        with pytest.raises(interrupt_type):
            await begin_flow_run(
                flow=my_flow, flow_run=flow_run, parameters={}, client=orion_client
            )

        flow_run = await orion_client.read_flow_run(flow_run.id)
        assert flow_run.state.is_crashed()
        assert flow_run.state.type == StateType.CRASHED
        assert "Execution was aborted" in flow_run.state.message
        with pytest.raises(CrashedRun, match="Execution was aborted"):
            await flow_run.state.result()

        task_runs = await orion_client.read_task_runs()
        assert len(task_runs) == 1
        task_run = task_runs[0]
        assert task_run.state.is_crashed()
        assert task_run.state.type == StateType.CRASHED
        assert "Execution was aborted" in task_run.state.message
        with pytest.raises(CrashedRun, match="Execution was aborted"):
            await task_run.state.result()

    async def test_error_in_task_orchestration_crashes_task_but_not_flow(
        self, flow_run, orion_client, monkeypatch
    ):
        exception = ValueError("Boo!")

        monkeypatch.setattr(
            "prefect.engine.orchestrate_task_run", AsyncMock(side_effect=exception)
        )

        @task
        async def my_task():
            pass

        @flow
        async def my_flow():
            await my_task._run()

        # Note exception should not be re-raised
        state = await begin_flow_run(
            flow=my_flow, flow_run=flow_run, parameters={}, client=orion_client
        )

        flow_run = await orion_client.read_flow_run(flow_run.id)
        assert flow_run.state.is_failed()
        assert flow_run.state.name == "Failed"
        assert "1/1 states failed" in flow_run.state.message

        task_run_states = await state.result(raise_on_failure=False)
        assert len(task_run_states) == 1
        task_run_state = task_run_states[0]
        assert task_run_state.is_crashed()

        assert task_run_state.type == StateType.CRASHED
        assert (
            "Execution was interrupted by an unexpected exception"
            in task_run_state.message
        )
        assert exceptions_equal(
            await task_run_state.result(raise_on_failure=False), exception
        )

        # Check that the state was reported to the server
        task_run = await orion_client.read_task_run(
            task_run_state.state_details.task_run_id
        )
        compare_fields = {"name", "type", "message"}
        assert task_run_state.dict(include=compare_fields) == task_run.state.dict(
            include=compare_fields
        )


class TestDeploymentFlowRun:
    async def create_deployment(self, client, flow):
        flow_id = await client.create_flow(flow)
        return await client.create_deployment(
            flow_id,
            name="test",
            manifest_path="file.json",
        )

    async def test_completed_run(self, orion_client, patch_manifest_load):
        @flow
        def my_flow(x: int):
            return x

        await patch_manifest_load(my_flow)
        deployment_id = await self.create_deployment(orion_client, my_flow)

        flow_run = await orion_client.create_flow_run_from_deployment(
            deployment_id, parameters={"x": 1}
        )

        state = await retrieve_flow_then_begin_flow_run(
            flow_run.id, client=orion_client
        )
        assert await state.result() == 1

    async def test_retries_loaded_from_flow_definition(
        self, orion_client, patch_manifest_load, mock_anyio_sleep
    ):
        @flow(retries=2, retry_delay_seconds=3)
        def my_flow(x: int):
            raise ValueError()

        await patch_manifest_load(my_flow)
        deployment_id = await self.create_deployment(orion_client, my_flow)

        flow_run = await orion_client.create_flow_run_from_deployment(
            deployment_id, parameters={"x": 1}
        )
        assert flow_run.empirical_policy.retries == None
        assert flow_run.empirical_policy.retry_delay == None

        with mock_anyio_sleep.assert_sleeps_for(
            my_flow.retries * my_flow.retry_delay_seconds,
            # Allow an extra second tolerance per retry to account for rounding
            extra_tolerance=my_flow.retries,
        ):
            state = await retrieve_flow_then_begin_flow_run(
                flow_run.id, client=orion_client
            )

        flow_run = await orion_client.read_flow_run(flow_run.id)
        assert flow_run.empirical_policy.retries == 2
        assert flow_run.empirical_policy.retry_delay == 3
        assert state.is_failed()
        assert flow_run.run_count == 3

    async def test_failed_run(self, orion_client, patch_manifest_load):
        @flow
        def my_flow(x: int):
            raise ValueError("test!")

        await patch_manifest_load(my_flow)
        deployment_id = await self.create_deployment(orion_client, my_flow)

        flow_run = await orion_client.create_flow_run_from_deployment(
            deployment_id, parameters={"x": 1}
        )

        state = await retrieve_flow_then_begin_flow_run(
            flow_run.id, client=orion_client
        )
        assert state.is_failed()
        with pytest.raises(ValueError, match="test!"):
            await state.result()

    async def test_parameters_are_cast_to_correct_type(
        self, orion_client, patch_manifest_load
    ):
        @flow
        def my_flow(x: int):
            return x

        await patch_manifest_load(my_flow)
        deployment_id = await self.create_deployment(orion_client, my_flow)

        flow_run = await orion_client.create_flow_run_from_deployment(
            deployment_id, parameters={"x": "1"}
        )

        state = await retrieve_flow_then_begin_flow_run(
            flow_run.id, client=orion_client
        )
        assert await state.result() == 1

    async def test_state_is_failed_when_parameters_fail_validation(
        self, orion_client, patch_manifest_load
    ):
        @flow
        def my_flow(x: int):
            return x

        await patch_manifest_load(my_flow)
        deployment_id = await self.create_deployment(orion_client, my_flow)

        flow_run = await orion_client.create_flow_run_from_deployment(
            deployment_id, parameters={"x": "not-an-int"}
        )

        state = await retrieve_flow_then_begin_flow_run(
            flow_run.id, client=orion_client
        )
        assert state.is_failed()
        assert "Validation of flow parameters failed with error" in state.message
        assert (
            "ParameterTypeError: Flow run received invalid parameters" in state.message
        )
        assert "x: value is not a valid integer" in state.message

        with pytest.raises(ParameterTypeError, match="value is not a valid integer"):
            await state.result()


class TestDynamicKeyHandling:
    async def test_dynamic_key_increases_sequentially(self, orion_client):
        @task
        def my_task():
            pass

        @flow
        def my_flow():
            my_task()
            my_task()
            my_task()

        my_flow()

        task_runs = await orion_client.read_task_runs()

        assert sorted([int(run.dynamic_key) for run in task_runs]) == [0, 1, 2]

    async def test_subflow_resets_dynamic_key(self, orion_client):
        @task
        def my_task():
            pass

        @flow
        def subflow():
            my_task()

        @flow
        def my_flow():
            my_task()
            my_task()
            subflow()
            my_task()

        state = my_flow._run()

        task_runs = await orion_client.read_task_runs()
        parent_task_runs = [
            task_run
            for task_run in task_runs
            if task_run.flow_run_id == state.state_details.flow_run_id
        ]
        subflow_task_runs = [
            task_run
            for task_run in task_runs
            if task_run.flow_run_id != state.state_details.flow_run_id
        ]

        assert len(parent_task_runs) == 4  # 3 standard task runs and 1 subflow
        assert len(subflow_task_runs) == 1

        assert int(subflow_task_runs[0].dynamic_key) == 0

    async def test_dynamic_key_unique_per_task_key(self, orion_client):
        @task
        def task_one():
            pass

        @task
        def task_two():
            pass

        @flow
        def my_flow():
            task_one()
            task_two()
            task_two()
            task_one()

        my_flow()

        task_runs = await orion_client.read_task_runs()

        assert sorted([int(run.dynamic_key) for run in task_runs]) == [0, 0, 1, 1]


class TestCreateThenBeginFlowRun:
    async def test_handles_bad_parameter_types(self, orion_client, parameterized_flow):
        state = await create_then_begin_flow_run(
            flow=parameterized_flow,
            parameters={"dog": [1, 2], "cat": "not an int"},
            wait_for=None,
            return_type="state",
            client=orion_client,
        )
        assert state.type == StateType.FAILED
        assert "Validation of flow parameters failed with error" in state.message
        assert (
            "ParameterTypeError: Flow run received invalid parameters" in state.message
        )
        assert "dog: str type expected" in state.message
        assert "cat: value is not a valid integer" in state.message
        with pytest.raises(ParameterTypeError):
            await state.result()

    async def test_handles_signature_mismatches(self, orion_client, parameterized_flow):
        state = await create_then_begin_flow_run(
            flow=parameterized_flow,
            parameters={"puppy": "a string", "kitty": 42},
            wait_for=None,
            return_type="state",
            client=orion_client,
        )
        assert state.type == StateType.FAILED
        assert "Validation of flow parameters failed with error" in state.message
        assert (
            "SignatureMismatchError: Function expects parameters ['dog', 'cat'] but was"
            " provided with parameters ['puppy', 'kitty']"
            in state.message
        )
        with pytest.raises(SignatureMismatchError):
            await state.result()

    async def test_does_not_raise_signature_mismatch_on_missing_default_args(
        self, orion_client
    ):
        @flow
        def flow_use_and_return_defaults(foo: str = "bar", bar: int = 1):
            """Flow for testing functions"""
            assert foo == "bar"
            assert bar == 1
            return foo, bar

        state = await create_then_begin_flow_run(
            flow=flow_use_and_return_defaults,
            parameters={},
            wait_for=None,
            return_type="state",
            client=orion_client,
        )
        assert state.type == StateType.COMPLETED
        assert await state.result() == ("bar", 1)

    async def test_handles_other_errors(
        self, orion_client, parameterized_flow, monkeypatch
    ):
        def raise_unspecified_exception(*args, **kwargs):
            raise Exception("I am another exception!")

        # Patch validate_parameters to check for other exception case handling
        monkeypatch.setattr(
            prefect.flows.Flow, "validate_parameters", raise_unspecified_exception
        )

        state = await create_then_begin_flow_run(
            flow=parameterized_flow,
            parameters={"puppy": "a string", "kitty": 42},
            wait_for=None,
            return_type="state",
            client=orion_client,
        )
        assert state.type == StateType.FAILED
        assert "Validation of flow parameters failed with error" in state.message
        assert "Exception: I am another exception!" in state.message
        with pytest.raises(Exception):
            await state.result()


class TestRetrieveFlowThenBeginFlowRun:
    async def test_handles_bad_parameter_types(
        self, orion_client, patch_manifest_load, parameterized_flow
    ):
        await patch_manifest_load(parameterized_flow)
        flow_id = await orion_client.create_flow(parameterized_flow)
        dep_id = await orion_client.create_deployment(
            flow_id,
            name="test",
            manifest_path="path/file.json",
        )
        new_flow_run = await orion_client.create_flow_run_from_deployment(
            deployment_id=dep_id, parameters={"dog": [1], "cat": "not an int"}
        )
        state = await retrieve_flow_then_begin_flow_run(flow_run_id=new_flow_run.id)
        assert state.type == StateType.FAILED
        assert "Validation of flow parameters failed with error" in state.message
        assert (
            "ParameterTypeError: Flow run received invalid parameters" in state.message
        )
        assert "dog: str type expected" in state.message
        assert "cat: value is not a valid integer" in state.message
        with pytest.raises(ParameterTypeError):
            await state.result()

    async def test_handles_signature_mismatches(self, orion_client, parameterized_flow):
        state = await create_then_begin_flow_run(
            flow=parameterized_flow,
            parameters={"puppy": "a string", "kitty": 42},
            wait_for=None,
            return_type="state",
            client=orion_client,
        )
        assert state.type == StateType.FAILED
        assert "Validation of flow parameters failed with error" in state.message
        assert (
            "SignatureMismatchError: Function expects parameters ['dog', 'cat'] but was"
            " provided with parameters ['puppy', 'kitty']"
            in state.message
        )
        with pytest.raises(SignatureMismatchError):
            await state.result()

    async def test_handles_other_errors(
        self, orion_client, parameterized_flow, monkeypatch
    ):
        def raise_unspecified_exception(*args, **kwargs):
            raise Exception("I am another exception!")

        # Patch validate_parameters to check for other exception case handling
        monkeypatch.setattr(
            prefect.flows.Flow, "validate_parameters", raise_unspecified_exception
        )

        state = await create_then_begin_flow_run(
            flow=parameterized_flow,
            parameters={"puppy": "a string", "kitty": 42},
            wait_for=None,
            return_type="state",
            client=orion_client,
        )
        assert state.type == StateType.FAILED
        assert "Validation of flow parameters failed with error" in state.message
        assert "Exception: I am another exception!" in state.message
        with pytest.raises(Exception):
            await state.result()


class TestCreateAndBeginSubflowRun:
    async def test_handles_bad_parameter_types(
        self,
        orion_client,
        parameterized_flow,
        get_flow_run_context,
    ):
        with await get_flow_run_context() as ctx:
            state = await create_and_begin_subflow_run(
                flow=parameterized_flow,
                parameters={"dog": [1, 2], "cat": "not an int"},
                wait_for=None,
                return_type="state",
                client=orion_client,
            )

        assert state.type == StateType.FAILED
        assert "Validation of flow parameters failed with error" in state.message
        assert (
            "ParameterTypeError: Flow run received invalid parameters" in state.message
        )
        assert "dog: str type expected" in state.message
        assert "cat: value is not a valid integer" in state.message
        with pytest.raises(ParameterTypeError):
            await state.result()

    async def test_handles_signature_mismatches(
        self,
        orion_client,
        parameterized_flow,
        get_flow_run_context,
    ):
        with await get_flow_run_context():
            state = await create_and_begin_subflow_run(
                flow=parameterized_flow,
                parameters={"puppy": "a string", "kitty": 42},
                wait_for=None,
                return_type="state",
                client=orion_client,
            )

        assert state.type == StateType.FAILED
        assert "Validation of flow parameters failed with error" in state.message
        assert (
            "SignatureMismatchError: Function expects parameters ['dog', 'cat'] but was"
            " provided with parameters ['puppy', 'kitty']"
            in state.message
        )
        with pytest.raises(SignatureMismatchError):
            await state.result()

    async def test_handles_other_errors(
        self, orion_client, parameterized_flow, monkeypatch
    ):
        def raise_unspecified_exception(*args, **kwargs):
            raise Exception("I am another exception!")

        # Patch validate_parameters to check for other exception case handling
        monkeypatch.setattr(
            prefect.flows.Flow, "validate_parameters", raise_unspecified_exception
        )

        state = await create_then_begin_flow_run(
            flow=parameterized_flow,
            parameters={"puppy": "a string", "kitty": 42},
            wait_for=None,
            return_type="state",
            client=orion_client,
        )
        assert state.type == StateType.FAILED
        assert "Validation of flow parameters failed with error" in state.message
        assert "Exception: I am another exception!" in state.message
        with pytest.raises(Exception):
            await state.result()


class TestLinkStateToResult:
    @pytest.fixture
    def state(self):
        return State(id=uuid4(), type=StateType.COMPLETED)

    class RandomTestClass:
        pass

    class PydanticTestClass(BaseModel):
        num: int
        list_of_ints: List[int]

    @pytest.mark.parametrize(
        "test_input", [True, False, -5, 0, 1, 256, ..., None, NotImplemented]
    )
    async def test_link_state_to_result_with_untrackables(
        self, test_input, get_flow_run_context, state
    ):
        with await get_flow_run_context() as ctx:
            link_state_to_result(state=state, result=test_input)
            assert ctx.task_run_results == {}

    @pytest.mark.parametrize("test_input", [-6, 257, "Hello", RandomTestClass()])
    async def test_link_state_to_result_with_single_trackables(
        self, get_flow_run_context, test_input, state
    ):
        input_id = id(test_input)

        with await get_flow_run_context() as ctx:
            link_state_to_result(state=state, result=test_input)
            assert ctx.task_run_results == {input_id: state}

    @pytest.mark.parametrize(
        "test_inputs",
        [
            [-6, 257],
            [-42, RandomTestClass()],
            [4200, "Test", RandomTestClass()],
        ],
    )
    async def test_link_state_to_result_with_multiple_unnested_trackables(
        self, get_flow_run_context, test_inputs, state
    ):
        input_ids = []
        with await get_flow_run_context() as ctx:
            for test_input in test_inputs:
                input_ids.append(id(test_input))
                link_state_to_result(state=state, result=test_input)
            assert ctx.task_run_results == {id: state for id in input_ids}

    @pytest.mark.parametrize(
        "test_input",
        [
            [True],
            (False,),
            [1, 2, 3],
            (1, 2, 3),
        ],
    )
    async def test_link_state_to_result_with_list_or_tuple_of_untrackables(
        self, get_flow_run_context, test_input, state
    ):
        with await get_flow_run_context() as ctx:
            link_state_to_result(state=state, result=test_input)
            assert ctx.task_run_results == {id(test_input): state}

    @pytest.mark.parametrize(
        "test_input",
        [
            ["Test", 1, RandomTestClass()],
            ("Test", 1, RandomTestClass()),
        ],
    )
    async def test_link_state_to_result_with_list_or_tuple_of_mixed(
        self, get_flow_run_context, test_input, state
    ):
        with await get_flow_run_context() as ctx:
            link_state_to_result(state=state, result=test_input)
            assert ctx.task_run_results == {
                id(test_input[0]): state,
                id(test_input[2]): state,
                id(test_input): state,
            }

    async def test_link_state_to_result_with_nested_list(
        self, get_flow_run_context, state
    ):
        test_input = [1, [-6, [1, 2, 3]]]

        with await get_flow_run_context() as ctx:
            link_state_to_result(state=state, result=test_input)
            assert ctx.task_run_results == {
                id(test_input): state,
                id(test_input[1]): state,
            }

    async def test_link_state_to_result_with_nested_pydantic_class(
        self, get_flow_run_context, state
    ):
        pydantic_instance = self.PydanticTestClass(num=42, list_of_ints=[1, 257])

        test_input = [-7, pydantic_instance, 1]

        with await get_flow_run_context() as ctx:
            link_state_to_result(state=state, result=test_input)
            assert ctx.task_run_results == {
                id(test_input): state,
                id(test_input[0]): state,
                id(test_input[1]): state,
            }

    async def test_link_state_to_result_with_pydantic_class(
        self, get_flow_run_context, state
    ):
        pydantic_instance = self.PydanticTestClass(num=42, list_of_ints=[1, 257])

        with await get_flow_run_context() as ctx:
            link_state_to_result(state=state, result=pydantic_instance)
            assert ctx.task_run_results == {
                id(pydantic_instance): state,
                id(pydantic_instance.list_of_ints): state,
            }

    @pytest.mark.parametrize(
        "test_input,expected_status",
        [
            (True, True),
            (-5, True),
            (-6, False),
            ("Hello", False),
            (RandomTestClass(), False),
            ([0, 257], True),
            ([False, "Test", RandomTestClass()], True),
            ([-256, RandomTestClass()], False),
            ([-6, 257], False),
            ([-42, RandomTestClass()], False),
            ([4200, "Test", RandomTestClass()], False),
            (PydanticTestClass(num=42, list_of_ints=[1, 2, 3]), True),
            (PydanticTestClass(num=257, list_of_ints=[1, 2, 3]), False),
        ],
    )
    async def test_link_state_to_result_marks_trackability_in_state_details(
        self, get_flow_run_context, test_input, expected_status, state
    ):
        with await get_flow_run_context():
            link_state_to_result(state=state, result=test_input)
            assert state.state_details.untrackable_result == expected_status<|MERGE_RESOLUTION|>--- conflicted
+++ resolved
@@ -2,11 +2,7 @@
 import os
 import signal
 import statistics
-<<<<<<< HEAD
 import sys
-import time
-=======
->>>>>>> f3b744de
 from contextlib import contextmanager
 from functools import partial
 from typing import List
