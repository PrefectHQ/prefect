import asyncio
import time
from contextlib import contextmanager
from functools import partial
from typing import List
from unittest.mock import MagicMock
from uuid import uuid4

import anyio
import pendulum
import pytest
from pydantic import BaseModel

import prefect.flows
from prefect import engine, flow, task
from prefect.context import FlowRunContext
from prefect.engine import (
    begin_flow_run,
    create_and_begin_subflow_run,
    create_then_begin_flow_run,
    link_state_to_result,
    orchestrate_flow_run,
    orchestrate_task_run,
    pause_flow_run,
    resume_flow_run,
    retrieve_flow_then_begin_flow_run,
)
from prefect.exceptions import (
    Abort,
    CrashedRun,
    FailedRun,
    ParameterTypeError,
    PausedRun,
    SignatureMismatchError,
)
from prefect.futures import PrefectFuture
from prefect.orion.schemas.actions import FlowRunCreate
from prefect.orion.schemas.filters import FlowRunFilter
from prefect.orion.schemas.states import StateDetails, StateType
from prefect.results import ResultFactory
from prefect.states import Cancelled, Failed, Pending, Running, State
from prefect.task_runners import SequentialTaskRunner
from prefect.testing.utilities import AsyncMock, exceptions_equal, flaky_on_windows
from prefect.utilities.annotations import quote
from prefect.utilities.pydantic import PartialModel


@pytest.fixture
async def result_factory(orion_client):
    return await ResultFactory.default_factory(
        client=orion_client,
    )


@pytest.fixture
async def patch_manifest_load(monkeypatch):
    async def patch_manifest(f):
        async def anon(*args, **kwargs):
            return f

        monkeypatch.setattr(
            engine,
            "load_flow_from_flow_run",
            anon,
        )
        return f

    return patch_manifest


@pytest.fixture
def parameterized_flow():
    @flow
    def flow_for_tests(dog: str, cat: int):
        """Flow for testing functions"""

    return flow_for_tests


@pytest.fixture
async def get_flow_run_context(orion_client, result_factory, local_filesystem):
    partial_ctx = PartialModel(FlowRunContext)

    @flow
    def foo():
        pass

    test_task_runner = SequentialTaskRunner()
    flow_run = await orion_client.create_flow_run(foo)

    async def _get_flow_run_context():
        async with anyio.create_task_group() as tg:
            partial_ctx.background_tasks = tg
            return partial_ctx.finalize(
                flow=foo,
                flow_run=flow_run,
                client=orion_client,
                task_runner=test_task_runner,
                result_factory=result_factory,
            )

    return _get_flow_run_context


class TestBlockingPause:
    async def test_tasks_cannot_be_paused(self):
        @task
        async def the_little_task_that_pauses():
            await pause_flow_run()
            return True

        @flow(task_runner=SequentialTaskRunner())
        async def the_mountain():
            return await the_little_task_that_pauses()

        with pytest.raises(RuntimeError, match="Cannot pause task runs.*"):
            await the_mountain()

    async def test_paused_flows_fail_if_not_resumed(self):
        @task
        async def doesnt_pause():
            return 42

        @flow(task_runner=SequentialTaskRunner())
        async def pausing_flow():
            x = await doesnt_pause.submit()
            await pause_flow_run(timeout=0.1)
            y = await doesnt_pause.submit()
            z = await doesnt_pause(wait_for=[x])
            alpha = await doesnt_pause(wait_for=[y])
            omega = await doesnt_pause(wait_for=[x, y])

        with pytest.raises(FailedRun):
            # the sleeper mock will exhaust its side effects after 6 calls
            await pausing_flow()

    async def test_first_polling_interval_doesnt_grow_arbitrarily_large(
        self, monkeypatch
    ):
        sleeper = AsyncMock(side_effect=[None, None, None, None, None])
        monkeypatch.setattr("prefect.engine.anyio.sleep", sleeper)

        @task
        async def doesnt_pause():
            return 42

        @flow(task_runner=SequentialTaskRunner())
        async def pausing_flow():
            x = await doesnt_pause.submit()
            await pause_flow_run(timeout=20, poll_interval=100)
            y = await doesnt_pause.submit()
            z = await doesnt_pause(wait_for=[x])
            alpha = await doesnt_pause(wait_for=[y])
            omega = await doesnt_pause(wait_for=[x, y])

        with pytest.raises(StopAsyncIteration):
            # the sleeper mock will exhaust its side effects after 6 calls
            await pausing_flow()

        sleep_intervals = [c.args[0] for c in sleeper.await_args_list]
        assert min(sleep_intervals) <= 20  # Okay if this is zero
        assert max(sleep_intervals) == 100

    async def test_first_polling_is_smaller_than_the_timeout(self, monkeypatch):
        sleeper = AsyncMock(side_effect=[None, None, None, None, None])
        monkeypatch.setattr("prefect.engine.anyio.sleep", sleeper)

        @task
        async def doesnt_pause():
            return 42

        @flow(task_runner=SequentialTaskRunner())
        async def pausing_flow():
            x = await doesnt_pause.submit()
            await pause_flow_run(timeout=4, poll_interval=5)
            y = await doesnt_pause.submit()
            z = await doesnt_pause(wait_for=[x])
            alpha = await doesnt_pause(wait_for=[y])
            omega = await doesnt_pause(wait_for=[x, y])

        with pytest.raises(StopAsyncIteration):
            # the sleeper mock will exhaust its side effects after 6 calls
            await pausing_flow()

        sleep_intervals = [c.args[0] for c in sleeper.await_args_list]
        assert sleep_intervals[0] == 2
        assert sleep_intervals[1:] == [5, 5, 5, 5, 5]

    @pytest.mark.flaky(max_runs=4)
    async def test_paused_flows_block_execution_in_sync_flows(self, orion_client):
        @task
        def foo():
            return 42

        @flow(task_runner=SequentialTaskRunner())
        def pausing_flow():
            x = foo.submit()
            y = foo.submit()
            pause_flow_run(timeout=0.1)
            z = foo(wait_for=[x])
            alpha = foo(wait_for=[y])
            omega = foo(wait_for=[x, y])

        flow_run_state = pausing_flow(return_state=True)
        flow_run_id = flow_run_state.state_details.flow_run_id
        task_runs = await orion_client.read_task_runs(
            flow_run_filter=FlowRunFilter(id={"any_": [flow_run_id]})
        )
        assert len(task_runs) == 2, "only two tasks should have completed"

    async def test_paused_flows_block_execution_in_async_flows(self, orion_client):
        @task
        async def foo():
            return 42

        @flow(task_runner=SequentialTaskRunner())
        async def pausing_flow():
            x = await foo.submit()
            y = await foo.submit()
            await pause_flow_run(timeout=0.1)
            z = await foo(wait_for=[x])
            alpha = await foo(wait_for=[y])
            omega = await foo(wait_for=[x, y])

        flow_run_state = await pausing_flow(return_state=True)
        flow_run_id = flow_run_state.state_details.flow_run_id
        task_runs = await orion_client.read_task_runs(
            flow_run_filter=FlowRunFilter(id={"any_": [flow_run_id]})
        )
        assert len(task_runs) == 2, "only two tasks should have completed"

    async def test_paused_flows_can_be_resumed(self, orion_client):
        @task
        async def foo():
            return 42

        @flow(task_runner=SequentialTaskRunner())
        async def pausing_flow():
            x = await foo.submit()
            y = await foo.submit()
            await pause_flow_run(timeout=10, poll_interval=2)
            z = await foo(wait_for=[x])
            alpha = await foo(wait_for=[y])
            omega = await foo(wait_for=[x, y])

        async def flow_resumer():
            await anyio.sleep(3)
            flow_runs = await orion_client.read_flow_runs(limit=1)
            active_flow_run = flow_runs[0]
            await resume_flow_run(active_flow_run.id)

        flow_run_state, the_answer = await asyncio.gather(
            pausing_flow(return_state=True),
            flow_resumer(),
        )
        flow_run_id = flow_run_state.state_details.flow_run_id
        task_runs = await orion_client.read_task_runs(
            flow_run_filter=FlowRunFilter(id={"any_": [flow_run_id]})
        )
        assert len(task_runs) == 5, "all tasks should finish running"

    async def test_paused_flows_can_be_resumed(self, orion_client):
        @task
        async def foo():
            return 42

        @flow(task_runner=SequentialTaskRunner())
        async def pausing_flow():
            x = await foo.submit()
            y = await foo.submit()
            await pause_flow_run(timeout=10, poll_interval=2, key="do-not-repeat")
            z = await foo(wait_for=[x])
            await pause_flow_run(timeout=10, poll_interval=2, key="do-not-repeat")
            alpha = await foo(wait_for=[y])
            omega = await foo(wait_for=[x, y])

        async def flow_resumer():
            await anyio.sleep(3)
            flow_runs = await orion_client.read_flow_runs(limit=1)
            active_flow_run = flow_runs[0]
            await resume_flow_run(active_flow_run.id)

        flow_run_state, the_answer = await asyncio.gather(
            pausing_flow(return_state=True),
            flow_resumer(),
        )
        flow_run_id = flow_run_state.state_details.flow_run_id
        task_runs = await orion_client.read_task_runs(
            flow_run_filter=FlowRunFilter(id={"any_": [flow_run_id]})
        )
        assert len(task_runs) == 5, "all tasks should finish running"


class TestNonblockingPause:
    async def test_paused_flows_do_not_block_execution_with_reschedule_flag(
        self, orion_client, deployment, monkeypatch
    ):
        frc = partial(FlowRunCreate, deployment_id=deployment.id)
        monkeypatch.setattr("prefect.client.orion.schemas.actions.FlowRunCreate", frc)

        @task
        async def foo():
            return 42

        @flow(task_runner=SequentialTaskRunner())
        async def pausing_flow_without_blocking():
            x = await foo.submit()
            y = await foo.submit()
            await pause_flow_run(timeout=20, reschedule=True)
            z = await foo(wait_for=[x])
            alpha = await foo(wait_for=[y])
            omega = await foo(wait_for=[x, y])

        flow_run_state = await pausing_flow_without_blocking(return_state=True)
        assert flow_run_state.is_paused()
        flow_run_id = flow_run_state.state_details.flow_run_id
        task_runs = await orion_client.read_task_runs(
            flow_run_filter=FlowRunFilter(id={"any_": [flow_run_id]})
        )
        assert len(task_runs) == 2, "only two tasks should have completed"

    async def test_paused_flows_gracefully_exit_with_reschedule_flag(
        self, orion_client, deployment, monkeypatch
    ):
        frc = partial(FlowRunCreate, deployment_id=deployment.id)
        monkeypatch.setattr("prefect.client.orion.schemas.actions.FlowRunCreate", frc)

        @task
        async def foo():
            return 42

        @flow(task_runner=SequentialTaskRunner())
        async def pausing_flow_without_blocking():
            x = await foo.submit()
            y = await foo.submit()
            await pause_flow_run(timeout=20, reschedule=True)
            z = await foo(wait_for=[x])
            alpha = await foo(wait_for=[y])
            omega = await foo(wait_for=[x, y])

<<<<<<< HEAD
        graceful_exit_result = await pausing_flow_without_blocking()
        assert graceful_exit_result is None
=======
        with pytest.raises(PausedRun):
            await pausing_flow_without_blocking()
>>>>>>> faae9a81

    async def test_paused_flows_can_be_resumed_then_rescheduled(
        self, orion_client, deployment, monkeypatch
    ):
        frc = partial(FlowRunCreate, deployment_id=deployment.id)
        monkeypatch.setattr("prefect.client.orion.schemas.actions.FlowRunCreate", frc)

        @task
        async def foo():
            return 42

        @flow(task_runner=SequentialTaskRunner())
        async def pausing_flow_without_blocking():
            x = await foo.submit()
            y = await foo.submit()
            await pause_flow_run(timeout=20, reschedule=True)
            z = await foo(wait_for=[x])
            alpha = await foo(wait_for=[y])
            omega = await foo(wait_for=[x, y])

        flow_run_state = await pausing_flow_without_blocking(return_state=True)
        assert flow_run_state.is_paused()
        flow_run_id = flow_run_state.state_details.flow_run_id

        await resume_flow_run(flow_run_id)
        flow_run = await orion_client.read_flow_run(flow_run_id)
        assert flow_run.state.is_scheduled()

    async def test_subflows_cannot_be_paused_with_reschedule_flag(
        self, orion_client, deployment, monkeypatch
    ):
        frc = partial(FlowRunCreate, deployment_id=deployment.id)
        monkeypatch.setattr("prefect.client.orion.schemas.actions.FlowRunCreate", frc)

        @task
        async def foo():
            return 42

        @flow(task_runner=SequentialTaskRunner())
        async def pausing_flow_without_blocking():
            x = await foo.submit()
            y = await foo.submit()
            await pause_flow_run(timeout=20, reschedule=True)
            z = await foo(wait_for=[x])
            alpha = await foo(wait_for=[y])
            omega = await foo(wait_for=[x, y])

        @flow(task_runner=SequentialTaskRunner())
        async def wrapper_flow():
            return await pausing_flow_without_blocking()

        with pytest.raises(RuntimeError, match="Cannot pause subflows"):
            flow_run_state = await wrapper_flow()

    async def test_flows_without_deployments_cannot_be_paused_with_reschedule_flag(
        self, orion_client
    ):
        @task
        async def foo():
            return 42

        @flow(task_runner=SequentialTaskRunner())
        async def pausing_flow_without_blocking():
            x = await foo.submit()
            y = await foo.submit()
            await pause_flow_run(timeout=20, reschedule=True)
            z = await foo(wait_for=[x])
            alpha = await foo(wait_for=[y])
            omega = await foo(wait_for=[x, y])

        with pytest.raises(
            RuntimeError, match="Cannot pause flows without a deployment"
        ):
            flow_run_state = await pausing_flow_without_blocking()


class TestOrchestrateTaskRun:
    async def test_waits_until_scheduled_start_time(
        self,
        orion_client,
        flow_run,
        mock_anyio_sleep,
        local_filesystem,
        result_factory,
        monkeypatch,
    ):
        @task
        def foo():
            return 1

        task_run = await orion_client.create_task_run(
            task=foo,
            flow_run_id=flow_run.id,
            dynamic_key="0",
            state=State(
                type=StateType.SCHEDULED,
                state_details=StateDetails(
                    scheduled_time=pendulum.now("utc").add(minutes=5)
                ),
            ),
        )

        with mock_anyio_sleep.assert_sleeps_for(5 * 60):
            state = await orchestrate_task_run(
                task=foo,
                task_run=task_run,
                parameters={},
                wait_for=None,
                result_factory=result_factory,
                interruptible=False,
                client=orion_client,
                log_prints=False,
            )

        assert state.is_completed()
        assert await state.result() == 1

    async def test_does_not_wait_for_scheduled_time_in_past(
        self, orion_client, flow_run, mock_anyio_sleep, result_factory, local_filesystem
    ):
        @task
        def foo():
            return 1

        task_run = await orion_client.create_task_run(
            task=foo,
            flow_run_id=flow_run.id,
            dynamic_key="0",
            state=State(
                type=StateType.SCHEDULED,
                state_details=StateDetails(
                    scheduled_time=pendulum.now("utc").subtract(minutes=5)
                ),
            ),
        )

        state = await orchestrate_task_run(
            task=foo,
            task_run=task_run,
            parameters={},
            wait_for=None,
            result_factory=result_factory,
            interruptible=False,
            client=orion_client,
            log_prints=False,
        )

        mock_anyio_sleep.assert_not_called()
        assert state.is_completed()
        assert await state.result() == 1

    async def test_waits_for_awaiting_retry_scheduled_time(
        self, mock_anyio_sleep, orion_client, flow_run, result_factory, local_filesystem
    ):
        # Define a task that fails once and then succeeds
        mock = MagicMock()

        @task(retries=1, retry_delay_seconds=43)
        def flaky_function():
            mock()

            if mock.call_count == 2:
                return 1

            raise ValueError("try again, but only once")

        # Create a task run to test
        task_run = await orion_client.create_task_run(
            task=flaky_function,
            flow_run_id=flow_run.id,
            state=Pending(),
            dynamic_key="0",
        )

        # Actually run the task
        with mock_anyio_sleep.assert_sleeps_for(43):
            state = await orchestrate_task_run(
                task=flaky_function,
                task_run=task_run,
                parameters={},
                wait_for=None,
                result_factory=result_factory,
                interruptible=False,
                client=orion_client,
                log_prints=False,
            )

        # Check for a proper final result
        assert await state.result() == 1

        # Check expected state transitions
        states = await orion_client.read_task_run_states(task_run.id)
        state_names = [state.type for state in states]
        assert state_names == [
            StateType.PENDING,
            StateType.RUNNING,
            StateType.SCHEDULED,
            StateType.RUNNING,
            StateType.COMPLETED,
        ]

    @pytest.mark.parametrize(
        "upstream_task_state", [Pending(), Running(), Cancelled(), Failed()]
    )
    async def test_returns_not_ready_when_any_upstream_futures_resolve_to_incomplete(
        self,
        orion_client,
        flow_run,
        upstream_task_state,
        result_factory,
        local_filesystem,
    ):
        # Define a mock to ensure the task was not run
        mock = MagicMock()

        @task
        def my_task(x):
            mock()

        # Create an upstream task run
        upstream_task_run = await orion_client.create_task_run(
            task=my_task,
            flow_run_id=flow_run.id,
            state=upstream_task_state,
            dynamic_key="upstream",
        )
        upstream_task_state.state_details.task_run_id = upstream_task_run.id

        # Create a future to wrap the upstream task, have it resolve to the given
        # incomplete state
        future = PrefectFuture(
            key=str(upstream_task_run.id),
            name="foo",
            task_runner=None,
            _final_state=upstream_task_state,
        )
        # simulate assigning task run to the future
        future.task_run = upstream_task_run
        future._submitted.set()

        # Create a task run to test
        task_run = await orion_client.create_task_run(
            task=my_task,
            flow_run_id=flow_run.id,
            state=Pending(),
            dynamic_key="downstream",
        )

        # Actually run the task
        state = await orchestrate_task_run(
            task=my_task,
            task_run=task_run,
            # Nest the future in a collection to ensure that it is found
            parameters={"x": {"nested": [future]}},
            wait_for=None,
            result_factory=result_factory,
            interruptible=False,
            client=orion_client,
            log_prints=False,
        )

        # The task did not run
        mock.assert_not_called()

        # Check that the state is 'NotReady'
        assert state.is_pending()
        assert state.name == "NotReady"
        assert (
            state.message
            == f"Upstream task run '{upstream_task_run.id}' did not reach a 'COMPLETED' state."
        )

    async def test_quoted_parameters_are_resolved(
        self, orion_client, flow_run, result_factory, local_filesystem
    ):
        # Define a mock to ensure the task was not run
        mock = MagicMock()

        @task
        def my_task(x):
            mock(x)

        # Create a task run to test
        task_run = await orion_client.create_task_run(
            task=my_task,
            flow_run_id=flow_run.id,
            state=Pending(),
            dynamic_key="downstream",
        )

        # Actually run the task
        state = await orchestrate_task_run(
            task=my_task,
            task_run=task_run,
            # Quote some data
            parameters={"x": quote(1)},
            wait_for=None,
            result_factory=result_factory,
            interruptible=False,
            client=orion_client,
            log_prints=False,
        )

        # The task ran with the unqoted data
        mock.assert_called_once_with(1)

        # Check that the state completed happily
        assert state.is_completed()

    @pytest.mark.parametrize(
        "upstream_task_state", [Pending(), Running(), Cancelled(), Failed()]
    )
    async def test_states_in_parameters_can_be_incomplete_if_quoted(
        self,
        orion_client,
        flow_run,
        upstream_task_state,
        result_factory,
        local_filesystem,
    ):
        # Define a mock to ensure the task was not run
        mock = MagicMock()

        @task
        def my_task(x):
            mock(x)

        # Create a task run to test
        task_run = await orion_client.create_task_run(
            task=my_task,
            flow_run_id=flow_run.id,
            state=Pending(),
            dynamic_key="downstream",
        )

        # Actually run the task
        state = await orchestrate_task_run(
            task=my_task,
            task_run=task_run,
            parameters={"x": quote(upstream_task_state)},
            wait_for=None,
            result_factory=result_factory,
            interruptible=False,
            client=orion_client,
            log_prints=False,
        )

        # The task ran with the state as its input
        mock.assert_called_once_with(upstream_task_state)

        # Check that the task completed happily
        assert state.is_completed()

    @flaky_on_windows
    async def test_interrupt_task(self):
        i = 0

        @task()
        def just_sleep():
            nonlocal i
            for i in range(100):  # Sleep for 10 seconds
                time.sleep(0.1)

        @flow
        def my_flow():
            with pytest.raises(TimeoutError):
                with anyio.fail_after(1):
                    just_sleep()

        t0 = time.perf_counter()
        my_flow._run()
        t1 = time.perf_counter()

        runtime = t1 - t0
        assert runtime < 2, "The call should be return quickly after timeout"

        # Sleep for an extra second to check if the thread is still running. We cannot
        # check `thread.is_alive()` because it is still alive — presumably this is because
        # AnyIO is using long-lived worker threads instead of creating a new thread per
        # task. Without a check like this, the thread can be running after timeout in the
        # background and we will not know — the next test will start.
        await anyio.sleep(1)

        assert i <= 10, "`just_sleep` should not be running after timeout"


class TestOrchestrateFlowRun:
    @pytest.fixture
    def partial_flow_run_context(self, result_factory, local_filesystem):
        return PartialModel(
            FlowRunContext,
            task_runner=SequentialTaskRunner(),
            sync_portal=None,
            result_factory=result_factory,
        )

    async def test_waits_until_scheduled_start_time(
        self, orion_client, mock_anyio_sleep, partial_flow_run_context
    ):
        @flow
        def foo():
            return 1

        partial_flow_run_context.background_tasks = anyio.create_task_group()

        flow_run = await orion_client.create_flow_run(
            flow=foo,
            state=State(
                type=StateType.SCHEDULED,
                state_details=StateDetails(
                    scheduled_time=pendulum.now("utc").add(minutes=5)
                ),
            ),
        )
        with mock_anyio_sleep.assert_sleeps_for(5 * 60):
            state = await orchestrate_flow_run(
                flow=foo,
                flow_run=flow_run,
                parameters={},
                wait_for=None,
                client=orion_client,
                interruptible=False,
                partial_flow_run_context=partial_flow_run_context,
            )

        assert await state.result() == 1

    async def test_does_not_wait_for_scheduled_time_in_past(
        self, orion_client, mock_anyio_sleep, partial_flow_run_context
    ):
        @flow
        def foo():
            return 1

        partial_flow_run_context.background_tasks = anyio.create_task_group()

        flow_run = await orion_client.create_flow_run(
            flow=foo,
            state=State(
                type=StateType.SCHEDULED,
                state_details=StateDetails(
                    scheduled_time=pendulum.now("utc").subtract(minutes=5)
                ),
            ),
        )

        with anyio.fail_after(5):
            state = await orchestrate_flow_run(
                flow=foo,
                flow_run=flow_run,
                parameters={},
                wait_for=None,
                client=orion_client,
                interruptible=False,
                partial_flow_run_context=partial_flow_run_context,
            )

        mock_anyio_sleep.assert_not_called()
        assert await state.result() == 1

    async def test_waits_for_awaiting_retry_scheduled_time(
        self, orion_client, mock_anyio_sleep, partial_flow_run_context
    ):
        flow_run_count = 0

        partial_flow_run_context.background_tasks = anyio.create_task_group()

        @flow(retries=1, retry_delay_seconds=43)
        def flaky_function():
            nonlocal flow_run_count
            flow_run_count += 1

            if flow_run_count == 1:
                raise ValueError("try again, but only once")

            return 1

        flow_run = await orion_client.create_flow_run(
            flow=flaky_function, state=Pending()
        )

        with mock_anyio_sleep.assert_sleeps_for(43):
            state = await orchestrate_flow_run(
                flow=flaky_function,
                flow_run=flow_run,
                parameters={},
                wait_for=None,
                client=orion_client,
                interruptible=False,
                partial_flow_run_context=partial_flow_run_context,
            )

        # Check for a proper final result
        assert await state.result() == 1

        # Check expected state transitions
        states = await orion_client.read_flow_run_states(flow_run.id)
        state_names = [state.type for state in states]
        assert state_names == [
            StateType.PENDING,
            StateType.RUNNING,
            StateType.SCHEDULED,
            StateType.RUNNING,
            StateType.COMPLETED,
        ]

    async def test_task_timeouts_retry_properly(self, flow_run, orion_client):
        mock_func = MagicMock()

        @task(timeout_seconds=1, retries=1)
        async def my_task():
            mock_func.should_call()
            await asyncio.sleep(2)
            mock_func.should_not_call()

        @flow
        async def my_flow():
            x = await my_task()

        await begin_flow_run(
            flow=my_flow, flow_run=flow_run, parameters={}, client=orion_client
        )

        flow_run = await orion_client.read_flow_run(flow_run.id)
        task_runs = await orion_client.read_task_runs()
        task_run = task_runs[0]

        assert task_run.state.type == StateType.FAILED
        assert task_run.state.name == "TimedOut"

        calls = [str(call) for call in mock_func.mock_calls]
        assert calls == ["call.should_call()", "call.should_call()"]


class TestFlowRunCrashes:
    @staticmethod
    @contextmanager
    def capture_cancellation():
        """Utility for capturing crash exceptions consistently in these tests"""
        try:
            yield
        except BaseException:
            # In python 3.8+ cancellation raises a `BaseException` that will not
            # be captured by `orchestrate_flow_run` and needs to be trapped here to
            # prevent the test from failing before we can assert things are 'Crashed'
            pass
        except anyio.get_cancelled_exc_class() as exc:
            raise RuntimeError("The cancellation error was not caught.") from exc

    async def test_anyio_cancellation_crashes_flow(self, flow_run, orion_client):
        started = anyio.Event()

        @flow
        async def my_flow():
            started.set()
            await anyio.sleep_forever()

        with self.capture_cancellation():
            async with anyio.create_task_group() as tg:
                tg.start_soon(
                    partial(
                        begin_flow_run,
                        flow=my_flow,
                        flow_run=flow_run,
                        parameters={},
                        client=orion_client,
                    )
                )
                await started.wait()
                tg.cancel_scope.cancel()

        flow_run = await orion_client.read_flow_run(flow_run.id)

        assert flow_run.state.is_crashed()
        assert flow_run.state.type == StateType.CRASHED
        assert (
            "Execution was cancelled by the runtime environment"
            in flow_run.state.message
        )
        with pytest.raises(
            CrashedRun, match="Execution was cancelled by the runtime environment"
        ):
            await flow_run.state.result()

    async def test_anyio_cancellation_crashes_subflow(self, flow_run, orion_client):
        started = anyio.Event()

        @flow
        async def child_flow():
            started.set()
            await anyio.sleep_forever()

        @flow
        async def parent_flow():
            await child_flow()

        with self.capture_cancellation():
            async with anyio.create_task_group() as tg:
                tg.start_soon(
                    partial(
                        begin_flow_run,
                        flow=parent_flow,
                        parameters={},
                        flow_run=flow_run,
                        client=orion_client,
                    )
                )
                await started.wait()
                tg.cancel_scope.cancel()

        parent_flow_run = await orion_client.read_flow_run(flow_run.id)
        assert parent_flow_run.state.is_crashed()
        assert parent_flow_run.state.type == StateType.CRASHED
        with pytest.raises(
            CrashedRun, match="Execution was cancelled by the runtime environment"
        ):
            await parent_flow_run.state.result()

        child_runs = await orion_client.read_flow_runs(
            flow_run_filter=FlowRunFilter(parent_task_run_id=dict(is_null_=False))
        )
        assert len(child_runs) == 1
        child_run = child_runs[0]
        assert child_run.state.is_crashed()
        assert child_run.state.type == StateType.CRASHED
        assert (
            "Execution was cancelled by the runtime environment"
            in child_run.state.message
        )
        with pytest.raises(
            CrashedRun, match="Execution was cancelled by the runtime environment"
        ):
            await child_run.state.result()

    @pytest.mark.parametrize("interrupt_type", [KeyboardInterrupt, SystemExit])
    async def test_interrupt_in_flow_function_crashes_flow(
        self, flow_run, orion_client, interrupt_type
    ):
        @flow
        async def my_flow():
            raise interrupt_type()

        with pytest.raises(interrupt_type):
            await begin_flow_run(
                flow=my_flow, flow_run=flow_run, parameters={}, client=orion_client
            )

        flow_run = await orion_client.read_flow_run(flow_run.id)
        assert flow_run.state.is_crashed()
        assert flow_run.state.type == StateType.CRASHED
        assert "Execution was aborted" in flow_run.state.message
        with pytest.raises(CrashedRun, match="Execution was aborted"):
            await flow_run.state.result()

    @pytest.mark.parametrize("interrupt_type", [KeyboardInterrupt, SystemExit])
    async def test_interrupt_during_orchestration_crashes_flow(
        self, flow_run, orion_client, monkeypatch, interrupt_type
    ):
        monkeypatch.setattr(
            "prefect.engine.propose_state",
            MagicMock(side_effect=interrupt_type()),
        )

        @flow
        async def my_flow():
            pass

        with pytest.raises(interrupt_type):
            await begin_flow_run(
                flow=my_flow, flow_run=flow_run, parameters={}, client=orion_client
            )

        flow_run = await orion_client.read_flow_run(flow_run.id)
        assert flow_run.state.is_crashed()
        assert flow_run.state.type == StateType.CRASHED
        assert "Execution was aborted" in flow_run.state.message
        with pytest.raises(CrashedRun, match="Execution was aborted"):
            await flow_run.state.result()

    @pytest.mark.parametrize("interrupt_type", [KeyboardInterrupt, SystemExit])
    async def test_interrupt_in_flow_function_crashes_subflow(
        self, flow_run, orion_client, interrupt_type
    ):
        @flow
        async def child_flow():
            raise interrupt_type()

        @flow
        async def parent_flow():
            await child_flow()

        with pytest.raises(interrupt_type):
            await begin_flow_run(
                flow=parent_flow, flow_run=flow_run, parameters={}, client=orion_client
            )

        flow_run = await orion_client.read_flow_run(flow_run.id)
        assert flow_run.state.is_crashed()
        assert flow_run.state.type == StateType.CRASHED
        assert "Execution was aborted" in flow_run.state.message
        with pytest.raises(CrashedRun, match="Execution was aborted"):
            await flow_run.state.result()

        child_runs = await orion_client.read_flow_runs(
            flow_run_filter=FlowRunFilter(parent_task_run_id=dict(is_null_=False))
        )
        assert len(child_runs) == 1
        child_run = child_runs[0]
        assert child_run.id != flow_run.id
        assert child_run.state.is_crashed()
        assert child_run.state.type == StateType.CRASHED
        assert "Execution was aborted" in child_run.state.message

    async def test_flow_timeouts_are_not_crashes(self, flow_run, orion_client):
        """
        Since timeouts use anyio cancellation scopes, we want to ensure that they are
        not marked as crashes
        """

        @flow(timeout_seconds=0.1)
        async def my_flow():
            await anyio.sleep_forever()

        await begin_flow_run(
            flow=my_flow,
            parameters={},
            flow_run=flow_run,
            client=orion_client,
        )
        flow_run = await orion_client.read_flow_run(flow_run.id)

        assert flow_run.state.is_failed()
        assert flow_run.state.type != StateType.CRASHED
        assert "exceeded timeout" in flow_run.state.message

    async def test_aborts_are_not_crashes(self, flow_run, orion_client):
        """
        Since aborts are base exceptions, we want to ensure that they are not marked as
        crashes
        """

        @flow
        async def my_flow():
            raise Abort()

        with pytest.raises(Abort):
            # ^ the exception should be re-raised
            await begin_flow_run(
                flow=my_flow,
                parameters={},
                flow_run=flow_run,
                client=orion_client,
            )

        flow_run = await orion_client.read_flow_run(flow_run.id)

        assert flow_run.state.type != StateType.CRASHED

    async def test_timeouts_do_not_hide_crashes(self, flow_run, orion_client):
        """
        Since timeouts capture anyio cancellations, we want to ensure that something
        still ends up in a 'Crashed' state if it is cancelled independently from our
        timeout cancellation.
        """
        started = anyio.Event()

        @flow(timeout_seconds=100)
        async def my_flow():
            started.set()
            await anyio.sleep_forever()

        with self.capture_cancellation():
            async with anyio.create_task_group() as tg:
                tg.start_soon(
                    partial(
                        begin_flow_run,
                        parameters={},
                        flow=my_flow,
                        flow_run=flow_run,
                        client=orion_client,
                    )
                )
                await started.wait()
                tg.cancel_scope.cancel()

        flow_run = await orion_client.read_flow_run(flow_run.id)

        assert flow_run.state.is_crashed()
        assert flow_run.state.type == StateType.CRASHED
        assert (
            "Execution was cancelled by the runtime environment"
            in flow_run.state.message
        )

    @pytest.mark.flaky(max_runs=3)
    async def test_interrupt_flow(self):
        i = 0

        @flow()
        def just_sleep():
            nonlocal i
            for i in range(100):  # Sleep for 10 seconds
                time.sleep(0.1)

        @flow
        def my_flow():
            with pytest.raises(TimeoutError):
                with anyio.fail_after(1):
                    just_sleep()

        t0 = time.perf_counter()
        my_flow._run()
        t1 = time.perf_counter()

        runtime = t1 - t0
        assert runtime < 2, "The call should be return quickly after timeout"

        # Sleep for an extra second to check if the thread is still running. We cannot
        # check `thread.is_alive()` because it is still alive — presumably this is because
        # AnyIO is using long-lived worker threads instead of creating a new thread per
        # task. Without a check like this, the thread can be running after timeout in the
        # background and we will not know — the next test will start.
        await anyio.sleep(1)

        assert i <= 10, "`just_sleep` should not be running after timeout"


class TestTaskRunCrashes:
    @pytest.mark.parametrize("interrupt_type", [KeyboardInterrupt, SystemExit])
    async def test_interrupt_in_task_function_crashes_task_and_flow(
        self, flow_run, orion_client, interrupt_type
    ):
        @task
        async def my_task():
            raise interrupt_type()

        @flow
        async def my_flow():
            await my_task()

        with pytest.raises(interrupt_type):
            await begin_flow_run(
                flow=my_flow, flow_run=flow_run, parameters={}, client=orion_client
            )

        flow_run = await orion_client.read_flow_run(flow_run.id)
        assert flow_run.state.is_crashed()
        assert flow_run.state.type == StateType.CRASHED
        assert "Execution was aborted" in flow_run.state.message
        with pytest.raises(CrashedRun, match="Execution was aborted"):
            await flow_run.state.result()

        task_runs = await orion_client.read_task_runs()
        assert len(task_runs) == 1
        task_run = task_runs[0]
        assert task_run.state.is_crashed()
        assert task_run.state.type == StateType.CRASHED
        assert "Execution was aborted" in task_run.state.message
        with pytest.raises(CrashedRun, match="Execution was aborted"):
            await task_run.state.result()

    @pytest.mark.parametrize("interrupt_type", [KeyboardInterrupt, SystemExit])
    async def test_interrupt_in_task_orchestration_crashes_task_and_flow(
        self, flow_run, orion_client, interrupt_type, monkeypatch
    ):

        monkeypatch.setattr(
            "prefect.engine.orchestrate_task_run", AsyncMock(side_effect=interrupt_type)
        )

        @task
        async def my_task():
            pass

        @flow
        async def my_flow():
            await my_task()

        with pytest.raises(interrupt_type):
            await begin_flow_run(
                flow=my_flow, flow_run=flow_run, parameters={}, client=orion_client
            )

        flow_run = await orion_client.read_flow_run(flow_run.id)
        assert flow_run.state.is_crashed()
        assert flow_run.state.type == StateType.CRASHED
        assert "Execution was aborted" in flow_run.state.message
        with pytest.raises(CrashedRun, match="Execution was aborted"):
            await flow_run.state.result()

        task_runs = await orion_client.read_task_runs()
        assert len(task_runs) == 1
        task_run = task_runs[0]
        assert task_run.state.is_crashed()
        assert task_run.state.type == StateType.CRASHED
        assert "Execution was aborted" in task_run.state.message
        with pytest.raises(CrashedRun, match="Execution was aborted"):
            await task_run.state.result()

    async def test_error_in_task_orchestration_crashes_task_but_not_flow(
        self, flow_run, orion_client, monkeypatch
    ):
        exception = ValueError("Boo!")

        monkeypatch.setattr(
            "prefect.engine.orchestrate_task_run", AsyncMock(side_effect=exception)
        )

        @task
        async def my_task():
            pass

        @flow
        async def my_flow():
            await my_task._run()

        # Note exception should not be re-raised
        state = await begin_flow_run(
            flow=my_flow, flow_run=flow_run, parameters={}, client=orion_client
        )

        flow_run = await orion_client.read_flow_run(flow_run.id)
        assert flow_run.state.is_failed()
        assert flow_run.state.name == "Failed"
        assert "1/1 states failed" in flow_run.state.message

        task_run_states = await state.result(raise_on_failure=False)
        assert len(task_run_states) == 1
        task_run_state = task_run_states[0]
        assert task_run_state.is_crashed()

        assert task_run_state.type == StateType.CRASHED
        assert (
            "Execution was interrupted by an unexpected exception"
            in task_run_state.message
        )
        assert exceptions_equal(
            await task_run_state.result(raise_on_failure=False), exception
        )

        # Check that the state was reported to the server
        task_run = await orion_client.read_task_run(
            task_run_state.state_details.task_run_id
        )
        compare_fields = {"name", "type", "message"}
        assert task_run_state.dict(include=compare_fields) == task_run.state.dict(
            include=compare_fields
        )


class TestDeploymentFlowRun:
    async def create_deployment(self, client, flow):
        flow_id = await client.create_flow(flow)
        return await client.create_deployment(
            flow_id,
            name="test",
            manifest_path="file.json",
        )

    async def test_completed_run(self, orion_client, patch_manifest_load):
        @flow
        def my_flow(x: int):
            return x

        await patch_manifest_load(my_flow)
        deployment_id = await self.create_deployment(orion_client, my_flow)

        flow_run = await orion_client.create_flow_run_from_deployment(
            deployment_id, parameters={"x": 1}
        )

        state = await retrieve_flow_then_begin_flow_run(
            flow_run.id, client=orion_client
        )
        assert await state.result() == 1

    async def test_retries_loaded_from_flow_definition(
        self, orion_client, patch_manifest_load, mock_anyio_sleep
    ):
        @flow(retries=2, retry_delay_seconds=3)
        def my_flow(x: int):
            raise ValueError()

        await patch_manifest_load(my_flow)
        deployment_id = await self.create_deployment(orion_client, my_flow)

        flow_run = await orion_client.create_flow_run_from_deployment(
            deployment_id, parameters={"x": 1}
        )
        assert flow_run.empirical_policy.retries == None
        assert flow_run.empirical_policy.retry_delay == None

        with mock_anyio_sleep.assert_sleeps_for(
            my_flow.retries * my_flow.retry_delay_seconds,
            # Allow an extra second tolerance per retry to account for rounding
            extra_tolerance=my_flow.retries,
        ):
            state = await retrieve_flow_then_begin_flow_run(
                flow_run.id, client=orion_client
            )

        flow_run = await orion_client.read_flow_run(flow_run.id)
        assert flow_run.empirical_policy.retries == 2
        assert flow_run.empirical_policy.retry_delay == 3
        assert state.is_failed()
        assert flow_run.run_count == 3

    async def test_failed_run(self, orion_client, patch_manifest_load):
        @flow
        def my_flow(x: int):
            raise ValueError("test!")

        await patch_manifest_load(my_flow)
        deployment_id = await self.create_deployment(orion_client, my_flow)

        flow_run = await orion_client.create_flow_run_from_deployment(
            deployment_id, parameters={"x": 1}
        )

        state = await retrieve_flow_then_begin_flow_run(
            flow_run.id, client=orion_client
        )
        assert state.is_failed()
        with pytest.raises(ValueError, match="test!"):
            await state.result()

    async def test_parameters_are_cast_to_correct_type(
        self, orion_client, patch_manifest_load
    ):
        @flow
        def my_flow(x: int):
            return x

        await patch_manifest_load(my_flow)
        deployment_id = await self.create_deployment(orion_client, my_flow)

        flow_run = await orion_client.create_flow_run_from_deployment(
            deployment_id, parameters={"x": "1"}
        )

        state = await retrieve_flow_then_begin_flow_run(
            flow_run.id, client=orion_client
        )
        assert await state.result() == 1

    async def test_state_is_failed_when_parameters_fail_validation(
        self, orion_client, patch_manifest_load
    ):
        @flow
        def my_flow(x: int):
            return x

        await patch_manifest_load(my_flow)
        deployment_id = await self.create_deployment(orion_client, my_flow)

        flow_run = await orion_client.create_flow_run_from_deployment(
            deployment_id, parameters={"x": "not-an-int"}
        )

        state = await retrieve_flow_then_begin_flow_run(
            flow_run.id, client=orion_client
        )
        assert state.is_failed()
        assert "Validation of flow parameters failed with error" in state.message
        assert (
            "ParameterTypeError: Flow run received invalid parameters" in state.message
        )
        assert "x: value is not a valid integer" in state.message

        with pytest.raises(ParameterTypeError, match="value is not a valid integer"):
            await state.result()


class TestDynamicKeyHandling:
    async def test_dynamic_key_increases_sequentially(self, orion_client):
        @task
        def my_task():
            pass

        @flow
        def my_flow():
            my_task()
            my_task()
            my_task()

        my_flow()

        task_runs = await orion_client.read_task_runs()

        assert sorted([int(run.dynamic_key) for run in task_runs]) == [0, 1, 2]

    async def test_subflow_resets_dynamic_key(self, orion_client):
        @task
        def my_task():
            pass

        @flow
        def subflow():
            my_task()

        @flow
        def my_flow():
            my_task()
            my_task()
            subflow()
            my_task()

        state = my_flow._run()

        task_runs = await orion_client.read_task_runs()
        parent_task_runs = [
            task_run
            for task_run in task_runs
            if task_run.flow_run_id == state.state_details.flow_run_id
        ]
        subflow_task_runs = [
            task_run
            for task_run in task_runs
            if task_run.flow_run_id != state.state_details.flow_run_id
        ]

        assert len(parent_task_runs) == 4  # 3 standard task runs and 1 subflow
        assert len(subflow_task_runs) == 1

        assert int(subflow_task_runs[0].dynamic_key) == 0

    async def test_dynamic_key_unique_per_task_key(self, orion_client):
        @task
        def task_one():
            pass

        @task
        def task_two():
            pass

        @flow
        def my_flow():
            task_one()
            task_two()
            task_two()
            task_one()

        my_flow()

        task_runs = await orion_client.read_task_runs()

        assert sorted([int(run.dynamic_key) for run in task_runs]) == [0, 0, 1, 1]


class TestCreateThenBeginFlowRun:
    async def test_handles_bad_parameter_types(self, orion_client, parameterized_flow):
        state = await create_then_begin_flow_run(
            flow=parameterized_flow,
            parameters={"dog": [1, 2], "cat": "not an int"},
            wait_for=None,
            return_type="state",
            client=orion_client,
        )
        assert state.type == StateType.FAILED
        assert "Validation of flow parameters failed with error" in state.message
        assert (
            "ParameterTypeError: Flow run received invalid parameters" in state.message
        )
        assert "dog: str type expected" in state.message
        assert "cat: value is not a valid integer" in state.message
        with pytest.raises(ParameterTypeError):
            await state.result()

    async def test_handles_signature_mismatches(self, orion_client, parameterized_flow):
        state = await create_then_begin_flow_run(
            flow=parameterized_flow,
            parameters={"puppy": "a string", "kitty": 42},
            wait_for=None,
            return_type="state",
            client=orion_client,
        )
        assert state.type == StateType.FAILED
        assert "Validation of flow parameters failed with error" in state.message
        assert (
            "SignatureMismatchError: Function expects parameters ['dog', 'cat'] but was provided with parameters ['puppy', 'kitty']"
            in state.message
        )
        with pytest.raises(SignatureMismatchError):
            await state.result()

    async def test_does_not_raise_signature_mismatch_on_missing_default_args(
        self, orion_client
    ):
        @flow
        def flow_use_and_return_defaults(foo: str = "bar", bar: int = 1):
            """Flow for testing functions"""
            assert foo == "bar"
            assert bar == 1
            return foo, bar

        state = await create_then_begin_flow_run(
            flow=flow_use_and_return_defaults,
            parameters={},
            wait_for=None,
            return_type="state",
            client=orion_client,
        )
        assert state.type == StateType.COMPLETED
        assert await state.result() == ("bar", 1)

    async def test_handles_other_errors(
        self, orion_client, parameterized_flow, monkeypatch
    ):
        def raise_unspecified_exception(*args, **kwargs):
            raise Exception("I am another exception!")

        # Patch validate_parameters to check for other exception case handling
        monkeypatch.setattr(
            prefect.flows.Flow, "validate_parameters", raise_unspecified_exception
        )

        state = await create_then_begin_flow_run(
            flow=parameterized_flow,
            parameters={"puppy": "a string", "kitty": 42},
            wait_for=None,
            return_type="state",
            client=orion_client,
        )
        assert state.type == StateType.FAILED
        assert "Validation of flow parameters failed with error" in state.message
        assert "Exception: I am another exception!" in state.message
        with pytest.raises(Exception):
            await state.result()


class TestRetrieveFlowThenBeginFlowRun:
    async def test_handles_bad_parameter_types(
        self, orion_client, patch_manifest_load, parameterized_flow
    ):
        await patch_manifest_load(parameterized_flow)
        flow_id = await orion_client.create_flow(parameterized_flow)
        dep_id = await orion_client.create_deployment(
            flow_id,
            name="test",
            manifest_path="path/file.json",
        )
        new_flow_run = await orion_client.create_flow_run_from_deployment(
            deployment_id=dep_id, parameters={"dog": [1], "cat": "not an int"}
        )
        state = await retrieve_flow_then_begin_flow_run(flow_run_id=new_flow_run.id)
        assert state.type == StateType.FAILED
        assert "Validation of flow parameters failed with error" in state.message
        assert (
            "ParameterTypeError: Flow run received invalid parameters" in state.message
        )
        assert "dog: str type expected" in state.message
        assert "cat: value is not a valid integer" in state.message
        with pytest.raises(ParameterTypeError):
            await state.result()

    async def test_handles_signature_mismatches(self, orion_client, parameterized_flow):
        state = await create_then_begin_flow_run(
            flow=parameterized_flow,
            parameters={"puppy": "a string", "kitty": 42},
            wait_for=None,
            return_type="state",
            client=orion_client,
        )
        assert state.type == StateType.FAILED
        assert "Validation of flow parameters failed with error" in state.message
        assert (
            "SignatureMismatchError: Function expects parameters ['dog', 'cat'] but was provided with parameters ['puppy', 'kitty']"
            in state.message
        )
        with pytest.raises(SignatureMismatchError):
            await state.result()

    async def test_handles_other_errors(
        self, orion_client, parameterized_flow, monkeypatch
    ):
        def raise_unspecified_exception(*args, **kwargs):
            raise Exception("I am another exception!")

        # Patch validate_parameters to check for other exception case handling
        monkeypatch.setattr(
            prefect.flows.Flow, "validate_parameters", raise_unspecified_exception
        )

        state = await create_then_begin_flow_run(
            flow=parameterized_flow,
            parameters={"puppy": "a string", "kitty": 42},
            wait_for=None,
            return_type="state",
            client=orion_client,
        )
        assert state.type == StateType.FAILED
        assert "Validation of flow parameters failed with error" in state.message
        assert "Exception: I am another exception!" in state.message
        with pytest.raises(Exception):
            await state.result()


class TestCreateAndBeginSubflowRun:
    async def test_handles_bad_parameter_types(
        self,
        orion_client,
        parameterized_flow,
        get_flow_run_context,
    ):
        with await get_flow_run_context() as ctx:
            state = await create_and_begin_subflow_run(
                flow=parameterized_flow,
                parameters={"dog": [1, 2], "cat": "not an int"},
                wait_for=None,
                return_type="state",
                client=orion_client,
            )

        assert state.type == StateType.FAILED
        assert "Validation of flow parameters failed with error" in state.message
        assert (
            "ParameterTypeError: Flow run received invalid parameters" in state.message
        )
        assert "dog: str type expected" in state.message
        assert "cat: value is not a valid integer" in state.message
        with pytest.raises(ParameterTypeError):
            await state.result()

    async def test_handles_signature_mismatches(
        self,
        orion_client,
        parameterized_flow,
        get_flow_run_context,
    ):
        with await get_flow_run_context():
            state = await create_and_begin_subflow_run(
                flow=parameterized_flow,
                parameters={"puppy": "a string", "kitty": 42},
                wait_for=None,
                return_type="state",
                client=orion_client,
            )

        assert state.type == StateType.FAILED
        assert "Validation of flow parameters failed with error" in state.message
        assert (
            "SignatureMismatchError: Function expects parameters ['dog', 'cat'] but was provided with parameters ['puppy', 'kitty']"
            in state.message
        )
        with pytest.raises(SignatureMismatchError):
            await state.result()

    async def test_handles_other_errors(
        self, orion_client, parameterized_flow, monkeypatch
    ):
        def raise_unspecified_exception(*args, **kwargs):
            raise Exception("I am another exception!")

        # Patch validate_parameters to check for other exception case handling
        monkeypatch.setattr(
            prefect.flows.Flow, "validate_parameters", raise_unspecified_exception
        )

        state = await create_then_begin_flow_run(
            flow=parameterized_flow,
            parameters={"puppy": "a string", "kitty": 42},
            wait_for=None,
            return_type="state",
            client=orion_client,
        )
        assert state.type == StateType.FAILED
        assert "Validation of flow parameters failed with error" in state.message
        assert "Exception: I am another exception!" in state.message
        with pytest.raises(Exception):
            await state.result()


class TestLinkStateToResult:
    @pytest.fixture
    def state(self):
        return State(id=uuid4(), type=StateType.COMPLETED)

    class RandomTestClass:
        pass

    class PydanticTestClass(BaseModel):
        num: int
        list_of_ints: List[int]

    @pytest.mark.parametrize(
        "test_input", [True, False, -5, 0, 1, 256, ..., None, NotImplemented]
    )
    async def test_link_state_to_result_with_untrackables(
        self, test_input, get_flow_run_context, state
    ):

        with await get_flow_run_context() as ctx:
            link_state_to_result(state=state, result=test_input)
            assert ctx.task_run_results == {}

    @pytest.mark.parametrize("test_input", [-6, 257, "Hello", RandomTestClass()])
    async def test_link_state_to_result_with_single_trackables(
        self, get_flow_run_context, test_input, state
    ):
        input_id = id(test_input)

        with await get_flow_run_context() as ctx:
            link_state_to_result(state=state, result=test_input)
            assert ctx.task_run_results == {input_id: state}

    @pytest.mark.parametrize(
        "test_inputs",
        [
            [-6, 257],
            [-42, RandomTestClass()],
            [4200, "Test", RandomTestClass()],
        ],
    )
    async def test_link_state_to_result_with_multiple_unnested_trackables(
        self, get_flow_run_context, test_inputs, state
    ):
        input_ids = []
        with await get_flow_run_context() as ctx:
            for test_input in test_inputs:
                input_ids.append(id(test_input))
                link_state_to_result(state=state, result=test_input)
            assert ctx.task_run_results == {id: state for id in input_ids}

    @pytest.mark.parametrize(
        "test_input",
        [
            [True],
            (False,),
            [1, 2, 3],
            (1, 2, 3),
        ],
    )
    async def test_link_state_to_result_with_list_or_tuple_of_untrackables(
        self, get_flow_run_context, test_input, state
    ):
        with await get_flow_run_context() as ctx:
            link_state_to_result(state=state, result=test_input)
            assert ctx.task_run_results == {id(test_input): state}

    @pytest.mark.parametrize(
        "test_input",
        [
            ["Test", 1, RandomTestClass()],
            ("Test", 1, RandomTestClass()),
        ],
    )
    async def test_link_state_to_result_with_list_or_tuple_of_mixed(
        self, get_flow_run_context, test_input, state
    ):
        with await get_flow_run_context() as ctx:
            link_state_to_result(state=state, result=test_input)
            assert ctx.task_run_results == {
                id(test_input[0]): state,
                id(test_input[2]): state,
                id(test_input): state,
            }

    async def test_link_state_to_result_with_nested_list(
        self, get_flow_run_context, state
    ):
        test_input = [1, [-6, [1, 2, 3]]]

        with await get_flow_run_context() as ctx:
            link_state_to_result(state=state, result=test_input)
            assert ctx.task_run_results == {
                id(test_input): state,
                id(test_input[1]): state,
            }

    async def test_link_state_to_result_with_nested_pydantic_class(
        self, get_flow_run_context, state
    ):
        pydantic_instance = self.PydanticTestClass(num=42, list_of_ints=[1, 257])

        test_input = [-7, pydantic_instance, 1]

        with await get_flow_run_context() as ctx:
            link_state_to_result(state=state, result=test_input)
            assert ctx.task_run_results == {
                id(test_input): state,
                id(test_input[0]): state,
                id(test_input[1]): state,
            }

    async def test_link_state_to_result_with_pydantic_class(
        self, get_flow_run_context, state
    ):
        pydantic_instance = self.PydanticTestClass(num=42, list_of_ints=[1, 257])

        with await get_flow_run_context() as ctx:
            link_state_to_result(state=state, result=pydantic_instance)
            assert ctx.task_run_results == {
                id(pydantic_instance): state,
                id(pydantic_instance.list_of_ints): state,
            }

    @pytest.mark.parametrize(
        "test_input,expected_status",
        [
            (True, True),
            (-5, True),
            (-6, False),
            ("Hello", False),
            (RandomTestClass(), False),
            ([0, 257], True),
            ([False, "Test", RandomTestClass()], True),
            ([-256, RandomTestClass()], False),
            ([-6, 257], False),
            ([-42, RandomTestClass()], False),
            ([4200, "Test", RandomTestClass()], False),
            (PydanticTestClass(num=42, list_of_ints=[1, 2, 3]), True),
            (PydanticTestClass(num=257, list_of_ints=[1, 2, 3]), False),
        ],
    )
    async def test_link_state_to_result_marks_trackability_in_state_details(
        self, get_flow_run_context, test_input, expected_status, state
    ):

        with await get_flow_run_context():
            link_state_to_result(state=state, result=test_input)
            assert state.state_details.untrackable_result == expected_status<|MERGE_RESOLUTION|>--- conflicted
+++ resolved
@@ -338,13 +338,8 @@
             alpha = await foo(wait_for=[y])
             omega = await foo(wait_for=[x, y])
 
-<<<<<<< HEAD
-        graceful_exit_result = await pausing_flow_without_blocking()
-        assert graceful_exit_result is None
-=======
         with pytest.raises(PausedRun):
             await pausing_flow_without_blocking()
->>>>>>> faae9a81
 
     async def test_paused_flows_can_be_resumed_then_rescheduled(
         self, orion_client, deployment, monkeypatch
