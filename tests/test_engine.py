import asyncio
<<<<<<< HEAD
=======
import os
>>>>>>> a865cc6b
import signal
import statistics
import time
from contextlib import contextmanager
from functools import partial
from typing import List
from unittest.mock import MagicMock, Mock
from uuid import uuid4

import anyio
import pendulum
import pytest
from pydantic import BaseModel

import prefect.flows
from prefect import engine, flow, task
from prefect.context import FlowRunContext, get_run_context
from prefect.engine import (
    begin_flow_run,
    create_and_begin_subflow_run,
    create_then_begin_flow_run,
    link_state_to_result,
    orchestrate_flow_run,
    orchestrate_task_run,
    pause_flow_run,
    report_flow_run_crashes,
    resume_flow_run,
    retrieve_flow_then_begin_flow_run,
)
from prefect.exceptions import (
    Abort,
    CrashedRun,
    FailedRun,
    ParameterTypeError,
    Pause,
    PausedRun,
    SignatureMismatchError,
    TerminationSignal,
)
from prefect.futures import PrefectFuture
from prefect.orion.schemas.actions import FlowRunCreate
from prefect.orion.schemas.filters import FlowRunFilter
from prefect.orion.schemas.states import StateDetails, StateType
from prefect.results import ResultFactory
from prefect.states import Cancelled, Failed, Pending, Running, State
from prefect.task_runners import SequentialTaskRunner
from prefect.tasks import exponential_backoff
from prefect.testing.utilities import AsyncMock, exceptions_equal, flaky_on_windows
from prefect.utilities.annotations import quote
from prefect.utilities.pydantic import PartialModel


@pytest.fixture
async def result_factory(orion_client):
    return await ResultFactory.default_factory(
        client=orion_client,
    )


@pytest.fixture
async def patch_manifest_load(monkeypatch):
    async def patch_manifest(f):
        async def anon(*args, **kwargs):
            return f

        monkeypatch.setattr(
            engine,
            "load_flow_from_flow_run",
            anon,
        )
        return f

    return patch_manifest


@pytest.fixture
def parameterized_flow():
    @flow
    def flow_for_tests(dog: str, cat: int):
        """Flow for testing functions"""

    return flow_for_tests


@pytest.fixture
async def get_flow_run_context(orion_client, result_factory, local_filesystem):
    partial_ctx = PartialModel(FlowRunContext)

    @flow
    def foo():
        pass

    test_task_runner = SequentialTaskRunner()
    flow_run = await orion_client.create_flow_run(foo)

    async def _get_flow_run_context():
        async with anyio.create_task_group() as tg:
            partial_ctx.background_tasks = tg
            return partial_ctx.finalize(
                flow=foo,
                flow_run=flow_run,
                client=orion_client,
                task_runner=test_task_runner,
                result_factory=result_factory,
            )

    return _get_flow_run_context


class TestBlockingPause:
    async def test_tasks_cannot_be_paused(self):
        @task
        async def the_little_task_that_pauses():
            await pause_flow_run()
            return True

        @flow(task_runner=SequentialTaskRunner())
        async def the_mountain():
            return await the_little_task_that_pauses()

        with pytest.raises(RuntimeError, match="Cannot pause task runs.*"):
            await the_mountain()

    async def test_paused_flows_fail_if_not_resumed(self):
        @task
        async def doesnt_pause():
            return 42

        @flow(task_runner=SequentialTaskRunner())
        async def pausing_flow():
            x = await doesnt_pause.submit()
            await pause_flow_run(timeout=0.1)
            y = await doesnt_pause.submit()
            z = await doesnt_pause(wait_for=[x])
            alpha = await doesnt_pause(wait_for=[y])
            omega = await doesnt_pause(wait_for=[x, y])

        with pytest.raises(FailedRun):
            # the sleeper mock will exhaust its side effects after 6 calls
            await pausing_flow()

    async def test_first_polling_interval_doesnt_grow_arbitrarily_large(
        self, monkeypatch
    ):
        sleeper = AsyncMock(side_effect=[None, None, None, None, None])
        monkeypatch.setattr("prefect.engine.anyio.sleep", sleeper)

        @task
        async def doesnt_pause():
            return 42

        @flow(task_runner=SequentialTaskRunner())
        async def pausing_flow():
            x = await doesnt_pause.submit()
            await pause_flow_run(timeout=20, poll_interval=100)
            y = await doesnt_pause.submit()
            z = await doesnt_pause(wait_for=[x])
            alpha = await doesnt_pause(wait_for=[y])
            omega = await doesnt_pause(wait_for=[x, y])

        with pytest.raises(StopAsyncIteration):
            # the sleeper mock will exhaust its side effects after 6 calls
            await pausing_flow()

        sleep_intervals = [c.args[0] for c in sleeper.await_args_list]
        assert min(sleep_intervals) <= 20  # Okay if this is zero
        assert max(sleep_intervals) == 100

    @pytest.mark.flaky
    async def test_first_polling_is_smaller_than_the_timeout(self, monkeypatch):
        sleeper = AsyncMock(side_effect=[None, None, None, None, None])
        monkeypatch.setattr("prefect.engine.anyio.sleep", sleeper)

        @task
        async def doesnt_pause():
            return 42

        @flow(task_runner=SequentialTaskRunner())
        async def pausing_flow():
            x = await doesnt_pause.submit()
            await pause_flow_run(timeout=4, poll_interval=5)
            y = await doesnt_pause.submit()
            z = await doesnt_pause(wait_for=[x])
            alpha = await doesnt_pause(wait_for=[y])
            omega = await doesnt_pause(wait_for=[x, y])

        with pytest.raises(StopAsyncIteration):
            # the sleeper mock will exhaust its side effects after 6 calls
            await pausing_flow()

        sleep_intervals = [c.args[0] for c in sleeper.await_args_list]
        assert sleep_intervals[0] == 2
        assert sleep_intervals[1:] == [5, 5, 5, 5, 5]

    @pytest.mark.flaky(max_runs=4)
    async def test_paused_flows_block_execution_in_sync_flows(self, orion_client):
        @task
        def foo():
            return 42

        @flow(task_runner=SequentialTaskRunner())
        def pausing_flow():
            x = foo.submit()
            y = foo.submit()
            pause_flow_run(timeout=0.1)
            z = foo(wait_for=[x])
            alpha = foo(wait_for=[y])
            omega = foo(wait_for=[x, y])

        flow_run_state = pausing_flow(return_state=True)
        flow_run_id = flow_run_state.state_details.flow_run_id
        task_runs = await orion_client.read_task_runs(
            flow_run_filter=FlowRunFilter(id={"any_": [flow_run_id]})
        )
        assert len(task_runs) == 2, "only two tasks should have completed"

    async def test_paused_flows_block_execution_in_async_flows(self, orion_client):
        @task
        async def foo():
            return 42

        @flow(task_runner=SequentialTaskRunner())
        async def pausing_flow():
            x = await foo.submit()
            y = await foo.submit()
            await pause_flow_run(timeout=0.1)
            z = await foo(wait_for=[x])
            alpha = await foo(wait_for=[y])
            omega = await foo(wait_for=[x, y])

        flow_run_state = await pausing_flow(return_state=True)
        flow_run_id = flow_run_state.state_details.flow_run_id
        task_runs = await orion_client.read_task_runs(
            flow_run_filter=FlowRunFilter(id={"any_": [flow_run_id]})
        )
        assert len(task_runs) == 2, "only two tasks should have completed"

    async def test_paused_flows_can_be_resumed(self, orion_client):
        @task
        async def foo():
            return 42

        @flow(task_runner=SequentialTaskRunner())
        async def pausing_flow():
            x = await foo.submit()
            y = await foo.submit()
            await pause_flow_run(timeout=10, poll_interval=2)
            z = await foo(wait_for=[x])
            alpha = await foo(wait_for=[y])
            omega = await foo(wait_for=[x, y])

        async def flow_resumer():
            await anyio.sleep(3)
            flow_runs = await orion_client.read_flow_runs(limit=1)
            active_flow_run = flow_runs[0]
            await resume_flow_run(active_flow_run.id)

        flow_run_state, the_answer = await asyncio.gather(
            pausing_flow(return_state=True),
            flow_resumer(),
        )
        flow_run_id = flow_run_state.state_details.flow_run_id
        task_runs = await orion_client.read_task_runs(
            flow_run_filter=FlowRunFilter(id={"any_": [flow_run_id]})
        )
        assert len(task_runs) == 5, "all tasks should finish running"

    async def test_paused_flows_can_be_resumed(self, orion_client):
        @task
        async def foo():
            return 42

        @flow(task_runner=SequentialTaskRunner())
        async def pausing_flow():
            x = await foo.submit()
            y = await foo.submit()
            await pause_flow_run(timeout=10, poll_interval=2, key="do-not-repeat")
            z = await foo(wait_for=[x])
            await pause_flow_run(timeout=10, poll_interval=2, key="do-not-repeat")
            alpha = await foo(wait_for=[y])
            omega = await foo(wait_for=[x, y])

        async def flow_resumer():
            await anyio.sleep(3)
            flow_runs = await orion_client.read_flow_runs(limit=1)
            active_flow_run = flow_runs[0]
            await resume_flow_run(active_flow_run.id)

        flow_run_state, the_answer = await asyncio.gather(
            pausing_flow(return_state=True),
            flow_resumer(),
        )
        flow_run_id = flow_run_state.state_details.flow_run_id
        task_runs = await orion_client.read_task_runs(
            flow_run_filter=FlowRunFilter(id={"any_": [flow_run_id]})
        )
        assert len(task_runs) == 5, "all tasks should finish running"


class TestNonblockingPause:
    async def test_paused_flows_do_not_block_execution_with_reschedule_flag(
        self, orion_client, deployment, monkeypatch
    ):
        frc = partial(FlowRunCreate, deployment_id=deployment.id)
        monkeypatch.setattr("prefect.client.orion.schemas.actions.FlowRunCreate", frc)
        flow_run_id = None

        @task
        async def foo():
            return 42

        @flow(task_runner=SequentialTaskRunner())
        async def pausing_flow_without_blocking():
            nonlocal flow_run_id
            flow_run_id = get_run_context().flow_run.id
            x = await foo.submit()
            y = await foo.submit()
            await pause_flow_run(timeout=20, reschedule=True)
            z = await foo(wait_for=[x])
            alpha = await foo(wait_for=[y])
            omega = await foo(wait_for=[x, y])
            assert False, "This line should not be reached"

        with pytest.raises(Pause):
            await pausing_flow_without_blocking(return_state=True)

        flow_run = await orion_client.read_flow_run(flow_run_id)
        assert flow_run.state.is_paused()
        task_runs = await orion_client.read_task_runs(
            flow_run_filter=FlowRunFilter(id={"any_": [flow_run_id]})
        )
        assert len(task_runs) == 2, "only two tasks should have completed"

    async def test_paused_flows_gracefully_exit_with_reschedule_flag(
        self, orion_client, deployment, monkeypatch
    ):
        frc = partial(FlowRunCreate, deployment_id=deployment.id)
        monkeypatch.setattr("prefect.client.orion.schemas.actions.FlowRunCreate", frc)

        @task
        async def foo():
            return 42

        @flow(task_runner=SequentialTaskRunner())
        async def pausing_flow_without_blocking():
            x = await foo.submit()
            y = await foo.submit()
            await pause_flow_run(timeout=20, reschedule=True)
            z = await foo(wait_for=[x])
            alpha = await foo(wait_for=[y])
            omega = await foo(wait_for=[x, y])

        with pytest.raises(Pause):
            await pausing_flow_without_blocking()

    async def test_paused_flows_can_be_resumed_then_rescheduled(
        self, orion_client, deployment, monkeypatch
    ):
        frc = partial(FlowRunCreate, deployment_id=deployment.id)
        monkeypatch.setattr("prefect.client.orion.schemas.actions.FlowRunCreate", frc)
        flow_run_id = None

        @task
        async def foo():
            return 42

        @flow(task_runner=SequentialTaskRunner())
        async def pausing_flow_without_blocking():
            nonlocal flow_run_id
            flow_run_id = get_run_context().flow_run.id
            x = await foo.submit()
            y = await foo.submit()
            await pause_flow_run(timeout=20, reschedule=True)
            z = await foo(wait_for=[x])
            alpha = await foo(wait_for=[y])
            omega = await foo(wait_for=[x, y])

        with pytest.raises(Pause):
            await pausing_flow_without_blocking()

        flow_run = await orion_client.read_flow_run(flow_run_id)
        assert flow_run.state.is_paused()

        await resume_flow_run(flow_run_id)
        flow_run = await orion_client.read_flow_run(flow_run_id)
        assert flow_run.state.is_scheduled()

    async def test_subflows_cannot_be_paused_with_reschedule_flag(
        self, orion_client, deployment, monkeypatch
    ):
        frc = partial(FlowRunCreate, deployment_id=deployment.id)
        monkeypatch.setattr("prefect.client.orion.schemas.actions.FlowRunCreate", frc)

        @task
        async def foo():
            return 42

        @flow(task_runner=SequentialTaskRunner())
        async def pausing_flow_without_blocking():
            x = await foo.submit()
            y = await foo.submit()
            await pause_flow_run(timeout=20, reschedule=True)
            z = await foo(wait_for=[x])
            alpha = await foo(wait_for=[y])
            omega = await foo(wait_for=[x, y])

        @flow(task_runner=SequentialTaskRunner())
        async def wrapper_flow():
            return await pausing_flow_without_blocking()

        with pytest.raises(RuntimeError, match="Cannot pause subflows"):
            flow_run_state = await wrapper_flow()

    async def test_flows_without_deployments_cannot_be_paused_with_reschedule_flag(
        self, orion_client
    ):
        @task
        async def foo():
            return 42

        @flow(task_runner=SequentialTaskRunner())
        async def pausing_flow_without_blocking():
            x = await foo.submit()
            y = await foo.submit()
            await pause_flow_run(timeout=20, reschedule=True)
            z = await foo(wait_for=[x])
            alpha = await foo(wait_for=[y])
            omega = await foo(wait_for=[x, y])

        with pytest.raises(
            RuntimeError, match="Cannot pause flows without a deployment"
        ):
            flow_run_state = await pausing_flow_without_blocking()


class TestOutOfProcessPause:
    async def test_flows_can_be_paused_out_of_process(
        self, orion_client, deployment, monkeypatch
    ):
        frc = partial(FlowRunCreate, deployment_id=deployment.id)
        monkeypatch.setattr("prefect.client.orion.schemas.actions.FlowRunCreate", frc)

        @task
        async def foo():
            return 42

        # when pausing the flow run with a specific flow run id, `pause_flow_run`
        # attempts an out-of-process pause; this continues execution until the NEXT
        # task run attempts to start, then gracefully exits

        @flow(task_runner=SequentialTaskRunner())
        async def pausing_flow_without_blocking():
            context = FlowRunContext.get()
            x = await foo.submit()
            y = await foo.submit()
            await pause_flow_run(flow_run_id=context.flow_run.id, timeout=20)
            z = await foo(wait_for=[x])
            alpha = await foo(wait_for=[y])
            omega = await foo(wait_for=[x, y])

        flow_run_state = await pausing_flow_without_blocking(return_state=True)
        assert flow_run_state.is_paused()
        flow_run_id = flow_run_state.state_details.flow_run_id
        task_runs = await orion_client.read_task_runs(
            flow_run_filter=FlowRunFilter(id={"any_": [flow_run_id]})
        )
        completed_task_runs = list(
            filter(lambda tr: tr.state.is_completed(), task_runs)
        )
        paused_task_runs = list(filter(lambda tr: tr.state.is_paused(), task_runs))
        assert len(task_runs) == 3, "only three tasks should have tried to run"
        assert len(completed_task_runs) == 2, "only two task runs should have completed"
        assert (
            len(paused_task_runs) == 1
        ), "one task run should have exited with a paused state"

    async def test_out_of_process_pauses_exit_gracefully(
        self, orion_client, deployment, monkeypatch
    ):
        frc = partial(FlowRunCreate, deployment_id=deployment.id)
        monkeypatch.setattr("prefect.client.orion.schemas.actions.FlowRunCreate", frc)

        @task
        async def foo():
            return 42

        @flow(task_runner=SequentialTaskRunner())
        async def pausing_flow_without_blocking():
            context = FlowRunContext.get()
            x = await foo.submit()
            y = await foo.submit()
            await pause_flow_run(flow_run_id=context.flow_run.id, timeout=20)
            z = await foo(wait_for=[x])
            alpha = await foo(wait_for=[y])
            omega = await foo(wait_for=[x, y])

        with pytest.raises(PausedRun):
            flow_run_state = await pausing_flow_without_blocking()


class TestOrchestrateTaskRun:
    async def test_waits_until_scheduled_start_time(
        self,
        orion_client,
        flow_run,
        mock_anyio_sleep,
        local_filesystem,
        result_factory,
        monkeypatch,
    ):
        # the flow run must be running prior to running tasks
        await orion_client.set_flow_run_state(
            flow_run_id=flow_run.id,
            state=Running(),
        )

        @task
        def foo():
            return 1

        task_run = await orion_client.create_task_run(
            task=foo,
            flow_run_id=flow_run.id,
            dynamic_key="0",
            state=State(
                type=StateType.SCHEDULED,
                state_details=StateDetails(
                    scheduled_time=pendulum.now("utc").add(minutes=5)
                ),
            ),
        )

        with mock_anyio_sleep.assert_sleeps_for(5 * 60):
            state = await orchestrate_task_run(
                task=foo,
                task_run=task_run,
                parameters={},
                wait_for=None,
                result_factory=result_factory,
                interruptible=False,
                client=orion_client,
                log_prints=False,
            )

        assert state.is_completed()
        assert await state.result() == 1

    async def test_does_not_wait_for_scheduled_time_in_past(
        self, orion_client, flow_run, mock_anyio_sleep, result_factory, local_filesystem
    ):
        # the flow run must be running prior to running tasks
        await orion_client.set_flow_run_state(
            flow_run_id=flow_run.id,
            state=Running(),
        )

        @task
        def foo():
            return 1

        task_run = await orion_client.create_task_run(
            task=foo,
            flow_run_id=flow_run.id,
            dynamic_key="0",
            state=State(
                type=StateType.SCHEDULED,
                state_details=StateDetails(
                    scheduled_time=pendulum.now("utc").subtract(minutes=5)
                ),
            ),
        )

        state = await orchestrate_task_run(
            task=foo,
            task_run=task_run,
            parameters={},
            wait_for=None,
            result_factory=result_factory,
            interruptible=False,
            client=orion_client,
            log_prints=False,
        )

        mock_anyio_sleep.assert_not_called()
        assert state.is_completed()
        assert await state.result() == 1

    async def test_waits_for_awaiting_retry_scheduled_time(
        self, mock_anyio_sleep, orion_client, flow_run, result_factory, local_filesystem
    ):
        # the flow run must be running prior to running tasks
        await orion_client.set_flow_run_state(
            flow_run_id=flow_run.id,
            state=Running(),
        )

        # Define a task that fails once and then succeeds
        mock = MagicMock()

        @task(retries=1, retry_delay_seconds=43)
        def flaky_function():
            mock()

            if mock.call_count == 2:
                return 1

            raise ValueError("try again, but only once")

        # Create a task run to test
        task_run = await orion_client.create_task_run(
            task=flaky_function,
            flow_run_id=flow_run.id,
            state=Pending(),
            dynamic_key="0",
        )

        # Actually run the task
        with mock_anyio_sleep.assert_sleeps_for(43):
            state = await orchestrate_task_run(
                task=flaky_function,
                task_run=task_run,
                parameters={},
                wait_for=None,
                result_factory=result_factory,
                interruptible=False,
                client=orion_client,
                log_prints=False,
            )

        # Check for a proper final result
        assert await state.result() == 1

        # Check expected state transitions
        states = await orion_client.read_task_run_states(str(task_run.id))
        state_names = [state.type for state in states]
        assert state_names == [
            StateType.PENDING,
            StateType.RUNNING,
            StateType.SCHEDULED,
            StateType.RUNNING,
            StateType.COMPLETED,
        ]

    async def test_waits_for_configurable_sleeps(
        self, mock_anyio_sleep, orion_client, flow_run, result_factory, local_filesystem
    ):
        # the flow run must be running prior to running tasks
        await orion_client.set_flow_run_state(
            flow_run_id=flow_run.id,
            state=Running(),
        )

        # Define a task that fails once and then succeeds
        mock = MagicMock()

        @task(retries=3, retry_delay_seconds=[3, 5, 9])
        def flaky_function():
            mock()

            if mock.call_count == 4:
                return 1

            raise ValueError("try again")

        # Create a task run to test
        task_run = await orion_client.create_task_run(
            task=flaky_function,
            flow_run_id=flow_run.id,
            state=Pending(),
            dynamic_key="0",
        )

        # Actually run the task
        # this task should sleep for a total of 17 seconds across all conifgured retries
        with mock_anyio_sleep.assert_sleeps_for(17):
            state = await orchestrate_task_run(
                task=flaky_function,
                task_run=task_run,
                parameters={},
                wait_for=None,
                result_factory=result_factory,
                interruptible=False,
                client=orion_client,
                log_prints=False,
            )

        assert mock_anyio_sleep.await_count == 3

        # Check for a proper final result
        assert await state.result() == 1

    async def test_waits_configured_with_callable(
        self, mock_anyio_sleep, orion_client, flow_run, result_factory, local_filesystem
    ):
        # the flow run must be running prior to running tasks
        await orion_client.set_flow_run_state(
            flow_run_id=flow_run.id,
            state=Running(),
        )

        # Define a task that fails once and then succeeds
        mock = MagicMock()

        @task(retries=3, retry_delay_seconds=exponential_backoff(10))
        def flaky_function():
            mock()

            if mock.call_count == 4:
                return 1

            raise ValueError("try again")

        # Create a task run to test
        task_run = await orion_client.create_task_run(
            task=flaky_function,
            flow_run_id=flow_run.id,
            state=Pending(),
            dynamic_key="0",
        )

        # exponential backoff will automatically configure increasing sleeps
        with mock_anyio_sleep.assert_sleeps_for(70):
            state = await orchestrate_task_run(
                task=flaky_function,
                task_run=task_run,
                parameters={},
                wait_for=None,
                result_factory=result_factory,
                interruptible=False,
                client=orion_client,
                log_prints=False,
            )

        assert mock_anyio_sleep.await_count == 3

        # Check for a proper final result
        assert await state.result() == 1

    @pytest.mark.parametrize("jitter_factor", [0.1, 1, 10, 100])
    @pytest.mark.flaky(max_runs=3)
    async def test_waits_jittery_sleeps(
        self,
        mock_anyio_sleep,
        orion_client,
        flow_run,
        result_factory,
        local_filesystem,
        jitter_factor,
    ):
        # the flow run must be running prior to running tasks
        await orion_client.set_flow_run_state(
            flow_run_id=flow_run.id,
            state=Running(),
        )

        # Define a task that fails once and then succeeds
        mock = MagicMock()

        @task(retries=10, retry_delay_seconds=100, retry_jitter_factor=jitter_factor)
        async def flaky_function():
            mock()

            if mock.call_count == 11:
                return 1

            raise ValueError("try again")

        # Create a task run to test
        task_run = await orion_client.create_task_run(
            task=flaky_function,
            flow_run_id=flow_run.id,
            state=Pending(),
            dynamic_key="0",
        )

        # Actually run the task
        state = await orchestrate_task_run(
            task=flaky_function,
            task_run=task_run,
            parameters={},
            wait_for=None,
            result_factory=result_factory,
            interruptible=False,
            client=orion_client,
            log_prints=False,
        )

        assert mock_anyio_sleep.await_count == 10
        sleeps = [c.args[0] for c in mock_anyio_sleep.await_args_list]
        assert statistics.variance(sleeps) > 0
        assert max(sleeps) < 100 * (1 + jitter_factor)

        # Check for a proper final result
        assert await state.result() == 1

    @pytest.mark.parametrize(
        "upstream_task_state", [Pending(), Running(), Cancelled(), Failed()]
    )
    async def test_returns_not_ready_when_any_upstream_futures_resolve_to_incomplete(
        self,
        orion_client,
        flow_run,
        upstream_task_state,
        result_factory,
        local_filesystem,
    ):
        # Define a mock to ensure the task was not run
        mock = MagicMock()

        @task
        def my_task(x):
            mock()

        # Create an upstream task run
        upstream_task_run = await orion_client.create_task_run(
            task=my_task,
            flow_run_id=flow_run.id,
            state=upstream_task_state,
            dynamic_key="upstream",
        )
        upstream_task_state.state_details.task_run_id = upstream_task_run.id

        # Create a future to wrap the upstream task, have it resolve to the given
        # incomplete state
        future = PrefectFuture(
            key=str(upstream_task_run.id),
            name="foo",
            task_runner=None,
            _final_state=upstream_task_state,
        )
        # simulate assigning task run to the future
        future.task_run = upstream_task_run
        future._submitted.set()

        # Create a task run to test
        task_run = await orion_client.create_task_run(
            task=my_task,
            flow_run_id=flow_run.id,
            state=Pending(),
            dynamic_key="downstream",
        )

        # Actually run the task
        state = await orchestrate_task_run(
            task=my_task,
            task_run=task_run,
            # Nest the future in a collection to ensure that it is found
            parameters={"x": {"nested": [future]}},
            wait_for=None,
            result_factory=result_factory,
            interruptible=False,
            client=orion_client,
            log_prints=False,
        )

        # The task did not run
        mock.assert_not_called()

        # Check that the state is 'NotReady'
        assert state.is_pending()
        assert state.name == "NotReady"
        assert (
            state.message
            == f"Upstream task run '{upstream_task_run.id}' did not reach a 'COMPLETED' state."
        )

    async def test_quoted_parameters_are_resolved(
        self, orion_client, flow_run, result_factory, local_filesystem
    ):
        # the flow run must be running prior to running tasks
        await orion_client.set_flow_run_state(
            flow_run_id=flow_run.id,
            state=Running(),
        )

        # Define a mock to ensure the task was not run
        mock = MagicMock()

        @task
        def my_task(x):
            mock(x)

        # Create a task run to test
        task_run = await orion_client.create_task_run(
            task=my_task,
            flow_run_id=flow_run.id,
            state=Pending(),
            dynamic_key="downstream",
        )

        # Actually run the task
        state = await orchestrate_task_run(
            task=my_task,
            task_run=task_run,
            # Quote some data
            parameters={"x": quote(1)},
            wait_for=None,
            result_factory=result_factory,
            interruptible=False,
            client=orion_client,
            log_prints=False,
        )

        # The task ran with the unqoted data
        mock.assert_called_once_with(1)

        # Check that the state completed happily
        assert state.is_completed()

    @pytest.mark.parametrize(
        "upstream_task_state", [Pending(), Running(), Cancelled(), Failed()]
    )
    async def test_states_in_parameters_can_be_incomplete_if_quoted(
        self,
        orion_client,
        flow_run,
        upstream_task_state,
        result_factory,
        local_filesystem,
    ):
        # the flow run must be running prior to running tasks
        await orion_client.set_flow_run_state(
            flow_run_id=flow_run.id,
            state=Running(),
        )

        # Define a mock to ensure the task was not run
        mock = MagicMock()

        @task
        def my_task(x):
            mock(x)

        # Create a task run to test
        task_run = await orion_client.create_task_run(
            task=my_task,
            flow_run_id=flow_run.id,
            state=Pending(),
            dynamic_key="downstream",
        )

        # Actually run the task
        state = await orchestrate_task_run(
            task=my_task,
            task_run=task_run,
            parameters={"x": quote(upstream_task_state)},
            wait_for=None,
            result_factory=result_factory,
            interruptible=False,
            client=orion_client,
            log_prints=False,
        )

        # The task ran with the state as its input
        mock.assert_called_once_with(upstream_task_state)

        # Check that the task completed happily
        assert state.is_completed()

    @flaky_on_windows
    async def test_interrupt_task(self):
        i = 0

        @task()
        def just_sleep():
            nonlocal i
            for i in range(100):  # Sleep for 10 seconds
                time.sleep(0.1)

        @flow
        def my_flow():
            with pytest.raises(TimeoutError):
                with anyio.fail_after(1):
                    just_sleep()

        t0 = time.perf_counter()
        my_flow._run()
        t1 = time.perf_counter()

        runtime = t1 - t0
        assert runtime < 2, "The call should be return quickly after timeout"

        # Sleep for an extra second to check if the thread is still running. We cannot
        # check `thread.is_alive()` because it is still alive — presumably this is because
        # AnyIO is using long-lived worker threads instead of creating a new thread per
        # task. Without a check like this, the thread can be running after timeout in the
        # background and we will not know — the next test will start.
        await anyio.sleep(1)

        assert i <= 10, "`just_sleep` should not be running after timeout"


class TestOrchestrateFlowRun:
    @pytest.fixture
    def partial_flow_run_context(self, result_factory, local_filesystem):
        return PartialModel(
            FlowRunContext,
            task_runner=SequentialTaskRunner(),
            sync_portal=None,
            result_factory=result_factory,
        )

    async def test_waits_until_scheduled_start_time(
        self, orion_client, mock_anyio_sleep, partial_flow_run_context
    ):
        @flow
        def foo():
            return 1

        partial_flow_run_context.background_tasks = anyio.create_task_group()

        flow_run = await orion_client.create_flow_run(
            flow=foo,
            state=State(
                type=StateType.SCHEDULED,
                state_details=StateDetails(
                    scheduled_time=pendulum.now("utc").add(minutes=5)
                ),
            ),
        )
        with mock_anyio_sleep.assert_sleeps_for(5 * 60):
            state = await orchestrate_flow_run(
                flow=foo,
                flow_run=flow_run,
                parameters={},
                wait_for=None,
                client=orion_client,
                interruptible=False,
                partial_flow_run_context=partial_flow_run_context,
            )

        assert await state.result() == 1

    async def test_does_not_wait_for_scheduled_time_in_past(
        self, orion_client, mock_anyio_sleep, partial_flow_run_context
    ):
        @flow
        def foo():
            return 1

        partial_flow_run_context.background_tasks = anyio.create_task_group()

        flow_run = await orion_client.create_flow_run(
            flow=foo,
            state=State(
                type=StateType.SCHEDULED,
                state_details=StateDetails(
                    scheduled_time=pendulum.now("utc").subtract(minutes=5)
                ),
            ),
        )

        with anyio.fail_after(5):
            state = await orchestrate_flow_run(
                flow=foo,
                flow_run=flow_run,
                parameters={},
                wait_for=None,
                client=orion_client,
                interruptible=False,
                partial_flow_run_context=partial_flow_run_context,
            )

        mock_anyio_sleep.assert_not_called()
        assert await state.result() == 1

    async def test_waits_for_awaiting_retry_scheduled_time(
        self, orion_client, mock_anyio_sleep, partial_flow_run_context
    ):
        flow_run_count = 0

        partial_flow_run_context.background_tasks = anyio.create_task_group()

        @flow(retries=1, retry_delay_seconds=43)
        def flaky_function():
            nonlocal flow_run_count
            flow_run_count += 1

            if flow_run_count == 1:
                raise ValueError("try again, but only once")

            return 1

        flow_run = await orion_client.create_flow_run(
            flow=flaky_function, state=Pending()
        )

        with mock_anyio_sleep.assert_sleeps_for(43):
            state = await orchestrate_flow_run(
                flow=flaky_function,
                flow_run=flow_run,
                parameters={},
                wait_for=None,
                client=orion_client,
                interruptible=False,
                partial_flow_run_context=partial_flow_run_context,
            )

        # Check for a proper final result
        assert await state.result() == 1

        # Check expected state transitions
        states = await orion_client.read_flow_run_states(str(flow_run.id))
        state_names = [state.type for state in states]
        assert state_names == [
            StateType.PENDING,
            StateType.RUNNING,
            StateType.SCHEDULED,
            StateType.RUNNING,
            StateType.COMPLETED,
        ]

    async def test_task_timeouts_retry_properly(self, flow_run, orion_client):
        mock_func = MagicMock()

        @task(timeout_seconds=1, retries=1)
        async def my_task():
            mock_func.should_call()
            await asyncio.sleep(2)
            mock_func.should_not_call()

        @flow
        async def my_flow():
            x = await my_task()

        await begin_flow_run(
            flow=my_flow, flow_run=flow_run, parameters={}, client=orion_client
        )

        flow_run = await orion_client.read_flow_run(flow_run.id)
        task_runs = await orion_client.read_task_runs()
        task_run = task_runs[0]

        assert task_run.state.type == StateType.FAILED
        assert task_run.state.name == "TimedOut"

        calls = [str(call) for call in mock_func.mock_calls]
        assert calls == ["call.should_call()", "call.should_call()"]


class TestFlowRunCrashes:
    @staticmethod
    @contextmanager
    def capture_cancellation():
        """Utility for capturing crash exceptions consistently in these tests"""
        try:
            yield
        except BaseException:
            # In python 3.8+ cancellation raises a `BaseException` that will not
            # be captured by `orchestrate_flow_run` and needs to be trapped here to
            # prevent the test from failing before we can assert things are 'Crashed'
            pass
        except anyio.get_cancelled_exc_class() as exc:
            raise RuntimeError("The cancellation error was not caught.") from exc

    async def test_anyio_cancellation_crashes_flow(self, flow_run, orion_client):
        started = anyio.Event()

        @flow
        async def my_flow():
            started.set()
            await anyio.sleep_forever()

        with self.capture_cancellation():
            async with anyio.create_task_group() as tg:
                tg.start_soon(
                    partial(
                        begin_flow_run,
                        flow=my_flow,
                        flow_run=flow_run,
                        parameters={},
                        client=orion_client,
                    )
                )
                await started.wait()
                tg.cancel_scope.cancel()

        flow_run = await orion_client.read_flow_run(flow_run.id)

        assert flow_run.state.is_crashed()
        assert flow_run.state.type == StateType.CRASHED
        assert (
            "Execution was cancelled by the runtime environment"
            in flow_run.state.message
        )
        with pytest.raises(
            CrashedRun, match="Execution was cancelled by the runtime environment"
        ):
            await flow_run.state.result()

    async def test_anyio_cancellation_crashes_subflow(self, flow_run, orion_client):
        started = anyio.Event()

        @flow
        async def child_flow():
            started.set()
            await anyio.sleep_forever()

        @flow
        async def parent_flow():
            await child_flow()

        with self.capture_cancellation():
            async with anyio.create_task_group() as tg:
                tg.start_soon(
                    partial(
                        begin_flow_run,
                        flow=parent_flow,
                        parameters={},
                        flow_run=flow_run,
                        client=orion_client,
                    )
                )
                await started.wait()
                tg.cancel_scope.cancel()

        parent_flow_run = await orion_client.read_flow_run(flow_run.id)
        assert parent_flow_run.state.is_crashed()
        assert parent_flow_run.state.type == StateType.CRASHED
        with pytest.raises(
            CrashedRun, match="Execution was cancelled by the runtime environment"
        ):
            await parent_flow_run.state.result()

        child_runs = await orion_client.read_flow_runs(
            flow_run_filter=FlowRunFilter(parent_task_run_id=dict(is_null_=False))
        )
        assert len(child_runs) == 1
        child_run = child_runs[0]
        assert child_run.state.is_crashed()
        assert child_run.state.type == StateType.CRASHED
        assert (
            "Execution was cancelled by the runtime environment"
            in child_run.state.message
        )
        with pytest.raises(
            CrashedRun, match="Execution was cancelled by the runtime environment"
        ):
            await child_run.state.result()

    @pytest.mark.parametrize("interrupt_type", [KeyboardInterrupt, SystemExit])
    async def test_interrupt_in_flow_function_crashes_flow(
        self, flow_run, orion_client, interrupt_type
    ):
        @flow
        async def my_flow():
            raise interrupt_type()

        with pytest.raises(interrupt_type):
            await begin_flow_run(
                flow=my_flow, flow_run=flow_run, parameters={}, client=orion_client
            )

        flow_run = await orion_client.read_flow_run(flow_run.id)
        assert flow_run.state.is_crashed()
        assert flow_run.state.type == StateType.CRASHED
        assert "Execution was aborted" in flow_run.state.message
        with pytest.raises(CrashedRun, match="Execution was aborted"):
            await flow_run.state.result()

    @pytest.mark.parametrize("interrupt_type", [KeyboardInterrupt, SystemExit])
    async def test_interrupt_during_orchestration_crashes_flow(
        self, flow_run, orion_client, monkeypatch, interrupt_type
    ):
        monkeypatch.setattr(
            "prefect.engine.propose_state",
            MagicMock(side_effect=interrupt_type()),
        )

        @flow
        async def my_flow():
            pass

        with pytest.raises(interrupt_type):
            await begin_flow_run(
                flow=my_flow, flow_run=flow_run, parameters={}, client=orion_client
            )

        flow_run = await orion_client.read_flow_run(flow_run.id)
        assert flow_run.state.is_crashed()
        assert flow_run.state.type == StateType.CRASHED
        assert "Execution was aborted" in flow_run.state.message
        with pytest.raises(CrashedRun, match="Execution was aborted"):
            await flow_run.state.result()

    @pytest.mark.parametrize("interrupt_type", [KeyboardInterrupt, SystemExit])
    async def test_interrupt_in_flow_function_crashes_subflow(
        self, flow_run, orion_client, interrupt_type
    ):
        @flow
        async def child_flow():
            raise interrupt_type()

        @flow
        async def parent_flow():
            await child_flow()

        with pytest.raises(interrupt_type):
            await begin_flow_run(
                flow=parent_flow, flow_run=flow_run, parameters={}, client=orion_client
            )

        flow_run = await orion_client.read_flow_run(flow_run.id)
        assert flow_run.state.is_crashed()
        assert flow_run.state.type == StateType.CRASHED
        assert "Execution was aborted" in flow_run.state.message
        with pytest.raises(CrashedRun, match="Execution was aborted"):
            await flow_run.state.result()

        child_runs = await orion_client.read_flow_runs(
            flow_run_filter=FlowRunFilter(parent_task_run_id=dict(is_null_=False))
        )
        assert len(child_runs) == 1
        child_run = child_runs[0]
        assert child_run.id != flow_run.id
        assert child_run.state.is_crashed()
        assert child_run.state.type == StateType.CRASHED
        assert "Execution was aborted" in child_run.state.message

    async def test_flow_timeouts_are_not_crashes(self, flow_run, orion_client):
        """
        Since timeouts use anyio cancellation scopes, we want to ensure that they are
        not marked as crashes
        """

        @flow(timeout_seconds=0.1)
        async def my_flow():
            await anyio.sleep_forever()

        await begin_flow_run(
            flow=my_flow,
            parameters={},
            flow_run=flow_run,
            client=orion_client,
        )
        flow_run = await orion_client.read_flow_run(flow_run.id)

        assert flow_run.state.is_failed()
        assert flow_run.state.type != StateType.CRASHED
        assert "exceeded timeout" in flow_run.state.message

    async def test_aborts_are_not_crashes(self, flow_run, orion_client):
        """
        Since aborts are base exceptions, we want to ensure that they are not marked as
        crashes
        """

        @flow
        async def my_flow():
            raise Abort()

        with pytest.raises(Abort):
            # ^ the exception should be re-raised
            await begin_flow_run(
                flow=my_flow,
                parameters={},
                flow_run=flow_run,
                client=orion_client,
            )

        flow_run = await orion_client.read_flow_run(flow_run.id)

        assert flow_run.state.type != StateType.CRASHED

    async def test_timeouts_do_not_hide_crashes(self, flow_run, orion_client):
        """
        Since timeouts capture anyio cancellations, we want to ensure that something
        still ends up in a 'Crashed' state if it is cancelled independently from our
        timeout cancellation.
        """
        started = anyio.Event()

        @flow(timeout_seconds=100)
        async def my_flow():
            started.set()
            await anyio.sleep_forever()

        with self.capture_cancellation():
            async with anyio.create_task_group() as tg:
                tg.start_soon(
                    partial(
                        begin_flow_run,
                        parameters={},
                        flow=my_flow,
                        flow_run=flow_run,
                        client=orion_client,
                    )
                )
                await started.wait()
                tg.cancel_scope.cancel()

        flow_run = await orion_client.read_flow_run(flow_run.id)

        assert flow_run.state.is_crashed()
        assert flow_run.state.type == StateType.CRASHED
        assert (
            "Execution was cancelled by the runtime environment"
            in flow_run.state.message
        )

    @pytest.mark.flaky(max_runs=3)
    async def test_interrupt_flow(self):
        i = 0

        @flow()
        def just_sleep():
            nonlocal i
            for i in range(100):  # Sleep for 10 seconds
                time.sleep(0.1)

        @flow
        def my_flow():
            with pytest.raises(TimeoutError):
                with anyio.fail_after(1):
                    just_sleep()

        t0 = time.perf_counter()
        my_flow._run()
        t1 = time.perf_counter()

        runtime = t1 - t0
        assert runtime < 2, "The call should be return quickly after timeout"

        # Sleep for an extra second to check if the thread is still running. We cannot
        # check `thread.is_alive()` because it is still alive — presumably this is because
        # AnyIO is using long-lived worker threads instead of creating a new thread per
        # task. Without a check like this, the thread can be running after timeout in the
        # background and we will not know — the next test will start.
        await anyio.sleep(1)

        assert i <= 10, "`just_sleep` should not be running after timeout"

    async def test_report_flow_run_crashes_handles_sigterm(
        self, flow_run, orion_client, monkeypatch
    ):
<<<<<<< HEAD
        original_handler = lambda args: args
        signal_receiver = Mock(return_value=original_handler)
        monkeypatch.setattr("signal.signal", signal_receiver)

        async with report_flow_run_crashes(flow_run=flow_run, client=orion_client):
            assert signal_receiver.call_args_list[0][0][0] == signal.SIGTERM
            signal_handler = signal_receiver.call_args_list[0][0][1]

            # Call the signal handler and expect that it raises a
            # `TerminationSignal` exception.
            with pytest.raises(TerminationSignal):
                signal_handler()

        # The original handler should be restorted when the context manager
        # exits.
        assert signal_receiver.call_args_list[1][0][0] == signal.SIGTERM
        assert signal_receiver.call_args_list[1][0][1] == original_handler
=======
        original_handler = Mock()
        signal.signal(signal.SIGTERM, original_handler)

        with pytest.raises(TerminationSignal):
            async with report_flow_run_crashes(flow_run=flow_run, client=orion_client):
                assert signal.getsignal(signal.SIGTERM) != original_handler
                os.kill(os.getpid(), signal.SIGTERM)

        original_handler.assert_called_once()
        assert signal.getsignal(signal.SIGTERM) == original_handler
>>>>>>> a865cc6b


class TestTaskRunCrashes:
    @pytest.mark.parametrize("interrupt_type", [KeyboardInterrupt, SystemExit])
    async def test_interrupt_in_task_function_crashes_task_and_flow(
        self, flow_run, orion_client, interrupt_type
    ):
        @task
        async def my_task():
            raise interrupt_type()

        @flow
        async def my_flow():
            await my_task()

        with pytest.raises(interrupt_type):
            await begin_flow_run(
                flow=my_flow, flow_run=flow_run, parameters={}, client=orion_client
            )

        flow_run = await orion_client.read_flow_run(flow_run.id)
        assert flow_run.state.is_crashed()
        assert flow_run.state.type == StateType.CRASHED
        assert "Execution was aborted" in flow_run.state.message
        with pytest.raises(CrashedRun, match="Execution was aborted"):
            await flow_run.state.result()

        task_runs = await orion_client.read_task_runs()
        assert len(task_runs) == 1
        task_run = task_runs[0]
        assert task_run.state.is_crashed()
        assert task_run.state.type == StateType.CRASHED
        assert "Execution was aborted" in task_run.state.message
        with pytest.raises(CrashedRun, match="Execution was aborted"):
            await task_run.state.result()

    @pytest.mark.parametrize("interrupt_type", [KeyboardInterrupt, SystemExit])
    async def test_interrupt_in_task_orchestration_crashes_task_and_flow(
        self, flow_run, orion_client, interrupt_type, monkeypatch
    ):

        monkeypatch.setattr(
            "prefect.engine.orchestrate_task_run", AsyncMock(side_effect=interrupt_type)
        )

        @task
        async def my_task():
            pass

        @flow
        async def my_flow():
            await my_task()

        with pytest.raises(interrupt_type):
            await begin_flow_run(
                flow=my_flow, flow_run=flow_run, parameters={}, client=orion_client
            )

        flow_run = await orion_client.read_flow_run(flow_run.id)
        assert flow_run.state.is_crashed()
        assert flow_run.state.type == StateType.CRASHED
        assert "Execution was aborted" in flow_run.state.message
        with pytest.raises(CrashedRun, match="Execution was aborted"):
            await flow_run.state.result()

        task_runs = await orion_client.read_task_runs()
        assert len(task_runs) == 1
        task_run = task_runs[0]
        assert task_run.state.is_crashed()
        assert task_run.state.type == StateType.CRASHED
        assert "Execution was aborted" in task_run.state.message
        with pytest.raises(CrashedRun, match="Execution was aborted"):
            await task_run.state.result()

    async def test_error_in_task_orchestration_crashes_task_but_not_flow(
        self, flow_run, orion_client, monkeypatch
    ):
        exception = ValueError("Boo!")

        monkeypatch.setattr(
            "prefect.engine.orchestrate_task_run", AsyncMock(side_effect=exception)
        )

        @task
        async def my_task():
            pass

        @flow
        async def my_flow():
            await my_task._run()

        # Note exception should not be re-raised
        state = await begin_flow_run(
            flow=my_flow, flow_run=flow_run, parameters={}, client=orion_client
        )

        flow_run = await orion_client.read_flow_run(flow_run.id)
        assert flow_run.state.is_failed()
        assert flow_run.state.name == "Failed"
        assert "1/1 states failed" in flow_run.state.message

        task_run_states = await state.result(raise_on_failure=False)
        assert len(task_run_states) == 1
        task_run_state = task_run_states[0]
        assert task_run_state.is_crashed()

        assert task_run_state.type == StateType.CRASHED
        assert (
            "Execution was interrupted by an unexpected exception"
            in task_run_state.message
        )
        assert exceptions_equal(
            await task_run_state.result(raise_on_failure=False), exception
        )

        # Check that the state was reported to the server
        task_run = await orion_client.read_task_run(
            task_run_state.state_details.task_run_id
        )
        compare_fields = {"name", "type", "message"}
        assert task_run_state.dict(include=compare_fields) == task_run.state.dict(
            include=compare_fields
        )


class TestDeploymentFlowRun:
    async def create_deployment(self, client, flow):
        flow_id = await client.create_flow(flow)
        return await client.create_deployment(
            flow_id,
            name="test",
            manifest_path="file.json",
        )

    async def test_completed_run(self, orion_client, patch_manifest_load):
        @flow
        def my_flow(x: int):
            return x

        await patch_manifest_load(my_flow)
        deployment_id = await self.create_deployment(orion_client, my_flow)

        flow_run = await orion_client.create_flow_run_from_deployment(
            deployment_id, parameters={"x": 1}
        )

        state = await retrieve_flow_then_begin_flow_run(
            flow_run.id, client=orion_client
        )
        assert await state.result() == 1

    async def test_retries_loaded_from_flow_definition(
        self, orion_client, patch_manifest_load, mock_anyio_sleep
    ):
        @flow(retries=2, retry_delay_seconds=3)
        def my_flow(x: int):
            raise ValueError()

        await patch_manifest_load(my_flow)
        deployment_id = await self.create_deployment(orion_client, my_flow)

        flow_run = await orion_client.create_flow_run_from_deployment(
            deployment_id, parameters={"x": 1}
        )
        assert flow_run.empirical_policy.retries == None
        assert flow_run.empirical_policy.retry_delay == None

        with mock_anyio_sleep.assert_sleeps_for(
            my_flow.retries * my_flow.retry_delay_seconds,
            # Allow an extra second tolerance per retry to account for rounding
            extra_tolerance=my_flow.retries,
        ):
            state = await retrieve_flow_then_begin_flow_run(
                flow_run.id, client=orion_client
            )

        flow_run = await orion_client.read_flow_run(flow_run.id)
        assert flow_run.empirical_policy.retries == 2
        assert flow_run.empirical_policy.retry_delay == 3
        assert state.is_failed()
        assert flow_run.run_count == 3

    async def test_failed_run(self, orion_client, patch_manifest_load):
        @flow
        def my_flow(x: int):
            raise ValueError("test!")

        await patch_manifest_load(my_flow)
        deployment_id = await self.create_deployment(orion_client, my_flow)

        flow_run = await orion_client.create_flow_run_from_deployment(
            deployment_id, parameters={"x": 1}
        )

        state = await retrieve_flow_then_begin_flow_run(
            flow_run.id, client=orion_client
        )
        assert state.is_failed()
        with pytest.raises(ValueError, match="test!"):
            await state.result()

    async def test_parameters_are_cast_to_correct_type(
        self, orion_client, patch_manifest_load
    ):
        @flow
        def my_flow(x: int):
            return x

        await patch_manifest_load(my_flow)
        deployment_id = await self.create_deployment(orion_client, my_flow)

        flow_run = await orion_client.create_flow_run_from_deployment(
            deployment_id, parameters={"x": "1"}
        )

        state = await retrieve_flow_then_begin_flow_run(
            flow_run.id, client=orion_client
        )
        assert await state.result() == 1

    async def test_state_is_failed_when_parameters_fail_validation(
        self, orion_client, patch_manifest_load
    ):
        @flow
        def my_flow(x: int):
            return x

        await patch_manifest_load(my_flow)
        deployment_id = await self.create_deployment(orion_client, my_flow)

        flow_run = await orion_client.create_flow_run_from_deployment(
            deployment_id, parameters={"x": "not-an-int"}
        )

        state = await retrieve_flow_then_begin_flow_run(
            flow_run.id, client=orion_client
        )
        assert state.is_failed()
        assert "Validation of flow parameters failed with error" in state.message
        assert (
            "ParameterTypeError: Flow run received invalid parameters" in state.message
        )
        assert "x: value is not a valid integer" in state.message

        with pytest.raises(ParameterTypeError, match="value is not a valid integer"):
            await state.result()


class TestDynamicKeyHandling:
    async def test_dynamic_key_increases_sequentially(self, orion_client):
        @task
        def my_task():
            pass

        @flow
        def my_flow():
            my_task()
            my_task()
            my_task()

        my_flow()

        task_runs = await orion_client.read_task_runs()

        assert sorted([int(run.dynamic_key) for run in task_runs]) == [0, 1, 2]

    async def test_subflow_resets_dynamic_key(self, orion_client):
        @task
        def my_task():
            pass

        @flow
        def subflow():
            my_task()

        @flow
        def my_flow():
            my_task()
            my_task()
            subflow()
            my_task()

        state = my_flow._run()

        task_runs = await orion_client.read_task_runs()
        parent_task_runs = [
            task_run
            for task_run in task_runs
            if task_run.flow_run_id == state.state_details.flow_run_id
        ]
        subflow_task_runs = [
            task_run
            for task_run in task_runs
            if task_run.flow_run_id != state.state_details.flow_run_id
        ]

        assert len(parent_task_runs) == 4  # 3 standard task runs and 1 subflow
        assert len(subflow_task_runs) == 1

        assert int(subflow_task_runs[0].dynamic_key) == 0

    async def test_dynamic_key_unique_per_task_key(self, orion_client):
        @task
        def task_one():
            pass

        @task
        def task_two():
            pass

        @flow
        def my_flow():
            task_one()
            task_two()
            task_two()
            task_one()

        my_flow()

        task_runs = await orion_client.read_task_runs()

        assert sorted([int(run.dynamic_key) for run in task_runs]) == [0, 0, 1, 1]


class TestCreateThenBeginFlowRun:
    async def test_handles_bad_parameter_types(self, orion_client, parameterized_flow):
        state = await create_then_begin_flow_run(
            flow=parameterized_flow,
            parameters={"dog": [1, 2], "cat": "not an int"},
            wait_for=None,
            return_type="state",
            client=orion_client,
        )
        assert state.type == StateType.FAILED
        assert "Validation of flow parameters failed with error" in state.message
        assert (
            "ParameterTypeError: Flow run received invalid parameters" in state.message
        )
        assert "dog: str type expected" in state.message
        assert "cat: value is not a valid integer" in state.message
        with pytest.raises(ParameterTypeError):
            await state.result()

    async def test_handles_signature_mismatches(self, orion_client, parameterized_flow):
        state = await create_then_begin_flow_run(
            flow=parameterized_flow,
            parameters={"puppy": "a string", "kitty": 42},
            wait_for=None,
            return_type="state",
            client=orion_client,
        )
        assert state.type == StateType.FAILED
        assert "Validation of flow parameters failed with error" in state.message
        assert (
            "SignatureMismatchError: Function expects parameters ['dog', 'cat'] but was provided with parameters ['puppy', 'kitty']"
            in state.message
        )
        with pytest.raises(SignatureMismatchError):
            await state.result()

    async def test_does_not_raise_signature_mismatch_on_missing_default_args(
        self, orion_client
    ):
        @flow
        def flow_use_and_return_defaults(foo: str = "bar", bar: int = 1):
            """Flow for testing functions"""
            assert foo == "bar"
            assert bar == 1
            return foo, bar

        state = await create_then_begin_flow_run(
            flow=flow_use_and_return_defaults,
            parameters={},
            wait_for=None,
            return_type="state",
            client=orion_client,
        )
        assert state.type == StateType.COMPLETED
        assert await state.result() == ("bar", 1)

    async def test_handles_other_errors(
        self, orion_client, parameterized_flow, monkeypatch
    ):
        def raise_unspecified_exception(*args, **kwargs):
            raise Exception("I am another exception!")

        # Patch validate_parameters to check for other exception case handling
        monkeypatch.setattr(
            prefect.flows.Flow, "validate_parameters", raise_unspecified_exception
        )

        state = await create_then_begin_flow_run(
            flow=parameterized_flow,
            parameters={"puppy": "a string", "kitty": 42},
            wait_for=None,
            return_type="state",
            client=orion_client,
        )
        assert state.type == StateType.FAILED
        assert "Validation of flow parameters failed with error" in state.message
        assert "Exception: I am another exception!" in state.message
        with pytest.raises(Exception):
            await state.result()


class TestRetrieveFlowThenBeginFlowRun:
    async def test_handles_bad_parameter_types(
        self, orion_client, patch_manifest_load, parameterized_flow
    ):
        await patch_manifest_load(parameterized_flow)
        flow_id = await orion_client.create_flow(parameterized_flow)
        dep_id = await orion_client.create_deployment(
            flow_id,
            name="test",
            manifest_path="path/file.json",
        )
        new_flow_run = await orion_client.create_flow_run_from_deployment(
            deployment_id=dep_id, parameters={"dog": [1], "cat": "not an int"}
        )
        state = await retrieve_flow_then_begin_flow_run(flow_run_id=new_flow_run.id)
        assert state.type == StateType.FAILED
        assert "Validation of flow parameters failed with error" in state.message
        assert (
            "ParameterTypeError: Flow run received invalid parameters" in state.message
        )
        assert "dog: str type expected" in state.message
        assert "cat: value is not a valid integer" in state.message
        with pytest.raises(ParameterTypeError):
            await state.result()

    async def test_handles_signature_mismatches(self, orion_client, parameterized_flow):
        state = await create_then_begin_flow_run(
            flow=parameterized_flow,
            parameters={"puppy": "a string", "kitty": 42},
            wait_for=None,
            return_type="state",
            client=orion_client,
        )
        assert state.type == StateType.FAILED
        assert "Validation of flow parameters failed with error" in state.message
        assert (
            "SignatureMismatchError: Function expects parameters ['dog', 'cat'] but was provided with parameters ['puppy', 'kitty']"
            in state.message
        )
        with pytest.raises(SignatureMismatchError):
            await state.result()

    async def test_handles_other_errors(
        self, orion_client, parameterized_flow, monkeypatch
    ):
        def raise_unspecified_exception(*args, **kwargs):
            raise Exception("I am another exception!")

        # Patch validate_parameters to check for other exception case handling
        monkeypatch.setattr(
            prefect.flows.Flow, "validate_parameters", raise_unspecified_exception
        )

        state = await create_then_begin_flow_run(
            flow=parameterized_flow,
            parameters={"puppy": "a string", "kitty": 42},
            wait_for=None,
            return_type="state",
            client=orion_client,
        )
        assert state.type == StateType.FAILED
        assert "Validation of flow parameters failed with error" in state.message
        assert "Exception: I am another exception!" in state.message
        with pytest.raises(Exception):
            await state.result()


class TestCreateAndBeginSubflowRun:
    async def test_handles_bad_parameter_types(
        self,
        orion_client,
        parameterized_flow,
        get_flow_run_context,
    ):
        with await get_flow_run_context() as ctx:
            state = await create_and_begin_subflow_run(
                flow=parameterized_flow,
                parameters={"dog": [1, 2], "cat": "not an int"},
                wait_for=None,
                return_type="state",
                client=orion_client,
            )

        assert state.type == StateType.FAILED
        assert "Validation of flow parameters failed with error" in state.message
        assert (
            "ParameterTypeError: Flow run received invalid parameters" in state.message
        )
        assert "dog: str type expected" in state.message
        assert "cat: value is not a valid integer" in state.message
        with pytest.raises(ParameterTypeError):
            await state.result()

    async def test_handles_signature_mismatches(
        self,
        orion_client,
        parameterized_flow,
        get_flow_run_context,
    ):
        with await get_flow_run_context():
            state = await create_and_begin_subflow_run(
                flow=parameterized_flow,
                parameters={"puppy": "a string", "kitty": 42},
                wait_for=None,
                return_type="state",
                client=orion_client,
            )

        assert state.type == StateType.FAILED
        assert "Validation of flow parameters failed with error" in state.message
        assert (
            "SignatureMismatchError: Function expects parameters ['dog', 'cat'] but was provided with parameters ['puppy', 'kitty']"
            in state.message
        )
        with pytest.raises(SignatureMismatchError):
            await state.result()

    async def test_handles_other_errors(
        self, orion_client, parameterized_flow, monkeypatch
    ):
        def raise_unspecified_exception(*args, **kwargs):
            raise Exception("I am another exception!")

        # Patch validate_parameters to check for other exception case handling
        monkeypatch.setattr(
            prefect.flows.Flow, "validate_parameters", raise_unspecified_exception
        )

        state = await create_then_begin_flow_run(
            flow=parameterized_flow,
            parameters={"puppy": "a string", "kitty": 42},
            wait_for=None,
            return_type="state",
            client=orion_client,
        )
        assert state.type == StateType.FAILED
        assert "Validation of flow parameters failed with error" in state.message
        assert "Exception: I am another exception!" in state.message
        with pytest.raises(Exception):
            await state.result()


class TestLinkStateToResult:
    @pytest.fixture
    def state(self):
        return State(id=uuid4(), type=StateType.COMPLETED)

    class RandomTestClass:
        pass

    class PydanticTestClass(BaseModel):
        num: int
        list_of_ints: List[int]

    @pytest.mark.parametrize(
        "test_input", [True, False, -5, 0, 1, 256, ..., None, NotImplemented]
    )
    async def test_link_state_to_result_with_untrackables(
        self, test_input, get_flow_run_context, state
    ):

        with await get_flow_run_context() as ctx:
            link_state_to_result(state=state, result=test_input)
            assert ctx.task_run_results == {}

    @pytest.mark.parametrize("test_input", [-6, 257, "Hello", RandomTestClass()])
    async def test_link_state_to_result_with_single_trackables(
        self, get_flow_run_context, test_input, state
    ):
        input_id = id(test_input)

        with await get_flow_run_context() as ctx:
            link_state_to_result(state=state, result=test_input)
            assert ctx.task_run_results == {input_id: state}

    @pytest.mark.parametrize(
        "test_inputs",
        [
            [-6, 257],
            [-42, RandomTestClass()],
            [4200, "Test", RandomTestClass()],
        ],
    )
    async def test_link_state_to_result_with_multiple_unnested_trackables(
        self, get_flow_run_context, test_inputs, state
    ):
        input_ids = []
        with await get_flow_run_context() as ctx:
            for test_input in test_inputs:
                input_ids.append(id(test_input))
                link_state_to_result(state=state, result=test_input)
            assert ctx.task_run_results == {id: state for id in input_ids}

    @pytest.mark.parametrize(
        "test_input",
        [
            [True],
            (False,),
            [1, 2, 3],
            (1, 2, 3),
        ],
    )
    async def test_link_state_to_result_with_list_or_tuple_of_untrackables(
        self, get_flow_run_context, test_input, state
    ):
        with await get_flow_run_context() as ctx:
            link_state_to_result(state=state, result=test_input)
            assert ctx.task_run_results == {id(test_input): state}

    @pytest.mark.parametrize(
        "test_input",
        [
            ["Test", 1, RandomTestClass()],
            ("Test", 1, RandomTestClass()),
        ],
    )
    async def test_link_state_to_result_with_list_or_tuple_of_mixed(
        self, get_flow_run_context, test_input, state
    ):
        with await get_flow_run_context() as ctx:
            link_state_to_result(state=state, result=test_input)
            assert ctx.task_run_results == {
                id(test_input[0]): state,
                id(test_input[2]): state,
                id(test_input): state,
            }

    async def test_link_state_to_result_with_nested_list(
        self, get_flow_run_context, state
    ):
        test_input = [1, [-6, [1, 2, 3]]]

        with await get_flow_run_context() as ctx:
            link_state_to_result(state=state, result=test_input)
            assert ctx.task_run_results == {
                id(test_input): state,
                id(test_input[1]): state,
            }

    async def test_link_state_to_result_with_nested_pydantic_class(
        self, get_flow_run_context, state
    ):
        pydantic_instance = self.PydanticTestClass(num=42, list_of_ints=[1, 257])

        test_input = [-7, pydantic_instance, 1]

        with await get_flow_run_context() as ctx:
            link_state_to_result(state=state, result=test_input)
            assert ctx.task_run_results == {
                id(test_input): state,
                id(test_input[0]): state,
                id(test_input[1]): state,
            }

    async def test_link_state_to_result_with_pydantic_class(
        self, get_flow_run_context, state
    ):
        pydantic_instance = self.PydanticTestClass(num=42, list_of_ints=[1, 257])

        with await get_flow_run_context() as ctx:
            link_state_to_result(state=state, result=pydantic_instance)
            assert ctx.task_run_results == {
                id(pydantic_instance): state,
                id(pydantic_instance.list_of_ints): state,
            }

    @pytest.mark.parametrize(
        "test_input,expected_status",
        [
            (True, True),
            (-5, True),
            (-6, False),
            ("Hello", False),
            (RandomTestClass(), False),
            ([0, 257], True),
            ([False, "Test", RandomTestClass()], True),
            ([-256, RandomTestClass()], False),
            ([-6, 257], False),
            ([-42, RandomTestClass()], False),
            ([4200, "Test", RandomTestClass()], False),
            (PydanticTestClass(num=42, list_of_ints=[1, 2, 3]), True),
            (PydanticTestClass(num=257, list_of_ints=[1, 2, 3]), False),
        ],
    )
    async def test_link_state_to_result_marks_trackability_in_state_details(
        self, get_flow_run_context, test_input, expected_status, state
    ):

        with await get_flow_run_context():
            link_state_to_result(state=state, result=test_input)
            assert state.state_details.untrackable_result == expected_status<|MERGE_RESOLUTION|>--- conflicted
+++ resolved
@@ -1,8 +1,5 @@
 import asyncio
-<<<<<<< HEAD
-=======
 import os
->>>>>>> a865cc6b
 import signal
 import statistics
 import time
@@ -1438,25 +1435,6 @@
     async def test_report_flow_run_crashes_handles_sigterm(
         self, flow_run, orion_client, monkeypatch
     ):
-<<<<<<< HEAD
-        original_handler = lambda args: args
-        signal_receiver = Mock(return_value=original_handler)
-        monkeypatch.setattr("signal.signal", signal_receiver)
-
-        async with report_flow_run_crashes(flow_run=flow_run, client=orion_client):
-            assert signal_receiver.call_args_list[0][0][0] == signal.SIGTERM
-            signal_handler = signal_receiver.call_args_list[0][0][1]
-
-            # Call the signal handler and expect that it raises a
-            # `TerminationSignal` exception.
-            with pytest.raises(TerminationSignal):
-                signal_handler()
-
-        # The original handler should be restorted when the context manager
-        # exits.
-        assert signal_receiver.call_args_list[1][0][0] == signal.SIGTERM
-        assert signal_receiver.call_args_list[1][0][1] == original_handler
-=======
         original_handler = Mock()
         signal.signal(signal.SIGTERM, original_handler)
 
@@ -1467,7 +1445,6 @@
 
         original_handler.assert_called_once()
         assert signal.getsignal(signal.SIGTERM) == original_handler
->>>>>>> a865cc6b
 
 
 class TestTaskRunCrashes:
