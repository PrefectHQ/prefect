--- conflicted
+++ resolved
@@ -15,12 +15,9 @@
 from prefect.context import FlowRunContext
 from prefect.engine import (
     begin_flow_run,
-<<<<<<< HEAD
     create_and_begin_subflow_run,
     create_then_begin_flow_run,
-=======
     link_state_to_result,
->>>>>>> fa9aad44
     orchestrate_flow_run,
     orchestrate_task_run,
     retrieve_flow_then_begin_flow_run,
@@ -1097,7 +1094,6 @@
         assert sorted([int(run.dynamic_key) for run in task_runs]) == [0, 0, 1, 1]
 
 
-<<<<<<< HEAD
 class TestCreateThenBeginFlowRun:
     async def test_handles_bad_parameter_types(self, orion_client, parameterized_flow):
         state = await create_then_begin_flow_run(
@@ -1291,7 +1287,8 @@
             == "Validation of flow parameters failed with error: Exception('I am another exception!')"
         )
         assert type(state.data.decode()) == Exception
-=======
+
+
 class TestLinkStateToResult:
 
     state = State(id=uuid4(), type=StateType.COMPLETED)
@@ -1411,5 +1408,4 @@
             assert ctx.task_run_results == {
                 id(pydantic_instance): self.state,
                 id(pydantic_instance.list_of_ints): self.state,
-            }
->>>>>>> fa9aad44
+            }