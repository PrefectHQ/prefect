from unittest.mock import MagicMock

import pytest

from prefect import context
from prefect.agent.local import LocalAgent
from prefect.environments.storage import Docker, Local
from prefect.utilities.configuration import set_temporary_config
from prefect.utilities.graphql import GraphQLResult


def test_local_agent_init(monkeypatch, runner_token):
    api = MagicMock()
    monkeypatch.setattr("prefect.agent.local.agent.docker.APIClient", api)

    agent = LocalAgent()
    assert agent
<<<<<<< HEAD
    assert agent.labels is None
=======
    assert agent.name == "agent"
>>>>>>> 1cf9a061


def test_local_agent_config_options(monkeypatch, runner_token):
    api = MagicMock()
    monkeypatch.setattr("prefect.agent.local.agent.docker.APIClient", api)
    monkeypatch.setattr("prefect.agent.local.agent.platform", "osx")

    with set_temporary_config({"cloud.agent.auth_token": "TEST_TOKEN"}):
<<<<<<< HEAD
        agent = LocalAgent(labels=["test"])
        assert agent.labels == ["test"]
=======
        agent = LocalAgent(name="test")
        assert agent.name == "test"
>>>>>>> 1cf9a061
        assert agent.client.get_auth_token() == "TEST_TOKEN"
        assert agent.logger
        assert not agent.no_pull
        assert api.call_args[1]["base_url"] == "unix://var/run/docker.sock"


def test_local_agent_daemon_url_responds_to_system(monkeypatch, runner_token):
    api = MagicMock()
    monkeypatch.setattr("prefect.agent.local.agent.docker.APIClient", api)
    monkeypatch.setattr("prefect.agent.local.agent.platform", "win32")

    with set_temporary_config({"cloud.agent.auth_token": "TEST_TOKEN"}):
        agent = LocalAgent()
        assert agent.client.get_auth_token() == "TEST_TOKEN"
        assert agent.logger
        assert not agent.no_pull
        assert api.call_args[1]["base_url"] == "npipe:////./pipe/docker_engine"


def test_local_agent_config_options_populated(monkeypatch, runner_token):
    api = MagicMock()
    monkeypatch.setattr("prefect.agent.local.agent.docker.APIClient", api)

    with set_temporary_config({"cloud.agent.auth_token": "TEST_TOKEN"}):
        agent = LocalAgent(base_url="url", no_pull=True)
        assert agent.client.get_auth_token() == "TEST_TOKEN"
        assert agent.logger
        assert agent.no_pull
        assert api.call_args[1]["base_url"] == "url"


def test_local_agent_no_pull(monkeypatch, runner_token):
    api = MagicMock()
    monkeypatch.setattr("prefect.agent.local.agent.docker.APIClient", api)

    agent = LocalAgent()
    assert not agent.no_pull

    agent = LocalAgent(no_pull=True)
    assert agent.no_pull

    with context(no_pull=True):
        agent = LocalAgent()
        assert agent.no_pull

    with context(no_pull=False):
        agent = LocalAgent(no_pull=True)
        assert agent.no_pull

    with context(no_pull=False):
        agent = LocalAgent(no_pull=False)
        assert not agent.no_pull


def test_local_agent_ping(monkeypatch, runner_token):
    api = MagicMock()
    api.ping.return_value = True
    monkeypatch.setattr(
        "prefect.agent.local.agent.docker.APIClient", MagicMock(return_value=api)
    )

    agent = LocalAgent()
    assert api.ping.called


def test_local_agent_ping_exception(monkeypatch, runner_token):
    api = MagicMock()
    api.ping.return_value = True
    api.ping.side_effect = Exception()
    monkeypatch.setattr(
        "prefect.agent.local.agent.docker.APIClient", MagicMock(return_value=api)
    )

    with pytest.raises(Exception):
        agent = LocalAgent()


def test_populate_env_vars(monkeypatch, runner_token):
    api = MagicMock()
    monkeypatch.setattr("prefect.agent.local.agent.docker.APIClient", api)

    with set_temporary_config({"cloud.agent.auth_token": "token", "cloud.api": "api"}):
        agent = LocalAgent()

        env_vars = agent.populate_env_vars(GraphQLResult({"id": "id"}))

        expected_vars = {
            "PREFECT__CLOUD__API": "api",
            "PREFECT__CLOUD__AUTH_TOKEN": "token",
            "PREFECT__CONTEXT__FLOW_RUN_ID": "id",
            "PREFECT__CLOUD__USE_LOCAL_SECRETS": "false",
            "PREFECT__LOGGING__LOG_TO_CLOUD": "true",
            "PREFECT__LOGGING__LEVEL": "DEBUG",
            "PREFECT__ENGINE__FLOW_RUNNER__DEFAULT_CLASS": "prefect.engine.cloud.CloudFlowRunner",
            "PREFECT__ENGINE__TASK_RUNNER__DEFAULT_CLASS": "prefect.engine.cloud.CloudTaskRunner",
        }

        assert env_vars == expected_vars


def test_local_agent_deploy_flows(monkeypatch, runner_token):

    api = MagicMock()
    api.ping.return_value = True
    api.create_container.return_value = {"Id": "container_id"}
    monkeypatch.setattr(
        "prefect.agent.local.agent.docker.APIClient", MagicMock(return_value=api)
    )

    agent = LocalAgent()
    agent.deploy_flows(
        flow_runs=[
            GraphQLResult(
                {
                    "flow": GraphQLResult(
                        {
                            "storage": Docker(
                                registry_url="test", image_name="name", image_tag="tag"
                            ).serialize()
                        }
                    ),
                    "id": "id",
                }
            )
        ]
    )

    assert api.pull.called
    assert api.create_container.called
    assert api.start.called

    assert api.create_container.call_args[1]["command"] == "prefect execute cloud-flow"
    assert api.start.call_args[1]["container"] == "container_id"


def test_local_agent_deploy_flows_storage_continues(monkeypatch, runner_token):

    api = MagicMock()
    api.ping.return_value = True
    api.create_container.return_value = {"Id": "container_id"}
    monkeypatch.setattr(
        "prefect.agent.local.agent.docker.APIClient", MagicMock(return_value=api)
    )

    agent = LocalAgent()
    agent.deploy_flows(
        flow_runs=[
            GraphQLResult(
                {"flow": GraphQLResult({"storage": Local().serialize()}), "id": "id"}
            )
        ]
    )

    assert not api.pull.called


def test_local_agent_deploy_flows_no_pull(monkeypatch, runner_token):

    api = MagicMock()
    api.ping.return_value = True
    api.create_container.return_value = {"Id": "container_id"}
    monkeypatch.setattr(
        "prefect.agent.local.agent.docker.APIClient", MagicMock(return_value=api)
    )

    agent = LocalAgent(no_pull=True)
    agent.deploy_flows(
        flow_runs=[
            GraphQLResult(
                {
                    "flow": GraphQLResult(
                        {
                            "storage": Docker(
                                registry_url="test", image_name="name", image_tag="tag"
                            ).serialize()
                        }
                    ),
                    "id": "id",
                }
            )
        ]
    )

    assert not api.pull.called
    assert api.create_container.called
    assert api.start.called


def test_local_agent_deploy_flows_no_registry_does_not_pull(monkeypatch, runner_token):

    api = MagicMock()
    api.ping.return_value = True
    api.create_container.return_value = {"Id": "container_id"}
    monkeypatch.setattr(
        "prefect.agent.local.agent.docker.APIClient", MagicMock(return_value=api)
    )

    agent = LocalAgent()
    agent.deploy_flows(
        flow_runs=[
            GraphQLResult(
                {
                    "flow": GraphQLResult(
                        {
                            "storage": Docker(
                                registry_url="", image_name="name", image_tag="tag"
                            ).serialize()
                        }
                    ),
                    "id": "id",
                }
            )
        ]
    )

    assert not api.pull.called
    assert api.create_container.called
    assert api.start.called<|MERGE_RESOLUTION|>--- conflicted
+++ resolved
@@ -15,11 +15,8 @@
 
     agent = LocalAgent()
     assert agent
-<<<<<<< HEAD
     assert agent.labels is None
-=======
     assert agent.name == "agent"
->>>>>>> 1cf9a061
 
 
 def test_local_agent_config_options(monkeypatch, runner_token):
@@ -28,13 +25,9 @@
     monkeypatch.setattr("prefect.agent.local.agent.platform", "osx")
 
     with set_temporary_config({"cloud.agent.auth_token": "TEST_TOKEN"}):
-<<<<<<< HEAD
-        agent = LocalAgent(labels=["test"])
+        agent = LocalAgent(name="test", labels=["test"])
         assert agent.labels == ["test"]
-=======
-        agent = LocalAgent(name="test")
         assert agent.name == "test"
->>>>>>> 1cf9a061
         assert agent.client.get_auth_token() == "TEST_TOKEN"
         assert agent.logger
         assert not agent.no_pull
