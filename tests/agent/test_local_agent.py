from unittest.mock import MagicMock

import pytest

from prefect import context
from prefect.agent.local import LocalAgent
from prefect.environments.storage import Docker, Local
from prefect.utilities.configuration import set_temporary_config
from prefect.utilities.graphql import GraphQLResult


def test_local_agent_init(monkeypatch):
    api = MagicMock()
    monkeypatch.setattr("prefect.agent.local.agent.docker.APIClient", api)

    agent = LocalAgent()
    assert agent


def test_local_agent_config_options(monkeypatch):
    api = MagicMock()
    monkeypatch.setattr("prefect.agent.local.agent.docker.APIClient", api)

<<<<<<< HEAD
    with set_temporary_config(
        {"cloud.agent.api_token": "TEST_TOKEN", "cloud.agent.loop_interval": 10}
    ):
=======
    with set_temporary_config({"cloud.agent.auth_token": "TEST_TOKEN"}):
>>>>>>> b03e16d0
        agent = LocalAgent()
        assert agent.client.token == "TEST_TOKEN"
        assert agent.logger
        assert not agent.no_pull
        assert api.call_args[1]["base_url"] == "unix://var/run/docker.sock"


def test_local_agent_config_options_populated(monkeypatch):
    api = MagicMock()
    monkeypatch.setattr("prefect.agent.local.agent.docker.APIClient", api)

<<<<<<< HEAD
    with set_temporary_config(
        {"cloud.agent.api_token": "TEST_TOKEN", "cloud.agent.loop_interval": 10}
    ):
=======
    with set_temporary_config({"cloud.agent.auth_token": "TEST_TOKEN"}):
>>>>>>> b03e16d0
        agent = LocalAgent(base_url="url", no_pull=True)
        assert agent.client.token == "TEST_TOKEN"
        assert agent.logger
        assert agent.no_pull
        assert api.call_args[1]["base_url"] == "url"


def test_local_agent_no_pull(monkeypatch):
    api = MagicMock()
    monkeypatch.setattr("prefect.agent.local.agent.docker.APIClient", api)

    with set_temporary_config({"cloud.agent.api_token": "token"}):
        agent = LocalAgent()
        assert not agent.no_pull

        agent = LocalAgent(no_pull=True)
        assert agent.no_pull

        with context(no_pull=True):
            agent = LocalAgent()
            assert agent.no_pull

        with context(no_pull=False):
            agent = LocalAgent(no_pull=True)
            assert agent.no_pull

        with context(no_pull=False):
            agent = LocalAgent(no_pull=False)
            assert not agent.no_pull


def test_local_agent_ping(monkeypatch):
    api = MagicMock()
    api.ping.return_value = True
    monkeypatch.setattr(
        "prefect.agent.local.agent.docker.APIClient", MagicMock(return_value=api)
    )

    with set_temporary_config({"cloud.agent.api_token": "token"}):
        agent = LocalAgent()
        assert api.ping.called


def test_local_agent_ping_exception(monkeypatch):
    api = MagicMock()
    api.ping.return_value = True
    api.ping.side_effect = Exception()
    monkeypatch.setattr(
        "prefect.agent.local.agent.docker.APIClient", MagicMock(return_value=api)
    )

    with set_temporary_config({"cloud.agent.api_token": "token"}):
        with pytest.raises(Exception):
            agent = LocalAgent()


def test_populate_env_vars(monkeypatch):
    api = MagicMock()
    monkeypatch.setattr("prefect.agent.local.agent.docker.APIClient", api)

    with set_temporary_config({"cloud.agent.api_token": "token", "cloud.api": "api"}):
        agent = LocalAgent()

        env_vars = agent.populate_env_vars(GraphQLResult({"id": "id"}))

        expected_vars = {
            "PREFECT__CLOUD__API": "api",
            "PREFECT__CLOUD__API_TOKEN": "token",
            "PREFECT__CONTEXT__FLOW_RUN_ID": "id",
            "PREFECT__CLOUD__USE_LOCAL_SECRETS": "false",
            "PREFECT__LOGGING__LOG_TO_CLOUD": "true",
            "PREFECT__LOGGING__LEVEL": "DEBUG",
            "PREFECT__ENGINE__FLOW_RUNNER__DEFAULT_CLASS": "prefect.engine.cloud.CloudFlowRunner",
            "PREFECT__ENGINE__TASK_RUNNER__DEFAULT_CLASS": "prefect.engine.cloud.CloudTaskRunner",
        }

        assert env_vars == expected_vars


def test_local_agent_deploy_flows(monkeypatch):

    api = MagicMock()
    api.ping.return_value = True
    api.create_container.return_value = {"Id": "container_id"}
    monkeypatch.setattr(
        "prefect.agent.local.agent.docker.APIClient", MagicMock(return_value=api)
    )

    with set_temporary_config({"cloud.agent.api_token": "token"}):
        agent = LocalAgent()
        agent.deploy_flows(
            flow_runs=[
                GraphQLResult(
                    {
                        "flow": GraphQLResult(
                            {
                                "storage": Docker(
                                    registry_url="test",
                                    image_name="name",
                                    image_tag="tag",
                                ).serialize()
                            }
                        ),
                        "id": "id",
                    }
                )
            ]
        )

        assert api.pull.called
        assert api.create_container.called
        assert api.start.called

        assert (
            api.create_container.call_args[1]["command"] == "prefect execute cloud-flow"
        )
        assert api.start.call_args[1]["container"] == "container_id"


def test_local_agent_deploy_flows_storage_continues(monkeypatch):

    api = MagicMock()
    api.ping.return_value = True
    api.create_container.return_value = {"Id": "container_id"}
    monkeypatch.setattr(
        "prefect.agent.local.agent.docker.APIClient", MagicMock(return_value=api)
    )

    with set_temporary_config({"cloud.agent.api_token": "token"}):
        agent = LocalAgent()
        agent.deploy_flows(
            flow_runs=[
                GraphQLResult(
                    {
                        "flow": GraphQLResult({"storage": Local().serialize()}),
                        "id": "id",
                    }
                )
            ]
        )

        assert not api.pull.called


def test_local_agent_deploy_flows_no_pull(monkeypatch):

    api = MagicMock()
    api.ping.return_value = True
    api.create_container.return_value = {"Id": "container_id"}
    monkeypatch.setattr(
        "prefect.agent.local.agent.docker.APIClient", MagicMock(return_value=api)
    )

    with set_temporary_config({"cloud.agent.api_token": "token"}):
        agent = LocalAgent(no_pull=True)
        agent.deploy_flows(
            flow_runs=[
                GraphQLResult(
                    {
                        "flow": GraphQLResult(
                            {
                                "storage": Docker(
                                    registry_url="test",
                                    image_name="name",
                                    image_tag="tag",
                                ).serialize()
                            }
                        ),
                        "id": "id",
                    }
                )
            ]
        )

        assert not api.pull.called
        assert api.create_container.called
        assert api.start.called<|MERGE_RESOLUTION|>--- conflicted
+++ resolved
@@ -21,13 +21,7 @@
     api = MagicMock()
     monkeypatch.setattr("prefect.agent.local.agent.docker.APIClient", api)
 
-<<<<<<< HEAD
-    with set_temporary_config(
-        {"cloud.agent.api_token": "TEST_TOKEN", "cloud.agent.loop_interval": 10}
-    ):
-=======
-    with set_temporary_config({"cloud.agent.auth_token": "TEST_TOKEN"}):
->>>>>>> b03e16d0
+    with set_temporary_config({"cloud.agent.api_token": "TEST_TOKEN"}):
         agent = LocalAgent()
         assert agent.client.token == "TEST_TOKEN"
         assert agent.logger
@@ -39,13 +33,7 @@
     api = MagicMock()
     monkeypatch.setattr("prefect.agent.local.agent.docker.APIClient", api)
 
-<<<<<<< HEAD
-    with set_temporary_config(
-        {"cloud.agent.api_token": "TEST_TOKEN", "cloud.agent.loop_interval": 10}
-    ):
-=======
-    with set_temporary_config({"cloud.agent.auth_token": "TEST_TOKEN"}):
->>>>>>> b03e16d0
+    with set_temporary_config({"cloud.agent.api_token": "TEST_TOKEN"}):
         agent = LocalAgent(base_url="url", no_pull=True)
         assert agent.client.token == "TEST_TOKEN"
         assert agent.logger
