--- conflicted
+++ resolved
@@ -707,13 +707,8 @@
         with pytest.raises(FailedRun, match="Submission failed. ValueError: Bad!"):
             await state.result()
 
-<<<<<<< HEAD
     async def test_agent_crashes_flow_if_infrastructure_submission_fails(
-        self, orion_client, deployment, mock_infrastructure_run
-=======
-    async def test_agent_fails_flow_if_infrastructure_submission_fails(
         self, prefect_client, deployment, mock_infrastructure_run
->>>>>>> 6865900b
     ):
         infra_doc_id = deployment.infrastructure_document_id
         infra_document = await prefect_client.read_block_document(infra_doc_id)
@@ -749,17 +744,11 @@
             agent.limiter.borrowed_tokens == 0
         ), "The concurrency slot should be released"
 
-<<<<<<< HEAD
-        state = (await orion_client.read_flow_run(flow_run.id)).state
+        state = (await prefect_client.read_flow_run(flow_run.id)).state
         assert state.is_crashed()
         with pytest.raises(
             CrashedRun, match="Flow run could not be submitted to infrastructure"
         ):
-=======
-        state = (await prefect_client.read_flow_run(flow_run.id)).state
-        assert state.is_failed()
-        with pytest.raises(FailedRun, match="Submission failed. ValueError: Hello!"):
->>>>>>> 6865900b
             await state.result()
 
     async def test_agent_does_not_fail_flow_if_infrastructure_watch_fails(
