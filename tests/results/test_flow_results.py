--- conflicted
+++ resolved
@@ -420,44 +420,6 @@
         assert await state.result(raise_on_failure=False) == return_state.data
 
 
-<<<<<<< HEAD
-=======
-@pytest.mark.parametrize(
-    "return_state",
-    [
-        schemas.states.Completed(data="test"),
-        schemas.states.Cancelled(),
-        schemas.states.Failed(),
-    ],
-)
-@pytest.mark.parametrize("persist_result", [True, False])
-async def test_flow_server_state_schema_result_is_respected(
-    persist_result, return_state
-):
-    # Tests for backwards compatibility with server-side state return values
-    @flow(persist_result=persist_result)
-    def my_flow():
-        return return_state
-
-    with pytest.warns(DeprecationWarning, match="Use `prefect.states.State` instead"):
-        state = my_flow(return_state=True)
-
-    assert state.type == return_state.type
-
-    # id, timestamp, and state details must be excluded as they are copied from
-    # the API version of the state and will not match the state created for
-    # this test. Data must be excluded as it will have been updated to a
-    # result.
-    assert state.dict(
-        exclude={"id", "timestamp", "state_details", "data"}
-    ) == return_state.dict(exclude={"id", "timestamp", "state_details", "data"})
-
-    if return_state.data:
-        with pytest.warns(DeprecationWarning, match="use `prefect.states.State`"):
-            assert await state.result(raise_on_failure=False) == return_state.data
-
-
->>>>>>> f3d9ffde
 async def test_root_flow_default_remote_storage(tmp_path: Path):
     @flow
     async def foo():
