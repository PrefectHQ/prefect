from uuid import uuid4

import pendulum
import pydantic
import pytest

from prefect.orion import schemas
from prefect.orion.utilities.schemas import PrefectBaseModel
from prefect.settings import PREFECT_ORION_TASK_CACHE_KEY_MAX_LENGTH, temporary_settings


@pytest.mark.parametrize(
    "name",
    [
        "my-object",
        "my object",
        "my:object",
        "my;object",
        r"my\object",
        "my|object",
        "my⁉️object",
    ],
)
async def test_valid_names(name):
    assert schemas.core.Flow(name=name)
    assert schemas.core.Deployment(
        name=name,
        flow_id=uuid4(),
        manifest_path="file.json",
    )
    assert schemas.core.BlockDocument(
        name=name, block_schema_id=uuid4(), block_type_id=uuid4()
    )


@pytest.mark.parametrize(
    "name",
    [
        "my/object",
        r"my%object",
    ],
)
async def test_invalid_names(name):
    with pytest.raises(pydantic.ValidationError, match="contains an invalid character"):
        assert schemas.core.Flow(name=name)
    with pytest.raises(pydantic.ValidationError, match="contains an invalid character"):
        assert schemas.core.Deployment(
            name=name,
            flow_id=uuid4(),
            manifest_path="file.json",
        )
    with pytest.raises(pydantic.ValidationError, match="contains an invalid character"):
        assert schemas.core.BlockDocument(
            name=name, block_schema_id=uuid4(), block_type_id=uuid4()
        )


class TestBlockDocument:
    async def test_block_document_requires_name(self):
        with pytest.raises(
            ValueError, match="(Names must be provided for block documents.)"
        ):
            schemas.core.BlockDocument(block_schema_id=uuid4(), block_type_id=uuid4())

    async def test_anonymous_block_document_does_not_require_name(self):
        assert schemas.core.BlockDocument(
            block_schema_id=uuid4(), block_type_id=uuid4(), is_anonymous=True
        )


class TestFlowRunNotificationPolicy:
    async def test_message_template_variables_are_validated(self):
        with pytest.raises(
            pydantic.ValidationError,
            match="(Invalid template variable provided: 'bad_variable')",
        ):
            schemas.core.FlowRunNotificationPolicy(
                name="test",
                state_names=[],
                tags=[],
                block_document_id=uuid4(),
                message_template="This uses a {bad_variable}",
            )

    async def test_multiple_message_template_variables_are_validated(self):
        with pytest.raises(
            pydantic.ValidationError,
            match="(Invalid template variable provided: 'bad_variable')",
        ):
            schemas.core.FlowRunNotificationPolicy(
                name="test",
                state_names=[],
                tags=[],
                block_document_id=uuid4(),
                message_template="This contains {flow_run_id} and {bad_variable} and {another_bad_variable}",
            )


class TestFlowRunPolicy:
    class OldFlowRunPolicy(PrefectBaseModel):
        # Schemas ignore extras during normal execution, but raise errors during tests if not explicitly ignored.
        class Config:
            extra = "ignore"

        max_retries: int = 0
        retry_delay_seconds: float = 0

    async def test_flow_run_policy_is_backwards_compatible(self):
        """
        In version 2.1.1 and prior, the FlowRunPolicy schema required two properties,
        `max_retries` and `retry_delay_seconds`. These properties are deprecated.

        This test ensures old clients can load new FlowRunPolicySchemas. It can be removed
        when the corresponding properties are removed.
        """

        empty_new_policy = schemas.core.FlowRunPolicy()

        # should not raise an error
        self.OldFlowRunPolicy(**empty_new_policy.dict())

    async def test_flow_run_policy_populates_new_properties_from_deprecated(self):
        """
        In version 2.1.1 and prior, the FlowRunPolicy schema required two properties,
        `max_retries` and `retry_delay_seconds`. These properties are deprecated.

        This test ensures new servers correctly parse old FlowRunPolicySchemas. It can be removed
        when the corresponding properties are removed.
        """
        old_policy = self.OldFlowRunPolicy(max_retries=1, retry_delay_seconds=2)

        new_policy = schemas.core.FlowRunPolicy(**old_policy.dict())

        assert new_policy.retries == 1
        assert new_policy.retry_delay == 2


class TestTaskRunPolicy:
    class OldTaskRunPolicy(PrefectBaseModel):
        # Schemas ignore extras during normal execution, but raise errors during tests if not explicitly ignored.
        class Config:
            extra = "ignore"

        max_retries: int = 0
        retry_delay_seconds: float = 0

    async def test_task_run_policy_is_backwards_compatible(self):
        """
        In version 2.1.1 and prior, the TaskRunPolicy schema required two properties,
        `max_retries` and `retry_delay_seconds`. These properties are deprecated.

        This test ensures old clients can load new FlowRunPolicySchemas. It can be removed
        when the corresponding properties are removed.
        """
        empty_new_policy = schemas.core.TaskRunPolicy()
        # should not raise an error
        self.OldTaskRunPolicy(**empty_new_policy.dict())

    async def test_flow_run_policy_populates_new_properties_from_deprecated(self):
        """
        In version 2.1.1 and prior, the TaskRunPolicy schema required two properties,
        `max_retries` and `retry_delay_seconds`. These properties are deprecated.

        This test ensures new servers correctly parse old TaskRunPolicySchemas. It can be removed
        when the corresponding properties are removed.
        """
        old_policy = self.OldTaskRunPolicy(max_retries=1, retry_delay_seconds=2)

        new_policy = schemas.core.TaskRunPolicy(**old_policy.dict())

        assert new_policy.retries == 1
        assert new_policy.retry_delay == 2


class TestWorkQueueHealthPolicy:
    def test_health_policy_enforces_max_late_runs(self):
        policy = schemas.core.WorkQueueHealthPolicy(
            maximum_late_runs=1, maximum_seconds_since_last_polled=None
        )

        assert policy.evaluate_health_status(late_runs_count=0) is True
        assert policy.evaluate_health_status(late_runs_count=2) is False

    def test_health_policy_enforces_seconds_since_last_polled(self):
        policy = schemas.core.WorkQueueHealthPolicy(
            maximum_late_runs=None, maximum_seconds_since_last_polled=30
        )

        assert (
            policy.evaluate_health_status(
                late_runs_count=0, last_polled=pendulum.now("UTC")
            )
            is True
        )
        assert (
            policy.evaluate_health_status(
                late_runs_count=2, last_polled=pendulum.now("UTC").subtract(seconds=60)
            )
            is False
        )
        assert (
            policy.evaluate_health_status(late_runs_count=2, last_polled=None) is False
        )


<<<<<<< HEAD
class TestTaskRun:
    def test_task_run_cache_key_greater_than_user_configured_max_length(self):
        with temporary_settings({PREFECT_ORION_TASK_CACHE_KEY_MAX_LENGTH: 5}):

            cache_key_invalid_length = "X" * 6
            with pytest.raises(pydantic.ValidationError):
                schemas.core.TaskRun(
                    id=uuid4(),
                    flow_run_id=uuid4(),
                    task_key="foo",
                    dynamic_key="0",
                    cache_key=cache_key_invalid_length,
                )

            with pytest.raises(pydantic.ValidationError):
                schemas.actions.TaskRunCreate(
                    flow_run_id=uuid4(),
                    task_key="foo",
                    dynamic_key="0",
                    cache_key=cache_key_invalid_length,
                )

    def test_task_run_cache_key_within_user_configured_max_length(self):
        with temporary_settings({PREFECT_ORION_TASK_CACHE_KEY_MAX_LENGTH: 1000}):
            cache_key_valid_length = "X" * 1000
            schemas.core.TaskRun(
                id=uuid4(),
                flow_run_id=uuid4(),
                task_key="foo",
                dynamic_key="0",
                cache_key=cache_key_valid_length,
            )

            schemas.actions.TaskRunCreate(
                flow_run_id=uuid4(),
                task_key="foo",
                dynamic_key="0",
                cache_key=cache_key_valid_length,
            )

    def test_task_run_cache_key_greater_than_default_max_length(self):

        cache_key_invalid_length = "X" * 2001
        with pytest.raises(pydantic.ValidationError):
            schemas.core.TaskRun(
                id=uuid4(),
                flow_run_id=uuid4(),
                task_key="foo",
                dynamic_key="0",
                cache_key=cache_key_invalid_length,
            )

        with pytest.raises(pydantic.ValidationError):
            schemas.actions.TaskRunCreate(
                flow_run_id=uuid4(),
                task_key="foo",
                dynamic_key="0",
                cache_key=cache_key_invalid_length,
            )

    def test_task_run_cache_key_length_within_default_max_length(self):

        cache_key_valid_length = "X" * 2000
        schemas.core.TaskRun(
            id=uuid4(),
            flow_run_id=uuid4(),
            task_key="foo",
            dynamic_key="0",
            cache_key=cache_key_valid_length,
        )

        schemas.actions.TaskRunCreate(
            flow_run_id=uuid4(),
            task_key="foo",
            dynamic_key="0",
            cache_key=cache_key_valid_length,
        )
=======
class TestWorkerPool:
    def test_more_helpful_validation_message_for_worker_pools(self):
        with pytest.raises(
            pydantic.ValidationError, match="`default_queue_id` is a required field."
        ):
            schemas.core.WorkerPool(name="test")

    async def test_valid_worker_pool_default_queue_id(self):
        qid = uuid4()
        wp = schemas.core.WorkerPool(name="test", default_queue_id=qid)
        assert wp.default_queue_id == qid
>>>>>>> d38a28dd
<|MERGE_RESOLUTION|>--- conflicted
+++ resolved
@@ -172,38 +172,6 @@
         assert new_policy.retry_delay == 2
 
 
-class TestWorkQueueHealthPolicy:
-    def test_health_policy_enforces_max_late_runs(self):
-        policy = schemas.core.WorkQueueHealthPolicy(
-            maximum_late_runs=1, maximum_seconds_since_last_polled=None
-        )
-
-        assert policy.evaluate_health_status(late_runs_count=0) is True
-        assert policy.evaluate_health_status(late_runs_count=2) is False
-
-    def test_health_policy_enforces_seconds_since_last_polled(self):
-        policy = schemas.core.WorkQueueHealthPolicy(
-            maximum_late_runs=None, maximum_seconds_since_last_polled=30
-        )
-
-        assert (
-            policy.evaluate_health_status(
-                late_runs_count=0, last_polled=pendulum.now("UTC")
-            )
-            is True
-        )
-        assert (
-            policy.evaluate_health_status(
-                late_runs_count=2, last_polled=pendulum.now("UTC").subtract(seconds=60)
-            )
-            is False
-        )
-        assert (
-            policy.evaluate_health_status(late_runs_count=2, last_polled=None) is False
-        )
-
-
-<<<<<<< HEAD
 class TestTaskRun:
     def test_task_run_cache_key_greater_than_user_configured_max_length(self):
         with temporary_settings({PREFECT_ORION_TASK_CACHE_KEY_MAX_LENGTH: 5}):
@@ -281,7 +249,39 @@
             dynamic_key="0",
             cache_key=cache_key_valid_length,
         )
-=======
+
+
+class TestWorkQueueHealthPolicy:
+    def test_health_policy_enforces_max_late_runs(self):
+        policy = schemas.core.WorkQueueHealthPolicy(
+            maximum_late_runs=1, maximum_seconds_since_last_polled=None
+        )
+
+        assert policy.evaluate_health_status(late_runs_count=0) is True
+        assert policy.evaluate_health_status(late_runs_count=2) is False
+
+    def test_health_policy_enforces_seconds_since_last_polled(self):
+        policy = schemas.core.WorkQueueHealthPolicy(
+            maximum_late_runs=None, maximum_seconds_since_last_polled=30
+        )
+
+        assert (
+            policy.evaluate_health_status(
+                late_runs_count=0, last_polled=pendulum.now("UTC")
+            )
+            is True
+        )
+        assert (
+            policy.evaluate_health_status(
+                late_runs_count=2, last_polled=pendulum.now("UTC").subtract(seconds=60)
+            )
+            is False
+        )
+        assert (
+            policy.evaluate_health_status(late_runs_count=2, last_polled=None) is False
+        )
+
+
 class TestWorkerPool:
     def test_more_helpful_validation_message_for_worker_pools(self):
         with pytest.raises(
@@ -292,5 +292,4 @@
     async def test_valid_worker_pool_default_queue_id(self):
         qid = uuid4()
         wp = schemas.core.WorkerPool(name="test", default_queue_id=qid)
-        assert wp.default_queue_id == qid
->>>>>>> d38a28dd
+        assert wp.default_queue_id == qid