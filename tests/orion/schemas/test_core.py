--- conflicted
+++ resolved
@@ -301,8 +301,7 @@
 
     async def test_valid_work_pool_default_queue_id(self):
         qid = uuid4()
-<<<<<<< HEAD
-        wp = schemas.core.WorkerPool(name="test", default_queue_id=qid)
+        wp = schemas.core.WorkPool(name="test", default_queue_id=qid)
         assert wp.default_queue_id == qid
 
     @pytest.mark.parametrize(
@@ -343,8 +342,4 @@
         wp = schemas.core.WorkerPool(
             name="test", default_queue_id=qid, base_job_template=template
         )
-        assert wp
-=======
-        wp = schemas.core.WorkPool(name="test", default_queue_id=qid)
-        assert wp.default_queue_id == qid
->>>>>>> 4a5c11e8
+        assert wp