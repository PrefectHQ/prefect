--- conflicted
+++ resolved
@@ -56,16 +56,6 @@
         assert deployment.infrastructure_document_id == infrastructure_document_id
         assert deployment.storage_document_id == storage_document_id
 
-<<<<<<< HEAD
-    async def test_default_work_queue_name_is_none(self, session, client, flow):
-
-        data = DeploymentCreate(
-            name="My Deployment", manifest_path="", flow_id=flow.id
-        ).dict(json_compatible=True)
-        response = await client.post("/deployments/", json=data)
-        assert response.status_code == status.HTTP_201_CREATED
-        assert response.json()["work_queue_name"] == None
-=======
     async def test_create_deployment(
         self,
         session,
@@ -110,7 +100,15 @@
         assert deployment.parameters == {"foo": "bar"}
         assert deployment.infrastructure_document_id == infrastructure_document_id
         assert deployment.storage_document_id == storage_document_id
->>>>>>> 5ccf55f1
+
+    async def test_default_work_queue_name_is_none(self, session, client, flow):
+
+        data = DeploymentCreate(
+            name="My Deployment", manifest_path="", flow_id=flow.id
+        ).dict(json_compatible=True)
+        response = await client.post("/deployments/", json=data)
+        assert response.status_code == status.HTTP_201_CREATED
+        assert response.json()["work_queue_name"] == None
 
     async def test_create_deployment_respects_flow_id_name_uniqueness(
         self,
