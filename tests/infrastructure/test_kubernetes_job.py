--- conflicted
+++ resolved
@@ -162,12 +162,8 @@
 
     fake_status = MagicMock(spec=anyio.abc.TaskStatus)
     result = KubernetesJob(command=["echo", "hello"]).run(task_status=fake_status)
-<<<<<<< HEAD
-    fake_status.started.assert_called_once_with(f"{FAKE_CLUSTER}:{result.identifier}")
-=======
     expected_value = f"{MOCK_CLUSTER_UID}:default:{'mock-k8s-v1-job'}"
     fake_status.started.assert_called_once_with(expected_value)
->>>>>>> 9542ae36
 
 
 async def test_task_group_start_returns_job_pid(
@@ -189,101 +185,6 @@
         result = await tg.start(
             KubernetesJob(command=["echo", "hello"], name="test").run
         )
-<<<<<<< HEAD
-        assert status_result == f"{FAKE_CLUSTER}:mock-k8s-v1-job"
-
-
-async def test_kill_calls_delete_namespaced_job(
-    mock_k8s_batch_client,
-    mock_k8s_client,
-    mock_watch,
-):
-    await KubernetesJob(command=["echo", "hello"], name="test").kill(
-        infrastructure_pid=f"{FAKE_CLUSTER}:mock-k8s-v1-job", grace_seconds=0
-    )
-
-    assert len(mock_k8s_batch_client.mock_calls) == 1
-    mock_k8s_batch_client.delete_namespaced_job.assert_called_once_with(
-        name="mock-k8s-v1-job",
-        namespace="default",
-        grace_period_seconds=0,
-        # Foreground propagation deletes dependent objects before deleting owner objects.
-        # This ensures that the pods are cleaned up before the job is marked as deleted.
-        # See: https://kubernetes.io/docs/concepts/architecture/garbage-collection/#foreground-deletion
-        propagation_policy="Foreground",
-    )
-
-
-async def test_kill_uses_foreground_propagation_policy(
-    mock_k8s_batch_client,
-    mock_k8s_client,
-    mock_watch,
-):
-    await KubernetesJob(command=["echo", "hello"], name="test").kill(
-        infrastructure_pid=f"{FAKE_CLUSTER}:mock-k8s-v1-job", grace_seconds=0
-    )
-
-    assert len(mock_k8s_batch_client.mock_calls) == 1
-    mock_call = mock_k8s_batch_client.mock_calls[0]
-    assert "propagation_policy='Foreground'" in str(mock_call)
-
-
-async def test_kill_uses_correct_grace_seconds(
-    mock_k8s_batch_client,
-    mock_k8s_client,
-    mock_watch,
-):
-    await KubernetesJob(command=["echo", "hello"], name="test").kill(
-        infrastructure_pid=f"{FAKE_CLUSTER}:mock-k8s-v1-job", grace_seconds=42
-    )
-
-    assert len(mock_k8s_batch_client.mock_calls) == 1
-    mock_call = mock_k8s_batch_client.mock_calls[0]
-    assert "grace_period_seconds=42" in str(mock_call)
-
-
-async def test_kill_raises_infra_not_available_on_mismatched_cluster_name(
-    mock_k8s_batch_client,
-    mock_k8s_client,
-    mock_watch,
-):
-    BAD_CLUSTER = "bad-cluster"
-    with pytest.raises(
-        InfrastructureNotAvailable,
-    ):
-        await KubernetesJob(command=["echo", "hello"], name="test").kill(
-            infrastructure_pid=f"{BAD_CLUSTER}:mock-k8s-v1-job", grace_seconds=0
-        )
-
-
-async def test_kill_raises_infrastructure_not_found_on_404(
-    mock_k8s_batch_client,
-    mock_k8s_client,
-    mock_watch,
-):
-    mock_k8s_batch_client.delete_namespaced_job.side_effect = [ApiException(status=404)]
-    with pytest.raises(
-        InfrastructureNotFound,
-        match="Unable to stop job 'mock-k8s-v1-job': The job was not found.",
-    ):
-        await KubernetesJob(command=["echo", "hello"], name="test").kill(
-            infrastructure_pid=f"{FAKE_CLUSTER}:mock-k8s-v1-job", grace_seconds=0
-        )
-
-
-async def test_kill_passes_other_k8s_api_errors_through(
-    mock_k8s_batch_client,
-    mock_k8s_client,
-    mock_watch,
-):
-    mock_k8s_batch_client.delete_namespaced_job.side_effect = [ApiException(status=400)]
-    with pytest.raises(
-        ApiException,
-    ):
-        await KubernetesJob(command=["echo", "hello"], name="test").kill(
-            infrastructure_pid=f"{FAKE_CLUSTER}:mock-k8s-v1-job", grace_seconds=0
-        )
-=======
         assert result == expected_value
 
 
@@ -471,7 +372,6 @@
             await KubernetesJob(command=["echo", "hello"], name="test").kill(
                 infrastructure_pid=f"{MOCK_CLUSTER_UID}:default:dog", grace_seconds=0
             )
->>>>>>> 9542ae36
 
 
 @pytest.mark.parametrize(
