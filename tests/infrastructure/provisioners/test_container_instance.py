from subprocess import CalledProcessError
from typing import Optional
from unittest.mock import AsyncMock, MagicMock, call

import pytest

from prefect._internal.pydantic import HAS_PYDANTIC_V2
from prefect.blocks.core import Block
from prefect.blocks.fields import SecretDict
from prefect.client.orchestration import PrefectClient
from prefect.client.schemas.actions import BlockDocumentCreate
from prefect.infrastructure.provisioners.container_instance import (
    ContainerInstancePushProvisioner,
)

if HAS_PYDANTIC_V2:
    from pydantic.v1 import Field
else:
    from pydantic import Field


@pytest.fixture
async def existing_credentials_block(prefect_client: PrefectClient):
    block_type = await prefect_client.read_block_type_by_slug(
        slug="azure-container-instance-credentials"
    )
    block_schema = await prefect_client.get_most_recent_block_schema_for_block_type(
        block_type_id=block_type.id
    )
    assert block_schema is not None

    block_document = await prefect_client.create_block_document(
        block_document=BlockDocumentCreate(
            name="test-work-pool-push-pool-credentials",
            data={
                "client_id": "12345678-1234-1234-1234-123456789012",
                "tenant_id": "9ee4947a-f114-4939-a5ac-7f0ed786de36",
                "client_secret": "<MY_SECRET>",
            },
            block_type_id=block_type.id,
            block_schema_id=block_schema.id,
        )
    )

    yield block_document.id

    await prefect_client.delete_block_document(block_document_id=block_document.id)


@pytest.fixture
def default_base_job_template():
    return {
        "job_configuration": {
            "command": "{{ command }}",
            "env": "{{ env }}",
            "labels": "{{ labels }}",
            "name": "{{ name }}",
            "image": "{{ image }}",
            "resource_group_name": "{{ resource_group_name }}",
            "subscription_id": "{{ subscription_id }}",
            "identities": "{{ identities }}",
            "entrypoint": "{{ entrypoint }}",
            "image_registry": "{{ image_registry }}",
            "cpu": "{{ cpu }}",
            "gpu_count": "{{ gpu_count }}",
            "gpu_sku": "{{ gpu_sku }}",
            "memory": "{{ memory }}",
            "subnet_ids": "{{ subnet_ids }}",
            "dns_servers": "{{ dns_servers }}",
            "stream_output": "{{ stream_output }}",
            "aci_credentials": "{{ aci_credentials }}",
            "task_start_timeout_seconds": "{{ task_start_timeout_seconds }}",
            "task_watch_poll_interval": "{{ task_watch_poll_interval }}",
            "arm_template": {
                "$schema": "https://schema.management.azure.com/schemas/2019-08-01/deploymentTemplate.json#",
                "contentVersion": "1.0.0.0",
                "parameters": {
                    "location": {
                        "type": "string",
                        "defaultValue": "[resourceGroup().location]",
                        "metadata": {"description": "Location for all resources."},
                    },
                    "container_group_name": {
                        "type": "string",
                        "defaultValue": "[uniqueString(resourceGroup().id)]",
                        "metadata": {
                            "description": "The name of the container group to create."
                        },
                    },
                    "container_name": {
                        "type": "string",
                        "defaultValue": "[uniqueString(resourceGroup().id)]",
                        "metadata": {
                            "description": "The name of the container to create."
                        },
                    },
                },
                "resources": [
                    {
                        "type": "Microsoft.ContainerInstance/containerGroups",
                        "apiVersion": "2022-09-01",
                        "name": "[parameters('container_group_name')]",
                        "location": "[parameters('location')]",
                        "properties": {
                            "containers": [
                                {
                                    "name": "[parameters('container_name')]",
                                    "properties": {
                                        "image": "{{ image }}",
                                        "command": "{{ command }}",
                                        "resources": {
                                            "requests": {
                                                "cpu": "{{ cpu }}",
                                                "memoryInGB": "{{ memory }}",
                                            }
                                        },
                                        "environmentVariables": [],
                                    },
                                }
                            ],
                            "osType": "Linux",
                            "restartPolicy": "Never",
                        },
                    }
                ],
            },
        },
        "variables": {
            "description": "Variables for an Azure Container Instance flow run.",
            "type": "object",
            "properties": {
                "name": {
                    "title": "Name",
                    "description": "Name given to created infrastructure.",
                    "type": "string",
                },
                "env": {
                    "title": "Environment Variables",
                    "description": (
                        "Environment variables to set when starting a flow run."
                    ),
                    "type": "object",
                    "additionalProperties": {"type": "string"},
                },
                "labels": {
                    "title": "Labels",
                    "description": "Labels applied to created infrastructure.",
                    "type": "object",
                    "additionalProperties": {"type": "string"},
                },
                "command": {
                    "title": "Command",
                    "description": (
                        "The command to use when starting a flow run. In most cases,"
                        " this should be left blank and the command will be"
                        " automatically generated."
                    ),
                    "type": "string",
                },
                "image": {
                    "title": "Image",
                    "description": (
                        "The image to use for the Prefect container in the task. This"
                        " value defaults to a Prefect base image matching your local"
                        " versions."
                    ),
                    "type": "string",
                },
                "resource_group_name": {
                    "title": "Azure Resource Group Name",
                    "description": (
                        "The name of the Azure Resource Group in which to run Prefect"
                        " ACI tasks."
                    ),
                    "type": "string",
                },
                "subscription_id": {
                    "title": "Azure Subscription ID",
                    "description": (
                        "The ID of the Azure subscription to create containers under."
                    ),
                    "type": "string",
                    "writeOnly": True,
                    "format": "password",
                },
                "identities": {
                    "title": "Identities",
                    "description": (
                        "A list of user-assigned identities to associate with the"
                        " container group. The identities should be an ARM resource IDs"
                        " in the form:"
                        " '/subscriptions/{subscriptionId}/resourceGroups/{resourceGroupName}/providers/Microsoft.ManagedIdentity/userAssignedIdentities/{identityName}'."
                    ),
                    "type": "array",
                    "items": {"type": "string"},
                },
                "entrypoint": {
                    "title": "Entrypoint",
                    "description": (
                        "The entrypoint of the container you wish you run. This value"
                        " defaults to the entrypoint used by Prefect images and should"
                        " only be changed when using a custom image that is not based"
                        " on an official Prefect image. Any commands set on deployments"
                        " will be passed to the entrypoint as parameters."
                    ),
                    "default": "/opt/prefect/entrypoint.sh",
                    "type": "string",
                },
                "image_registry": {
                    "title": "Image Registry (Optional)",
                    "description": (
                        "To use any private container registry with a username and"
                        " password, choose DockerRegistry. To use a private Azure"
                        " Container Registry with a managed identity, choose"
                        " ACRManagedIdentity."
                    ),
                    "anyOf": [
                        {"$ref": "#/definitions/DockerRegistry"},
                        {"$ref": "#/definitions/ACRManagedIdentity"},
                    ],
                },
                "cpu": {
                    "title": "CPU",
                    "description": (
                        "The number of virtual CPUs to assign to the task container. If"
                        " not provided, a default value of 1.0 will be used."
                    ),
                    "default": 1,
                    "type": "number",
                },
                "gpu_count": {
                    "title": "GPU Count",
                    "description": (
                        "The number of GPUs to assign to the task container. If not"
                        " provided, no GPU will be used."
                    ),
                    "type": "integer",
                },
                "gpu_sku": {
                    "title": "GPU SKU",
                    "description": (
                        "The Azure GPU SKU to use. See the ACI documentation for a list"
                        " of GPU SKUs available in each Azure region."
                    ),
                    "type": "string",
                },
                "memory": {
                    "title": "Memory",
                    "description": (
                        "The amount of memory in gigabytes to provide to the ACI task."
                        " Valid amounts are specified in the Azure documentation. If"
                        " not provided, a default value of  1.0 will be used unless"
                        " present on the task definition."
                    ),
                    "default": 1,
                    "type": "number",
                },
                "subnet_ids": {
                    "title": "Subnet IDs",
                    "description": (
                        "A list of Azure subnet IDs to use for the ACI task."
                    ),
                    "type": "array",
                    "items": {"type": "string"},
                },
                "dns_servers": {
                    "title": "DNS Servers",
                    "description": "A list of DNS servers to use for the ACI task.",
                    "type": "array",
                    "items": {"type": "string"},
                },
                "aci_credentials": {
                    "title": "Aci Credentials",
                    "description": "The credentials to use to authenticate with Azure.",
                    "allOf": [
                        {"$ref": "#/definitions/AzureContainerInstanceCredentials"}
                    ],
                },
                "stream_output": {
                    "title": "Stream Output",
                    "description": (
                        "If `True`, logs will be streamed from the Prefect container to"
                        " the local console."
                    ),
                    "default": True,
                    "type": "boolean",
                },
                "task_start_timeout_seconds": {
                    "title": "Task Start Timeout Seconds",
                    "description": (
                        "The amount of time to watch for the start of the ACI"
                        " container. before marking it as failed."
                    ),
                    "default": 240,
                    "type": "integer",
                },
                "task_watch_poll_interval": {
                    "title": "Task Watch Poll Interval",
                    "description": (
                        "The number of seconds to wait between Azure API calls while"
                        " monitoring the state of an Azure Container Instances task."
                    ),
                    "default": 5,
                    "type": "number",
                },
            },
            "required": ["resource_group_name", "subscription_id", "aci_credentials"],
            "definitions": {
                "DockerRegistry": {
                    "title": "DockerRegistry",
                    "description": (
                        "Connects to a Docker registry.\n\nRequires a Docker Engine to"
                        " be connectable."
                    ),
                    "type": "object",
                    "properties": {
                        "username": {
                            "title": "Username",
                            "description": (
                                "The username to log into the registry with."
                            ),
                            "type": "string",
                        },
                        "password": {
                            "title": "Password",
                            "description": (
                                "The password to log into the registry with."
                            ),
                            "type": "string",
                            "writeOnly": True,
                            "format": "password",
                        },
                        "registry_url": {
                            "title": "Registry Url",
                            "description": (
                                'The URL to the registry. Generally, "http" or "https"'
                                " can be omitted."
                            ),
                            "type": "string",
                        },
                        "reauth": {
                            "title": "Reauth",
                            "description": (
                                "Whether or not to reauthenticate on each interaction."
                            ),
                            "default": True,
                            "type": "boolean",
                        },
                    },
                    "required": ["username", "password", "registry_url"],
                    "block_type_slug": "docker-registry",
                    "secret_fields": ["password"],
                    "block_schema_references": {},
                },
                "ACRManagedIdentity": {
                    "title": "ACRManagedIdentity",
                    "description": (
                        "Use a Managed Identity to access Azure Container registry."
                        " Requires the\nuser-assigned managed identity be available to"
                        " the ACI container group."
                    ),
                    "type": "object",
                    "properties": {
                        "registry_url": {
                            "title": "Registry URL",
                            "description": (
                                "The URL to the registry, such as"
                                " myregistry.azurecr.io. Generally, 'http' or 'https'"
                                " can be omitted."
                            ),
                            "type": "string",
                        },
                        "identity": {
                            "title": "Identity",
                            "description": (
                                "The user-assigned Azure managed identity for the"
                                " private registry."
                            ),
                            "type": "string",
                        },
                    },
                    "required": ["registry_url", "identity"],
                },
                "AzureContainerInstanceCredentials": {
                    "title": "AzureContainerInstanceCredentials",
                    "description": (
                        "Block used to manage Azure Container Instances authentication."
                        " Stores Azure Service\nPrincipal authentication data."
                    ),
                    "type": "object",
                    "required": ["client_id", "tenant_id", "client_secret"],
                    "properties": {
                        "client_id": {
                            "title": "Client ID",
                            "description": (
                                "The service principal client ID. If none of client_id,"
                                " tenant_id, and client_secret are provided, will use"
                                " DefaultAzureCredential; else will need to provide all"
                                " three to use ClientSecretCredential."
                            ),
                            "type": "string",
                        },
                        "tenant_id": {
                            "title": "Tenant ID",
                            "description": (
                                "The service principal tenant ID.If none of client_id,"
                                " tenant_id, and client_secret are provided, will use"
                                " DefaultAzureCredential; else will need to provide all"
                                " three to use ClientSecretCredential."
                            ),
                            "type": "string",
                        },
                        "client_secret": {
                            "title": "Client Secret",
                            "description": (
                                "The service principal client secret.If none of"
                                " client_id, tenant_id, and client_secret are provided,"
                                " will use DefaultAzureCredential; else will need to"
                                " provide all three to use ClientSecretCredential."
                            ),
                            "type": "string",
                            "writeOnly": True,
                            "format": "password",
                        },
                        "credential_kwargs": {
                            "title": "Additional Credential Keyword Arguments",
                            "description": (
                                "Additional keyword arguments to pass to"
                                " `ClientSecretCredential` or `DefaultAzureCredential`."
                            ),
                            "type": "object",
                        },
                    },
                    "block_type_slug": "azure-container-instance-credentials",
                    "secret_fields": ["client_secret"],
                    "block_schema_references": {},
                },
            },
        },
    }


@pytest.fixture(autouse=True)
async def aci_credentials_block_type_and_schema():
    class MockACICredentials(Block):
        _block_type_name = "Azure Container Instance Credentials"
        service_account_info: Optional[SecretDict] = Field(
            default=None, description="The contents of the keyfile as a dict."
        )

    await MockACICredentials.register_type_and_schema()


@pytest.fixture(autouse=True)
async def provisioner():
    provisioner = ContainerInstancePushProvisioner()
    provisioner.azure_cli = MagicMock()
    provisioner.azure_cli.run_command = AsyncMock()
    yield provisioner


async def test_aci_az_installed(provisioner):
    provisioner.azure_cli.run_command.side_effect = [
        "2.0.0",  # Azure CLI is installed
        '{"account_a": "b"}',
    ]

    await provisioner._verify_az_ready()

    expected_calls = [
        call("az --version", ignore_if_exists=True),
        call("az account list --output json", return_json=True),
    ]
    provisioner.azure_cli.run_command.assert_has_calls(expected_calls)


async def test_select_subscription(provisioner):
    subscriptions_list = [
        {
            "cloudName": "AzureCloud",
            "id": "12345678-1234-1234-1234-123456789012",
            "isDefault": True,
            "name": "None",
            "state": "Enabled",
            "tenantId": "12345678-1234-1234-1234-123456789012",
        }
    ]

    provisioner.azure_cli.run_command.side_effect = [
        subscriptions_list,
    ]

    await provisioner._select_subscription()

    expected_calls = [
        call(
            "az account list --output json",
            failure_message=(
                "No Azure subscriptions found. Please create an Azure subscription and"
                " try again."
            ),
            ignore_if_exists=True,
            return_json=True,
        ),
    ]
    provisioner.azure_cli.run_command.assert_has_calls(expected_calls)


async def test_set_location(provisioner):
    provisioner.azure_cli.run_command.side_effect = [
        "westus",
    ]

    await provisioner.set_location()

    expected_calls = [
        call('az account list-locations --query "[?isDefault].name" --output tsv'),
    ]
    provisioner.azure_cli.run_command.assert_has_calls(expected_calls)


async def test_aci_resource_group_creation_creates_new_group(provisioner):
    provisioner.azure_cli.run_command.side_effect = [
        False,
        "New resource group created",
    ]

    await provisioner._create_resource_group()

    expected_calls = [
        call(
            "az group exists --name prefect-aci-push-pool-rg --subscription None",
            return_json=True,
        ),
        call(
            (
                "az group create --name 'prefect-aci-push-pool-rg' --location 'eastus'"
                " --subscription 'None'"
            ),
            success_message=(
                "Resource group 'prefect-aci-push-pool-rg' created successfully"
            ),
            failure_message=(
                "Failed to create resource group 'prefect-aci-push-pool-rg' in"
                " subscription 'None'"
            ),
            ignore_if_exists=True,
        ),
    ]
    provisioner.azure_cli.run_command.assert_has_calls(expected_calls)


async def test_aci_resource_group_creation_handles_existing_group(provisioner):
    provisioner.azure_cli.run_command.return_value = True

    await provisioner._create_resource_group()

    expected_calls = [
        call(
            "az group exists --name prefect-aci-push-pool-rg --subscription None",
            return_json=True,
        )
    ]
    provisioner.azure_cli.run_command.assert_has_calls(expected_calls)
    assert provisioner.azure_cli.run_command.call_count == 1
    assert (
        provisioner.azure_cli.run_command.call_args[0][0].startswith("az group create")
        is False
    )


async def test_aci_resource_group_creation_handles_errors(provisioner):
    error = CalledProcessError(1, "cmd", output="output", stderr="error")
    provisioner.azure_cli.run_command.side_effect = [None, error]

    with pytest.raises(CalledProcessError):
        await provisioner._create_resource_group()

    expected_calls = [
        call(
            "az group exists --name prefect-aci-push-pool-rg --subscription None",
            return_json=True,
        ),
        call(
            (
                "az group create --name 'prefect-aci-push-pool-rg' --location 'eastus'"
                " --subscription 'None'"
            ),
            success_message=(
                "Resource group 'prefect-aci-push-pool-rg' created successfully"
            ),
            failure_message=(
                "Failed to create resource group 'prefect-aci-push-pool-rg' in"
                " subscription 'None'"
            ),
            ignore_if_exists=True,
        ),
    ]
    provisioner.azure_cli.run_command.assert_has_calls(expected_calls)


async def test_aci_app_registration_creates_new_app(provisioner):
    app_registration = {
        "appId": "12345678-1234-1234-1234-123456789012",
        "displayName": "prefect-aci-push-pool-app",
        "identifierUris": ["https://prefect-aci-push-pool-app"],
    }
    provisioner.azure_cli.run_command.side_effect = [
        None,  # App does not exist
        app_registration,  # Successful creation
    ]

    await provisioner._create_app_registration()

    expected_calls = [
        call(
            "az ad app list --display-name prefect-aci-push-pool-app --output json",
        ),
        call(
            "az ad app create --display-name prefect-aci-push-pool-app --output json",
            success_message=(
                "App registration 'prefect-aci-push-pool-app' created successfully"
            ),
            failure_message=(
                "Failed to create app registration with name"
                " 'prefect-aci-push-pool-app'"
            ),
            ignore_if_exists=True,
        ),
    ]
    provisioner.azure_cli.run_command.assert_has_calls(expected_calls)


async def test_aci_app_registration_handles_existing_app(provisioner):
    app_registration = [
        {
            "appId": "12345678-1234-1234-1234-123456789012",
            "displayName": "prefect-aci-push-pool-app",
            "identifierUris": ["https://prefect-aci-push-pool-app"],
        }
    ]
    provisioner.azure_cli.run_command.return_value = app_registration

    await provisioner._create_app_registration()

    expected_calls = [
        call(
            "az ad app list --display-name prefect-aci-push-pool-app --output json",
        ),
    ]
    provisioner.azure_cli.run_command.assert_has_calls(expected_calls)

    assert provisioner.azure_cli.run_command.call_count == 1
    assert (
        provisioner.azure_cli.run_command.call_args[0][0].startswith("az ad app create")
        is False
    )


async def test_aci_app_registration_handles_errors(provisioner):
    error = CalledProcessError(1, "cmd", output="output", stderr="error")
    provisioner.azure_cli.run_command.side_effect = [None, error]

    with pytest.raises(CalledProcessError):
        await provisioner._create_app_registration()

    expected_calls = [
        call(
            "az ad app list --display-name prefect-aci-push-pool-app --output json",
        ),
        call(
            "az ad app create --display-name prefect-aci-push-pool-app --output json",
            success_message=(
                "App registration 'prefect-aci-push-pool-app' created successfully"
            ),
            failure_message=(
                "Failed to create app registration with name"
                " 'prefect-aci-push-pool-app'"
            ),
            ignore_if_exists=True,
        ),
    ]
    provisioner.azure_cli.run_command.assert_has_calls(expected_calls)


async def test_aci_service_principal_creation_creates_new_principal(provisioner):
    service_principal = [
        {
            "accountEnabled": True,
            "addIns": [],
            "alternativeNames": [],
            "appDescription": None,
            "appDisplayName": "prefect-aci-push-pool-app",
            "appId": "bcbeb824-fc3a-41f7-afc0-fc00297c1355",
        }
    ]

    provisioner.azure_cli.run_command.side_effect = [
        [],  # Principal does not exist
        service_principal,  # Successful creation
        ["12345678-1234-1234-1234-123456789012"],  # Principal object ID
    ]

    await provisioner._get_or_create_service_principal_object_id(
        app_id="bcbeb824-fc3a-41f7-afc0-fc00297c1355"
    )
    expected_calls = [
        call(
            (
                "az ad sp list --all --query"
                " \"[?appId=='bcbeb824-fc3a-41f7-afc0-fc00297c1355']\" --output json"
            ),
            return_json=True,
        ),
        call(
            "az ad sp create --id bcbeb824-fc3a-41f7-afc0-fc00297c1355",
            success_message=(
                "Service principal created for app ID"
                " 'bcbeb824-fc3a-41f7-afc0-fc00297c1355'"
            ),
            failure_message=(
                "Failed to create service principal for app ID"
                " 'bcbeb824-fc3a-41f7-afc0-fc00297c1355'"
            ),
        ),
    ]
    provisioner.azure_cli.run_command.assert_has_calls(expected_calls)


async def test_aci_service_principal_creation_handles_existing_principal(provisioner):
    service_principal = [
        {
            "accountEnabled": True,
            "addIns": [],
            "alternativeNames": [],
            "appDescription": None,
            "appDisplayName": "prefect-aci-push-pool-app",
            "appId": "bcbeb824-fc3a-41f7-afc0-fc00297c1355",
        }
    ]
    provisioner.azure_cli.run_command.return_value = service_principal

    await provisioner._get_or_create_service_principal_object_id(
        app_id="bcbeb824-fc3a-41f7-afc0-fc00297c1355"
    )

    expected_calls = [
        call(
            (
                "az ad sp list --all --query"
                " \"[?appId=='bcbeb824-fc3a-41f7-afc0-fc00297c1355']\" --output json"
            ),
            return_json=True,
        ),
    ]
    provisioner.azure_cli.run_command.assert_has_calls(expected_calls)

    assert provisioner.azure_cli.run_command.call_count == 1
    assert (
        provisioner.azure_cli.run_command.call_args[0][0].startswith("az ad sp create")
        is False
    )


async def test_aci_service_principal_creation_handles_errors(provisioner):
    error = CalledProcessError(1, "cmd", output="output", stderr="error")
    provisioner.azure_cli.run_command.side_effect = [[], error]

    with pytest.raises(CalledProcessError):
        await provisioner._get_or_create_service_principal_object_id(
            app_id="bcbeb824-fc3a-41f7-afc0-fc00297c1355"
        )

    expected_calls = [
        call(
            (
                "az ad sp list --all --query"
                " \"[?appId=='bcbeb824-fc3a-41f7-afc0-fc00297c1355']\" --output json"
            ),
            return_json=True,
        ),
        call(
            "az ad sp create --id bcbeb824-fc3a-41f7-afc0-fc00297c1355",
            success_message=(
                "Service principal created for app ID"
                " 'bcbeb824-fc3a-41f7-afc0-fc00297c1355'"
            ),
            failure_message=(
                "Failed to create service principal for app ID"
                " 'bcbeb824-fc3a-41f7-afc0-fc00297c1355'"
            ),
        ),
    ]
    provisioner.azure_cli.run_command.assert_has_calls(expected_calls)


async def test_aci_assign_contributor_role(provisioner):
    service_principal = [
        {
            "accountEnabled": True,
            "addIns": [],
            "alternativeNames": [],
            "appDescription": None,
            "appDisplayName": "prefect-aci-push-pool-app",
            "appId": "bcbeb824-fc3a-41f7-afc0-fc00297c1355",
        }
    ]

    provisioner.azure_cli.run_command.side_effect = [
        [],  # Principal does not exist
        service_principal,  # Successful creation
        [{"id": "12345678-1234-1234-1234-123456789012"}],  # Principal object ID
        [{"roleDefinitionName": None, "scope": None}],  # Successful creation
        None,
    ]

    await provisioner._assign_contributor_role(
        app_id="bcbeb824-fc3a-41f7-afc0-fc00297c1355",
        subscription_id="12345678-1234-1234-1234-123456789012",
    )

    expected_calls = [
        call(
            (
                "az ad sp list --all --query"
                " \"[?appId=='bcbeb824-fc3a-41f7-afc0-fc00297c1355']\" --output json"
            ),
            return_json=True,
        ),
        call(
            "az ad sp create --id bcbeb824-fc3a-41f7-afc0-fc00297c1355",
            success_message=(
                "Service principal created for app ID"
                " 'bcbeb824-fc3a-41f7-afc0-fc00297c1355'"
            ),
            failure_message=(
                "Failed to create service principal for app ID"
                " 'bcbeb824-fc3a-41f7-afc0-fc00297c1355'"
            ),
        ),
    ]
    provisioner.azure_cli.run_command.assert_has_calls(expected_calls)


async def test_aci_assign_contributor_role_handles_existing_role(provisioner):
    service_principal = [
        {
            "accountEnabled": True,
            "addIns": [],
            "alternativeNames": [],
            "appDescription": None,
            "appDisplayName": "prefect-aci-push-pool-app",
            "appId": "bcbeb824-fc3a-41f7-afc0-fc00297c1355",
        }
    ]

    role = "Contributor"
    scope = "/subscriptions/None/resourceGroups/prefect-aci-push-pool-rg"

    provisioner.azure_cli.run_command.side_effect = [
        [],  # Principal does not exist
        service_principal,  # Successful creation
        [{"id": "12345678-1234-1234-1234-123456789012"}],  # Principal object ID
        [{"roleDefinitionName": role, "scope": scope}],  # Successful creation
    ]

    await provisioner._assign_contributor_role(
        app_id="bcbeb824-fc3a-41f7-afc0-fc00297c1355",
        subscription_id="12345678-1234-1234-1234-123456789012",
    )

    expected_calls = [
        call(
            (
                "az ad sp list --all --query"
                " \"[?appId=='bcbeb824-fc3a-41f7-afc0-fc00297c1355']\" --output json"
            ),
            return_json=True,
        ),
        call(
            "az ad sp create --id bcbeb824-fc3a-41f7-afc0-fc00297c1355",
            success_message=(
                "Service principal created for app ID"
                " 'bcbeb824-fc3a-41f7-afc0-fc00297c1355'"
            ),
            failure_message=(
                "Failed to create service principal for app ID"
                " 'bcbeb824-fc3a-41f7-afc0-fc00297c1355'"
            ),
        ),
        call(
            (
                "az ad sp list --all --query"
                " \"[?appId=='bcbeb824-fc3a-41f7-afc0-fc00297c1355']\" --output json"
            ),
            failure_message=(
                "Failed to retrieve new service principal for app ID"
                " bcbeb824-fc3a-41f7-afc0-fc00297c1355"
            ),
            return_json=True,
        ),
        call(
            (
                "az role assignment list --assignee"
                " 12345678-1234-1234-1234-123456789012 --role Contributor --scope"
                " /subscriptions/None/resourceGroups/prefect-aci-push-pool-rg"
                " --subscription 12345678-1234-1234-1234-123456789012 --output json"
            ),
            return_json=True,
        ),
    ]
    provisioner.azure_cli.run_command.assert_has_calls(expected_calls)


async def test_aci_assign_contributor_role_handles_error(provisioner):
    service_principal = [
        {
            "accountEnabled": True,
            "addIns": [],
            "alternativeNames": [],
            "appDescription": None,
            "appDisplayName": "prefect-aci-push-pool-app",
            "appId": "bcbeb824-fc3a-41f7-afc0-fc00297c1355",
        }
    ]

    error = CalledProcessError(1, "cmd", output="output", stderr="error")
    provisioner.azure_cli.run_command.side_effect = [
        [],  # Principal does not exist
        service_principal,  # Successful creation
        [{"id": "12345678-1234-1234-1234-123456789012"}],  # Principal object ID
        error,
    ]

    with pytest.raises(CalledProcessError):
        await provisioner._assign_contributor_role(
            app_id="bcbeb824-fc3a-41f7-afc0-fc00297c1355",
            subscription_id="12345678-1234-1234-1234-123456789012",
        )

    expected_calls = [
        call(
            (
                "az ad sp list --all --query"
                " \"[?appId=='bcbeb824-fc3a-41f7-afc0-fc00297c1355']\" --output json"
            ),
            return_json=True,
        ),
        call(
            "az ad sp create --id bcbeb824-fc3a-41f7-afc0-fc00297c1355",
            success_message=(
                "Service principal created for app ID"
                " 'bcbeb824-fc3a-41f7-afc0-fc00297c1355'"
            ),
            failure_message=(
                "Failed to create service principal for app ID"
                " 'bcbeb824-fc3a-41f7-afc0-fc00297c1355'"
            ),
        ),
        call(
            (
                "az ad sp list --all --query"
                " \"[?appId=='bcbeb824-fc3a-41f7-afc0-fc00297c1355']\" --output json"
            ),
            failure_message=(
                "Failed to retrieve new service principal for app ID"
                " bcbeb824-fc3a-41f7-afc0-fc00297c1355"
            ),
            return_json=True,
        ),
    ]
    provisioner.azure_cli.run_command.assert_has_calls(expected_calls)


async def test_aci_provision_az_not_installed(provisioner):
    provisioner.azure_cli.run_command.side_effect = CalledProcessError(
        1, "cmd", output="output", stderr="error"
    )

    with pytest.raises(RuntimeError, match="Azure CLI is not installed"):
        await provisioner.provision(
            work_pool_name="test-work-pool",
            base_job_template={},
        )

    expected_calls = [
        call("az --version", ignore_if_exists=True),
    ]
    provisioner.azure_cli.run_command.assert_has_calls(expected_calls)


async def test_get_or_create_registry_new_registry(provisioner):
    registry_name = "prefect-registry"
    resource_group_name = "prefect-rg"
    location = "westus"
    subscription_id = "12345678-1234-1234-1234-123456789012"

    provisioner.azure_cli.run_command.side_effect = [
        [],  # No existing registry
        {"name": "prefect-registry"},  # Successful creation
    ]

    response = await provisioner._get_or_create_registry(
        registry_name, resource_group_name, location, subscription_id
    )

    expected_calls = [
        call(
            (
                "az acr list --query \"[?starts_with(name, 'prefect')]\" --subscription"
                " 12345678-1234-1234-1234-123456789012 --output json"
            ),
            return_json=True,
        ),
        call(
            (
                "az acr create --name prefect-registry --resource-group prefect-rg"
                " --subscription 12345678-1234-1234-1234-123456789012 --location westus"
                " --sku Basic"
            ),
            success_message="Registry created",
            failure_message="Failed to create registry",
            return_json=True,
        ),
    ]
    provisioner.azure_cli.run_command.assert_has_calls(expected_calls)

    assert response == {"name": "prefect-registry"}


async def test_get_or_create_registry_failed_creation(provisioner):
    registry_name = "prefect-registry"
    resource_group_name = "prefect-rg"
    location = "westus"
    subscription_id = "12345678-1234-1234-1234-123456789012"

    provisioner.azure_cli.run_command.side_effect = [
        [],  # No existing registry
        None,  # Failed creation
    ]

    with pytest.raises(Exception):
        await provisioner._get_or_create_registry(
            registry_name, resource_group_name, location, subscription_id
        )

    expected_calls = [
        call(
            (
                "az acr list --query \"[?starts_with(name, 'prefect')]\" --subscription"
                " 12345678-1234-1234-1234-123456789012 --output json"
            ),
            return_json=True,
        ),
        call(
            (
                "az acr create --name prefect-registry --resource-group prefect-rg"
                " --subscription 12345678-1234-1234-1234-123456789012 --location westus"
                " --sku Basic"
            ),
            success_message="Registry created",
            failure_message="Failed to create registry",
            return_json=True,
        ),
    ]
    provisioner.azure_cli.run_command.assert_has_calls(expected_calls)


async def test_get_or_create_registry_existing_registry(provisioner):
    registry_name = "prefect-registry"
    resource_group_name = "prefect-rg"
    location = "westus"
    subscription_id = "12345678-1234-1234-1234-123456789012"

    provisioner.azure_cli.run_command.side_effect = [
        [{"name": "prefect-registry"}],  # Existing registry
    ]

    response = await provisioner._get_or_create_registry(
        registry_name, resource_group_name, location, subscription_id
    )

    expected_calls = [
        call(
            (
                "az acr list --query \"[?starts_with(name, 'prefect')]\" --subscription"
                " 12345678-1234-1234-1234-123456789012 --output json"
            ),
            return_json=True,
        ),
    ]
    provisioner.azure_cli.run_command.assert_has_calls(expected_calls)

    assert response == {"name": "prefect-registry"}


async def test_log_into_registry(provisioner):
    login_server = "my-registry.azurecr.io"
    provisioner.azure_cli.run_command.side_effect = None

    await provisioner._log_into_registry(
        login_server, subscription_id="12345678-1234-1234-1234-123456789012"
    )

    expected_calls = [
        call(
            (
                f"az acr login --name {login_server} --subscription"
                " 12345678-1234-1234-1234-123456789012"
            ),
            success_message=f"Logged into registry {login_server}",
            failure_message=f"Failed to log into registry {login_server}",
        ),
    ]
    provisioner.azure_cli.run_command.assert_has_calls(expected_calls)


async def test_assign_acr_pull_role(provisioner):
    identity = {
        "principalId": "12345678-1234-1234-1234-123456789012",
    }
    registry = {
        "id": "12345678-1234-1234-1234-123456789012",
    }

    await provisioner._assign_acr_pull_role(
        identity, registry, subscription_id="12345678-1234-1234-1234-123456789012"
    )

    expected_command = (
        "az role assignment create --assignee 12345678-1234-1234-1234-123456789012"
        " --scope 12345678-1234-1234-1234-123456789012 --role AcrPull --subscription"
        " 12345678-1234-1234-1234-123456789012"
    )
    provisioner.azure_cli.run_command.assert_called_once_with(
        expected_command,
        ignore_if_exists=True,
    )


async def test_get_or_create_identity_existing_identity(provisioner):
    identity_name = "test-identity"
<<<<<<< HEAD
    resource_group_name = "test-rg"
=======
    resource_group_name = "test-resource-group"
>>>>>>> 3fb0206d

    provisioner.azure_cli.run_command.side_effect = [
        [{"name": identity_name}],
    ]

    identity = await provisioner._get_or_create_identity(
        identity_name,
        resource_group_name,
        subscription_id="12345678-1234-1234-1234-123456789012",
    )

    expected_calls = [
        call(
            (
                f"az identity list --query \"[?name=='{identity_name}']\""
                f" --resource-group {resource_group_name} --subscription"
                " 12345678-1234-1234-1234-123456789012 --output json"
            ),
            return_json=True,
        ),
    ]
    provisioner.azure_cli.run_command.assert_has_calls(expected_calls)

    assert identity == {"name": identity_name}


async def test_get_or_create_identity_new_identity(provisioner):
    identity_name = "test-identity"
<<<<<<< HEAD
    resource_group_name = "test-rg"
=======
    resource_group_name = "test-resource-group"
>>>>>>> 3fb0206d

    provisioner.azure_cli.run_command.side_effect = [
        [],  # Identity does not exist
        {"name": identity_name},  # Successful creation
    ]

    identity = await provisioner._get_or_create_identity(
        identity_name,
        resource_group_name,
        subscription_id="12345678-1234-1234-1234-123456789012",
    )

    expected_calls = [
        call(
            (
                f"az identity list --query \"[?name=='{identity_name}']\""
                f" --resource-group {resource_group_name} --subscription"
                " 12345678-1234-1234-1234-123456789012 --output json"
            ),
            return_json=True,
        ),
        call(
            (
                f"az identity create --name {identity_name} --resource-group"
                f" {resource_group_name} --subscription"
                " 12345678-1234-1234-1234-123456789012 --output json"
            ),
            success_message=f"Identity {identity_name!r} created",
            failure_message=f"Failed to create identity {identity_name!r}",
            return_json=True,
        ),
    ]
    provisioner.azure_cli.run_command.assert_has_calls(expected_calls)

    assert identity == {"name": identity_name}


async def test_get_or_create_identity_error(provisioner):
    identity_name = "test-identity"
<<<<<<< HEAD
    resource_group_name = "test-rg"
=======
    resource_group_name = "test-resource-group"
>>>>>>> 3fb0206d

    error = CalledProcessError(1, "cmd", output="output", stderr="error")
    provisioner.azure_cli.run_command.side_effect = [None, error]

    with pytest.raises(Exception):
        await provisioner._get_or_create_identity(
            identity_name,
            resource_group_name,
            subscription_id="12345678-1234-1234-1234-123456789012",
        )

    expected_calls = [
        call(
            (
                f"az identity list --query \"[?name=='{identity_name}']\""
                f" --resource-group {resource_group_name} --subscription"
                " 12345678-1234-1234-1234-123456789012 --output json"
            ),
            return_json=True,
        ),
        call(
            (
                f"az identity create --name {identity_name} --resource-group"
                f" {resource_group_name} --subscription"
                " 12345678-1234-1234-1234-123456789012 --output json"
            ),
            success_message=f"Identity {identity_name!r} created",
            failure_message=f"Failed to create identity {identity_name!r}",
            return_json=True,
        ),
    ]
    provisioner.azure_cli.run_command.assert_has_calls(expected_calls)


async def test_aci_provision_no_existing_credentials_block(
    default_base_job_template,
    prefect_client: PrefectClient,
    provisioner: ContainerInstancePushProvisioner,
    monkeypatch,
):
    monkeypatch.setattr(
        provisioner,
        "_generate_acr_name",
        lambda *args, **kwargs: "prefectacipushpoolregistry",
    )

    subscription_list = [
        {
            "cloudName": "AzureCloud",
            "id": "12345678-1234-1234-1234-123456789012",
            "isDefault": True,
            "name": "subscription_1",
            "state": "Enabled",
            "tenantId": "12345678-1234-1234-1234-123456789012",
        }
    ]

    app_registration = {
        "appId": "12345678-1234-1234-1234-123456789012",
        "displayName": "prefect-aci-push-pool-app",
        "identifierUris": ["https://prefect-aci-push-pool-app"],
    }

    client_secret = {
        "appId": "5407b48a-a28d-49ea-a740-54504847153f",
        "password": "<MY_SECRET>",
        "tenant": "9ee4947a-f114-4939-a5ac-7f0ed786de36",
    }

    new_service_principal = [
        {
            "id": "abf1b3a0-1b1b-4c1c-9c9c-1c1c1c1c1c1c",
            "accountEnabled": True,
            "addIns": [],
            "alternativeNames": [],
            "appDescription": None,
            "appDisplayName": "prefect-aci-push-pool-app",
            "appId": "bcbeb824-fc3a-41f7-afc0-fc00297c1355",
        }
    ]

    role_assignments = {
        "roleDefinitionName": "Contributor",
    }

    new_registry = {
        "id": "/subscriptions/12345678-1234-1234-1234-123456789012/resourceGroups/prefect-aci-push-pool-rg/providers/Microsoft.ContainerRegistry/registries/prefectacipushpoolregistry",
        "loginServer": "prefectacipushpoolregistry.azurecr.io",
    }

    new_identity = {
        "id": "/subscriptions/12345678-1234-1234-1234-123456789012/resourceGroups/prefect-aci-push-pool-rg/providers/Microsoft.ManagedIdentity/userAssignedIdentities/prefect-aci-push-pool-identity",
        "principalId": "12345678-1234-1234-1234-123456789012",
    }

    provisioner.azure_cli.run_command.side_effect = [
        "2.0.0",  # Azure CLI is installed
        subscription_list,  #  Azure login check
        subscription_list,  # Select subscription
        "westus",  # Set location
        None,  # Resource group does not exist
        "New resource group created",  # Successful creation
        None,  # App does not exist
        app_registration,  # Successful creation
        client_secret,  # Generate app secret
        [],  # Principal does not exist
        None,  # Successful creation
        new_service_principal,  # Successful retrieval
        [],  # Role does not exist
        role_assignments,  # Successful creation
        [],  # Registry does not exist
        new_registry,  # Successful creation
        None,  # Log in to registry
        [],  # Identity does not exist
        new_identity,  # Successful creation
        None,  # Assign identity to registry
    ]

    new_base_job_template = await provisioner.provision(
        work_pool_name="test-work-pool",
        base_job_template=default_base_job_template,
    )

    assert new_base_job_template

    expected_calls = [
        # _verify_az_ready
        call("az --version", ignore_if_exists=True),
        call("az account list --output json", return_json=True),
        # _select_subscription
        call(
            "az account list --output json",
            failure_message=(
                "No Azure subscriptions found. Please create an Azure subscription and"
                " try again."
            ),
            ignore_if_exists=True,
            return_json=True,
        ),
        # _set_location
        call('az account list-locations --query "[?isDefault].name" --output tsv'),
        # _create_resource_group
        call(
            (
                "az group exists --name prefect-aci-push-pool-rg --subscription"
                " 12345678-1234-1234-1234-123456789012"
            ),
            return_json=True,
        ),
        call(
            (
                "az group create --name 'prefect-aci-push-pool-rg' --location 'westus'"
                " --subscription '12345678-1234-1234-1234-123456789012'"
            ),
            success_message=(
                "Resource group 'prefect-aci-push-pool-rg' created successfully"
            ),
            failure_message=(
                "Failed to create resource group 'prefect-aci-push-pool-rg' in"
                " subscription 'subscription_1'"
            ),
            ignore_if_exists=True,
        ),
        # _create_app_registration
        call("az ad app list --display-name prefect-aci-push-pool-app --output json"),
        call(
            "az ad app create --display-name prefect-aci-push-pool-app --output json",
            success_message=(
                "App registration 'prefect-aci-push-pool-app' created successfully"
            ),
            failure_message=(
                "Failed to create app registration with name"
                " 'prefect-aci-push-pool-app'"
            ),
            ignore_if_exists=True,
        ),
        # _create secret
        call(
            (
                "az ad app credential reset --id 12345678-1234-1234-1234-123456789012"
                " --append --output json"
            ),
            success_message=(
                "Secret generated for app registration with client ID"
                " '12345678-1234-1234-1234-123456789012'"
            ),
            failure_message=(
                "Failed to generate secret for app registration with client ID"
                " '12345678-1234-1234-1234-123456789012'. If you have already generated"
                " 2 secrets for this app registration, please delete one from the"
                " `prefect-aci-push-pool-app` resource and try again."
            ),
            ignore_if_exists=True,
            return_json=True,
        ),
        # _create_service_principal
        call(
            (
                "az ad sp list --all --query"
                " \"[?appId=='12345678-1234-1234-1234-123456789012']\" --output json"
            ),
            return_json=True,
        ),
        call(
            "az ad sp create --id 12345678-1234-1234-1234-123456789012",
            success_message=(
                "Service principal created for app ID"
                " '12345678-1234-1234-1234-123456789012'"
            ),
            failure_message=(
                "Failed to create service principal for app ID"
                " '12345678-1234-1234-1234-123456789012'"
            ),
        ),
        call(
            (
                "az ad sp list --all --query"
                " \"[?appId=='12345678-1234-1234-1234-123456789012']\" --output json"
            ),
            failure_message=(
                "Failed to retrieve new service principal for app ID"
                " 12345678-1234-1234-1234-123456789012"
            ),
            return_json=True,
        ),
        # _assign_contributor_role
        call(
            (
                "az role assignment list --assignee"
                " abf1b3a0-1b1b-4c1c-9c9c-1c1c1c1c1c1c --role Contributor --scope"
                " /subscriptions/12345678-1234-1234-1234-123456789012/resourceGroups/prefect-aci-push-pool-rg"
                " --subscription 12345678-1234-1234-1234-123456789012 --output json"
            ),
            return_json=True,
        ),
        call(
            (
                "az role assignment create --role Contributor --assignee-object-id"
                " abf1b3a0-1b1b-4c1c-9c9c-1c1c1c1c1c1c --scope"
                " /subscriptions/12345678-1234-1234-1234-123456789012/resourceGroups/prefect-aci-push-pool-rg"
                " --subscription 12345678-1234-1234-1234-123456789012"
            ),
            success_message=(
                "Contributor role assigned to service principal with object ID"
                " 'abf1b3a0-1b1b-4c1c-9c9c-1c1c1c1c1c1c'"
            ),
            failure_message=(
                "Failed to assign Contributor role to service principal with object ID"
                " 'abf1b3a0-1b1b-4c1c-9c9c-1c1c1c1c1c1c'"
            ),
            ignore_if_exists=True,
        ),
        # _get_or_create_registry
        call(
            (
                "az acr list --query \"[?starts_with(name, 'prefect')]\" --subscription"
                " 12345678-1234-1234-1234-123456789012 --output json"
            ),
            return_json=True,
        ),
        call(
            (
                "az acr create --name prefectacipushpoolregistry --resource-group"
                " prefect-aci-push-pool-rg --subscription"
                " 12345678-1234-1234-1234-123456789012 --location westus --sku Basic"
            ),
            success_message="Registry created",
            failure_message="Failed to create registry",
            return_json=True,
        ),
        # _log_into_registry
        call(
            (
                "az acr login --name prefectacipushpoolregistry.azurecr.io"
                " --subscription 12345678-1234-1234-1234-123456789012"
            ),
            success_message=(
                "Logged into registry prefectacipushpoolregistry.azurecr.io"
            ),
            failure_message=(
                "Failed to log into registry prefectacipushpoolregistry.azurecr.io"
            ),
        ),
        # _get_or_create_identity
        call(
            (
                "az identity list --query \"[?name=='prefect-acr-identity']\""
                " --resource-group prefect-aci-push-pool-rg --subscription"
                " 12345678-1234-1234-1234-123456789012 --output json"
            ),
            return_json=True,
        ),
        call(
            (
                "az identity create --name prefect-acr-identity --resource-group"
                " prefect-aci-push-pool-rg --subscription"
                " 12345678-1234-1234-1234-123456789012 --output json"
            ),
            success_message="Identity 'prefect-acr-identity' created",
            failure_message="Failed to create identity 'prefect-acr-identity'",
            return_json=True,
        ),
        # _assign_acr_pull_role
        call(
            (
                "az role assignment create --assignee"
                " 12345678-1234-1234-1234-123456789012 --scope"
                " /subscriptions/12345678-1234-1234-1234-123456789012/resourceGroups/prefect-aci-push-pool-rg/providers/Microsoft.ContainerRegistry/registries/prefectacipushpoolregistry"
                " --role AcrPull --subscription 12345678-1234-1234-1234-123456789012"
            ),
            ignore_if_exists=True,
        ),
    ]

    provisioner.azure_cli.run_command.assert_has_calls(expected_calls)

    new_block_doc_id = new_base_job_template["variables"]["properties"][
        "aci_credentials"
    ]["default"]["$ref"]["block_document_id"]
    assert new_block_doc_id

    block_doc = await prefect_client.read_block_document(new_block_doc_id)

    assert block_doc.name == "test-work-pool-push-pool-credentials"
    assert block_doc.data == {
        "client_id": "12345678-1234-1234-1234-123456789012",
        "tenant_id": "9ee4947a-f114-4939-a5ac-7f0ed786de36",
        "client_secret": "<MY_SECRET>",
    }

    new_base_job_template["variables"]["properties"]["subscription_id"][
        "default"
    ] = "12345678-1234-1234-1234-123456789012"

    new_base_job_template["variables"]["properties"]["resource_group_name"][
        "default"
    ] = "prefect-aci-push-pool-rg"

    new_base_job_template["variables"]["properties"]["image_registry"]["default"] = {
        "registry_url": "prefectacipushpoolregistry.azurecr.io",
        "identity": "/subscriptions/12345678-1234-1234-1234-123456789012/resourceGroups/prefect-aci-push-pool-rg/providers/Microsoft.ManagedIdentity/userAssignedIdentities/prefect-aci-push-pool-identity",
    }

    new_base_job_template["variables"]["properties"]["identities"]["default"] = [
        "/subscriptions/12345678-1234-1234-1234-123456789012/resourceGroups/prefect-aci-push-pool-rg/providers/Microsoft.ManagedIdentity/userAssignedIdentities/prefect-aci-push-pool-identity"
    ]


async def test_aci_provision_existing_credentials_block(
    default_base_job_template,
    prefect_client: PrefectClient,
    existing_credentials_block,
    provisioner: ContainerInstancePushProvisioner,
    monkeypatch,
):
    monkeypatch.setattr(
        provisioner,
        "_generate_acr_name",
        lambda *args, **kwargs: "prefectacipushpoolregistry",
    )
    subscription_list = [
        {
            "cloudName": "AzureCloud",
            "id": "12345678-1234-1234-1234-123456789012",
            "isDefault": True,
            "name": "subscription_1",
            "state": "Enabled",
            "tenantId": "12345678-1234-1234-1234-123456789012",
        }
    ]

    app_registration = {
        "appId": "12345678-1234-1234-1234-123456789012",
        "displayName": "prefect-aci-push-pool-app",
        "identifierUris": ["https://prefect-aci-push-pool-app"],
    }

    new_service_principal = [
        {
            "id": "abf1b3a0-1b1b-4c1c-9c9c-1c1c1c1c1c1c",
            "accountEnabled": True,
            "addIns": [],
            "alternativeNames": [],
            "appDescription": None,
            "appDisplayName": "prefect-aci-push-pool-app",
            "appId": "bcbeb824-fc3a-41f7-afc0-fc00297c1355",
        }
    ]

    role_assignments = {
        "roleDefinitionName": "Contributor",
    }

    new_registry = {
        "id": "/subscriptions/12345678-1234-1234-1234-123456789012/resourceGroups/prefect-aci-push-pool-rg/providers/Microsoft.ContainerRegistry/registries/prefectacipushpoolregistry",
        "loginServer": "prefectacipushpoolregistry.azurecr.io",
    }

    new_identity = {
        "id": "/subscriptions/12345678-1234-1234-1234-123456789012/resourceGroups/prefect-aci-push-pool-rg/providers/Microsoft.ManagedIdentity/userAssignedIdentities/prefect-aci-push-pool-identity",
        "principalId": "12345678-1234-1234-1234-123456789012",
    }

    provisioner.azure_cli.run_command.side_effect = [
        "2.0.0",  # Azure CLI is installed
        subscription_list,  # Login check
        subscription_list,  # Select subscription
        "westus",  # Set location
        None,  # Resource group does not exist
        "New resource group created",  # Successful creation
        None,  # App does not exist
        app_registration,  # Successful creation
        [],  # Principal does not exist
        None,  # Successful creation
        new_service_principal,  # Successful retrieval
        [],  # Role does not exist
        role_assignments,  # Successful creation
        [],  # Registry does not exist
        new_registry,  # Successful creation
        None,  # Log in to registry
        [],  # Identity does not exist
        new_identity,  # Successful creation
        None,  # Assign identity to registry
    ]

    new_base_job_template = await provisioner.provision(
        work_pool_name="test-work-pool",
        base_job_template=default_base_job_template,
        client=prefect_client,
    )

    assert new_base_job_template

    # Verify that the existing credentials block was reused
    new_block_doc_id = new_base_job_template["variables"]["properties"][
        "aci_credentials"
    ]["default"]["$ref"]["block_document_id"]
    assert new_block_doc_id == str(existing_credentials_block)

    # Verify Azure CLI interactions as in the previous test if applicable
    expected_calls = [
        # _verify_az_ready
        call("az --version", ignore_if_exists=True),
        call("az account list --output json", return_json=True),
        # _select_subscription
        call(
            "az account list --output json",
            failure_message=(
                "No Azure subscriptions found. Please create an Azure subscription and"
                " try again."
            ),
            ignore_if_exists=True,
            return_json=True,
        ),
        # _set_location
        call('az account list-locations --query "[?isDefault].name" --output tsv'),
        # _create_resource_group
        call(
            (
                "az group exists --name prefect-aci-push-pool-rg --subscription"
                " 12345678-1234-1234-1234-123456789012"
            ),
            return_json=True,
        ),
        call(
            (
                "az group create --name 'prefect-aci-push-pool-rg' --location 'westus'"
                " --subscription '12345678-1234-1234-1234-123456789012'"
            ),
            success_message=(
                "Resource group 'prefect-aci-push-pool-rg' created successfully"
            ),
            failure_message=(
                "Failed to create resource group 'prefect-aci-push-pool-rg' in"
                " subscription 'subscription_1'"
            ),
            ignore_if_exists=True,
        ),
        # _create_app_registration
        call("az ad app list --display-name prefect-aci-push-pool-app --output json"),
        call(
            "az ad app create --display-name prefect-aci-push-pool-app --output json",
            success_message=(
                "App registration 'prefect-aci-push-pool-app' created successfully"
            ),
            failure_message=(
                "Failed to create app registration with name"
                " 'prefect-aci-push-pool-app'"
            ),
            ignore_if_exists=True,
        ),
        # _create_service_principal
        call(
            (
                "az ad sp list --all --query"
                " \"[?appId=='12345678-1234-1234-1234-123456789012']\" --output json"
            ),
            return_json=True,
        ),
        call(
            "az ad sp create --id 12345678-1234-1234-1234-123456789012",
            success_message=(
                "Service principal created for app ID"
                " '12345678-1234-1234-1234-123456789012'"
            ),
            failure_message=(
                "Failed to create service principal for app ID"
                " '12345678-1234-1234-1234-123456789012'"
            ),
        ),
        call(
            (
                "az ad sp list --all --query"
                " \"[?appId=='12345678-1234-1234-1234-123456789012']\" --output json"
            ),
            failure_message=(
                "Failed to retrieve new service principal for app ID"
                " 12345678-1234-1234-1234-123456789012"
            ),
            return_json=True,
        ),
        # _assign_contributor_role
        call(
            (
                "az role assignment list --assignee"
                " abf1b3a0-1b1b-4c1c-9c9c-1c1c1c1c1c1c --role Contributor --scope"
                " /subscriptions/12345678-1234-1234-1234-123456789012/resourceGroups/prefect-aci-push-pool-rg"
                " --subscription 12345678-1234-1234-1234-123456789012 --output json"
            ),
            return_json=True,
        ),
        call(
            (
                "az role assignment create --role Contributor --assignee-object-id"
                " abf1b3a0-1b1b-4c1c-9c9c-1c1c1c1c1c1c --scope"
                " /subscriptions/12345678-1234-1234-1234-123456789012/resourceGroups/prefect-aci-push-pool-rg"
                " --subscription 12345678-1234-1234-1234-123456789012"
            ),
            success_message=(
                "Contributor role assigned to service principal with object ID"
                " 'abf1b3a0-1b1b-4c1c-9c9c-1c1c1c1c1c1c'"
            ),
            failure_message=(
                "Failed to assign Contributor role to service principal with object ID"
                " 'abf1b3a0-1b1b-4c1c-9c9c-1c1c1c1c1c1c'"
            ),
            ignore_if_exists=True,
        ),
        # _get_or_create_registry
        call(
            (
                "az acr list --query \"[?starts_with(name, 'prefect')]\" --subscription"
                " 12345678-1234-1234-1234-123456789012 --output json"
            ),
            return_json=True,
        ),
        call(
            (
                "az acr create --name prefectacipushpoolregistry --resource-group"
                " prefect-aci-push-pool-rg --subscription"
                " 12345678-1234-1234-1234-123456789012 --location westus --sku Basic"
            ),
            success_message="Registry created",
            failure_message="Failed to create registry",
            return_json=True,
        ),
        # _log_into_registry
        call(
            (
                "az acr login --name prefectacipushpoolregistry.azurecr.io"
                " --subscription 12345678-1234-1234-1234-123456789012"
            ),
            success_message=(
                "Logged into registry prefectacipushpoolregistry.azurecr.io"
            ),
            failure_message=(
                "Failed to log into registry prefectacipushpoolregistry.azurecr.io"
            ),
        ),
        # _get_or_create_identity
        call(
            (
                "az identity list --query \"[?name=='prefect-acr-identity']\""
                " --resource-group prefect-aci-push-pool-rg --subscription"
                " 12345678-1234-1234-1234-123456789012 --output json"
            ),
            return_json=True,
        ),
        call(
            (
                "az identity create --name prefect-acr-identity --resource-group"
                " prefect-aci-push-pool-rg --subscription"
                " 12345678-1234-1234-1234-123456789012 --output json"
            ),
            success_message="Identity 'prefect-acr-identity' created",
            failure_message="Failed to create identity 'prefect-acr-identity'",
            return_json=True,
        ),
        # _assign_acr_pull_role
        call(
            (
                "az role assignment create --assignee"
                " 12345678-1234-1234-1234-123456789012 --scope"
                " /subscriptions/12345678-1234-1234-1234-123456789012/resourceGroups/prefect-aci-push-pool-rg/providers/Microsoft.ContainerRegistry/registries/prefectacipushpoolregistry"
                " --role AcrPull --subscription 12345678-1234-1234-1234-123456789012"
            ),
            ignore_if_exists=True,
        ),
    ]

    provisioner.azure_cli.run_command.assert_has_calls(expected_calls)

    # assert not called
    unexpected_call = call(
        (
            "az ad app credential reset --id 12345678-1234-1234-1234-123456789012"
            " --append --output json"
        ),
        success_message=(
            "Secret generated for app registration with client ID"
            " '12345678-1234-1234-1234-123456789012'"
        ),
        failure_message=(
            "Failed to generate secret for app registration with client ID"
            " '12345678-1234-1234-1234-123456789012'. If you have already generated 2"
            " secrets for this app registration, please delete one from the"
            " `prefect-aci-push-pool-app` resource and try again."
        ),
        ignore_if_exists=True,
        return_json=True,
    )
    assert (
        unexpected_call not in provisioner.azure_cli.run_command.mock_calls
    ), "Unexpected call made: {call}"

    new_base_job_template["variables"]["properties"]["subscription_id"][
        "default"
    ] = "12345678-1234-1234-1234-123456789012"

    new_base_job_template["variables"]["properties"]["resource_group_name"][
        "default"
    ] = "prefect-aci-push-pool-rg"

    new_base_job_template["variables"]["properties"]["aci_credentials"]["default"][
        "block_document_id"
    ] = str(existing_credentials_block)

    new_base_job_template["variables"]["properties"]["image_registry"]["default"] = {
        "registry_url": "prefectacipushpoolregistry.azurecr.io",
        "identity": "/subscriptions/12345678-1234-1234-1234-123456789012/resourceGroups/prefect-aci-push-pool-rg/providers/Microsoft.ManagedIdentity/userAssignedIdentities/prefect-aci-push-pool-identity",
    }

    new_base_job_template["variables"]["properties"]["identities"]["default"] = [
        "/subscriptions/12345678-1234-1234-1234-123456789012/resourceGroups/prefect-aci-push-pool-rg/providers/Microsoft.ManagedIdentity/userAssignedIdentities/prefect-aci-push-pool-identity"
<<<<<<< HEAD
    ]


async def test_aci_provision_interactive_default_provisioning(
    prefect_client: PrefectClient,
    monkeypatch,
    default_base_job_template,
    provisioner: ContainerInstancePushProvisioner,
):
    mock_prompt_select_from_table = MagicMock(
        side_effect=[
            {"id": "12345678-1234-1234-1234-123456789012", "name": "subscription_1"},
            {
                "option": (
                    "Yes, proceed with infrastructure provisioning with default"
                    " resource names"
                )
            },
        ]
    )

    monkeypatch.setattr(
        "prefect.infrastructure.provisioners.container_instance.prompt_select_from_table",
        mock_prompt_select_from_table,
    )

    mock_confirm = MagicMock(return_value=True)

    monkeypatch.setattr(
        "prefect.infrastructure.provisioners.container_instance.Confirm.ask",
        mock_confirm,
    )
    monkeypatch.setattr(
        provisioner,
        "_generate_acr_name",
        lambda *args, **kwargs: "prefectacipushpoolregistry",
    )
    subscription_list = [
        {
            "cloudName": "AzureCloud",
            "id": "12345678-1234-1234-1234-123456789012",
            "isDefault": True,
            "name": "subscription_1",
            "state": "Enabled",
            "tenantId": "12345678-1234-1234-1234-123456789012",
        }
    ]

    app_registration = {
        "appId": "12345678-1234-1234-1234-123456789012",
        "displayName": "prefect-aci-push-pool-app",
        "identifierUris": ["https://prefect-aci-push-pool-app"],
    }

    client_secret = {
        "appId": "5407b48a-a28d-49ea-a740-54504847153f",
        "password": "<MY_SECRET>",
        "tenant": "9ee4947a-f114-4939-a5ac-7f0ed786de36",
    }

    new_service_principal = [
        {
            "id": "abf1b3a0-1b1b-4c1c-9c9c-1c1c1c1c1c1c",
            "accountEnabled": True,
            "addIns": [],
            "alternativeNames": [],
            "appDescription": None,
            "appDisplayName": "prefect-aci-push-pool-app",
            "appId": "bcbeb824-fc3a-41f7-afc0-fc00297c1355",
        }
    ]

    role_assignments = {
        "roleDefinitionName": "Contributor",
    }

    new_registry = {
        "id": "/subscriptions/12345678-1234-1234-1234-123456789012/resourceGroups/prefect-aci-push-pool-rg/providers/Microsoft.ContainerRegistry/registries/prefectacipushpoolregistry",
        "loginServer": "prefectacipushpoolregistry.azurecr.io",
    }

    new_identity = {
        "id": "/subscriptions/12345678-1234-1234-1234-123456789012/resourceGroups/prefect-aci-push-pool-rg/providers/Microsoft.ManagedIdentity/userAssignedIdentities/prefect-aci-push-pool-identity",
        "principalId": "12345678-1234-1234-1234-123456789012",
    }

    provisioner.azure_cli.run_command.side_effect = [
        "2.0.0",  # Azure CLI is installed
        subscription_list,  #  Azure login check
        subscription_list,  # Select subscription
        "westus",  # Set location
        None,  # Resource group does not exist
        "New resource group created",  # Successful creation
        None,  # App does not exist
        app_registration,  # Successful creation
        client_secret,  # Generate app secret
        [],  # Principal does not exist
        None,  # Successful creation
        new_service_principal,  # Successful retrieval
        [],  # Role does not exist
        role_assignments,  # Successful creation
        [],  # Registry does not exist
        new_registry,  # Successful creation
        None,  # Log in to registry
        [],  # Identity does not exist
        new_identity,  # Successful creation
        None,  # Assign identity to registry
    ]

    monkeypatch.setattr(provisioner._console, "is_interactive", True)

    new_base_job_template = await provisioner.provision(
        work_pool_name="test-work-pool",
        base_job_template=default_base_job_template,
        client=prefect_client,
    )

    assert new_base_job_template

    expected_calls = [
        # _verify_az_ready
        call("az --version", ignore_if_exists=True),
        call("az account list --output json", return_json=True),
        # _select_subscription
        call(
            "az account list --output json",
            failure_message=(
                "No Azure subscriptions found. Please create an Azure subscription and"
                " try again."
            ),
            ignore_if_exists=True,
            return_json=True,
        ),
        # _set_location
        call('az account list-locations --query "[?isDefault].name" --output tsv'),
        # _create_resource_group
        call(
            (
                "az group exists --name prefect-aci-push-pool-rg --subscription"
                " 12345678-1234-1234-1234-123456789012"
            ),
            return_json=True,
        ),
        call(
            (
                "az group create --name 'prefect-aci-push-pool-rg' --location 'westus'"
                " --subscription '12345678-1234-1234-1234-123456789012'"
            ),
            success_message=(
                "Resource group 'prefect-aci-push-pool-rg' created successfully"
            ),
            failure_message=(
                "Failed to create resource group 'prefect-aci-push-pool-rg' in"
                " subscription 'subscription_1'"
            ),
            ignore_if_exists=True,
        ),
        # _create_app_registration
        call("az ad app list --display-name prefect-aci-push-pool-app --output json"),
        call(
            "az ad app create --display-name prefect-aci-push-pool-app --output json",
            success_message=(
                "App registration 'prefect-aci-push-pool-app' created successfully"
            ),
            failure_message=(
                "Failed to create app registration with name"
                " 'prefect-aci-push-pool-app'"
            ),
            ignore_if_exists=True,
        ),
        # _create secret
        call(
            (
                "az ad app credential reset --id 12345678-1234-1234-1234-123456789012"
                " --append --output json"
            ),
            success_message=(
                "Secret generated for app registration with client ID"
                " '12345678-1234-1234-1234-123456789012'"
            ),
            failure_message=(
                "Failed to generate secret for app registration with client ID"
                " '12345678-1234-1234-1234-123456789012'. If you have already generated"
                " 2 secrets for this app registration, please delete one from the"
                " `prefect-aci-push-pool-app` resource and try again."
            ),
            ignore_if_exists=True,
            return_json=True,
        ),
        # _create_service_principal
        call(
            (
                "az ad sp list --all --query"
                " \"[?appId=='12345678-1234-1234-1234-123456789012']\" --output json"
            ),
            return_json=True,
        ),
        call(
            "az ad sp create --id 12345678-1234-1234-1234-123456789012",
            success_message=(
                "Service principal created for app ID"
                " '12345678-1234-1234-1234-123456789012'"
            ),
            failure_message=(
                "Failed to create service principal for app ID"
                " '12345678-1234-1234-1234-123456789012'"
            ),
        ),
        call(
            (
                "az ad sp list --all --query"
                " \"[?appId=='12345678-1234-1234-1234-123456789012']\" --output json"
            ),
            failure_message=(
                "Failed to retrieve new service principal for app ID"
                " 12345678-1234-1234-1234-123456789012"
            ),
            return_json=True,
        ),
        # _assign_contributor_role
        call(
            (
                "az role assignment list --assignee"
                " abf1b3a0-1b1b-4c1c-9c9c-1c1c1c1c1c1c --role Contributor --scope"
                " /subscriptions/12345678-1234-1234-1234-123456789012/resourceGroups/prefect-aci-push-pool-rg"
                " --subscription 12345678-1234-1234-1234-123456789012 --output json"
            ),
            return_json=True,
        ),
        call(
            (
                "az role assignment create --role Contributor --assignee-object-id"
                " abf1b3a0-1b1b-4c1c-9c9c-1c1c1c1c1c1c --scope"
                " /subscriptions/12345678-1234-1234-1234-123456789012/resourceGroups/prefect-aci-push-pool-rg"
                " --subscription 12345678-1234-1234-1234-123456789012"
            ),
            success_message=(
                "Contributor role assigned to service principal with object ID"
                " 'abf1b3a0-1b1b-4c1c-9c9c-1c1c1c1c1c1c'"
            ),
            failure_message=(
                "Failed to assign Contributor role to service principal with object ID"
                " 'abf1b3a0-1b1b-4c1c-9c9c-1c1c1c1c1c1c'"
            ),
            ignore_if_exists=True,
        ),
        # _get_or_create_registry
        call(
            (
                "az acr list --query \"[?starts_with(name, 'prefect')]\" --subscription"
                " 12345678-1234-1234-1234-123456789012 --output json"
            ),
            return_json=True,
        ),
        call(
            (
                "az acr create --name prefectacipushpoolregistry --resource-group"
                " prefect-aci-push-pool-rg --subscription"
                " 12345678-1234-1234-1234-123456789012 --location westus --sku Basic"
            ),
            success_message="Registry created",
            failure_message="Failed to create registry",
            return_json=True,
        ),
        # _log_into_registry
        call(
            (
                "az acr login --name prefectacipushpoolregistry.azurecr.io"
                " --subscription 12345678-1234-1234-1234-123456789012"
            ),
            success_message=(
                "Logged into registry prefectacipushpoolregistry.azurecr.io"
            ),
            failure_message=(
                "Failed to log into registry prefectacipushpoolregistry.azurecr.io"
            ),
        ),
        # _get_or_create_identity
        call(
            (
                "az identity list --query \"[?name=='prefect-acr-identity']\""
                " --resource-group prefect-aci-push-pool-rg --subscription"
                " 12345678-1234-1234-1234-123456789012 --output json"
            ),
            return_json=True,
        ),
        call(
            (
                "az identity create --name prefect-acr-identity --resource-group"
                " prefect-aci-push-pool-rg --subscription"
                " 12345678-1234-1234-1234-123456789012 --output json"
            ),
            success_message="Identity 'prefect-acr-identity' created",
            failure_message="Failed to create identity 'prefect-acr-identity'",
            return_json=True,
        ),
        # _assign_acr_pull_role
        call(
            (
                "az role assignment create --assignee"
                " 12345678-1234-1234-1234-123456789012 --scope"
                " /subscriptions/12345678-1234-1234-1234-123456789012/resourceGroups/prefect-aci-push-pool-rg/providers/Microsoft.ContainerRegistry/registries/prefectacipushpoolregistry"
                " --role AcrPull --subscription 12345678-1234-1234-1234-123456789012"
            ),
            ignore_if_exists=True,
        ),
    ]

    provisioner.azure_cli.run_command.assert_has_calls(expected_calls)

    new_block_doc_id = new_base_job_template["variables"]["properties"][
        "aci_credentials"
    ]["default"]["$ref"]["block_document_id"]

    assert new_block_doc_id

    block_doc = await prefect_client.read_block_document(new_block_doc_id)

    assert block_doc.name == "test-work-pool-push-pool-credentials"

    assert block_doc.data == {
        "client_id": "12345678-1234-1234-1234-123456789012",
        "tenant_id": "9ee4947a-f114-4939-a5ac-7f0ed786de36",
        "client_secret": "<MY_SECRET>",
    }

    new_base_job_template["variables"]["properties"]["subscription_id"][
        "default"
    ] = "12345678-1234-1234-1234-123456789012"

    new_base_job_template["variables"]["properties"]["resource_group_name"][
        "default"
    ] = "prefect-aci-push-pool-rg"

    new_base_job_template["variables"]["properties"]["image_registry"]["default"] = {
        "registry_url": "prefectacipushpoolregistry.azurecr.io",
        "identity": "/subscriptions/12345678-1234-1234-1234-123456789012/resourceGroups/prefect-aci-push-pool-rg/providers/Microsoft.ManagedIdentity/userAssignedIdentities/prefect-aci-push-pool-identity",
    }

    new_base_job_template["variables"]["properties"]["identities"]["default"] = [
        "/subscriptions/12345678-1234-1234-1234-123456789012/resourceGroups/prefect-aci-push-pool-rg/providers/Microsoft.ManagedIdentity/userAssignedIdentities/prefect-aci-push-pool-identity"
    ]


async def test_aci_provision_interactive_custom_resource_names(
    prefect_client: PrefectClient,
    monkeypatch,
    default_base_job_template,
    provisioner: ContainerInstancePushProvisioner,
):
    def prompt_mocks(*args, **kwargs):
        if "Please enter a name for the resource group" in args[0]:
            return "custom-rg-name"
        if "Please enter a name for the app registration" in args[0]:
            return "custom-app-name"
        if "Please enter a prefix for the Azure Container Registry" in args[0]:
            return "customregistryname"
        if "Please enter a name for the identity" in args[0]:
            return "custom-identity-name"
        if "Please enter a name for the ACI credentials block" in args[0]:
            return "custom-credentials-name"

    mock_prompt = MagicMock(side_effect=prompt_mocks)

    monkeypatch.setattr(
        "prefect.infrastructure.provisioners.container_instance.prompt", mock_prompt
    )

    mock_prompt_select_from_table = MagicMock(
        side_effect=[
            {"id": "12345678-1234-1234-1234-123456789012", "name": "subscription_1"},
            {"option": "Customize resource names"},
        ]
    )

    monkeypatch.setattr(
        "prefect.infrastructure.provisioners.container_instance.prompt_select_from_table",
        mock_prompt_select_from_table,
    )

    mock_confirm = MagicMock(return_value=True)

    monkeypatch.setattr(
        "prefect.infrastructure.provisioners.container_instance.Confirm.ask",
        mock_confirm,
    )

    subscription_list = [
        {
            "cloudName": "AzureCloud",
            "id": "12345678-1234-1234-1234-123456789012",
            "isDefault": True,
            "name": "subscription_1",
            "state": "Enabled",
            "tenantId": "12345678-1234-1234-1234-123456789012",
        }
    ]

    app_registration = {
        "appId": "12345678-1234-1234-1234-123456789012",
        "displayName": "prefect-aci-push-pool-app",
        "identifierUris": ["https://prefect-aci-push-pool-app"],
    }

    client_secret = {
        "appId": "5407b48a-a28d-49ea-a740-54504847153f",
        "password": "<MY_SECRET>",
        "tenant": "9ee4947a-f114-4939-a5ac-7f0ed786de36",
    }

    new_service_principal = [
        {
            "id": "abf1b3a0-1b1b-4c1c-9c9c-1c1c1c1c1c1c",
            "accountEnabled": True,
            "addIns": [],
            "alternativeNames": [],
            "appDescription": None,
            "appDisplayName": "prefect-aci-push-pool-app",
            "appId": "bcbeb824-fc3a-41f7-afc0-fc00297c1355",
        }
    ]

    role_assignments = {
        "roleDefinitionName": "Contributor",
    }

    new_registry = {
        "id": "/subscriptions/12345678-1234-1234-1234-123456789012/resourceGroups/custom-rg-name/providers/Microsoft.ContainerRegistry/registries/customregistryname",
        "loginServer": "customregistryname.azurecr.io",
    }

    new_identity = {
        "id": "/subscriptions/12345678-1234-1234-1234-123456789012/resourceGroups/custom-rg-name/providers/Microsoft.ManagedIdentity/userAssignedIdentities/custom-identity-name",
        "principalId": "12345678-1234-1234-1234-123456789012",
    }

    provisioner.azure_cli.run_command.side_effect = [
        "2.0.0",  # Azure CLI is installed
        subscription_list,  #  Azure login check
        subscription_list,  # Select subscription
        "westus",  # Set location
        None,  # Resource group does not exist
        "New resource group created",  # Successful creation
        None,  # App does not exist
        app_registration,  # Successful creation
        client_secret,  # Generate app secret
        [],  # Principal does not exist
        None,  # Successful creation
        new_service_principal,  # Successful retrieval
        [],  # Role does not exist
        role_assignments,  # Successful creation
        [],  # Registry does not exist
        new_registry,  # Successful creation
        None,  # Log in to registry
        [],  # Identity does not exist
        new_identity,  # Successful creation
        None,  # Assign identity to registry
    ]

    monkeypatch.setattr(
        provisioner,
        "_generate_acr_name",
        lambda *args, **kwargs: "customregistryname",
    )

    monkeypatch.setattr(provisioner._console, "is_interactive", True)

    new_base_job_template = await provisioner.provision(
        work_pool_name="test-work-pool",
        base_job_template=default_base_job_template,
        client=prefect_client,
    )

    assert new_base_job_template

    expected_calls = [
        # _verify_az_ready
        call("az --version", ignore_if_exists=True),
        call("az account list --output json", return_json=True),
        # _select_subscription
        call(
            "az account list --output json",
            failure_message=(
                "No Azure subscriptions found. Please create an Azure subscription and"
                " try again."
            ),
            ignore_if_exists=True,
            return_json=True,
        ),
        # _set_location
        call('az account list-locations --query "[?isDefault].name" --output tsv'),
        # _create_resource_group
        call(
            (
                "az group exists --name custom-rg-name --subscription"
                " 12345678-1234-1234-1234-123456789012"
            ),
            return_json=True,
        ),
        call(
            (
                "az group create --name 'custom-rg-name' --location 'westus'"
                " --subscription '12345678-1234-1234-1234-123456789012'"
            ),
            success_message="Resource group 'custom-rg-name' created successfully",
            failure_message=(
                "Failed to create resource group 'custom-rg-name' in"
                " subscription 'subscription_1'"
            ),
            ignore_if_exists=True,
        ),
        # _create_app_registration
        call("az ad app list --display-name custom-app-name --output json"),
        call(
            "az ad app create --display-name custom-app-name --output json",
            success_message="App registration 'custom-app-name' created successfully",
            failure_message=(
                "Failed to create app registration with name 'custom-app-name'"
            ),
            ignore_if_exists=True,
        ),
        # _create secret
        call(
            (
                "az ad app credential reset --id 12345678-1234-1234-1234-123456789012"
                " --append --output json"
            ),
            success_message=(
                "Secret generated for app registration with client ID"
                " '12345678-1234-1234-1234-123456789012'"
            ),
            failure_message=(
                "Failed to generate secret for app registration with client ID"
                " '12345678-1234-1234-1234-123456789012'. If you have already generated"
                " 2 secrets for this app registration, please delete one from the"
                " `custom-app-name` resource and try again."
            ),
            ignore_if_exists=True,
            return_json=True,
        ),
        # _create_service_principal
        call(
            (
                "az ad sp list --all --query"
                " \"[?appId=='12345678-1234-1234-1234-123456789012']\" --output json"
            ),
            return_json=True,
        ),
        call(
            "az ad sp create --id 12345678-1234-1234-1234-123456789012",
            success_message=(
                "Service principal created for app ID"
                " '12345678-1234-1234-1234-123456789012'"
            ),
            failure_message=(
                "Failed to create service principal for app ID"
                " '12345678-1234-1234-1234-123456789012'"
            ),
        ),
        call(
            (
                "az ad sp list --all --query"
                " \"[?appId=='12345678-1234-1234-1234-123456789012']\" --output json"
            ),
            failure_message=(
                "Failed to retrieve new service principal for app ID"
                " 12345678-1234-1234-1234-123456789012"
            ),
            return_json=True,
        ),
        # _assign_contributor_role
        call(
            (
                "az role assignment list --assignee"
                " abf1b3a0-1b1b-4c1c-9c9c-1c1c1c1c1c1c --role Contributor --scope"
                " /subscriptions/12345678-1234-1234-1234-123456789012/resourceGroups/custom-rg-name"
                " --subscription 12345678-1234-1234-1234-123456789012 --output json"
            ),
            return_json=True,
        ),
        call(
            (
                "az role assignment create --role Contributor --assignee-object-id"
                " abf1b3a0-1b1b-4c1c-9c9c-1c1c1c1c1c1c --scope"
                " /subscriptions/12345678-1234-1234-1234-123456789012/resourceGroups/custom-rg-name"
                " --subscription 12345678-1234-1234-1234-123456789012"
            ),
            success_message=(
                "Contributor role assigned to service principal with object ID"
                " 'abf1b3a0-1b1b-4c1c-9c9c-1c1c1c1c1c1c'"
            ),
            failure_message=(
                "Failed to assign Contributor role to service principal with object ID"
                " 'abf1b3a0-1b1b-4c1c-9c9c-1c1c1c1c1c1c'"
            ),
            ignore_if_exists=True,
        ),
        # _get_or_create_registry
        call(
            (
                "az acr list --query \"[?starts_with(name, 'customregistryname')]\""
                " --subscription 12345678-1234-1234-1234-123456789012 --output json"
            ),
            return_json=True,
        ),
        call(
            (
                "az acr create --name customregistryname --resource-group"
                " custom-rg-name --subscription 12345678-1234-1234-1234-123456789012"
                " --location westus --sku Basic"
            ),
            success_message="Registry created",
            failure_message="Failed to create registry",
            return_json=True,
        ),
        # _log_into_registry
        call(
            (
                "az acr login --name customregistryname.azurecr.io --subscription"
                " 12345678-1234-1234-1234-123456789012"
            ),
            success_message="Logged into registry customregistryname.azurecr.io",
            failure_message="Failed to log into registry customregistryname.azurecr.io",
        ),
        # _get_or_create_identity
        call(
            (
                "az identity list --query \"[?name=='custom-identity-name']\""
                " --resource-group custom-rg-name --subscription"
                " 12345678-1234-1234-1234-123456789012 --output json"
            ),
            return_json=True,
        ),
        call(
            (
                "az identity create --name custom-identity-name --resource-group"
                " custom-rg-name --subscription 12345678-1234-1234-1234-123456789012"
                " --output json"
            ),
            success_message="Identity 'custom-identity-name' created",
            failure_message="Failed to create identity 'custom-identity-name'",
            return_json=True,
        ),
        # _assign_acr_pull_role
        call(
            (
                "az role assignment create --assignee"
                " 12345678-1234-1234-1234-123456789012 --scope"
                " /subscriptions/12345678-1234-1234-1234-123456789012/resourceGroups/custom-rg-name/providers/Microsoft.ContainerRegistry/registries/customregistryname"
                " --role AcrPull --subscription 12345678-1234-1234-1234-123456789012"
            ),
            ignore_if_exists=True,
        ),
    ]

    provisioner.azure_cli.run_command.assert_has_calls(expected_calls)

    new_block_doc_id = new_base_job_template["variables"]["properties"][
        "aci_credentials"
    ]["default"]["$ref"]["block_document_id"]

    assert new_block_doc_id

    block_doc = await prefect_client.read_block_document(new_block_doc_id)

    assert block_doc.name == "custom-credentials-name"

    assert block_doc.data == {
        "client_id": "12345678-1234-1234-1234-123456789012",
        "tenant_id": "9ee4947a-f114-4939-a5ac-7f0ed786de36",
        "client_secret": "<MY_SECRET>",
    }

    new_base_job_template["variables"]["properties"]["subscription_id"][
        "default"
    ] = "12345678-1234-1234-1234-123456789012"

    new_base_job_template["variables"]["properties"]["resource_group_name"][
        "default"
    ] = "custom-rg-name"

    new_base_job_template["variables"]["properties"]["image_registry"]["default"] = {
        "registry_url": "custom-app-name.azurecr.io",
        "identity": "/subscriptions/12345678-1234-1234-1234-123456789012/resourceGroups/custom-rg-name/providers/Microsoft.ManagedIdentity/userAssignedIdentities/custom-identity-name",
    }

    new_base_job_template["variables"]["properties"]["identities"]["default"] = [
        "/subscriptions/12345678-1234-1234-1234-123456789012/resourceGroups/custom-rg-name/providers/Microsoft.ManagedIdentity/userAssignedIdentities/custom-identity-name"
    ]


async def test_aci_provision_interactive_reject_provisioning(
    prefect_client: PrefectClient,
    monkeypatch,
    default_base_job_template,
    provisioner: ContainerInstancePushProvisioner,
):
    mock_prompt_select_from_table = MagicMock(
        side_effect=[
            {"id": "12345678-1234-1234-1234-123456789012", "name": "subscription_1"},
            {"option": "Do not proceed with infrastructure provisioning"},
        ]
    )

    mock_confirm = MagicMock(return_value=False)

    monkeypatch.setattr(
        "prefect.infrastructure.provisioners.container_instance.prompt_select_from_table",
        mock_prompt_select_from_table,
    )

    monkeypatch.setattr(
        "prefect.infrastructure.provisioners.container_instance.Confirm.ask",
        mock_confirm,
    )

    provisioner.azure_cli.run_command.side_effect = [
        "2.0.0",  # Azure CLI is installed
        '{"account_a": "b"}',  # Login check
        '{"account_a": "b"}',  # Select subscription
        "westus",  # Set location
    ]

    monkeypatch.setattr(provisioner._console, "is_interactive", True)

    unchanged_base_job_template = await provisioner.provision(
        work_pool_name="test-work-pool",
        base_job_template=default_base_job_template,
        client=prefect_client,
    )

    assert unchanged_base_job_template == default_base_job_template
=======
    ]
>>>>>>> 3fb0206d
<|MERGE_RESOLUTION|>--- conflicted
+++ resolved
@@ -1140,11 +1140,7 @@
 
 async def test_get_or_create_identity_existing_identity(provisioner):
     identity_name = "test-identity"
-<<<<<<< HEAD
     resource_group_name = "test-rg"
-=======
-    resource_group_name = "test-resource-group"
->>>>>>> 3fb0206d
 
     provisioner.azure_cli.run_command.side_effect = [
         [{"name": identity_name}],
@@ -1173,11 +1169,7 @@
 
 async def test_get_or_create_identity_new_identity(provisioner):
     identity_name = "test-identity"
-<<<<<<< HEAD
     resource_group_name = "test-rg"
-=======
-    resource_group_name = "test-resource-group"
->>>>>>> 3fb0206d
 
     provisioner.azure_cli.run_command.side_effect = [
         [],  # Identity does not exist
@@ -1217,11 +1209,7 @@
 
 async def test_get_or_create_identity_error(provisioner):
     identity_name = "test-identity"
-<<<<<<< HEAD
     resource_group_name = "test-rg"
-=======
-    resource_group_name = "test-resource-group"
->>>>>>> 3fb0206d
 
     error = CalledProcessError(1, "cmd", output="output", stderr="error")
     provisioner.azure_cli.run_command.side_effect = [None, error]
@@ -1876,9 +1864,7 @@
 
     new_base_job_template["variables"]["properties"]["identities"]["default"] = [
         "/subscriptions/12345678-1234-1234-1234-123456789012/resourceGroups/prefect-aci-push-pool-rg/providers/Microsoft.ManagedIdentity/userAssignedIdentities/prefect-aci-push-pool-identity"
-<<<<<<< HEAD
-    ]
-
+    ]
 
 async def test_aci_provision_interactive_default_provisioning(
     prefect_client: PrefectClient,
@@ -2608,7 +2594,4 @@
         client=prefect_client,
     )
 
-    assert unchanged_base_job_template == default_base_job_template
-=======
-    ]
->>>>>>> 3fb0206d
+    assert unchanged_base_job_template == default_base_job_template