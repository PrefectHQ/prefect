import uuid
from typing import TYPE_CHECKING
from unittest.mock import MagicMock

import anyio.abc
import pytest

from prefect.docker import get_prefect_image_name
from prefect.infrastructure.docker import (
    CONTAINER_LABELS,
    DockerContainer,
    DockerRegistry,
    ImagePullPolicy,
)
from prefect.testing.utilities import assert_does_not_warn

if TYPE_CHECKING:
    from docker import DockerClient
    from docker.models.containers import Container


@pytest.fixture(autouse=True)
def skip_if_docker_is_not_installed():
    pytest.importorskip("docker")


@pytest.fixture
def mock_docker_client(monkeypatch):
    docker = pytest.importorskip("docker")
    docker.models.containers = pytest.importorskip("docker.models.containers")

    mock = MagicMock(name="DockerClient", spec=docker.DockerClient)
    mock.version.return_value = {"Version": "20.10"}

    # Build a fake container object to return
    fake_container = docker.models.containers.Container()
    fake_container.client = MagicMock(name="Container.client")
    fake_container.collection = MagicMock(name="Container.collection")
    attrs = {
        "Id": "fake-id",
        "Name": "fake-name",
        "State": {
            "Status": "exited",
            "Running": False,
            "Paused": False,
            "Restarting": False,
            "OOMKilled": False,
            "Dead": True,
            "Pid": 0,
            "ExitCode": 0,
            "Error": "",
            "StartedAt": "2022-08-31T18:01:32.645851548Z",
            "FinishedAt": "2022-08-31T18:01:32.657076632Z",
        },
    }
    fake_container.collection.get().attrs = attrs
    fake_container.attrs = attrs

    # Return the fake container on lookups and creation
    mock.containers.get.return_value = fake_container
    mock.containers.create.return_value = fake_container

    monkeypatch.setattr("docker.from_env", MagicMock(return_value=mock))
    return mock


@pytest.mark.parametrize(
    "requested_name,container_name",
    [
        ("_flow_run", "flow_run"),
        ("...flow_run", "flow_run"),
        ("._-flow_run", "flow_run"),
        ("9flow-run", "9flow-run"),
        ("-flow.run", "flow.run"),
        ("flow*run", "flow-run"),
        ("flow9.-foo_bar^x", "flow9.-foo_bar-x"),
    ],
)
def test_name_cast_to_valid_container_name(
    mock_docker_client, requested_name, container_name
):

    DockerContainer(name=requested_name).run()
    mock_docker_client.containers.create.assert_called_once()
    call_name = mock_docker_client.containers.create.call_args[1].get("name")
    assert call_name == container_name


def test_container_name_falls_back_to_null(mock_docker_client):
    DockerContainer(name="--__....").run()
    mock_docker_client.containers.create.assert_called_once()
    call_name = mock_docker_client.containers.create.call_args[1].get("name")
    assert call_name is None


@pytest.mark.parametrize("collision_count", (0, 1, 5))
def test_container_name_includes_index_on_conflict(mock_docker_client, collision_count):
    import docker.errors

    if collision_count:
        # Add the basic name first
        existing_names = [f"test-name"]
        for i in range(1, collision_count):
            existing_names.append(f"test-name-{i}")
    else:
        existing_names = []

    def fail_if_name_exists(*args, **kwargs):
        if kwargs.get("name") in existing_names:
            raise docker.errors.APIError(
                "Conflict. The container name 'foobar' is already in use"
            )
        return MagicMock()  # A container

    mock_docker_client.containers.create.side_effect = fail_if_name_exists

    DockerContainer(name="test-name").run()

    assert mock_docker_client.containers.create.call_count == collision_count + 1
    call_name = mock_docker_client.containers.create.call_args[1].get("name")
    expected_name = (
        "test-name" if not collision_count else f"test-name-{collision_count}"
    )
    assert call_name == expected_name


def test_container_creation_failure_reraises_if_not_name_conflict(
    mock_docker_client,
):
    import docker.errors

    mock_docker_client.containers.create.side_effect = docker.errors.APIError(
        "test error"
    )

    with pytest.raises(docker.errors.APIError, match="test error"):
        DockerContainer().run()


def test_uses_image_setting(mock_docker_client):
    DockerContainer(image="foo").run()
    mock_docker_client.containers.create.assert_called_once()
    call_image = mock_docker_client.containers.create.call_args[1].get("image")
    assert call_image == "foo"


def test_uses_volumes_setting(mock_docker_client):
    DockerContainer(volumes=["a:b", "c:d"]).run()
    mock_docker_client.containers.create.assert_called_once()
    call_volumes = mock_docker_client.containers.create.call_args[1].get("volumes")
    assert "a:b" in call_volumes
    assert "c:d" in call_volumes


@pytest.mark.parametrize("networks", [[], ["a"], ["a", "b"]])
def test_uses_network_setting(mock_docker_client, networks):
    DockerContainer(networks=networks).run()
    mock_docker_client.containers.create.assert_called_once()
    call_network = mock_docker_client.containers.create.call_args[1].get("network")

    if not networks:
        assert not call_network
    else:
        assert call_network == networks[0]

    # Additional networks must be added after
    if len(networks) <= 1:
        mock_docker_client.networks.get.assert_not_called()
    else:
        for network_name in networks[1:]:
            mock_docker_client.networks.get.assert_called_with(network_name)

        # network.connect called with the created container
        mock_docker_client.networks.get().connect.assert_called_with(
            mock_docker_client.containers.create()
        )


def test_uses_label_setting(
    mock_docker_client,
):

    DockerContainer(labels={"foo": "FOO", "bar": "BAR"}).run()
    mock_docker_client.containers.create.assert_called_once()
    call_labels = mock_docker_client.containers.create.call_args[1].get("labels")
    assert call_labels == {**CONTAINER_LABELS, "foo": "FOO", "bar": "BAR"}


def test_uses_network_mode_setting(
    mock_docker_client,
):

    DockerContainer(network_mode="bridge").run()
    mock_docker_client.containers.create.assert_called_once()
    network_mode = mock_docker_client.containers.create.call_args[1].get("network_mode")
    assert network_mode == "bridge"


def test_uses_env_setting(
    mock_docker_client,
):

    DockerContainer(env={"foo": "FOO", "bar": "BAR"}).run()
    mock_docker_client.containers.create.assert_called_once()
    call_env = mock_docker_client.containers.create.call_args[1].get("environment")
    assert call_env == {
        **DockerContainer._base_environment(),
        "foo": "FOO",
        "bar": "BAR",
    }


<<<<<<< HEAD
async def test_allows_unsetting_environment_variables(
    mock_docker_client,
):
    await DockerContainer(env={"PREFECT_TEST_MODE": None}).run()
    mock_docker_client.containers.create.assert_called_once()
    call_env = mock_docker_client.containers.create.call_args[1].get("environment")
    assert "PREFECT_TEST_MODE" not in call_env


async def test_uses_image_registry_setting(
=======
def test_uses_image_registry_setting(
>>>>>>> 0c14eefc
    mock_docker_client,
):

    DockerContainer(
        image_registry=DockerRegistry(
            username="foo", password="bar", registry_url="example.test"
        ),
        image_pull_policy="ALWAYS",
    ).run()

    mock_docker_client.login.assert_called_once_with(
        username="foo", password="bar", registry="example.test", reauth=True
    )


async def test_uses_image_registry_setting_after_save(
    mock_docker_client,
):
    # This test overlaps a bit with blocks test coverage, checking that the loaded
    # object resolves the nested reference correctly.

    await DockerRegistry(
        username="foo", password="bar", registry_url="example.test"
    ).save("test-docker-registry")

    await DockerContainer(
        image_registry=await DockerRegistry.load("test-docker-registry"),
        image_pull_policy="ALWAYS",
    ).save("test-docker-container")

    container = await DockerContainer.load("test-docker-container")

    await container.run()

    mock_docker_client.login.assert_called_once_with(
        username="foo", password="bar", registry="example.test", reauth=True
    )


@pytest.mark.parametrize("localhost", ["localhost", "127.0.0.1"])
def test_network_mode_defaults_to_host_if_using_localhost_api_on_linux(
    mock_docker_client, localhost, monkeypatch
):
    monkeypatch.setattr("sys.platform", "linux")

    DockerContainer(env=dict(PREFECT_API_URL=f"http://{localhost}/test")).run()
    mock_docker_client.containers.create.assert_called_once()
    network_mode = mock_docker_client.containers.create.call_args[1].get("network_mode")
    assert network_mode == "host"


def test_network_mode_defaults_to_none_if_using_networks(mock_docker_client):
    # Despite using localhost for the API, we will set the network mode to `None`
    # because `networks` and `network_mode` cannot both be set.
    DockerContainer(
        env=dict(PREFECT_API_URL="http://localhost/test"),
        networks=["test"],
    ).run()
    mock_docker_client.containers.create.assert_called_once()
    network_mode = mock_docker_client.containers.create.call_args[1].get("network_mode")
    assert network_mode is None


def test_network_mode_defaults_to_none_if_using_nonlocal_api(mock_docker_client):

    DockerContainer(env=dict(PREFECT_API_URL="http://foo/test")).run()
    mock_docker_client.containers.create.assert_called_once()
    network_mode = mock_docker_client.containers.create.call_args[1].get("network_mode")
    assert network_mode is None


def test_network_mode_defaults_to_none_if_not_on_linux(mock_docker_client, monkeypatch):
    monkeypatch.setattr("sys.platform", "darwin")

    DockerContainer(env=dict(PREFECT_API_URL="http://localhost/test")).run()

    mock_docker_client.containers.create.assert_called_once()
    network_mode = mock_docker_client.containers.create.call_args[1].get("network_mode")
    assert network_mode is None


def test_network_mode_defaults_to_none_if_api_url_cannot_be_parsed(
    mock_docker_client, monkeypatch
):
    monkeypatch.setattr("sys.platform", "darwin")

    # It is hard to actually get urlparse to fail, so we'll just raise an error
    # manually
    monkeypatch.setattr(
        "urllib.parse.urlparse", MagicMock(side_effect=ValueError("test"))
    )

    with pytest.warns(UserWarning, match="Failed to parse host"):
        DockerContainer(env=dict(PREFECT_API_URL="foo")).run()

    mock_docker_client.containers.create.assert_called_once()
    network_mode = mock_docker_client.containers.create.call_args[1].get("network_mode")
    assert network_mode is None


@pytest.mark.usefixtures("use_hosted_orion")
def test_replaces_localhost_api_with_dockerhost_when_not_using_host_network(
    mock_docker_client, hosted_orion_api
):

    DockerContainer(
        network_mode="bridge",
    ).run()
    mock_docker_client.containers.create.assert_called_once()
    call_env = mock_docker_client.containers.create.call_args[1].get("environment")
    assert "PREFECT_API_URL" in call_env
    assert call_env["PREFECT_API_URL"] == hosted_orion_api.replace(
        "localhost", "host.docker.internal"
    )


@pytest.mark.usefixtures("use_hosted_orion")
def test_does_not_replace_localhost_api_when_using_host_network(
    mock_docker_client,
    hosted_orion_api,
    monkeypatch,
):
    # We will warn if setting 'host' network mode on non-linux platforms
    monkeypatch.setattr("sys.platform", "linux")

    DockerContainer(
        network_mode="host",
    ).run()
    mock_docker_client.containers.create.assert_called_once()
    call_env = mock_docker_client.containers.create.call_args[1].get("environment")
    assert "PREFECT_API_URL" in call_env
    assert call_env["PREFECT_API_URL"] == hosted_orion_api


@pytest.mark.usefixtures("use_hosted_orion")
def test_warns_at_runtime_when_using_host_network_mode_on_non_linux_platform(
    mock_docker_client,
    monkeypatch,
):
    monkeypatch.setattr("sys.platform", "darwin")

    with assert_does_not_warn():
        runner = DockerContainer(
            network_mode="host",
        )

    with pytest.warns(
        UserWarning,
        match="'host' network mode is not supported on platform 'darwin'",
    ):
        runner.run()

    mock_docker_client.containers.create.assert_called_once()
    network_mode = mock_docker_client.containers.create.call_args[1].get("network_mode")
    assert network_mode == "host", "The setting is passed to dockerpy still"


def test_does_not_override_user_provided_api_host(
    mock_docker_client,
):
    DockerContainer(env={"PREFECT_API_URL": "http://localhost/api"}).run()
    mock_docker_client.containers.create.assert_called_once()
    call_env = mock_docker_client.containers.create.call_args[1].get("environment")
    assert call_env.get("PREFECT_API_URL") == "http://localhost/api"


def test_adds_docker_host_gateway_on_linux(mock_docker_client, monkeypatch):
    monkeypatch.setattr("sys.platform", "linux")

    DockerContainer().run()

    mock_docker_client.containers.create.assert_called_once()
    call_extra_hosts = mock_docker_client.containers.create.call_args[1].get(
        "extra_hosts"
    )
    assert call_extra_hosts == {"host.docker.internal": "host-gateway"}


def test_default_image_pull_policy_pulls_image_with_latest_tag(
    mock_docker_client,
):
    DockerContainer(image="prefect:latest").run()
    mock_docker_client.images.pull.assert_called_once()
    mock_docker_client.images.pull.assert_called_with("prefect", "latest")


def test_default_image_pull_policy_pulls_image_with_no_tag(
    mock_docker_client,
):
    DockerContainer(image="prefect").run()
    mock_docker_client.images.pull.assert_called_once()
    mock_docker_client.images.pull.assert_called_with("prefect", None)


def test_default_image_pull_policy_pulls_image_with_tag_other_than_latest_if_not_present(
    mock_docker_client,
):
    from docker.errors import ImageNotFound

    mock_docker_client.images.get.side_effect = ImageNotFound("No way, bub")

    DockerContainer(image="prefect:omega").run()
    mock_docker_client.images.pull.assert_called_once()
    mock_docker_client.images.pull.assert_called_with("prefect", "omega")


def test_default_image_pull_policy_does_not_pull_image_with_tag_other_than_latest_if_present(
    mock_docker_client,
):
    from docker.models.images import Image

    mock_docker_client.images.get.return_value = Image()

    DockerContainer(image="prefect:omega").run()
    mock_docker_client.images.pull.assert_not_called()


def test_image_pull_policy_always_pulls(
    mock_docker_client,
):
    DockerContainer(image="prefect", image_pull_policy=ImagePullPolicy.ALWAYS).run()
    mock_docker_client.images.get.assert_not_called()
    mock_docker_client.images.pull.assert_called_once()
    mock_docker_client.images.pull.assert_called_with("prefect", None)


def test_image_pull_policy_never_does_not_pull(
    mock_docker_client,
):
    DockerContainer(image="prefect", image_pull_policy=ImagePullPolicy.NEVER).run()
    mock_docker_client.images.pull.assert_not_called()


def test_image_pull_policy_if_not_present_pulls_image_if_not_present(
    mock_docker_client,
):
    from docker.errors import ImageNotFound

    mock_docker_client.images.get.side_effect = ImageNotFound("No way, bub")

    DockerContainer(
        image="prefect", image_pull_policy=ImagePullPolicy.IF_NOT_PRESENT
    ).run()
    mock_docker_client.images.pull.assert_called_once()
    mock_docker_client.images.pull.assert_called_with("prefect", None)


def test_image_pull_policy_if_not_present_does_not_pull_image_if_present(
    mock_docker_client,
):
    from docker.models.images import Image

    mock_docker_client.images.get.return_value = Image()

    DockerContainer(
        image="prefect", image_pull_policy=ImagePullPolicy.IF_NOT_PRESENT
    ).run()
    mock_docker_client.images.pull.assert_not_called()


@pytest.mark.parametrize("platform", ["win32", "darwin"])
def test_does_not_add_docker_host_gateway_on_other_platforms(
    mock_docker_client, monkeypatch, platform
):
    monkeypatch.setattr("sys.platform", platform)

    DockerContainer().run()

    mock_docker_client.containers.create.assert_called_once()
    call_extra_hosts = mock_docker_client.containers.create.call_args[1].get(
        "extra_hosts"
    )
    assert not call_extra_hosts


@pytest.mark.parametrize(
    "explicit_api_url",
    [
        None,
        "http://localhost/api",
        "http://127.0.0.1:2222/api",
        "http://host.docker.internal:10/foo/api",
    ],
)
@pytest.mark.usefixtures("use_hosted_orion")
def test_warns_if_docker_version_does_not_support_host_gateway_on_linux(
    mock_docker_client,
    explicit_api_url,
    monkeypatch,
):
    monkeypatch.setattr("sys.platform", "linux")

    mock_docker_client.version.return_value = {"Version": "19.1.1"}

    with pytest.warns(
        UserWarning,
        match=(
            "`host.docker.internal` could not be automatically resolved.*"
            f"feature is not supported on Docker Engine v19.1.1"
        ),
    ):
        DockerContainer(
            env={"PREFECT_API_URL": explicit_api_url} if explicit_api_url else {}
        ).run()

    mock_docker_client.containers.create.assert_called_once()
    call_extra_hosts = mock_docker_client.containers.create.call_args[1].get(
        "extra_hosts"
    )
    assert not call_extra_hosts


def test_does_not_warn_about_gateway_if_user_has_provided_nonlocal_api_url(
    mock_docker_client,
    monkeypatch,
):
    monkeypatch.setattr("sys.platform", "linux")
    mock_docker_client.version.return_value = {"Version": "19.1.1"}

    with assert_does_not_warn():
        DockerContainer(env={"PREFECT_API_URL": "http://my-domain.test/api"}).run()

    mock_docker_client.containers.create.assert_called_once()
    call_extra_hosts = mock_docker_client.containers.create.call_args[1].get(
        "extra_hosts"
    )
    assert not call_extra_hosts


def test_task_status_receives_container_id(mock_docker_client):
    fake_status = MagicMock(spec=anyio.abc.TaskStatus)
    result = DockerContainer(command=["echo", "hello"], stream_output=False).run(
        task_status=fake_status
    )
    fake_status.started.assert_called_once_with(result.identifier)


@pytest.mark.usefixtures("use_hosted_orion")
@pytest.mark.parametrize("platform", ["win32", "darwin"])
def test_does_not_warn_about_gateway_if_not_using_linux(
    mock_docker_client,
    platform,
    monkeypatch,
):
    monkeypatch.setattr("sys.platform", platform)
    mock_docker_client.version.return_value = {"Version": "19.1.1"}

    with assert_does_not_warn():
        DockerContainer().run()

    mock_docker_client.containers.create.assert_called_once()
    call_extra_hosts = mock_docker_client.containers.create.call_args[1].get(
        "extra_hosts"
    )
    assert not call_extra_hosts


@pytest.mark.service("docker")
def test_container_result(docker: "DockerClient"):
    result = DockerContainer(command=["echo", "hello"]).run()
    assert bool(result)
    assert result.status_code == 0
    assert result.identifier
    container = docker.containers.get(result.identifier)
    assert container is not None


@pytest.mark.service("docker")
def test_container_auto_remove(docker: "DockerClient"):
    from docker.errors import NotFound

    result = DockerContainer(command=["echo", "hello"], auto_remove=True).run()
    assert bool(result)
    assert result.status_code == 0
    assert result.identifier
    with pytest.raises(NotFound):
        docker.containers.get(result.identifier)


@pytest.mark.service("docker")
def test_container_metadata(docker: "DockerClient"):
    result = DockerContainer(
        command=["echo", "hello"],
        name="test-name",
        labels={"test.foo": "a", "test.bar": "b"},
    ).run()
    container: "Container" = docker.containers.get(result.identifier)
    assert container.name == "test-name"
    assert container.labels["test.foo"] == "a"
    assert container.labels["test.bar"] == "b"
    assert container.image.tags[0] == get_prefect_image_name()

    for key, value in CONTAINER_LABELS.items():
        assert container.labels[key] == value


@pytest.mark.service("docker")
def test_container_name_collision(docker: "DockerClient"):
    # Generate a unique base name to avoid collissions with existing images
    base_name = uuid.uuid4().hex

    container = DockerContainer(
        command=["echo", "hello"], name=base_name, auto_remove=False
    )
    result = container.run()
    created_container: "Container" = docker.containers.get(result.identifier)
    assert created_container.name == base_name

    result = container.run()
    created_container: "Container" = docker.containers.get(result.identifier)
    assert created_container.name == base_name + "-1"


@pytest.mark.service("docker")
async def test_container_result_async(docker: "DockerClient"):
    result = await DockerContainer(command=["echo", "hello"]).run()
    assert bool(result)
    assert result.status_code == 0
    assert result.identifier
    container = docker.containers.get(result.identifier)
    assert container is not None<|MERGE_RESOLUTION|>--- conflicted
+++ resolved
@@ -210,20 +210,16 @@
     }
 
 
-<<<<<<< HEAD
-async def test_allows_unsetting_environment_variables(
-    mock_docker_client,
-):
-    await DockerContainer(env={"PREFECT_TEST_MODE": None}).run()
+def test_allows_unsetting_environment_variables(
+    mock_docker_client,
+):
+    DockerContainer(env={"PREFECT_TEST_MODE": None}).run()
     mock_docker_client.containers.create.assert_called_once()
     call_env = mock_docker_client.containers.create.call_args[1].get("environment")
     assert "PREFECT_TEST_MODE" not in call_env
 
 
-async def test_uses_image_registry_setting(
-=======
 def test_uses_image_registry_setting(
->>>>>>> 0c14eefc
     mock_docker_client,
 ):
 
