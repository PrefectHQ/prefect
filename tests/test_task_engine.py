--- conflicted
+++ resolved
@@ -15,17 +15,12 @@
 
 from prefect import Task, flow, task
 from prefect.cache_policies import FLOW_PARAMETERS
-<<<<<<< HEAD
-from prefect.client.orchestration import PrefectClient, SyncPrefectClient, get_client
-from prefect.client.schemas.objects import StateType, TaskRun
+from prefect.client.orchestration import PrefectClient, SyncPrefectClient
+from prefect.client.schemas.objects import StateType
 from prefect.concurrency.asyncio import (
     _acquire_concurrency_slots,
     _release_concurrency_slots,
 )
-=======
-from prefect.client.orchestration import PrefectClient, SyncPrefectClient
-from prefect.client.schemas.objects import StateType
->>>>>>> 5c787326
 from prefect.context import (
     EngineContext,
     FlowRunContext,
