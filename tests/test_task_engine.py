import asyncio
import logging
import os
import random
import time
from datetime import timedelta
from pathlib import Path
from typing import List, Optional
from unittest import mock
from unittest.mock import AsyncMock, MagicMock, call
from uuid import UUID, uuid4

import anyio
import pytest

from prefect import Task, flow, task
from prefect.cache_policies import FLOW_PARAMETERS
<<<<<<< HEAD
from prefect.client.orchestration import PrefectClient, SyncPrefectClient
from prefect.client.schemas.objects import StateType
from prefect.concurrency.asyncio import (
    _acquire_concurrency_slots,
    _release_concurrency_slots,
)
=======
from prefect.client.orchestration import PrefectClient, SyncPrefectClient, get_client
from prefect.client.schemas.objects import StateType, TaskRun
>>>>>>> 43af48b5
from prefect.context import (
    EngineContext,
    FlowRunContext,
    TaskRunContext,
    get_run_context,
)
from prefect.events.clients import AssertingEventsClient
from prefect.events.worker import EventsWorker
from prefect.exceptions import CrashedRun, MissingResult
from prefect.filesystems import LocalFileSystem
from prefect.logging import get_run_logger
from prefect.results import PersistedResult, ResultFactory, UnpersistedResult
from prefect.settings import (
<<<<<<< HEAD
    PREFECT_EXPERIMENTAL_ENABLE_CLIENT_SIDE_TASK_CONCURRENCY,
    PREFECT_EXPERIMENTAL_WARN_CLIENT_SIDE_TASK_CONCURRENCY,
=======
    PREFECT_EXPERIMENTAL_ENABLE_CLIENT_SIDE_TASK_ORCHESTRATION,
>>>>>>> 43af48b5
    PREFECT_TASK_DEFAULT_RETRIES,
    temporary_settings,
)
from prefect.states import Running, State
from prefect.task_engine import TaskRunEngine, run_task_async, run_task_sync
from prefect.task_runners import ThreadPoolTaskRunner
from prefect.testing.utilities import exceptions_equal
from prefect.utilities.callables import get_call_parameters
from prefect.utilities.engine import propose_state


@pytest.fixture(autouse=True, params=[False, True])
def enable_client_side_task_run_orchestration(
    request, asserting_events_worker: EventsWorker
):
    enabled = request.param
    with temporary_settings(
        {PREFECT_EXPERIMENTAL_ENABLE_CLIENT_SIDE_TASK_ORCHESTRATION: enabled}
    ):
        yield enabled


def state_from_event(event) -> State:
    return State(
        id=event.id,
        timestamp=event.occurred,
        **event.payload["validated_state"],
    )


async def get_task_run(task_run_id: Optional[UUID]) -> TaskRun:
    if PREFECT_EXPERIMENTAL_ENABLE_CLIENT_SIDE_TASK_ORCHESTRATION:
        task_run = get_task_run_sync(task_run_id)
    else:
        client = get_client()
        if task_run_id:
            task_run = await client.read_task_run(task_run_id)
        else:
            task_runs = await client.read_task_runs()
            task_run = task_runs[-1]

    return task_run


def get_task_run_sync(task_run_id: Optional[UUID]) -> TaskRun:
    if PREFECT_EXPERIMENTAL_ENABLE_CLIENT_SIDE_TASK_ORCHESTRATION:
        # the asserting_events_worker fixture
        # ensures that calling .instance() here will always
        # yield the same one
        worker = EventsWorker.instance()
        worker.wait_until_empty()

        events = AssertingEventsClient.last.events
        events = sorted(events, key=lambda e: e.occurred)
        if task_run_id:
            events = [
                e
                for e in events
                if e.resource.prefect_object_id("prefect.task-run") == task_run_id
            ]
        last_event = events[-1]
        state = state_from_event(last_event)
        task_run = TaskRun(
            id=last_event.resource.prefect_object_id("prefect.task-run"),
            state=state,
            state_id=state.id,
            state_type=state.type,
            state_name=state.name,
            **last_event.payload["task_run"],
        )
    else:
        client = get_client(sync_client=True)
        if task_run_id:
            task_run = client.read_task_run(task_run_id)
        else:
            task_runs = client.read_task_runs()
            task_run = task_runs[-1]

    return task_run


async def get_task_run_states(
    task_run_id: UUID, state_type: Optional[StateType] = None
) -> List[State]:
    if PREFECT_EXPERIMENTAL_ENABLE_CLIENT_SIDE_TASK_ORCHESTRATION:
        # the asserting_events_worker fixture
        # ensures that calling .instance() here will always
        # yield the same one
        worker = EventsWorker.instance()
        worker.wait_until_empty()
        events = AssertingEventsClient.last.events
        events = sorted(events, key=lambda e: e.occurred)
        events = [
            e
            for e in events
            if e.resource.prefect_object_id("prefect.task-run") == task_run_id
        ]
        states = [state_from_event(e) for e in events]
    else:
        client = get_client()
        states = await client.read_task_run_states(task_run_id)

    if state_type:
        states = [state for state in states if state.type == state_type]

    return states


async def get_task_run_state(
    task_run_id: UUID,
    state_type: StateType,
) -> State:
    """
    Get a single state of a given type for a task run. If more than one state
    of the given type is found, an error is raised.
    """

    if PREFECT_EXPERIMENTAL_ENABLE_CLIENT_SIDE_TASK_ORCHESTRATION:
        # the asserting_events_worker fixture
        # ensures that calling .instance() here will always
        # yield the same one
        worker = EventsWorker.instance()
        worker.wait_until_empty()
        events = AssertingEventsClient.last.events
        events = sorted(events, key=lambda e: e.occurred)
        events = [
            e
            for e in events
            if e.resource.prefect_object_id("prefect.task-run") == task_run_id
        ]
        states = [state_from_event(e) for e in events]
    else:
        client = get_client()
        states = await client.read_task_run_states(task_run_id)

    states = [state for state in states if state.type == state_type]

    assert len(states) == 1
    return states[0]


@task
async def foo():
    return 42


@pytest.fixture
def enable_client_side_concurrency():
    with temporary_settings(
        updates={
            PREFECT_EXPERIMENTAL_ENABLE_CLIENT_SIDE_TASK_CONCURRENCY: True,
            PREFECT_EXPERIMENTAL_WARN_CLIENT_SIDE_TASK_CONCURRENCY: False,
        }
    ):
        yield


@pytest.fixture
def disable_client_side_concurrency():
    with temporary_settings(
        updates={
            PREFECT_EXPERIMENTAL_ENABLE_CLIENT_SIDE_TASK_CONCURRENCY: False,
            PREFECT_EXPERIMENTAL_WARN_CLIENT_SIDE_TASK_CONCURRENCY: False,
        }
    ):
        yield


class TestTaskRunEngine:
    async def test_basic_init(self):
        engine = TaskRunEngine(task=foo)
        assert isinstance(engine.task, Task)
        assert engine.task.name == "foo"
        assert engine.parameters == {}

    async def test_client_attribute_raises_informative_error(self):
        engine = TaskRunEngine(task=foo)
        with pytest.raises(RuntimeError, match="not started"):
            engine.client

    async def test_client_attr_returns_client_after_starting(self):
        engine = TaskRunEngine(task=foo)
        with engine.initialize_run():
            client = engine.client
            assert isinstance(client, SyncPrefectClient)

        with pytest.raises(RuntimeError, match="not started"):
            engine.client


class TestRunTask:
    def test_run_task_with_client_provided_uuid(self):
        @task
        def foo():
            return 42

        task_run_id = uuid4()

        run_task_sync(foo, task_run_id=task_run_id)

        task_run = get_task_run_sync(task_run_id)
        assert task_run.id == task_run_id

    async def test_with_provided_context(self, prefect_client):
        @flow
        def f():
            pass

        test_task_runner = ThreadPoolTaskRunner()
        flow_run = await prefect_client.create_flow_run(f)
        await propose_state(prefect_client, Running(), flow_run_id=flow_run.id)
        result_factory = await ResultFactory.from_flow(f)
        flow_run_context = EngineContext(
            flow=f,
            flow_run=flow_run,
            client=prefect_client,
            task_runner=test_task_runner,
            result_factory=result_factory,
            parameters={"x": "y"},
        )

        @task
        def foo():
            return FlowRunContext.get().flow_run.id

        context = {"flow_run_context": flow_run_context.serialize()}

        result = run_task_sync(foo, context=context)

        assert result == flow_run.id


class TestTaskRunsAsync:
    async def test_run_task_async_with_client_provided_uuid(
        self, prefect_client: PrefectClient
    ):
        @task
        async def foo():
            return 42

        task_run_id = uuid4()

        await run_task_async(foo, task_run_id=task_run_id)

        task_run = await get_task_run(task_run_id)
        assert task_run.id == task_run_id

    async def test_with_provided_context(self, prefect_client):
        @flow
        def f():
            pass

        test_task_runner = ThreadPoolTaskRunner()
        flow_run = await prefect_client.create_flow_run(f)
        await propose_state(prefect_client, Running(), flow_run_id=flow_run.id)
        result_factory = await ResultFactory.from_flow(f)
        flow_run_context = EngineContext(
            flow=f,
            flow_run=flow_run,
            client=prefect_client,
            task_runner=test_task_runner,
            result_factory=result_factory,
            parameters={"x": "y"},
        )

        @task
        async def foo():
            return FlowRunContext.get().flow_run.id

        context = {"flow_run_context": flow_run_context.serialize()}

        result = await run_task_async(foo, context=context)

        assert result == flow_run.id

    async def test_basic(self):
        @task
        async def foo():
            return 42

        result = await run_task_async(foo)

        assert result == 42

    async def test_with_params(self):
        @task
        async def bar(x: int, y: Optional[str] = None):
            return x, y

        parameters = get_call_parameters(bar.fn, (42,), dict(y="nate"))
        result = await run_task_async(bar, parameters=parameters)

        assert result == (42, "nate")

    async def test_with_args(self):
        @task
        async def f(*args):
            return args

        args = (42, "nate")
        result = await f(*args)
        assert result == args

    async def test_with_kwargs(self):
        @task
        async def f(**kwargs):
            return kwargs

        kwargs = dict(x=42, y="nate")
        result = await f(**kwargs)
        assert result == kwargs

    async def test_with_args_kwargs(self):
        @task
        async def f(*args, x, **kwargs):
            return args, x, kwargs

        result = await f(1, 2, x=5, y=6, z=7)
        assert result == ((1, 2), 5, dict(y=6, z=7))

    async def test_task_run_name(self, prefect_client):
        @task(task_run_name="name is {x}")
        async def foo(x):
            return TaskRunContext.get().task_run.id

        result = await run_task_async(foo, parameters=dict(x="blue"))
        run = await get_task_run(result)

        assert run.name == "name is blue"

    async def test_get_run_logger(self, caplog):
        caplog.set_level(logging.CRITICAL)

        @task(task_run_name="test-run")
        async def my_log_task():
            get_run_logger().critical("hey yall")

        result = await run_task_async(my_log_task)

        assert result is None
        record = caplog.records[0]

        assert record.task_name == "my_log_task"
        assert record.task_run_name == "test-run"
        assert UUID(record.task_run_id)
        assert record.message == "hey yall"
        assert record.levelname == "CRITICAL"

    async def test_flow_run_id_is_set(self, prefect_client):
        flow_run_id = None

        @task
        async def foo():
            return TaskRunContext.get().task_run.flow_run_id

        @flow
        async def workflow():
            nonlocal flow_run_id
            flow_run_id = get_run_context().flow_run.id
            return await run_task_async(foo)

        assert await workflow() == flow_run_id

    async def test_task_ends_in_completed(self, prefect_client):
        @task
        async def foo():
            return TaskRunContext.get().task_run.id

        result = await run_task_async(foo)
        run = await get_task_run(result)

        assert run.state_type == StateType.COMPLETED

    async def test_task_ends_in_failed(self, prefect_client):
        ID = None

        @task
        async def foo():
            nonlocal ID
            ID = TaskRunContext.get().task_run.id
            raise ValueError("xyz")

        with pytest.raises(ValueError, match="xyz"):
            await run_task_async(foo)

        run = await get_task_run(ID)

        assert run.state_type == StateType.FAILED

    async def test_task_ends_in_failed_after_retrying(self, prefect_client):
        ID = None

        @task(retries=1)
        async def foo():
            nonlocal ID
            if ID is None:
                ID = TaskRunContext.get().task_run.id
                raise ValueError("xyz")
            else:
                return ID

        result = await run_task_async(foo)

        run = await get_task_run(result)

        assert run.state_type == StateType.COMPLETED

    async def test_task_tracks_nested_parent_as_dependency(self, prefect_client):
        @task
        async def inner():
            return TaskRunContext.get().task_run.id

        @task
        async def outer():
            id1 = await inner()
            return (id1, TaskRunContext.get().task_run.id)

        a, b = await run_task_async(outer)
        assert a != b

        # assertions on outer
        outer_run = await get_task_run(b)
        assert outer_run.task_inputs == {}

        # assertions on inner
        inner_run = await get_task_run(a)
        assert "__parents__" in inner_run.task_inputs
        assert inner_run.task_inputs["__parents__"][0].id == b

    async def test_multiple_nested_tasks_track_parent(self, prefect_client):
        @task
        def level_3():
            return TaskRunContext.get().task_run.id

        @task
        def level_2():
            id_3 = level_3()
            return TaskRunContext.get().task_run.id, id_3

        @task
        def level_1():
            id_2, id_3 = level_2()
            return TaskRunContext.get().task_run.id, id_2, id_3

        @flow
        def f():
            return level_1()

        id1, id2, id3 = f()
        assert id1 != id2 != id3

        for id_, parent_id in [(id3, id2), (id2, id1)]:
            run = await get_task_run(id_)
            assert "__parents__" in run.task_inputs
            assert run.task_inputs["__parents__"][0].id == parent_id

        run = await get_task_run(id1)
        assert "__parents__" not in run.task_inputs

    async def test_tasks_in_subflow_do_not_track_subflow_dummy_task_as_parent(
        self,
    ):
        """
        Ensures that tasks in a subflow do not track the subflow's dummy task as
        a parent.


        Setup:
            Flow (level_1)
            -> calls a subflow (level_2)
            -> which calls a task (level_3)

        We want to make sure that level_3 does not track level_2's dummy task as
        a parent.

        This shouldn't happen in the current engine because no context is
        actually opened for the dummy task.
        """

        @task
        def level_3():
            return TaskRunContext.get().task_run.id

        @flow
        def level_2():
            return level_3()

        @flow
        def level_1():
            return level_2()

        level_3_id = level_1()

        tr = await get_task_run(level_3_id)
        assert "__parents__" not in tr.task_inputs

    async def test_tasks_in_subflow_do_not_track_subflow_dummy_task_parent_as_parent(
        self,
    ):
        """
        Ensures that tasks in a subflow do not track the subflow's dummy task as
        a parent.

        Setup:
            Flow (level_1)
            -> calls a task (level_2)
            -> which calls a subflow (level_3)
            -> which calls a task (level_4)

        We want to make sure that level_4 does not track level_2 as a parent.
        """

        @task
        def level_4():
            return TaskRunContext.get().task_run.id

        @flow
        def level_3():
            return level_4()

        @task
        def level_2():
            return level_3()

        @flow
        def level_1():
            return level_2()

        level_4_id = level_1()

        tr = await get_task_run(level_4_id)

        assert "__parents__" not in tr.task_inputs

    async def test_task_runs_respect_result_persistence(self, prefect_client):
        @task(persist_result=False)
        async def no_persist():
            return TaskRunContext.get().task_run.id

        @task(persist_result=True)
        async def persist():
            return TaskRunContext.get().task_run.id

        # assert no persistence
        run_id = await run_task_async(no_persist)
        task_run = await get_task_run(run_id)
        api_state = task_run.state

        with pytest.raises(MissingResult):
            await api_state.result()

        # assert persistence
        run_id = await run_task_async(persist)
        task_run = await get_task_run(run_id)
        api_state = task_run.state

        assert await api_state.result() == run_id

    async def test_task_runs_respect_cache_key(self):
        @task(cache_key_fn=lambda *args, **kwargs: "key", persist_result=True)
        async def first():
            return 42

        @task(cache_key_fn=lambda *args, **kwargs: "key", persist_result=True)
        async def second():
            return 500

        one = await run_task_async(first)
        two = await run_task_async(second)

        assert one == 42
        assert two == 42


class TestTaskRunsSync:
    def test_basic(self):
        @task
        def foo():
            return 42

        result = run_task_sync(foo)
        assert result == 42

    def test_with_params(self):
        @task
        def bar(x: int, y: Optional[str] = None):
            return x, y

        parameters = get_call_parameters(bar.fn, (42,), dict(y="nate"))
        result = run_task_sync(bar, parameters=parameters)
        assert result == (42, "nate")

    def test_with_args(self):
        @task
        def f(*args):
            return args

        args = (42, "nate")
        result = f(*args)
        assert result == args

    def test_with_kwargs(self):
        @task
        def f(**kwargs):
            return kwargs

        kwargs = dict(x=42, y="nate")
        result = f(**kwargs)
        assert result == kwargs

    def test_with_args_kwargs(self):
        @task
        def f(*args, x, **kwargs):
            return args, x, kwargs

        result = f(1, 2, x=5, y=6, z=7)
        assert result == ((1, 2), 5, dict(y=6, z=7))

    async def test_task_run_name(self, prefect_client):
        @task(task_run_name="name is {x}")
        def foo(x):
            return TaskRunContext.get().task_run.id

        result = run_task_sync(foo, parameters=dict(x="blue"))
        run = await get_task_run(result)
        assert run.name == "name is blue"

    def test_get_run_logger(self, caplog):
        caplog.set_level(logging.CRITICAL)

        @task(task_run_name="test-run")
        def my_log_task():
            get_run_logger().critical("hey yall")

        result = run_task_sync(my_log_task)

        assert result is None
        record = caplog.records[0]

        assert record.task_name == "my_log_task"
        assert record.task_run_name == "test-run"
        assert UUID(record.task_run_id)
        assert record.message == "hey yall"
        assert record.levelname == "CRITICAL"

    def test_flow_run_id_is_set(self, prefect_client):
        flow_run_id = None

        @task
        def foo():
            return TaskRunContext.get().task_run.flow_run_id

        @flow
        def workflow():
            nonlocal flow_run_id
            flow_run_id = get_run_context().flow_run.id
            return run_task_sync(foo)

        assert workflow() == flow_run_id

    async def test_task_ends_in_completed(self, prefect_client):
        @task
        def foo():
            return TaskRunContext.get().task_run.id

        result = run_task_sync(foo)
        run = await get_task_run(result)

        assert run.state_type == StateType.COMPLETED

    async def test_task_ends_in_failed(self, prefect_client):
        ID = None

        @task
        def foo():
            nonlocal ID
            ID = TaskRunContext.get().task_run.id
            raise ValueError("xyz")

        with pytest.raises(ValueError, match="xyz"):
            run_task_sync(foo)

        run = await get_task_run(ID)

        assert run.state_type == StateType.FAILED

    async def test_task_ends_in_failed_after_retrying(self, prefect_client):
        ID = None

        @task(retries=1)
        def foo():
            nonlocal ID
            if ID is None:
                ID = TaskRunContext.get().task_run.id
                raise ValueError("xyz")
            else:
                return ID

        result = run_task_sync(foo)

        run = await get_task_run(result)

        assert run.state_type == StateType.COMPLETED

    async def test_task_tracks_nested_parent_as_dependency(self, prefect_client):
        @task
        def inner():
            return TaskRunContext.get().task_run.id

        @task
        def outer():
            id1 = inner()
            return (id1, TaskRunContext.get().task_run.id)

        a, b = run_task_sync(outer)
        assert a != b

        # assertions on outer
        outer_run = await get_task_run(b)
        assert outer_run.task_inputs == {}

        # assertions on inner
        inner_run = await get_task_run(a)
        assert "__parents__" in inner_run.task_inputs
        assert inner_run.task_inputs["__parents__"][0].id == b

    async def test_task_runs_respect_result_persistence(self, prefect_client):
        @task(persist_result=False)
        def no_persist():
            ctx = TaskRunContext.get()
            assert ctx
            return ctx.task_run.id

        @task(persist_result=True)
        def persist():
            ctx = TaskRunContext.get()
            assert ctx
            return ctx.task_run.id

        # assert no persistence
        run_id = run_task_sync(no_persist)
        task_run = await get_task_run(run_id)
        api_state = task_run.state

        with pytest.raises(MissingResult):
            await api_state.result()

        # assert persistence
        run_id = run_task_sync(persist)
        task_run = await get_task_run(run_id)
        api_state = task_run.state

        assert await api_state.result() == run_id

    async def test_task_runs_respect_cache_key(self):
        @task(cache_key_fn=lambda *args, **kwargs: "key", persist_result=True)
        def first():
            return 42

        @task(cache_key_fn=lambda *args, **kwargs: "key", persist_result=True)
        def second():
            return 500

        one = run_task_sync(first)
        two = run_task_sync(second)

        assert one == 42
        assert two == 42


class TestReturnState:
    async def test_return_state(self, prefect_client):
        @task
        async def foo():
            return 42

        state = await run_task_async(foo, return_type="state")

        assert isinstance(state, State)

        assert state.is_completed()

        assert await state.result() == 42

    async def test_return_state_even_on_failure(self, prefect_client):
        @task
        async def foo():
            raise ValueError("xyz")

        state = await run_task_async(foo, return_type="state")

        assert isinstance(state, State)

        assert state.is_failed()

        with pytest.raises(ValueError, match="xyz"):
            await state.result()


class TestTaskRetries:
    @pytest.mark.parametrize("always_fail", [True, False])
    async def test_task_respects_retry_count(self, always_fail, prefect_client):
        mock = MagicMock()
        exc = ValueError()

        @task(retries=3)
        async def flaky_function():
            mock()

            # 3 retries means 4 attempts
            # Succeed on the final retry unless we're ending in a failure
            if not always_fail and mock.call_count == 4:
                return True

            raise exc

        @flow
        async def test_flow():
            # return a tuple to avoid unpacking the state which would raise
            return await flaky_function(return_state=True), ...

        task_run_state, _ = await test_flow()
        task_run_id = task_run_state.state_details.task_run_id

        if always_fail:
            assert task_run_state.is_failed()
            assert exceptions_equal(
                await task_run_state.result(raise_on_failure=False), exc
            )
            assert mock.call_count == 4
        else:
            assert task_run_state.is_completed()
            assert await task_run_state.result() is True
            assert mock.call_count == 4

        states = await get_task_run_states(task_run_id)

        state_names = [state.name for state in states]
        assert state_names == [
            "Pending",
            "Running",
            "Retrying",
            "Retrying",
            "Retrying",
            "Failed" if always_fail else "Completed",
        ]

    @pytest.mark.parametrize("always_fail", [True, False])
    async def test_task_respects_retry_count_sync(self, always_fail):
        mock = MagicMock()
        exc = ValueError()

        @task(retries=3)
        def flaky_function():
            mock()

            # 3 retries means 4 attempts
            # Succeed on the final retry unless we're ending in a failure
            if not always_fail and mock.call_count == 4:
                return True

            raise exc

        @flow
        def test_flow():
            # return a tuple to avoid unpacking the state which would raise
            return flaky_function(return_state=True), ...

        task_run_state, _ = test_flow()
        task_run_id = task_run_state.state_details.task_run_id

        if always_fail:
            assert task_run_state.is_failed()
            assert exceptions_equal(
                await task_run_state.result(raise_on_failure=False),  # type: ignore
                exc,
            )
            assert mock.call_count == 4
        else:
            assert task_run_state.is_completed()
            assert await task_run_state.result() is True  # type: ignore
            assert mock.call_count == 4

        states = await get_task_run_states(task_run_id)

        state_names = [state.name for state in states]
        assert state_names == [
            "Pending",
            "Running",
            "Retrying",
            "Retrying",
            "Retrying",
            "Failed" if always_fail else "Completed",
        ]

    async def test_task_only_uses_necessary_retries(self):
        mock = MagicMock()
        exc = ValueError()

        @task(retries=3)
        async def flaky_function():
            mock()
            if mock.call_count == 2:
                return True
            raise exc

        @flow
        async def test_flow():
            return await flaky_function(return_state=True)

        task_run_state = await test_flow()
        task_run_id = task_run_state.state_details.task_run_id

        assert task_run_state.is_completed()
        assert await task_run_state.result() is True
        assert mock.call_count == 2

        states = await get_task_run_states(task_run_id)

        state_names = [state.name for state in states]
        assert state_names == [
            "Pending",
            "Running",
            "Retrying",
            "Completed",
        ]

    async def test_task_retries_receive_latest_task_run_in_context(self):
        if PREFECT_EXPERIMENTAL_ENABLE_CLIENT_SIDE_TASK_ORCHESTRATION:
            pytest.xfail(
                "Run count is not yet implemented in client-side task orchestration"
            )

        contexts: List[TaskRunContext] = []

        @task(retries=3)
        async def flaky_function():
            contexts.append(get_run_context())
            raise ValueError()

        @flow
        async def test_flow():
            await flaky_function()

        with pytest.raises(ValueError):
            await test_flow()

        expected_state_names = [
            "Running",
            "Retrying",
            "Retrying",
            "Retrying",
        ]
        assert len(contexts) == len(expected_state_names)
        for i, context in enumerate(contexts):
            assert context.task_run.run_count == i + 1
            assert context.task_run.state_name == expected_state_names[i]

            if i > 0:
                last_context = contexts[i - 1]
                assert (
                    last_context.start_time < context.start_time
                ), "Timestamps should be increasing"

    async def test_global_task_retry_config(self):
        with temporary_settings(updates={PREFECT_TASK_DEFAULT_RETRIES: "1"}):
            mock = MagicMock()
            exc = ValueError()

            @task()
            async def flaky_function():
                mock()
                if mock.call_count == 2:
                    return True
                raise exc

            @flow
            async def test_flow():
                return await flaky_function()

            await test_flow()
            assert mock.call_count == 2

    @pytest.mark.parametrize(
        "retry_delay_seconds,expected_delay_sequence",
        [
            (1, [1, 1, 1]),
            ([1, 2, 3], [1, 2, 3]),
            (
                [1, 2],
                [1, 2, 2],
            ),  # repeat last value if len(retry_delay_seconds) < retries
        ],
    )
    async def test_async_task_respects_retry_delay_seconds(
        self, retry_delay_seconds, expected_delay_sequence, prefect_client, monkeypatch
    ):
        mock_sleep = AsyncMock()
        monkeypatch.setattr(anyio, "sleep", mock_sleep)

        @task(retries=3, retry_delay_seconds=retry_delay_seconds)
        async def flaky_function():
            raise ValueError()

        task_run_state = await flaky_function(return_state=True)
        task_run_id = task_run_state.state_details.task_run_id

        assert task_run_state.is_failed()
        assert mock_sleep.call_count == 3
        assert mock_sleep.call_args_list == [
            call(pytest.approx(delay, abs=1)) for delay in expected_delay_sequence
        ]

        states = await get_task_run_states(task_run_id)
        state_names = [state.name for state in states]
        assert state_names == [
            "Pending",
            "Running",
            "AwaitingRetry",
            "Retrying",
            "AwaitingRetry",
            "Retrying",
            "AwaitingRetry",
            "Retrying",
            "Failed",
        ]

    @pytest.mark.parametrize(
        "retry_delay_seconds,expected_delay_sequence",
        [
            (1, [1, 1, 1]),
            ([1, 2, 3], [1, 2, 3]),
            (
                [1, 2],
                [1, 2, 2],
            ),  # repeat last value if len(retry_delay_seconds) < retries
        ],
    )
    async def test_sync_task_respects_retry_delay_seconds(
        self, retry_delay_seconds, expected_delay_sequence, prefect_client, monkeypatch
    ):
        mock_sleep = AsyncMock()
        monkeypatch.setattr(anyio, "sleep", mock_sleep)

        @task(retries=3, retry_delay_seconds=retry_delay_seconds)
        def flaky_function():
            raise ValueError()

        task_run_state = flaky_function(return_state=True)
        task_run_id = task_run_state.state_details.task_run_id

        assert task_run_state.is_failed()
        assert mock_sleep.call_count == 3
        assert mock_sleep.call_args_list == [
            call(pytest.approx(delay, abs=1)) for delay in expected_delay_sequence
        ]

        states = await get_task_run_states(task_run_id)
        state_names = [state.name for state in states]
        assert state_names == [
            "Pending",
            "Running",
            "AwaitingRetry",
            "Retrying",
            "AwaitingRetry",
            "Retrying",
            "AwaitingRetry",
            "Retrying",
            "Failed",
        ]


class TestTaskCrashDetection:
    @pytest.mark.parametrize("interrupt_type", [KeyboardInterrupt, SystemExit])
    async def test_interrupt_in_task_function_crashes_task(
        self, prefect_client, interrupt_type
    ):
        @task
        async def my_task():
            raise interrupt_type()

        with pytest.raises(interrupt_type):
            await my_task()

        task_run = await get_task_run(task_run_id=None)
        assert task_run.state.is_crashed()
        assert task_run.state.type == StateType.CRASHED
        assert "Execution was aborted" in task_run.state.message
        with pytest.raises(CrashedRun, match="Execution was aborted"):
            await task_run.state.result()

    @pytest.mark.parametrize("interrupt_type", [KeyboardInterrupt, SystemExit])
    async def test_interrupt_in_task_function_crashes_task_sync(
        self, prefect_client, interrupt_type
    ):
        @task
        def my_task():
            raise interrupt_type()

        with pytest.raises(interrupt_type):
            my_task()

        task_run = await get_task_run(task_run_id=None)
        assert task_run.state.is_crashed()
        assert task_run.state.type == StateType.CRASHED
        assert "Execution was aborted" in task_run.state.message
        with pytest.raises(CrashedRun, match="Execution was aborted"):
            await task_run.state.result()

    @pytest.mark.parametrize("interrupt_type", [KeyboardInterrupt, SystemExit])
    async def test_interrupt_in_task_orchestration_crashes_task_and_flow(
        self, interrupt_type, monkeypatch
    ):
        monkeypatch.setattr(
            TaskRunEngine, "begin_run", MagicMock(side_effect=interrupt_type)
        )

        @task
        async def my_task():
            pass

        with pytest.raises(interrupt_type):
            await my_task()

        task_run = await get_task_run(task_run_id=None)
        assert task_run.state.is_crashed()
        assert task_run.state.type == StateType.CRASHED
        assert "Execution was aborted" in task_run.state.message
        with pytest.raises(CrashedRun, match="Execution was aborted"):
            await task_run.state.result()


class TestTaskTimeTracking:
    async def test_sync_task_sets_start_time_on_running(self):
        @task
        def foo():
            return TaskRunContext.get().task_run.id

        task_run_id = run_task_sync(foo)
        run = await get_task_run(task_run_id)

        running = await get_task_run_state(task_run_id, StateType.RUNNING)
        assert run.start_time
        assert run.start_time == running.timestamp

    async def test_async_task_sets_start_time_on_running(self):
        @task
        async def foo():
            return TaskRunContext.get().task_run.id

        task_run_id = await run_task_async(foo)
        run = await get_task_run(task_run_id)

        running = await get_task_run_state(run.id, StateType.RUNNING)
        assert run.start_time
        assert run.start_time == running.timestamp

    async def test_sync_task_sets_end_time_on_completed(self):
        @task
        def foo():
            return TaskRunContext.get().task_run.id

        task_run_id = run_task_sync(foo)
        run = await get_task_run(task_run_id)

        running = await get_task_run_state(task_run_id, StateType.RUNNING)
        completed = await get_task_run_state(task_run_id, StateType.COMPLETED)

        assert run.end_time
        assert run.end_time == completed.timestamp
        assert run.total_run_time == completed.timestamp - running.timestamp

    async def test_async_task_sets_end_time_on_completed(self):
        @task
        async def foo():
            return TaskRunContext.get().task_run.id

        task_run_id = await run_task_async(foo)
        run = await get_task_run(task_run_id)

        running = await get_task_run_state(task_run_id, StateType.RUNNING)
        completed = await get_task_run_state(task_run_id, StateType.COMPLETED)

        assert run.end_time
        assert run.end_time == completed.timestamp
        assert run.total_run_time == completed.timestamp - running.timestamp

    async def test_sync_task_sets_end_time_on_failed(self):
        ID = None

        @task
        def foo():
            nonlocal ID
            ID = TaskRunContext.get().task_run.id
            raise ValueError("failure!!!")

        with pytest.raises(ValueError):
            run_task_sync(foo)

        run = await get_task_run(ID)

        running = await get_task_run_state(run.id, StateType.RUNNING)
        failed = await get_task_run_state(run.id, StateType.FAILED)

        assert run.end_time
        assert run.end_time == failed.timestamp
        assert run.total_run_time == failed.timestamp - running.timestamp

    async def test_async_task_sets_end_time_on_failed(self):
        ID = None

        @task
        async def foo():
            nonlocal ID
            ID = TaskRunContext.get().task_run.id
            raise ValueError("failure!!!")

        with pytest.raises(ValueError):
            await run_task_async(foo)

        run = await get_task_run(ID)

        running = await get_task_run_state(run.id, StateType.RUNNING)
        failed = await get_task_run_state(run.id, StateType.FAILED)

        assert run.end_time
        assert run.end_time == failed.timestamp
        assert run.total_run_time == failed.timestamp - running.timestamp

    async def test_sync_task_sets_end_time_on_crashed(self):
        ID = None

        @task
        def foo():
            nonlocal ID
            ID = TaskRunContext.get().task_run.id
            raise SystemExit

        with pytest.raises(SystemExit):
            run_task_sync(foo)

        run = await get_task_run(ID)

        running = await get_task_run_state(run.id, StateType.RUNNING)
        crashed = await get_task_run_state(run.id, StateType.CRASHED)

        assert run.end_time
        assert run.end_time == crashed.timestamp
        assert run.total_run_time == crashed.timestamp - running.timestamp

    async def test_async_task_sets_end_time_on_crashed(self):
        ID = None

        @task
        async def foo():
            nonlocal ID
            ID = TaskRunContext.get().task_run.id
            raise SystemExit

        with pytest.raises(SystemExit):
            await run_task_async(foo)

        run = await get_task_run(ID)

        running = await get_task_run_state(run.id, StateType.RUNNING)
        crashed = await get_task_run_state(run.id, StateType.CRASHED)

        assert run.end_time
        assert run.end_time == crashed.timestamp
        assert run.total_run_time == crashed.timestamp - running.timestamp

    async def test_sync_task_does_not_set_end_time_on_crash_pre_runnning(
        self, monkeypatch
    ):
        monkeypatch.setattr(
            TaskRunEngine, "begin_run", MagicMock(side_effect=SystemExit)
        )

        @task
        def my_task():
            pass

        with pytest.raises(SystemExit):
            my_task()

        run = await get_task_run(task_run_id=None)

        assert run.end_time is None

    async def test_async_task_does_not_set_end_time_on_crash_pre_running(
        self, monkeypatch
    ):
        monkeypatch.setattr(
            TaskRunEngine, "begin_run", MagicMock(side_effect=SystemExit)
        )

        @task
        async def my_task():
            pass

        with pytest.raises(SystemExit):
            await my_task()

        run = await get_task_run(task_run_id=None)

        assert run.end_time is None

    async def test_sync_task_sets_expected_start_time_on_pending(self):
        @task
        def foo():
            return TaskRunContext.get().task_run.id

        task_run_id = run_task_sync(foo)
        run = await get_task_run(task_run_id)

        pending = await get_task_run_state(task_run_id, StateType.PENDING)
        assert run.expected_start_time
        assert run.expected_start_time == pending.timestamp

    async def test_async_task_sets_expected_start_time_on_pending(self):
        @task
        async def foo():
            return TaskRunContext.get().task_run.id

        task_run_id = await run_task_async(foo)
        run = await get_task_run(task_run_id)

        pending = await get_task_run_state(run.id, StateType.PENDING)
        assert run.expected_start_time
        assert run.expected_start_time == pending.timestamp


class TestRunCountTracking:
    @pytest.fixture
    async def flow_run_context(self, prefect_client: PrefectClient):
        @flow
        def f():
            pass

        test_task_runner = ThreadPoolTaskRunner()
        flow_run = await prefect_client.create_flow_run(f)
        await propose_state(prefect_client, Running(), flow_run_id=flow_run.id)

        flow_run = await prefect_client.read_flow_run(flow_run.id)
        assert flow_run.run_count == 1

        result_factory = await ResultFactory.from_flow(f)
        return EngineContext(
            flow=f,
            flow_run=flow_run,
            client=prefect_client,
            task_runner=test_task_runner,
            result_factory=result_factory,
            parameters={"x": "y"},
        )

    def test_sync_task_run_counts(self, flow_run_context: EngineContext):
        ID = None
        proof_that_i_ran = uuid4()

        @task
        def foo():
            task_run = TaskRunContext.get().task_run

            nonlocal ID
            ID = task_run.id

            assert task_run
            assert task_run.state
            assert task_run.state.type == StateType.RUNNING

            assert task_run.run_count == 1
            assert task_run.flow_run_run_count == flow_run_context.flow_run.run_count

            return proof_that_i_ran

        with flow_run_context:
            assert run_task_sync(foo) == proof_that_i_ran

        task_run = get_task_run_sync(ID)
        assert task_run
        assert task_run.run_count == 1
        assert task_run.flow_run_run_count == flow_run_context.flow_run.run_count

    async def test_async_task_run_counts(self, flow_run_context: EngineContext):
        ID = None
        proof_that_i_ran = uuid4()

        @task
        async def foo():
            task_run = TaskRunContext.get().task_run

            nonlocal ID
            ID = task_run.id

            assert task_run
            assert task_run.state
            assert task_run.state.type == StateType.RUNNING

            assert task_run.run_count == 1
            assert task_run.flow_run_run_count == flow_run_context.flow_run.run_count

            return proof_that_i_ran

        with flow_run_context:
            assert await run_task_async(foo) == proof_that_i_ran

        task_run = await get_task_run(ID)
        assert task_run
        assert task_run.run_count == 1
        assert task_run.flow_run_run_count == flow_run_context.flow_run.run_count


class TestSyncAsyncTasks:
    async def test_sync_task_in_async_task(self):
        @task
        def sync_task():
            return 42

        @task
        async def async_task():
            return sync_task()

        result = await run_task_async(async_task)
        assert result == 42


class TestTimeout:
    async def test_timeout_async_task(self):
        @task(timeout_seconds=0.1)
        async def async_task():
            await asyncio.sleep(2)

        with pytest.raises(TimeoutError, match=".*timed out after 0.1 second(s)*"):
            await run_task_async(async_task)

    @pytest.mark.xfail(
        reason="Synchronous sleep in an async task is not interruptible by async timeout"
    )
    async def test_timeout_async_task_with_sync_sleep(self):
        @task(timeout_seconds=0.1)
        async def async_task():
            time.sleep(2)

        with pytest.raises(TimeoutError, match=".*timed out after 0.1 second(s)*"):
            await run_task_async(async_task)

    async def test_timeout_sync_task(self):
        @task(timeout_seconds=0.1)
        def sync_task():
            time.sleep(2)

        with pytest.raises(TimeoutError, match=".*timed out after 0.1 second(s)*"):
            run_task_sync(sync_task)


class TestPersistence:
    async def test_task_can_return_persisted_result(self, prefect_client):
        @task
        async def async_task():
            factory = await ResultFactory.default_factory(
                client=prefect_client, persist_result=True
            )
            result = await factory.create_result(42)
            return result

        assert await async_task() == 42
        state = await async_task(return_state=True)
        assert await state.result() == 42

    async def test_task_loads_result_if_exists_using_result_storage_key(
        self, prefect_client
    ):
        factory = await ResultFactory.default_factory(
            client=prefect_client, persist_result=True
        )
        await factory.create_result(-92, key="foo-bar")

        @task(result_storage_key="foo-bar", persist_result=True)
        async def async_task():
            return 42

        state = await run_task_async(async_task, return_type="state")
        assert state.is_completed()
        assert await state.result() == -92
        assert isinstance(state.data, PersistedResult)
        assert state.data.storage_key == "foo-bar"

    async def test_task_result_persistence_references_absolute_path(
        self, enable_client_side_task_run_orchestration
    ):
        # temporarily use a dynamic key to avoid conflicts
        # from running this test twice in a row
        # with enable_client_side_task_run_orchestration
        key = f"test-absolute-path-{enable_client_side_task_run_orchestration}"

        @task(result_storage_key=key, persist_result=True)
        async def async_task():
            return 42

        state = await run_task_async(async_task, return_type="state")
        assert state.is_completed()
        assert await state.result() == 42
        assert isinstance(state.data, PersistedResult)

        key_path = Path(state.data.storage_key)
        assert key_path.is_absolute()
        assert key_path.name == key


class TestCachePolicy:
    async def test_result_stored_with_storage_key_if_no_policy_set(
        self, prefect_client
    ):
        # avoid conflicts
        key = f"foo-bar-{random.randint(0, 10000)}"

        @task(persist_result=True, result_storage_key=key)
        async def async_task():
            return 1800

        state = await async_task(return_state=True)

        assert state.is_completed()
        assert await state.result() == 1800
        assert Path(state.data.storage_key).name == key

    async def test_cache_expiration_is_respected(self, advance_time, tmp_path):
        fs = LocalFileSystem(basepath=tmp_path)
        await fs.save("local-fs")

        @task(
            persist_result=True,
            result_storage_key="expiring-foo-bar",
            cache_expiration=timedelta(seconds=1.0),
            result_storage=fs,
        )
        async def async_task():
            return random.randint(0, 10000)

        first_state = await async_task(return_state=True)
        assert first_state.is_completed()
        first_result = await first_state.result()

        second_state = await async_task(return_state=True)
        assert second_state.is_completed()
        second_result = await second_state.result()

        assert first_result == second_result, "Cache was not used"

        # let cache expire...
        advance_time(timedelta(seconds=1.1))

        third_state = await async_task(return_state=True)
        assert third_state.is_completed()
        third_result = await third_state.result()

        # cache expired, new result
        assert third_result not in [first_result, second_result], "Cache did not expire"

    async def test_cache_expiration_expires(self, prefect_client, tmp_path):
        fs = LocalFileSystem(basepath=tmp_path)
        await fs.save("test-once")

        @task(
            persist_result=True,
            result_storage_key="expiring-foo-bar",
            cache_expiration=timedelta(seconds=0.0),
            result_storage=fs,
        )
        async def async_task():
            return random.randint(0, 10000)

        first_state = await async_task(return_state=True)
        assert first_state.is_completed()
        await asyncio.sleep(0.1)

        second_state = await async_task(return_state=True)
        assert second_state.is_completed()

        assert (
            await first_state.result() != await second_state.result()
        ), "Cache did not expire"

    async def test_none_policy_with_persist_result_false(self, prefect_client):
        @task(cache_policy=None, result_storage_key=None, persist_result=False)
        async def async_task():
            return 1800

        assert async_task.cache_policy is None
        state = await async_task(return_state=True)

        assert state.is_completed()
        assert await state.result() == 1800
        assert isinstance(state.data, UnpersistedResult)

    async def test_none_return_value_does_persist(self, prefect_client, tmp_path):
        fs = LocalFileSystem(basepath=tmp_path)
        await fs.save("none-test")

        FIRST_RUN = True

        @task(
            persist_result=True,
            cache_key_fn=lambda *args, **kwargs: "test-none-caches",
            result_storage=fs,
        )
        async def async_task():
            nonlocal FIRST_RUN

            if FIRST_RUN:
                FIRST_RUN = False
                return None
            else:
                return 42

        first_val = await async_task()
        # make sure test is behaving
        assert FIRST_RUN is False

        second_val = await async_task()

        assert first_val is None
        assert second_val is None

    async def test_flow_parameter_caching(self, prefect_client, tmp_path):
        fs = LocalFileSystem(basepath=tmp_path)
        await fs.save("param-test")

        @task(
            cache_policy=FLOW_PARAMETERS,
            result_storage=fs,
            persist_result=True,
        )
        def my_random_task(x: int):
            return random.randint(0, x)

        @flow
        def my_param_flow(x: int, other_val: str):
            first_val = my_random_task(x, return_state=True)
            second_val = my_random_task(x, return_state=True)
            return first_val, second_val

        first, second = my_param_flow(4200, other_val="foo")
        assert first.name == "Completed"
        assert second.name == "Cached"

        first_result = await first.result()
        second_result = await second.result()
        assert first_result == second_result

        third, fourth = my_param_flow(4200, other_val="bar")
        assert third.name == "Completed"
        assert fourth.name == "Cached"

        third_result = await third.result()
        fourth_result = await fourth.result()

        assert third_result not in [first_result, second_result]
        assert fourth_result not in [first_result, second_result]

    async def test_bad_api_result_references_cause_reruns(self, tmp_path: Path):
        fs = LocalFileSystem(basepath=tmp_path)
        await fs.save("badapi")

        PAYLOAD = {"return": 42}

        @task(result_storage=fs, result_storage_key="tmp-first", persist_result=True)
        async def first():
            return PAYLOAD["return"], get_run_context().task_run

        result, task_run = await run_task_async(first)

        assert result == 42
        assert await fs.read_path("tmp-first")

        # delete record
        path = fs._resolve_path("tmp-first")
        os.unlink(path)
        with pytest.raises(ValueError, match="does not exist"):
            assert await fs.read_path("tmp-first")

        # rerun with same task run ID
        PAYLOAD["return"] = "bar"
        result, task_run = await run_task_async(first, task_run=task_run)

        assert result == "bar"
        assert await fs.read_path("tmp-first")


class TestGenerators:
    async def test_generator_task(self):
        """
        Test for generator behavior including StopIteration
        """

        @task
        def g():
            yield 1
            yield 2

        gen = g()
        assert next(gen) == 1
        assert next(gen) == 2
        with pytest.raises(StopIteration):
            next(gen)

    async def test_generator_task_requires_return_type_result(self):
        @task
        def g():
            yield 1

        with pytest.raises(
            ValueError, match="The return_type for a generator task must be 'result'"
        ):
            for i in g(return_state=True):
                pass

    async def test_generator_task_states(self, prefect_client: PrefectClient):
        """
        Test for generator behavior including StopIteration
        """

        @task
        def g():
            yield TaskRunContext.get().task_run.id
            yield 2

        gen = g()
        tr_id = next(gen)
        tr = await get_task_run(tr_id)
        assert tr.state.is_running()

        # exhaust the generator
        for _ in gen:
            pass

        tr = await get_task_run(tr_id)
        assert tr.state.is_completed()

    async def test_generator_task_with_return(self):
        """
        If a generator returns, the return value is trapped
        in its StopIteration error
        """

        @task
        def g():
            yield 1
            return 2

        gen = g()
        assert next(gen) == 1
        with pytest.raises(StopIteration) as exc_info:
            next(gen)
        assert exc_info.value.value == 2

    async def test_generator_task_with_exception(self):
        @task
        def g():
            yield 1
            raise ValueError("xyz")

        gen = g()
        assert next(gen) == 1
        with pytest.raises(ValueError, match="xyz"):
            next(gen)

    async def test_generator_task_with_exception_is_failed(
        self, prefect_client: PrefectClient
    ):
        @task
        def g():
            yield TaskRunContext.get().task_run.id
            raise ValueError("xyz")

        gen = g()
        tr_id = next(gen)
        with pytest.raises(ValueError, match="xyz"):
            next(gen)
        tr = await get_task_run(tr_id)
        assert tr.state.is_failed()

    async def test_generator_parent_tracking(self, prefect_client: PrefectClient):
        """ """

        @task(task_run_name="gen-1000")
        def g():
            yield 1000

        @task
        def f(x):
            return TaskRunContext.get().task_run.id

        @flow
        def parent_tracking():
            for val in g():
                tr_id = f(val)
            return tr_id

        tr_id = parent_tracking()
        tr = await get_task_run(tr_id)
        assert "x" in tr.task_inputs
        assert "__parents__" in tr.task_inputs
        # the parent run and upstream 'x' run are the same
        assert tr.task_inputs["__parents__"][0].id == tr.task_inputs["x"][0].id
        # the parent run is "gen-1000"
        gen_id = tr.task_inputs["__parents__"][0].id
        gen_tr = await get_task_run(gen_id)
        assert gen_tr.name == "gen-1000"

    async def test_generator_retries(self):
        """
        Test that a generator can retry and will re-emit its events
        """

        @task(retries=2)
        def g():
            yield 1
            yield 2
            raise ValueError()

        values = []
        try:
            for v in g():
                values.append(v)
        except ValueError:
            pass
        assert values == [1, 2, 1, 2, 1, 2]

    async def test_generator_timeout(self):
        """
        Test that a generator can timeout
        """

        @task(timeout_seconds=1)
        def g():
            yield 1
            time.sleep(2)
            yield 2

        values = []
        with pytest.raises(TimeoutError):
            for v in g():
                values.append(v)
        assert values == [1]

    async def test_generator_doesnt_retry_on_generator_exception(self):
        """
        Test that a generator doesn't retry for normal generator exceptions like StopIteration
        """

        @task(retries=2)
        def g():
            yield 1
            yield 2

        values = []
        try:
            for v in g():
                values.append(v)
        except ValueError:
            pass
        assert values == [1, 2]

    def test_generators_can_be_yielded_without_being_consumed(self):
        CONSUMED = []

        @task
        def g():
            CONSUMED.append("g")
            yield 1
            yield 2

        @task
        def f_return():
            return g()

        @task
        def f_yield():
            yield g()

        # returning a generator automatically consumes it
        # because it can't be serialized
        f_return()
        assert CONSUMED == ["g"]
        CONSUMED.clear()

        gen = next(f_yield())
        assert CONSUMED == []
        list(gen)
        assert CONSUMED == ["g"]


class TestAsyncGenerators:
    async def test_generator_task(self):
        """
        Test for generator behavior including StopIteration
        """

        @task
        async def g():
            yield 1
            yield 2

        counter = 0
        async for val in g():
            if counter == 0:
                assert val == 1
            if counter == 1:
                assert val == 2
            assert counter <= 1
            counter += 1

    async def test_generator_task_requires_return_type_result(self):
        @task
        async def g():
            yield 1

        with pytest.raises(
            ValueError, match="The return_type for a generator task must be 'result'"
        ):
            async for i in g(return_state=True):
                pass

    async def test_generator_task_states(self, prefect_client: PrefectClient):
        """
        Test for generator behavior including StopIteration
        """

        @task
        async def g():
            yield TaskRunContext.get().task_run.id

        async for val in g():
            tr_id = val
            tr = await get_task_run(tr_id)
            assert tr.state.is_running()

        tr = await get_task_run(tr_id)
        assert tr.state.is_completed()

    async def test_generator_task_with_exception(self):
        @task
        async def g():
            yield 1
            raise ValueError("xyz")

        with pytest.raises(ValueError, match="xyz"):
            async for val in g():
                assert val == 1

    async def test_generator_task_with_exception_is_failed(
        self, prefect_client: PrefectClient
    ):
        @task
        async def g():
            yield TaskRunContext.get().task_run.id
            raise ValueError("xyz")

        with pytest.raises(ValueError, match="xyz"):
            async for val in g():
                tr_id = val

        tr = await get_task_run(tr_id)
        assert tr.state.is_failed()

    async def test_generator_parent_tracking(self, prefect_client: PrefectClient):
        """ """

        @task(task_run_name="gen-1000")
        async def g():
            yield 1000

        @task
        async def f(x):
            return TaskRunContext.get().task_run.id

        @flow
        async def parent_tracking():
            async for val in g():
                tr_id = await f(val)
            return tr_id

        tr_id = await parent_tracking()
        tr = await get_task_run(tr_id)
        assert "x" in tr.task_inputs
        assert "__parents__" in tr.task_inputs
        # the parent run and upstream 'x' run are the same
        assert tr.task_inputs["__parents__"][0].id == tr.task_inputs["x"][0].id
        # the parent run is "gen-1000"
        gen_id = tr.task_inputs["__parents__"][0].id
        gen_tr = await get_task_run(gen_id)
        assert gen_tr.name == "gen-1000"

    async def test_generator_retries(self):
        """
        Test that a generator can retry and will re-emit its events
        """

        @task(retries=2)
        async def g():
            yield 1
            yield 2
            raise ValueError()

        values = []
        try:
            async for v in g():
                values.append(v)
        except ValueError:
            pass
        assert values == [1, 2, 1, 2, 1, 2]

    @pytest.mark.xfail(
        reason="Synchronous sleep in an async task is not interruptible by async timeout"
    )
    async def test_generator_timeout_with_sync_sleep(self):
        """
        Test that a generator can timeout
        """

        @task(timeout_seconds=0.1)
        async def g():
            yield 1
            time.sleep(2)
            yield 2

        values = []
        with pytest.raises(TimeoutError):
            async for v in g():
                values.append(v)
        assert values == [1]

    async def test_generator_timeout_with_async_sleep(self):
        """
        Test that a generator can timeout
        """

        @task(timeout_seconds=0.1)
        async def g():
            yield 1
            await asyncio.sleep(2)
            yield 2

        values = []
        with pytest.raises(TimeoutError):
            async for v in g():
                values.append(v)
        assert values == [1]

    async def test_generator_doesnt_retry_on_generator_exception(self):
        """
        Test that a generator doesn't retry for normal generator exceptions like StopIteration
        """

        @task(retries=2)
        async def g():
            yield 1
            yield 2

        values = []
        try:
            async for v in g():
                values.append(v)
        except ValueError:
            pass
        assert values == [1, 2]


<<<<<<< HEAD
class TestTaskConcurrencyLimits:
    async def test_tag_concurrency(self, enable_client_side_concurrency):
        @task(tags=["limit-tag"])
        async def bar():
            return 42

        with mock.patch(
            "prefect.concurrency.asyncio._acquire_concurrency_slots",
            wraps=_acquire_concurrency_slots,
        ) as acquire_spy:
            with mock.patch(
                "prefect.concurrency.asyncio._release_concurrency_slots",
                wraps=_release_concurrency_slots,
            ) as release_spy:
                await bar()

                acquire_spy.assert_called_once_with(
                    ["limit-tag"], 1, timeout_seconds=None, create_if_missing=False
                )

                names, occupy, occupy_seconds = release_spy.call_args[0]
                assert names == ["limit-tag"]
                assert occupy == 1
                assert occupy_seconds > 0

    def test_tag_concurrency_sync(self, enable_client_side_concurrency):
        @task(tags=["limit-tag"])
        def bar():
            return 42

        with mock.patch(
            "prefect.concurrency.sync._acquire_concurrency_slots",
            wraps=_acquire_concurrency_slots,
        ) as acquire_spy:
            with mock.patch(
                "prefect.concurrency.sync._release_concurrency_slots",
                wraps=_release_concurrency_slots,
            ) as release_spy:
                bar()

                acquire_spy.assert_called_once_with(
                    ["limit-tag"], 1, timeout_seconds=None, create_if_missing=False
                )

                names, occupy, occupy_seconds = release_spy.call_args[0]
                assert names == ["limit-tag"]
                assert occupy == 1
                assert occupy_seconds > 0

    async def test_tag_concurrency_does_not_create_limits(
        self, enable_client_side_concurrency, prefect_client
    ):
        @task(tags=["limit-tag"])
        async def bar():
            return 42

        with mock.patch(
            "prefect.concurrency.asyncio._acquire_concurrency_slots",
            wraps=_acquire_concurrency_slots,
        ) as acquire_spy:
            await bar()

            acquire_spy.assert_called_once_with(
                ["limit-tag"], 1, timeout_seconds=None, create_if_missing=False
            )

            limits = await prefect_client.read_concurrency_limits(10, 0)
            assert len(limits) == 0

    def test_does_not_use_concurrency_limit_if_experiment_is_disabled(
        self, disable_client_side_concurrency
    ):
        @task(tags=["limit-tag"])
        def bar():
            return 42

        with mock.patch(
            "prefect.concurrency.sync._acquire_concurrency_slots",
            wraps=_acquire_concurrency_slots,
        ) as acquire_spy:
            bar()

            acquire_spy.assert_not_called()
=======
class TestRunStateIsDenormalized:
    async def test_state_attributes_are_denormalized_async_success(self):
        ID = None

        @task
        async def foo():
            nonlocal ID
            ID = TaskRunContext.get().task_run.id

            task_run = TaskRunContext.get().task_run

            # while we are Running, we should have the state attributes copied onto the
            # current task run instance
            assert task_run.state
            assert task_run.state_id == task_run.state.id
            assert task_run.state_type == task_run.state.type == StateType.RUNNING
            assert task_run.state_name == task_run.state.name == "Running"

        await run_task_async(foo)

        task_run = await get_task_run(ID)

        assert task_run
        assert task_run.state

        assert task_run.state_id == task_run.state.id
        assert task_run.state_type == task_run.state.type == StateType.COMPLETED
        assert task_run.state_name == task_run.state.name == "Completed"

    async def test_state_attributes_are_denormalized_async_failure(self):
        ID = None

        @task
        async def foo():
            nonlocal ID
            ID = TaskRunContext.get().task_run.id

            task_run = TaskRunContext.get().task_run

            # while we are Running, we should have the state attributes copied onto the
            # current task run instance
            assert task_run.state
            assert task_run.state_id == task_run.state.id
            assert task_run.state_type == task_run.state.type == StateType.RUNNING
            assert task_run.state_name == task_run.state.name == "Running"

            raise ValueError("woops!")

        with pytest.raises(ValueError, match="woops!"):
            await run_task_async(foo)

        task_run = await get_task_run(ID)

        assert task_run
        assert task_run.state

        assert task_run.state_id == task_run.state.id
        assert task_run.state_type == task_run.state.type == StateType.FAILED
        assert task_run.state_name == task_run.state.name == "Failed"

    def test_state_attributes_are_denormalized_sync_success(self):
        ID = None

        @task
        def foo():
            nonlocal ID
            ID = TaskRunContext.get().task_run.id

            task_run = TaskRunContext.get().task_run

            # while we are Running, we should have the state attributes copied onto the
            # current task run instance
            assert task_run.state
            assert task_run.state_id == task_run.state.id
            assert task_run.state_type == task_run.state.type == StateType.RUNNING
            assert task_run.state_name == task_run.state.name == "Running"

        run_task_sync(foo)

        task_run = get_task_run_sync(ID)

        assert task_run
        assert task_run.state

        assert task_run.state_id == task_run.state.id
        assert task_run.state_type == task_run.state.type == StateType.COMPLETED
        assert task_run.state_name == task_run.state.name == "Completed"

    def test_state_attributes_are_denormalized_sync_failure(self):
        ID = None

        @task
        def foo():
            nonlocal ID
            ID = TaskRunContext.get().task_run.id

            task_run = TaskRunContext.get().task_run

            # while we are Running, we should have the state attributes copied onto the
            # current task run instance
            assert task_run.state
            assert task_run.state_id == task_run.state.id
            assert task_run.state_type == task_run.state.type == StateType.RUNNING
            assert task_run.state_name == task_run.state.name == "Running"

            raise ValueError("woops!")

        with pytest.raises(ValueError, match="woops!"):
            run_task_sync(foo)

        task_run = get_task_run_sync(ID)

        assert task_run
        assert task_run.state

        assert task_run.state_id == task_run.state.id
        assert task_run.state_type == task_run.state.type == StateType.FAILED
        assert task_run.state_name == task_run.state.name == "Failed"

    async def test_state_details_have_denormalized_task_run_id_async(self):
        proof_that_i_ran = uuid4()

        @task
        async def foo():
            task_run = TaskRunContext.get().task_run

            assert task_run
            assert task_run.state
            assert task_run.state.state_details

            assert task_run.state.state_details.flow_run_id is None
            assert task_run.state.state_details.task_run_id == task_run.id

            return proof_that_i_ran

        assert await run_task_async(foo) == proof_that_i_ran

    async def test_state_details_have_denormalized_flow_run_id_async(self):
        proof_that_i_ran = uuid4()

        @flow
        async def the_flow():
            return foo()

        @task
        async def foo():
            task_run = TaskRunContext.get().task_run

            assert task_run
            assert task_run.state
            assert task_run.state.state_details

            assert task_run.state.state_details.flow_run_id == task_run.flow_run_id
            assert task_run.state.state_details.task_run_id == task_run.id

            return proof_that_i_ran

        assert await the_flow() == proof_that_i_ran

    def test_state_details_have_denormalized_task_run_id_sync(self):
        proof_that_i_ran = uuid4()

        @task
        def foo():
            task_run = TaskRunContext.get().task_run

            assert task_run
            assert task_run.state
            assert task_run.state.state_details

            assert task_run.state.state_details.flow_run_id is None
            assert task_run.state.state_details.task_run_id == task_run.id

            return proof_that_i_ran

        assert run_task_sync(foo) == proof_that_i_ran

    def test_state_details_have_denormalized_flow_run_id_sync(self):
        proof_that_i_ran = uuid4()

        @flow
        def the_flow():
            return foo()

        @task
        def foo():
            task_run = TaskRunContext.get().task_run

            assert task_run
            assert task_run.state
            assert task_run.state.state_details

            assert task_run.state.state_details.flow_run_id == task_run.flow_run_id
            assert task_run.state.state_details.task_run_id == task_run.id

            return proof_that_i_ran

        assert the_flow() == proof_that_i_ran
>>>>>>> 43af48b5
<|MERGE_RESOLUTION|>--- conflicted
+++ resolved
@@ -15,17 +15,12 @@
 
 from prefect import Task, flow, task
 from prefect.cache_policies import FLOW_PARAMETERS
-<<<<<<< HEAD
-from prefect.client.orchestration import PrefectClient, SyncPrefectClient
-from prefect.client.schemas.objects import StateType
+from prefect.client.orchestration import PrefectClient, SyncPrefectClient, get_client
+from prefect.client.schemas.objects import StateType, TaskRun
 from prefect.concurrency.asyncio import (
     _acquire_concurrency_slots,
     _release_concurrency_slots,
 )
-=======
-from prefect.client.orchestration import PrefectClient, SyncPrefectClient, get_client
-from prefect.client.schemas.objects import StateType, TaskRun
->>>>>>> 43af48b5
 from prefect.context import (
     EngineContext,
     FlowRunContext,
@@ -39,12 +34,9 @@
 from prefect.logging import get_run_logger
 from prefect.results import PersistedResult, ResultFactory, UnpersistedResult
 from prefect.settings import (
-<<<<<<< HEAD
     PREFECT_EXPERIMENTAL_ENABLE_CLIENT_SIDE_TASK_CONCURRENCY,
+    PREFECT_EXPERIMENTAL_ENABLE_CLIENT_SIDE_TASK_ORCHESTRATION,
     PREFECT_EXPERIMENTAL_WARN_CLIENT_SIDE_TASK_CONCURRENCY,
-=======
-    PREFECT_EXPERIMENTAL_ENABLE_CLIENT_SIDE_TASK_ORCHESTRATION,
->>>>>>> 43af48b5
     PREFECT_TASK_DEFAULT_RETRIES,
     temporary_settings,
 )
@@ -2115,7 +2107,6 @@
         assert values == [1, 2]
 
 
-<<<<<<< HEAD
 class TestTaskConcurrencyLimits:
     async def test_tag_concurrency(self, enable_client_side_concurrency):
         @task(tags=["limit-tag"])
@@ -2199,7 +2190,8 @@
             bar()
 
             acquire_spy.assert_not_called()
-=======
+
+
 class TestRunStateIsDenormalized:
     async def test_state_attributes_are_denormalized_async_success(self):
         ID = None
@@ -2397,5 +2389,4 @@
 
             return proof_that_i_ran
 
-        assert the_flow() == proof_that_i_ran
->>>>>>> 43af48b5
+        assert the_flow() == proof_that_i_ran