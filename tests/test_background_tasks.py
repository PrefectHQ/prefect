--- conflicted
+++ resolved
@@ -232,125 +232,7 @@
         yield client
 
 
-<<<<<<< HEAD
-@pytest.fixture
-def enabled_task_scheduling_pending_task_timeout():
-    with temporary_settings({PREFECT_TASK_SCHEDULING_PENDING_TASK_TIMEOUT: 30}):
-        yield
-
-
-async def test_scheduled_tasks_are_restored_at_server_startup(
-    foo_task_with_result_storage: Task,
-    in_memory_prefect_client: "PrefectClient",
-    enabled_task_scheduling_pending_task_timeout: None,
-    monkeypatch,
-):
-    # Need to mock `get_client` to return the in-memory client because we are directly inspecting
-    # changes in the server-side task queue. Ideally, we'd be able to inspect the task queue via
-    # the REST API for this test, but that's not currently possible.
-    # TODO: Add ways to inspect the task queue via the REST API
-    monkeypatch.setattr(prefect.tasks, "get_client", lambda: in_memory_prefect_client)
-    # run one iteration of the timeouts service
-    service = TaskSchedulingTimeouts()
-    await service.start(loops=1)
-
-    # schedule a task
-    task_run_future = foo_task_with_result_storage.apply_async((42,))
-    task_run = await in_memory_prefect_client.read_task_run(task_run_future.task_run_id)
-    assert task_run.state.is_scheduled()
-
-    # pull the task from the queue to make sure it's cleared; this simulates when a task
-    # server pulls a task, then the prefect server dies
-    enqueued: TaskRun = await TaskQueue.for_key(task_run.task_key).get()
-    assert enqueued.id == task_run.id
-
-    # verify there is no other task in queue
-    with pytest.raises(asyncio.QueueEmpty):
-        await TaskQueue.for_key(task_run.task_key).get_nowait()
-
-    # Run another loop to show that the task is NOT re-enqueued after the first run
-    await service.start(loops=1)
-
-    with pytest.raises(asyncio.QueueEmpty):
-        await TaskQueue.for_key(task_run.task_key).get_nowait()
-
-    # now emulate that we've restarted the Prefect server by resetting the
-    # TaskSchedulingTimeouts service
-    service = TaskSchedulingTimeouts()
-    await service.start(loops=1)
-
-    # the task will still be SCHEDULED
-    task_run = await in_memory_prefect_client.read_task_run(task_run.id)
-    assert task_run.state.type == StateType.SCHEDULED
-
-    # ...and it should be re-enqueued
-    enqueued: TaskRun = await TaskQueue.for_key(task_run.task_key).get()
-    assert enqueued.id == task_run.id
-
-
-async def test_stuck_pending_tasks_are_reenqueued(
-    foo_task_with_result_storage: Task,
-    prefect_client: "PrefectClient",
-    enabled_task_scheduling_pending_task_timeout: None,
-):
-    task_run_future = foo_task_with_result_storage.apply_async((42,))
-    task_run = await prefect_client.read_task_run(task_run_future.task_run_id)
-    assert task_run.state.is_scheduled()
-
-    # now we simulate a stuck task by having the TaskWorker try to run it but fail
-    server = TaskWorker(foo_task_with_result_storage)
-
-    def assert_exception(exc_group: ExceptionGroup):
-        assert len(exc_group.exceptions) == 1
-        assert isinstance(exc_group.exceptions[0], ValueError)
-        assert "woops" in str(exc_group.exceptions[0])
-
-    with catch({ValueError: assert_exception}):
-        with mock.patch(
-            "prefect.task_worker.run_task_sync",
-            side_effect=ValueError("woops"),
-        ):
-            await server.execute_task_run(task_run)
-
-    # now the task will be in a stuck pending state
-    task_run = await prefect_client.read_task_run(task_run.id)
-    assert task_run.state.type == StateType.PENDING
-
-    # first, run an iteration of the TaskSchedulingTimeouts loop service with the
-    # setting disabled to demonstrate that it will not re-schedule the task
-    with temporary_settings({PREFECT_TASK_SCHEDULING_PENDING_TASK_TIMEOUT: 0}):
-        await TaskSchedulingTimeouts().start(loops=1)
-
-    # the task will still be PENDING and not re-enqueued
-    task_run = await prefect_client.read_task_run(task_run.id)
-    assert task_run.state.type == StateType.PENDING
-
-    # now run an iteration of the TaskSchedulingTimeouts loop service with an absurdly
-    # long timeout so that it will never happen
-    with temporary_settings({PREFECT_TASK_SCHEDULING_PENDING_TASK_TIMEOUT: 1000000}):
-        await TaskSchedulingTimeouts().start(loops=1)
-
-    # the task will still be PENDING
-    task_run = await prefect_client.read_task_run(task_run.id)
-    assert task_run.state.type == StateType.PENDING
-
-    # now run an iteration of the TaskSchedulingTimeouts loop service with a short
-    # timeout so we can sleep past it and ensure that this task run will get picked up
-    with temporary_settings({PREFECT_TASK_SCHEDULING_PENDING_TASK_TIMEOUT: 0.1}):
-        await asyncio.sleep(0.2)
-        await TaskSchedulingTimeouts().start(loops=1)
-
-    # now the task will now be SCHEDULED
-    task_run = await prefect_client.read_task_run(task_run.id)
-    assert task_run.state.type == StateType.SCHEDULED
-
-    # ...and it should be re-enqueued
-    enqueued: TaskRun = await TaskQueue.for_key(task_run.task_key).get()
-    assert enqueued.id == task_run.id
-
-
-=======
->>>>>>> a364933c
+
 class TestCall:
     async def test_call(self, async_foo_task):
         result = await async_foo_task(42)
