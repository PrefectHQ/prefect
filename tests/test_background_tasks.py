--- conflicted
+++ resolved
@@ -96,27 +96,7 @@
     return async_foo_task.with_options(result_storage=local_filesystem)
 
 
-<<<<<<< HEAD
-@pytest.fixture
-def bar_task() -> Task:
-    @task
-    def bar(x: int) -> int:
-        y = x + 1
-        print(x, y)
-        return y
-
-    return bar
-
-
-@pytest.fixture
-def bar_task_with_result_storage(bar_task, local_filesystem) -> Task:
-    return bar_task.with_options(result_storage=local_filesystem)
-
-
-def test_task_submission_with_parameters_uses_default_storage(foo_task):
-=======
 async def test_task_submission_with_parameters_uses_default_storage(foo_task):
->>>>>>> f3d9ffde
     foo_task_without_result_storage = foo_task.with_options(result_storage=None)
     task_run = foo_task_without_result_storage.apply_async(42)
 
@@ -162,15 +142,10 @@
         ) == {"x": 24}
 
 
-<<<<<<< HEAD
-def test_task_submission_creates_a_scheduled_task_run(foo_task_with_result_storage):
-    task_run = foo_task_with_result_storage.apply_async(42)
-=======
 async def test_task_submission_creates_a_scheduled_task_run(
     foo_task_with_result_storage,
 ):
-    task_run = foo_task_with_result_storage.submit(42)
->>>>>>> f3d9ffde
+    task_run = foo_task_with_result_storage.apply_async(42)
     assert task_run.state.is_scheduled()
 
     result_factory = await result_factory_from_task(foo_task_with_result_storage)
