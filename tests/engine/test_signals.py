import datetime
import pytest

import prefect
from prefect.engine.signals import (
    FAIL,
    RETRY,
    SKIP,
    SUCCESS,
    TRIGGERFAIL,
    PrefectStateSignal,
)
from prefect.engine.state import (
    Failed,
    Retrying,
    Skipped,
    State,
    Success,
    TriggerFailed,
)


def test_exceptions_are_displayed_with_messages():
    exc = PrefectStateSignal("you did something incorrectly")
    assert "you did something incorrectly" in repr(exc)
    assert "PrefectStateSignal" in repr(exc)


def test_signals_create_states():
    with pytest.raises(Exception) as exc:
        raise PrefectStateSignal("message")
    assert isinstance(exc.value.state, State)
    assert exc.value.state.message is exc.value
    assert str(exc.value.state.message) == "message"
    assert exc.value.state.result is None


def test_signals_pass_arguments_to_states():
    with pytest.raises(PrefectStateSignal) as exc:
        raise SUCCESS("you did it!", result=100)
    assert exc.value.state.message is exc.value
    assert exc.value.state.result == 100
    assert str(exc.value.state.message) == "you did it!"


def test_signals_dont_pass_invalid_arguments_to_states():
    with pytest.raises(TypeError):
        raise SUCCESS(bad_result=100)


def test_retry_signals_can_set_retry_time():
    date = datetime.datetime(2019, 1, 1)
    with pytest.raises(PrefectStateSignal) as exc:
        raise RETRY(start_time=date)
    assert exc.value.state.start_time == date


<<<<<<< HEAD
=======
def test_retry_signals_accept_run_count():
    with pytest.raises(PrefectStateSignal) as exc:
        raise RETRY(run_count=5)
    assert exc.value.state.run_count == 5


def test_retry_signals_take_run_count_from_context():
    with prefect.context(_task_run_count=5):
        with pytest.raises(PrefectStateSignal) as exc:
            raise RETRY()
    assert exc.value.state.run_count == 5


def test_retry_signals_prefer_supplied_run_count_to_context():
    with prefect.context(_task_run_count=5):
        with pytest.raises(PrefectStateSignal) as exc:
            raise RETRY(run_count=6)
    assert exc.value.state.run_count == 6


>>>>>>> 23d59c0f
@pytest.mark.parametrize(
    "signal,state",
    [
        (FAIL, Failed),
        (TRIGGERFAIL, TriggerFailed),
        (SUCCESS, Success),
        (RETRY, Retrying),
        (SKIP, Skipped),
    ],
)
def test_signals_creates_correct_states(signal, state):
    with pytest.raises(Exception) as exc:
        raise signal(state.__name__)
    assert isinstance(exc.value, signal)
    assert type(exc.value.state) is state
    assert exc.value.state.message is exc.value
    assert str(exc.value.state.message) == state.__name__


def test_retry_signals_carry_default_retry_time_on_state():
    with pytest.raises(Exception) as exc:
        raise RETRY()
    assert exc.value.state.start_time is not None
    now = datetime.datetime.utcnow()
    assert now - exc.value.state.start_time < datetime.timedelta(seconds=0.1)<|MERGE_RESOLUTION|>--- conflicted
+++ resolved
@@ -55,8 +55,6 @@
     assert exc.value.state.start_time == date
 
 
-<<<<<<< HEAD
-=======
 def test_retry_signals_accept_run_count():
     with pytest.raises(PrefectStateSignal) as exc:
         raise RETRY(run_count=5)
@@ -77,7 +75,6 @@
     assert exc.value.state.run_count == 6
 
 
->>>>>>> 23d59c0f
 @pytest.mark.parametrize(
     "signal,state",
     [
