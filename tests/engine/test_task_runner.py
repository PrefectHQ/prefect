--- conflicted
+++ resolved
@@ -126,10 +126,7 @@
     state = task_runner.run()
     assert isinstance(state, Retrying)
     assert isinstance(state.start_time, datetime.datetime)
-<<<<<<< HEAD
-=======
     assert state.run_count == 1
->>>>>>> 23d59c0f
 
     # second run should retry
     state = task_runner.run(state=state)
@@ -771,14 +768,6 @@
         assert isinstance(new_state, Retrying)
         assert new_state.cached_inputs == {"x": 1}
 
-<<<<<<< HEAD
-    def test_retrying_with_start_time(self):
-        state = Retrying(start_time=datetime.datetime.utcnow())
-        new_state = TaskRunner(task=Task(max_retries=1)).check_for_retry(
-            state=state, inputs={}
-        )
-        assert new_state is state
-=======
     def test_retrying_when_run_count_greater_than_max_retries(self):
         with prefect.context(_task_run_count=10):
             state = Retrying()
@@ -794,7 +783,6 @@
                 state=state, inputs={}
             )
             assert new_state is state
->>>>>>> 23d59c0f
 
 
 class TestCacheResultStep:
