import pytest

from prefect import flow
from tests.generic_tasks import (
    add_one,
    async_multiply_by_two,
    noop,
    sleep,
    subtract_ten,
)


@pytest.mark.skip(reason="Causes a deadlock.")
def test_map_wait_for_many_tasks():
    @flow
    def run(n):
        added = add_one.map(range(n))
        result = [subtract_ten(x, wait_for=added) for x in range(n)]

        return result

    run(500)


@pytest.mark.skip(reason="Causes a deadlock.")
def test_loop_wait_for_many_tasks():
    @flow
    def run(n):
        added = add_one.map(range(n))
        for x in range(n):
            subtract_ten.submit(x, wait_for=added)

    run(500)


@pytest.mark.usefixtures("use_hosted_api_server")
def test_sleep_wait_for():
    @flow
    def run(sleep_time: float, n: int):
        add_one.map(range(n), wait_for=[sleep.submit(sleep_time)])

    run(5, 50)


async def test_async_task_as_dependency():
    @flow
    async def run():
        multiplied = await async_multiply_by_two.submit(42)
        add_one(multiplied)

    await run()


<<<<<<< HEAD
=======
@pytest.mark.skip(reason="Causes a deadlock.")
>>>>>>> b262023b
async def test_sync_task_after_async_in_async_flow(use_hosted_api_server):
    @flow
    async def run():
        await async_multiply_by_two(42)
        noop.submit()

    await run()<|MERGE_RESOLUTION|>--- conflicted
+++ resolved
@@ -51,11 +51,8 @@
     await run()
 
 
-<<<<<<< HEAD
-=======
-@pytest.mark.skip(reason="Causes a deadlock.")
->>>>>>> b262023b
-async def test_sync_task_after_async_in_async_flow(use_hosted_api_server):
+@pytest.mark.usefixtures("use_hosted_api_server")
+async def test_sync_task_after_async_in_async_flow():
     @flow
     async def run():
         await async_multiply_by_two(42)
