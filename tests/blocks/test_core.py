import abc
import json
import warnings
from textwrap import dedent
from typing import Dict, Type, Union
from uuid import UUID, uuid4

import pytest
from packaging.version import Version
<<<<<<< HEAD
from pydantic import BaseModel, Field, SecretBytes, SecretStr, ValidationError
=======
from pydantic import BaseModel, Field, SecretBytes, SecretStr
from pydantic.fields import ModelField
>>>>>>> a040a49e

import prefect
from prefect.blocks.core import Block, InvalidBlockRegistration
from prefect.blocks.fields import SecretDict
from prefect.blocks.system import JSON, Secret
from prefect.client import OrionClient
from prefect.exceptions import PrefectHTTPStatusError
from prefect.orion import models
from prefect.orion.schemas.actions import BlockDocumentCreate
from prefect.orion.schemas.core import DEFAULT_BLOCK_SCHEMA_VERSION
from prefect.utilities.dispatch import get_registry_for_type, lookup_type, register_type
from prefect.utilities.names import obfuscate_string


class CoolBlock(Block):
    cool_factor: int


class TestAPICompatibility:
    class MyBlock(Block):
        x: str
        y: int = 1

    @register_type
    class MyRegisteredBlock(Block):
        x: str
        y: int = 1

    @register_type
    class MyOtherRegisteredBlock(Block):
        x: str
        y: int = 1
        z: int = 2

    def test_registration(self):
        assert (
            lookup_type(Block, self.MyRegisteredBlock.__dispatch_key__())
            is self.MyRegisteredBlock
        )

        assert (
            lookup_type(Block, self.MyOtherRegisteredBlock.__dispatch_key__())
            is self.MyOtherRegisteredBlock
        )

        assert lookup_type(Block, self.MyBlock.__dispatch_key__()) is self.MyBlock

    def test_create_api_block_schema(self, block_type_x):
        block_schema = self.MyRegisteredBlock._to_block_schema(
            block_type_id=block_type_x.id
        )
        assert (
            block_schema.checksum
            == "sha256:876ee010b459f79fe6a31f00442a2ba47ee36202968830efda4378544051da64"
        )
        assert block_schema.fields == {
            "title": "MyRegisteredBlock",
            "type": "object",
            "properties": {
                "x": {"title": "X", "type": "string"},
                "y": {"title": "Y", "default": 1, "type": "integer"},
            },
            "block_schema_references": {},
            "block_type_slug": "myregisteredblock",
            "required": ["x"],
            "secret_fields": [],
        }

    def test_create_api_block_with_secret_fields_reflected_in_schema(self):
        class SecretBlock(Block):
            w: SecretDict
            x: SecretStr
            y: SecretBytes
            z: str

        assert SecretBlock.schema()["secret_fields"] == ["w.*", "x", "y"]

        schema = SecretBlock._to_block_schema(block_type_id=uuid4())
        assert schema.fields["secret_fields"] == ["w.*", "x", "y"]
        assert schema.fields == {
            "block_schema_references": {},
            "block_type_slug": "secretblock",
            "properties": {
                "w": {"title": "W", "type": "object"},
                "x": {
                    "format": "password",
                    "title": "X",
                    "type": "string",
                    "writeOnly": True,
                },
                "y": {
                    "format": "password",
                    "title": "Y",
                    "type": "string",
                    "writeOnly": True,
                },
                "z": {"title": "Z", "type": "string"},
            },
            "required": ["w", "x", "y", "z"],
            "secret_fields": ["w.*", "x", "y"],
            "title": "SecretBlock",
            "type": "object",
        }

    def test_create_api_block_with_nested_secret_fields_reflected_in_schema(self):
        class Child(Block):
            a: SecretStr
            b: str
            c: SecretDict

        class Parent(Block):
            a: SecretStr
            b: str
            child: Child

        assert Child.schema()["secret_fields"] == ["a", "c.*"]
        assert Parent.schema()["secret_fields"] == ["a", "child.a", "child.c.*"]
        schema = Parent._to_block_schema(block_type_id=uuid4())
        assert schema.fields["secret_fields"] == ["a", "child.a", "child.c.*"]
        assert schema.fields == {
            "block_schema_references": {
                "child": {
                    "block_schema_checksum": "sha256:3e50c75591f4071c7df082d8a7969c57ae97f6a62c2345017e6b64bc13c39cd0",
                    "block_type_slug": "child",
                }
            },
            "block_type_slug": "parent",
            "definitions": {
                "Child": {
                    "block_schema_references": {},
                    "block_type_slug": "child",
                    "properties": {
                        "a": {
                            "format": "password",
                            "title": "A",
                            "type": "string",
                            "writeOnly": True,
                        },
                        "b": {"title": "B", "type": "string"},
                        "c": {"title": "C", "type": "object"},
                    },
                    "required": ["a", "b", "c"],
                    "secret_fields": ["a", "c.*"],
                    "title": "Child",
                    "type": "object",
                }
            },
            "properties": {
                "a": {
                    "format": "password",
                    "title": "A",
                    "type": "string",
                    "writeOnly": True,
                },
                "b": {"title": "B", "type": "string"},
                "child": {"$ref": "#/definitions/Child"},
            },
            "required": ["a", "b", "child"],
            "secret_fields": ["a", "child.a", "child.c.*"],
            "title": "Parent",
            "type": "object",
        }

    def test_create_api_block_with_secret_values_are_obfuscated_by_default(self):
        class SecretBlock(Block):
            w: SecretDict
            x: SecretStr
            y: SecretBytes
            z: str

        block = SecretBlock(
            w={
                "Here's my shallow secret": "I don't like olives",
                "deeper secrets": {"Here's my deeper secret": "I've never seen Lost"},
            },
            x="x",
            y=b"y",
            z="z",
        )

        block_type_id = uuid4()
        block_schema_id = uuid4()
        blockdoc = block._to_block_document(
            name="name", block_type_id=block_type_id, block_schema_id=block_schema_id
        )
        assert isinstance(blockdoc.data["w"], SecretDict)
        assert isinstance(blockdoc.data["x"], SecretStr)
        assert isinstance(blockdoc.data["y"], SecretBytes)

        json_blockdoc = json.loads(blockdoc.json())
        assert json_blockdoc["data"] == {
            "w": {
                "Here's my shallow secret": "**********",
                "deeper secrets": "**********",
            },
            "x": "**********",
            "y": "**********",
            "z": "z",
        }

        json_blockdoc_with_secrets = json.loads(blockdoc.json(include_secrets=True))
        assert json_blockdoc_with_secrets["data"] == {
            "w": {
                "Here's my shallow secret": "I don't like olives",
                "deeper secrets": {"Here's my deeper secret": "I've never seen Lost"},
            },
            "x": "x",
            "y": "y",
            "z": "z",
        }

    def test_create_nested_api_block_with_secret_values_are_obfuscated_by_default(self):
        class Child(Block):
            a: SecretStr
            b: str
            c: SecretDict

        class Parent(Block):
            a: SecretStr
            b: str
            child: Child

        block = Parent(a="a", b="b", child=dict(a="a", b="b", c=dict(secret="value")))
        block_type_id = uuid4()
        block_schema_id = uuid4()
        blockdoc = block._to_block_document(
            name="name", block_type_id=block_type_id, block_schema_id=block_schema_id
        )
        assert isinstance(blockdoc.data["a"], SecretStr)
        assert isinstance(blockdoc.data["child"]["a"], SecretStr)

        json_blockdoc = json.loads(blockdoc.json())
        assert json_blockdoc["data"] == {
            "a": "**********",
            "b": "b",
            # The child includes the type slug because it is not a block document
            "child": {
                "a": "**********",
                "b": "b",
                "c": {"secret": "**********"},
                "block_type_slug": "child",
            },
        }

        json_blockdoc_with_secrets = json.loads(blockdoc.json(include_secrets=True))
        assert json_blockdoc_with_secrets["data"] == {
            "a": "a",
            "b": "b",
            # The child includes the type slug because it is not a block document
            "child": {
                "a": "a",
                "b": "b",
                "c": {"secret": "value"},
                "block_type_slug": "child",
            },
        }

    def test_registering_blocks_with_capabilities(self):
        @register_type
        class IncapableBlock(Block):
            # could use a little confidence
            _block_type_id = uuid4()

        class CanBluff(Block):
            _block_schema_capabilities = ["bluffing"]

            def bluff(self):
                pass

        @register_type
        class CapableBlock(CanBluff, Block):
            # kind of rude to the other Blocks
            _block_type_id = uuid4()
            all_the_answers: str = "42 or something"

        capable_schema = CapableBlock._to_block_schema()
        assert capable_schema.capabilities == ["bluffing"]

        incapable_schema = IncapableBlock._to_block_schema()
        assert incapable_schema.capabilities == []

    def test_create_api_block_schema_only_includes_pydantic_fields(self, block_type_x):
        @register_type
        class MakesALottaAttributes(Block):
            real_field: str
            authentic_field: str

            def block_initialization(self):
                self.evil_fake_field = "evil fake data"

        my_block = MakesALottaAttributes(real_field="hello", authentic_field="marvin")
        block_schema = my_block._to_block_schema(block_type_id=block_type_x.id)
        assert "real_field" in block_schema.fields["properties"].keys()
        assert "authentic_field" in block_schema.fields["properties"].keys()
        assert "evil_fake_field" not in block_schema.fields["properties"].keys()

    def test_create_api_block_schema_with_different_registered_slug(self, block_type_x):
        block_schema = self.MyOtherRegisteredBlock._to_block_schema(
            block_type_id=block_type_x.id
        )
        assert (
            block_schema.checksum
            == "sha256:5f8577df3c90cfe24ebcb553323d54736cd90b9a155f8e724653fe39de9ada6a"
        )
        assert block_schema.fields == {
            "title": "MyOtherRegisteredBlock",
            "type": "object",
            "properties": {
                "x": {"title": "X", "type": "string"},
                "y": {"title": "Y", "default": 1, "type": "integer"},
                "z": {"default": 2, "title": "Z", "type": "integer"},
            },
            "block_type_slug": "myotherregisteredblock",
            "block_schema_references": {},
            "required": ["x"],
            "secret_fields": [],
        }

    def test_create_api_block_with_arguments(self, block_type_x):
        with pytest.raises(ValueError, match="(No name provided)"):
            self.MyRegisteredBlock(x="x")._to_block_document()
        with pytest.raises(ValueError, match="(No block schema ID provided)"):
            self.MyRegisteredBlock(x="x")._to_block_document(name="block")
        assert self.MyRegisteredBlock(x="x")._to_block_document(
            name="block", block_schema_id=uuid4(), block_type_id=block_type_x.id
        )

    def test_to_block_document_anonymous_no_name(self, block_type_x):
        anon_block = self.MyRegisteredBlock(x="x")._to_block_document(
            block_schema_id=uuid4(),
            block_type_id=block_type_x.id,
            is_anonymous=True,
        )
        assert anon_block.is_anonymous is True
        assert anon_block.name is None

    def test_to_block_document_anonymous(self, block_type_x):
        """Test passing different values to the `is_anonymous` argument, in
        combination with different values of the _is_anonymous class fallback"""

        # explicit true
        anon_block = self.MyRegisteredBlock(x="x")._to_block_document(
            block_schema_id=uuid4(),
            block_type_id=block_type_x.id,
            is_anonymous=True,
        )
        assert anon_block.is_anonymous is True

        # explicit false
        anon_block_2 = self.MyRegisteredBlock(x="x")._to_block_document(
            name="block",
            block_schema_id=uuid4(),
            block_type_id=block_type_x.id,
            is_anonymous=False,
        )
        assert anon_block_2.is_anonymous is False

        # none with no fallback
        anon_block_3 = self.MyRegisteredBlock(x="x")._to_block_document(
            name="block",
            block_schema_id=uuid4(),
            block_type_id=block_type_x.id,
            is_anonymous=None,
        )
        assert anon_block_3.is_anonymous is False

        # none with True fallback
        anon_block_4 = self.MyRegisteredBlock(x="x")
        anon_block_4._is_anonymous = True
        doc_4 = anon_block_4._to_block_document(
            block_schema_id=uuid4(),
            block_type_id=block_type_x.id,
            is_anonymous=None,
        )
        assert doc_4.is_anonymous is True

        # False with True fallback
        anon_block_5 = self.MyRegisteredBlock(x="x")
        anon_block_5._is_anonymous = True
        doc_5 = anon_block_5._to_block_document(
            name="block",
            block_schema_id=uuid4(),
            block_type_id=block_type_x.id,
            is_anonymous=False,
        )
        assert doc_5.is_anonymous is False

    def test_to_block_document_anonymous_errors(self, block_type_x):
        """Test passing different values to the `is_anonymous` argument, in
        combination with different values of the _is_anonymous class fallback"""

        # explicit false
        with pytest.raises(
            ValueError,
            match="(No name provided, either as an argument or on the block)",
        ):
            self.MyRegisteredBlock(x="x")._to_block_document(
                block_schema_id=uuid4(),
                block_type_id=block_type_x.id,
                is_anonymous=False,
            )

        # none with no fallback
        with pytest.raises(
            ValueError,
            match="(No name provided, either as an argument or on the block)",
        ):
            self.MyRegisteredBlock(x="x")._to_block_document(
                block_schema_id=uuid4(),
                block_type_id=block_type_x.id,
                is_anonymous=None,
            )

        # none with False fallback
        anon_block_4 = self.MyRegisteredBlock(x="x")
        anon_block_4._is_anonymous = False
        with pytest.raises(
            ValueError,
            match="(No name provided, either as an argument or on the block)",
        ):
            anon_block_4._to_block_document(
                block_schema_id=uuid4(),
                block_type_id=block_type_x.id,
                is_anonymous=None,
            )

    def test_from_block_document(self, block_type_x):
        block_schema_id = uuid4()
        api_block = self.MyRegisteredBlock(x="x")._to_block_document(
            name="block", block_schema_id=block_schema_id, block_type_id=block_type_x.id
        )

        block = Block._from_block_document(api_block)
        assert type(block) == self.MyRegisteredBlock
        assert block.x == "x"
        assert block._block_schema_id == block_schema_id
        assert block._block_document_id == api_block.id
        assert block._block_type_id == block_type_x.id
        assert block._is_anonymous is False
        assert block._block_document_name == "block"

    def test_from_block_document_anonymous(self, block_type_x):
        block_schema_id = uuid4()
        api_block = self.MyRegisteredBlock(x="x")._to_block_document(
            block_schema_id=block_schema_id,
            block_type_id=block_type_x.id,
            is_anonymous=True,
        )

        block = Block._from_block_document(api_block)
        assert type(block) == self.MyRegisteredBlock
        assert block.x == "x"
        assert block._block_schema_id == block_schema_id
        assert block._block_document_id == api_block.id
        assert block._block_type_id == block_type_x.id
        assert block._is_anonymous is True
        assert block._block_document_name is None

    def test_from_block_document_with_unregistered_block(self):
        class BlockyMcBlock(Block):
            fizz: str

        block_schema_id = uuid4()
        block_type_id = uuid4()
        api_block = BlockyMcBlock(fizz="buzz")._to_block_document(
            name="super important config",
            block_schema_id=block_schema_id,
            block_type_id=block_type_id,
        )

        block = BlockyMcBlock._from_block_document(api_block)
        assert type(block) == BlockyMcBlock
        assert block.fizz == "buzz"
        assert block._block_schema_id == block_schema_id
        assert block._block_document_id == api_block.id
        assert block._block_type_id == block_type_id

    def test_create_block_document_from_block(self, block_type_x):
        @register_type
        class MakesALottaAttributes(Block):
            real_field: str
            authentic_field: str

            def block_initialization(self):
                self.evil_fake_field = "evil fake data"

        my_block = MakesALottaAttributes(real_field="hello", authentic_field="marvin")
        api_block = my_block._to_block_document(
            name="a corrupted api block",
            block_schema_id=uuid4(),
            block_type_id=block_type_x.id,
        )
        assert "real_field" in api_block.data
        assert "authentic_field" in api_block.data
        assert "evil_fake_field" not in api_block.data

    @pytest.mark.parametrize("block_name", ["a_block", "a.block"])
    def test_create_block_document_create_invalid_characters(self, block_name):
        """This gets raised on instantiation of BlockDocumentCreate"""

        @register_type
        class ABlock(Block):
            a_field: str

        a_block = ABlock(a_field="my_field")
        with pytest.raises(ValidationError, match="name must only contain"):
            a_block.save(block_name)

    @pytest.mark.parametrize("block_name", ["a/block", "a\\block"])
    def test_create_block_document_invalid_characters(self, block_name):
        """
        This gets raised on instantiation of BlockDocument which shares
        INVALID_CHARACTERS with Flow, Deployment, etc.
        """

        @register_type
        class ABlock(Block):
            a_field: str

        a_block = ABlock(a_field="my_field")
        with pytest.raises(ValidationError, match="name"):
            a_block.save(block_name)

    def test_create_block_schema_from_block_without_capabilities(
        self, test_block: Type[Block], block_type_x
    ):
        block_schema = test_block._to_block_schema(block_type_id=block_type_x.id)

        assert block_schema.checksum == test_block._calculate_schema_checksum()
        assert block_schema.fields == test_block.schema()
        assert (
            block_schema.capabilities == []
        ), "No capabilities should be defined for this Block and defaults to []"
        assert block_schema.version == DEFAULT_BLOCK_SCHEMA_VERSION

    def test_create_block_schema_from_block_with_capabilities(
        self, test_block: Type[Block], block_type_x
    ):
        block_schema = test_block._to_block_schema(block_type_id=block_type_x.id)

        assert block_schema.checksum == test_block._calculate_schema_checksum()
        assert block_schema.fields == test_block.schema()
        assert (
            block_schema.capabilities == []
        ), "No capabilities should be defined for this Block and defaults to []"
        assert block_schema.version == DEFAULT_BLOCK_SCHEMA_VERSION

    def test_create_block_schema_with_no_version_specified(
        self, test_block: Type[Block], block_type_x
    ):
        block_schema = test_block._to_block_schema(block_type_id=block_type_x.id)

        assert block_schema.version == DEFAULT_BLOCK_SCHEMA_VERSION

    def test_create_block_schema_with_version_specified(
        self, test_block: Type[Block], block_type_x
    ):
        test_block._block_schema_version = "1.0.0"
        block_schema = test_block._to_block_schema(block_type_id=block_type_x.id)

        assert block_schema.version == "1.0.0"

    def test_create_block_schema_uses_prefect_version_for_built_in_blocks(self):
        try:
            Secret.register_type_and_schema()
        except PrefectHTTPStatusError as exc:
            if exc.response.status_code == 403:
                pass
            else:
                raise exc

        block_schema = Secret._to_block_schema()
        assert block_schema.version == Version(prefect.__version__).base_version

    def test_collecting_capabilities(self):
        class CanRun(Block):
            _block_schema_capabilities = ["run"]

        class CanFly(Block):
            _block_schema_capabilities = ["fly"]

        class CanSwim(Block):
            _block_schema_capabilities = ["swim"]

        class Duck(CanSwim, CanFly):
            pass

        class Bird(CanFly):
            pass

        class Crow(Bird, CanRun):
            pass

        class Cat(CanRun):
            pass

        class FlyingCat(Cat, Bird):
            pass

        assert Duck.get_block_capabilities() == {"swim", "fly"}
        assert Bird.get_block_capabilities() == {"fly"}
        assert Cat.get_block_capabilities() == {"run"}
        assert Crow.get_block_capabilities() == {"fly", "run"}
        assert FlyingCat.get_block_capabilities() == {"fly", "run"}

    def test_create_block_schema_from_nested_blocks(self):

        block_schema_id = uuid4()
        block_type_id = uuid4()

        class NestedBlock(Block):
            _block_type_name = "Nested Block"

            _block_schema_id = block_schema_id
            _block_type_id = block_type_id
            x: str

        class ParentBlock(Block):
            y: str
            z: NestedBlock

        block_schema = ParentBlock._to_block_schema(block_type_id=block_type_id)

        assert block_schema.fields == {
            "title": "ParentBlock",
            "type": "object",
            "properties": {
                "y": {"title": "Y", "type": "string"},
                "z": {"$ref": "#/definitions/NestedBlock"},
            },
            "required": ["y", "z"],
            "block_type_slug": "parentblock",
            "block_schema_references": {
                "z": {
                    "block_schema_checksum": "sha256:85dbfce0d5cfb3b77266422b96c5560f4b9de4ad2ecd74946512e954fb54d650",
                    "block_type_slug": "nested-block",
                }
            },
            "secret_fields": [],
            "definitions": {
                "NestedBlock": {
                    "block_schema_references": {},
                    "block_type_slug": "nested-block",
                    "properties": {"x": {"title": "X", "type": "string"}},
                    "required": ["x"],
                    "secret_fields": [],
                    "title": "NestedBlock",
                    "type": "object",
                },
            },
        }

    async def test_block_load(self, test_block, block_document):
        my_block = await test_block.load(block_document.name)

        assert my_block._block_document_name == block_document.name
        assert my_block._block_document_id == block_document.id
        assert my_block._block_type_id == block_document.block_type_id
        assert my_block._block_schema_id == block_document.block_schema_id
        assert my_block.foo == "bar"

    async def test_load_from_block_base_class(self):
        class Custom(Block):
            message: str

        my_custom_block = Custom(message="hello")
        await my_custom_block.save("my-custom-block")

        loaded_block = await Block.load("custom/my-custom-block")
        assert loaded_block.message == "hello"

    async def test_load_nested_block(self, session):
        class B(Block):
            _block_schema_type = "abc"

            x: int

        block_type_b = await models.block_types.create_block_type(
            session=session, block_type=B._to_block_type()
        )
        block_schema_b = await models.block_schemas.create_block_schema(
            session=session,
            block_schema=B._to_block_schema(block_type_id=block_type_b.id),
        )

        class C(Block):
            y: int

        block_type_c = await models.block_types.create_block_type(
            session=session, block_type=C._to_block_type()
        )
        block_schema_c = await models.block_schemas.create_block_schema(
            session=session,
            block_schema=C._to_block_schema(block_type_id=block_type_c.id),
        )

        class D(Block):
            b: B
            z: str

        block_type_d = await models.block_types.create_block_type(
            session=session, block_type=D._to_block_type()
        )
        block_schema_d = await models.block_schemas.create_block_schema(
            session=session,
            block_schema=D._to_block_schema(block_type_id=block_type_d.id),
        )

        class E(Block):
            c: C
            d: D

        block_type_e = await models.block_types.create_block_type(
            session=session, block_type=E._to_block_type()
        )
        block_schema_e = await models.block_schemas.create_block_schema(
            session=session,
            block_schema=E._to_block_schema(block_type_id=block_type_e.id),
        )

        await session.commit()

        inner_block_document = await models.block_documents.create_block_document(
            session=session,
            block_document=BlockDocumentCreate(
                name="inner-block-document",
                data=dict(x=1),
                block_schema_id=block_schema_b.id,
                block_type_id=block_schema_b.block_type_id,
            ),
        )

        middle_block_document_1 = await models.block_documents.create_block_document(
            session=session,
            block_document=BlockDocumentCreate(
                name="middle-block-document-1",
                data=dict(y=2),
                block_schema_id=block_schema_c.id,
                block_type_id=block_schema_c.block_type_id,
            ),
        )
        middle_block_document_2 = await models.block_documents.create_block_document(
            session=session,
            block_document=BlockDocumentCreate(
                name="middle-block-document-2",
                data={
                    "b": {"$ref": {"block_document_id": inner_block_document.id}},
                    "z": "ztop",
                },
                block_schema_id=block_schema_d.id,
                block_type_id=block_schema_d.block_type_id,
            ),
        )
        outer_block_document = await models.block_documents.create_block_document(
            session=session,
            block_document=BlockDocumentCreate(
                name="outer-block-document",
                data={
                    "c": {"$ref": {"block_document_id": middle_block_document_1.id}},
                    "d": {"$ref": {"block_document_id": middle_block_document_2.id}},
                },
                block_schema_id=block_schema_e.id,
                block_type_id=block_schema_e.block_type_id,
            ),
        )

        await session.commit()

        block_instance = await E.load("outer-block-document")

        assert block_instance._block_document_name == outer_block_document.name
        assert block_instance._block_document_id == outer_block_document.id
        assert block_instance._block_type_id == outer_block_document.block_type_id
        assert block_instance._block_schema_id == outer_block_document.block_schema_id
        assert block_instance.c.dict() == {
            "y": 2,
            "_block_document_id": middle_block_document_1.id,
            "_block_document_name": "middle-block-document-1",
            "_is_anonymous": False,
            "block_type_slug": "c",
        }
        assert block_instance.d.dict() == {
            "b": {
                "x": 1,
                "_block_document_id": inner_block_document.id,
                "_block_document_name": "inner-block-document",
                "_is_anonymous": False,
                "block_type_slug": "b",
            },
            "z": "ztop",
            "_block_document_id": middle_block_document_2.id,
            "_block_document_name": "middle-block-document-2",
            "_is_anonymous": False,
            "block_type_slug": "d",
        }

    async def test_create_block_from_nonexistent_name(self, test_block):
        with pytest.raises(
            ValueError,
            match="Unable to find block document named blocky for block type x",
        ):
            await test_block.load("blocky")

    def test_save_block_from_flow(self):
        class Test(Block):
            a: str

        @prefect.flow
        def save_block_flow():
            Test(a="foo").save("test")

        save_block_flow()

        block = Test.load("test")
        assert block.a == "foo"

    async def test_save_protected_block_with_new_block_schema_version(self, session):
        """
        This testcase would fail when block protection was enabled for block type
        updates and block schema creation.
        """
        await models.block_registration.run_block_auto_registration(session=session)
        await session.commit()

        mock_version = (
            uuid4().hex
        )  # represents a version that does not exist on the server

        JSON._block_schema_version = mock_version

        block_document_id = await JSON(value={"the_answer": 42}).save("test")

        block_document = await models.block_documents.read_block_document_by_id(
            session=session, block_document_id=block_document_id
        )
        assert block_document.block_schema.version == mock_version


class TestRegisterBlockTypeAndSchema:
    class NewBlock(Block):
        a: str
        b: str
        c: int

    async def test_register_type_and_schema(self, orion_client: OrionClient):
        await self.NewBlock.register_type_and_schema()

        block_type = await orion_client.read_block_type_by_slug(slug="newblock")
        assert block_type is not None
        assert block_type.name == "NewBlock"

        block_schema = await orion_client.read_block_schema_by_checksum(
            checksum=self.NewBlock._calculate_schema_checksum()
        )
        assert block_schema is not None
        assert block_schema.fields == self.NewBlock.schema()

        assert isinstance(self.NewBlock._block_type_id, UUID)
        assert isinstance(self.NewBlock._block_schema_id, UUID)

    async def test_register_idempotent(self, orion_client: OrionClient):
        await self.NewBlock.register_type_and_schema()
        await self.NewBlock.register_type_and_schema()

        block_type = await orion_client.read_block_type_by_slug(slug="newblock")
        assert block_type is not None
        assert block_type.name == "NewBlock"

        block_schema = await orion_client.read_block_schema_by_checksum(
            checksum=self.NewBlock._calculate_schema_checksum()
        )
        assert block_schema is not None
        assert block_schema.fields == self.NewBlock.schema()

    async def test_register_existing_block_type_new_block_schema(
        self, orion_client: OrionClient
    ):
        # Ignore warning caused by matching key in registry
        warnings.filterwarnings("ignore", category=UserWarning)

        class ImpostorBlock(Block):
            _block_type_name = "NewBlock"
            x: str
            y: str
            z: int

        await ImpostorBlock.register_type_and_schema()

        block_type = await orion_client.read_block_type_by_slug(slug="newblock")
        assert block_type is not None
        assert block_type.name == "NewBlock"

        await self.NewBlock.register_type_and_schema()

        block_schema = await orion_client.read_block_schema_by_checksum(
            checksum=self.NewBlock._calculate_schema_checksum()
        )
        assert block_schema is not None
        assert block_schema.fields == self.NewBlock.schema()

    async def test_register_new_block_schema_when_version_changes(
        self, orion_client: OrionClient
    ):
        # Ignore warning caused by matching key in registry
        warnings.filterwarnings("ignore", category=UserWarning)

        await self.NewBlock.register_type_and_schema()

        block_schema = await orion_client.read_block_schema_by_checksum(
            checksum=self.NewBlock._calculate_schema_checksum()
        )
        assert block_schema is not None
        assert block_schema.fields == self.NewBlock.schema()
        assert block_schema.version == DEFAULT_BLOCK_SCHEMA_VERSION

        self.NewBlock._block_schema_version = "new_version"

        await self.NewBlock.register_type_and_schema()

        block_schema = await orion_client.read_block_schema_by_checksum(
            checksum=self.NewBlock._calculate_schema_checksum()
        )
        assert block_schema is not None
        assert block_schema.fields == self.NewBlock.schema()
        assert block_schema.version == "new_version"

        self.NewBlock._block_schema_version = None

    async def test_register_nested_block(self, orion_client: OrionClient):
        class Big(Block):
            id: UUID = Field(default_factory=uuid4)
            size: int

        class Bigger(Block):
            size: int
            contents: Big
            random_other_field: Dict[str, float]

        class Biggest(Block):
            size: int
            contents: Bigger

        await Biggest.register_type_and_schema()

        big_block_type = await orion_client.read_block_type_by_slug(slug="big")
        assert big_block_type is not None
        big_block_schema = await orion_client.read_block_schema_by_checksum(
            checksum=Big._calculate_schema_checksum()
        )
        assert big_block_schema is not None

        bigger_block_type = await orion_client.read_block_type_by_slug(slug="bigger")
        assert bigger_block_type is not None
        bigger_block_schema = await orion_client.read_block_schema_by_checksum(
            checksum=Bigger._calculate_schema_checksum()
        )
        assert bigger_block_schema is not None

        biggest_block_type = await orion_client.read_block_type_by_slug(slug="biggest")
        assert biggest_block_type is not None
        biggest_block_schema = await orion_client.read_block_schema_by_checksum(
            checksum=Biggest._calculate_schema_checksum()
        )
        assert biggest_block_schema is not None

    async def test_register_nested_block_union(self, orion_client: OrionClient):
        class A(Block):
            a: str

        class B(Block):
            b: str

        class C(Block):
            c: str

        class Umbrella(Block):
            a_b_or_c: Union[A, B, C]

        await Umbrella.register_type_and_schema()

        a_block_type = await orion_client.read_block_type_by_slug(slug="a")
        assert a_block_type is not None
        b_block_type = await orion_client.read_block_type_by_slug(slug="b")
        assert b_block_type is not None
        c_block_type = await orion_client.read_block_type_by_slug(slug="c")
        assert c_block_type is not None
        umbrella_block_type = await orion_client.read_block_type_by_slug(
            slug="umbrella"
        )
        assert umbrella_block_type is not None

        a_block_schema = await orion_client.read_block_schema_by_checksum(
            checksum=A._calculate_schema_checksum()
        )
        assert a_block_schema is not None
        b_block_schema = await orion_client.read_block_schema_by_checksum(
            checksum=B._calculate_schema_checksum()
        )
        assert b_block_schema is not None
        c_block_schema = await orion_client.read_block_schema_by_checksum(
            checksum=C._calculate_schema_checksum()
        )
        assert c_block_schema is not None
        umbrella_block_schema = await orion_client.read_block_schema_by_checksum(
            checksum=Umbrella._calculate_schema_checksum()
        )
        assert umbrella_block_schema is not None

    async def test_register_raises_block_base_class(self):
        with pytest.raises(
            InvalidBlockRegistration,
            match="`register_type_and_schema` should be called on a Block "
            "subclass and not on the Block class directly.",
        ):
            await Block.register_type_and_schema()

    async def test_register_updates_block_type(self, orion_client: OrionClient):
        # Ignore warning caused by matching key in registry
        warnings.filterwarnings("ignore", category=UserWarning)

        class Before(Block):
            _block_type_name = "Test Block"
            _description = "Before"
            message: str

        class After(Block):
            _block_type_name = "Test Block"
            _description = "After"
            message: str

        await Before.register_type_and_schema()

        block_type = await orion_client.read_block_type_by_slug(slug="test-block")
        assert block_type.description == "Before"

        await After.register_type_and_schema()

        block_type = await orion_client.read_block_type_by_slug(slug="test-block")
        assert block_type.description == "After"

    async def test_register_fails_on_abc(self, orion_client):
        class Interface(Block, abc.ABC):
            _block_schema_capabilities = ["do-stuff"]

            @abc.abstractmethod
            def do_stuff(self, thing: str):
                pass

        with pytest.raises(
            InvalidBlockRegistration,
            match="`register_type_and_schema` should be called on a Block "
            "subclass and not on a Block interface class directly.",
        ):
            await Interface.register_type_and_schema(client=orion_client)


class TestSaveBlock:
    @pytest.fixture
    def NewBlock(self):
        # Ignore warning caused by matching key in registry due to block fixture
        warnings.filterwarnings("ignore", category=UserWarning)

        class NewBlock(Block):
            a: str
            b: str

        return NewBlock

    @pytest.fixture
    def InnerBlock(self):
        class InnerBlock(Block):
            size: int

        return InnerBlock

    @pytest.fixture
    def OuterBlock(self, InnerBlock):
        class OuterBlock(Block):
            size: int
            contents: InnerBlock

        return OuterBlock

    async def test_save_block(self, NewBlock):
        new_block = NewBlock(a="foo", b="bar")
        new_block_name = "my-block"
        await new_block.save(new_block_name)

        assert new_block._block_document_name == new_block_name
        assert new_block._block_document_id is not None
        assert not new_block._is_anonymous

        loaded_new_block = await new_block.load(new_block_name)

        assert loaded_new_block._block_document_name == new_block_name
        assert loaded_new_block._block_document_id == new_block._block_document_id
        assert not loaded_new_block._is_anonymous

        assert loaded_new_block._block_type_name == new_block._block_type_name
        assert loaded_new_block._block_type_id == new_block._block_type_id

        assert loaded_new_block == new_block

    async def test_save_anonymous_block(self, NewBlock):
        new_anon_block = NewBlock(a="foo", b="bar")
        await new_anon_block._save(is_anonymous=True)

        assert new_anon_block._block_document_name is not None
        assert new_anon_block._block_document_id is not None
        assert new_anon_block._is_anonymous

        loaded_new_anon_block = await NewBlock.load(new_anon_block._block_document_name)

        assert (
            loaded_new_anon_block._block_document_name
            == new_anon_block._block_document_name
        )
        assert (
            loaded_new_anon_block._block_document_id
            == new_anon_block._block_document_id
        )
        assert loaded_new_anon_block._is_anonymous

        assert loaded_new_anon_block._block_type_name == new_anon_block._block_type_name
        assert loaded_new_anon_block._block_type_id == new_anon_block._block_type_id

        assert loaded_new_anon_block == new_anon_block

    async def test_save_anonymous_block_more_than_once_creates_two_blocks(
        self, NewBlock
    ):
        new_anon_block = NewBlock(a="foo", b="bar")
        first_id = await new_anon_block._save(is_anonymous=True)
        second_id = await new_anon_block._save(is_anonymous=True)
        assert first_id != second_id

    async def test_save_throws_on_mismatched_kwargs(self, NewBlock):
        new_block = NewBlock(a="foo", b="bar")
        with pytest.raises(
            ValueError,
            match="You're attempting to save a block document without a name.",
        ):
            await new_block._save()

    async def test_save_nested_blocks(self):
        block_name = "biggest-block-in-all-the-land"

        class Big(Block):
            id: UUID = Field(default_factory=uuid4)
            size: int

        class Bigger(Block):
            size: int
            contents: Big
            random_other_field: Dict[str, float]

        class Biggest(Block):
            size: int
            contents: Bigger

        new_big_block = Big(size=1)
        await new_big_block.save("big-block")

        loaded_big_block = await Big.load("big-block")
        assert loaded_big_block == new_big_block

        new_bigger_block = Bigger(
            size=10, random_other_field={}, contents=new_big_block
        )
        await new_bigger_block.save("bigger-block")

        loaded_bigger_block = await Bigger.load("bigger-block")
        assert loaded_bigger_block == new_bigger_block

        new_biggest_block = Biggest(
            size=100,
            contents=new_bigger_block,
        )

        await new_biggest_block.save(block_name)

        loaded_biggest_block = await Biggest.load(block_name)
        assert loaded_biggest_block == new_biggest_block

    async def test_save_named_block_nested_in_anonymous_block(
        self, InnerBlock, OuterBlock
    ):
        named_inner_block = InnerBlock(size=1)
        await named_inner_block.save("the-inside-block")

        anonymous_outer_block = OuterBlock(size=10, contents=named_inner_block)
        await anonymous_outer_block._save(is_anonymous=True)

        assert anonymous_outer_block._block_document_name is not None
        assert anonymous_outer_block._is_anonymous

        loaded_anonymous_outer_block = await OuterBlock.load(
            anonymous_outer_block._block_document_name
        )
        assert loaded_anonymous_outer_block == anonymous_outer_block

    async def test_save_anonymous_block_nested_in_named_block(
        self, InnerBlock, OuterBlock
    ):
        anonymous_inner_block = InnerBlock(size=1)
        await anonymous_inner_block._save(is_anonymous=True)

        assert anonymous_inner_block._block_document_name is not None
        assert anonymous_inner_block._is_anonymous

        named_outer_block = OuterBlock(size=10, contents=anonymous_inner_block)
        await named_outer_block.save("the-outer-block")

        loaded_anonymous_outer_block = await OuterBlock.load("the-outer-block")
        assert loaded_anonymous_outer_block == named_outer_block

    async def test_save_nested_block_without_references(self, InnerBlock, OuterBlock):
        new_inner_block = InnerBlock(size=1)
        new_outer_block = OuterBlock(size=10, contents=new_inner_block)
        await new_outer_block.save("outer-block-no-references")

        loaded_outer_block = await OuterBlock.load("outer-block-no-references")
        assert loaded_outer_block == new_outer_block
        assert isinstance(loaded_outer_block.contents, InnerBlock)
        assert loaded_outer_block.contents == new_inner_block
        assert loaded_outer_block.contents._block_document_id is None
        assert loaded_outer_block.contents._block_document_name is None

    async def test_save_and_load_block_with_secrets_includes_secret_data(self, session):
        class SecretBlock(Block):
            w: SecretDict
            x: SecretStr
            y: SecretBytes
            z: str

        block = SecretBlock(w=dict(secret="value"), x="x", y=b"y", z="z")
        await block.save("secret-block")

        # read from DB without secrets
        db_block_without_secrets = (
            await models.block_documents.read_block_document_by_id(
                session=session,
                block_document_id=block._block_document_id,
            )
        )
        assert db_block_without_secrets.data == {
            "w": {"secret": obfuscate_string("value")},
            "x": obfuscate_string("x"),
            "y": obfuscate_string("x"),
            "z": "z",
        }

        # read from DB with secrets
        db_block = await models.block_documents.read_block_document_by_id(
            session=session,
            block_document_id=block._block_document_id,
            include_secrets=True,
        )
        assert db_block.data == {"w": {"secret": "value"}, "x": "x", "y": "y", "z": "z"}

        # load block with secrets
        api_block = await SecretBlock.load("secret-block")
        assert api_block.w.get_secret_value() == {"secret": "value"}
        assert api_block.x.get_secret_value() == "x"
        assert api_block.y.get_secret_value() == b"y"
        assert api_block.z == "z"

    async def test_save_and_load_nested_block_with_secrets_hardcoded_child(
        self, session
    ):
        class Child(Block):
            a: SecretStr
            b: str
            c: SecretDict

        class Parent(Block):
            a: SecretStr
            b: str
            child: Child

        block = Parent(a="a", b="b", child=dict(a="a", b="b", c=dict(secret="value")))
        await block.save("secret-block")

        # read from DB without secrets
        db_block_without_secrets = (
            await models.block_documents.read_block_document_by_id(
                session=session,
                block_document_id=block._block_document_id,
            )
        )
        assert db_block_without_secrets.data == {
            "a": obfuscate_string("a"),
            "b": "b",
            "child": {
                "a": obfuscate_string("a"),
                "b": "b",
                "c": {"secret": obfuscate_string("value")},
                "block_type_slug": "child",
            },
        }

        # read from DB with secrets
        db_block = await models.block_documents.read_block_document_by_id(
            session=session,
            block_document_id=block._block_document_id,
            include_secrets=True,
        )
        assert db_block.data == {
            "a": "a",
            "b": "b",
            "child": {
                "a": "a",
                "b": "b",
                "c": {"secret": "value"},
                "block_type_slug": "child",
            },
        }

        # load block with secrets
        api_block = await Parent.load("secret-block")
        assert api_block.a.get_secret_value() == "a"
        assert api_block.b == "b"
        assert api_block.child.a.get_secret_value() == "a"
        assert api_block.child.b == "b"
        assert api_block.child.c.get_secret_value() == {"secret": "value"}

    async def test_save_and_load_nested_block_with_secrets_saved_child(self, session):
        class Child(Block):
            a: SecretStr
            b: str
            c: SecretDict

        class Parent(Block):
            a: SecretStr
            b: str
            child: Child

        child = Child(a="a", b="b", c=dict(secret="value"))
        await child.save("child-block")
        block = Parent(a="a", b="b", child=child)
        await block.save("parent-block")

        # read from DB without secrets
        db_block_without_secrets = (
            await models.block_documents.read_block_document_by_id(
                session=session,
                block_document_id=block._block_document_id,
            )
        )
        assert db_block_without_secrets.data == {
            "a": obfuscate_string("a"),
            "b": "b",
            "child": {
                "a": obfuscate_string("a"),
                "b": "b",
                "c": {"secret": obfuscate_string("value")},
            },
        }

        # read from DB with secrets
        db_block = await models.block_documents.read_block_document_by_id(
            session=session,
            block_document_id=block._block_document_id,
            include_secrets=True,
        )
        assert db_block.data == {
            "a": "a",
            "b": "b",
            "child": {"a": "a", "b": "b", "c": {"secret": "value"}},
        }

        # load block with secrets
        api_block = await Parent.load("parent-block")
        assert api_block.a.get_secret_value() == "a"
        assert api_block.b == "b"
        assert api_block.child.a.get_secret_value() == "a"
        assert api_block.child.b == "b"
        assert api_block.child.c.get_secret_value() == {"secret": "value"}

    async def test_save_block_with_overwrite(self, InnerBlock):
        inner_block = InnerBlock(size=1)
        await inner_block.save("my-inner-block")

        inner_block.size = 2
        await inner_block.save("my-inner-block", overwrite=True)

        loaded_inner_block = await InnerBlock.load("my-inner-block")
        loaded_inner_block.size = 2
        assert loaded_inner_block == inner_block

    async def test_save_block_without_overwrite_raises(self, InnerBlock):
        inner_block = InnerBlock(size=1)
        await inner_block.save("my-inner-block")

        inner_block.size = 2

        with pytest.raises(
            ValueError,
            match="You are attempting to save values with a name that is already in "
            "use for this block type",
        ):
            await inner_block.save("my-inner-block")

        loaded_inner_block = await InnerBlock.load("my-inner-block")
        loaded_inner_block.size = 1

    async def test_update_from_loaded_block(self, InnerBlock):
        inner_block = InnerBlock(size=1)
        await inner_block.save("my-inner-block")

        loaded_inner_block = await InnerBlock.load("my-inner-block")
        loaded_inner_block.size = 2
        await loaded_inner_block.save("my-inner-block", overwrite=True)

        loaded_inner_block_after_update = await InnerBlock.load("my-inner-block")
        assert loaded_inner_block == loaded_inner_block_after_update

    async def test_update_from_in_memory_block(self, InnerBlock):
        inner_block = InnerBlock(size=1)
        await inner_block.save("my-inner-block")

        updated_inner_block = InnerBlock(size=2)
        await updated_inner_block.save("my-inner-block", overwrite=True)

        loaded_inner_block = await InnerBlock.load("my-inner-block")
        loaded_inner_block.size = 2

        assert loaded_inner_block == updated_inner_block

    async def test_update_block_with_secrets(self):
        class HasSomethingToHide(Block):
            something_to_hide: SecretStr

        shifty_block = HasSomethingToHide(something_to_hide="a surprise birthday party")
        await shifty_block.save("my-shifty-block")

        updated_shifty_block = HasSomethingToHide(
            something_to_hide="a birthday present"
        )
        await updated_shifty_block.save("my-shifty-block", overwrite=True)

        loaded_shifty_block = await HasSomethingToHide.load("my-shifty-block")
        assert (
            loaded_shifty_block.something_to_hide.get_secret_value()
            == "a birthday present"
        )

    async def test_update_block_with_secret_dict(self):
        class HasSomethingToHide(Block):
            something_to_hide: SecretDict

        shifty_block = HasSomethingToHide(
            something_to_hide={
                "what I'm hiding": "a surprise birthday party",
            }
        )
        await shifty_block.save("my-shifty-block")

        updated_shifty_block = HasSomethingToHide(
            something_to_hide={"what I'm hiding": "a birthday present"}
        )
        await updated_shifty_block.save("my-shifty-block", overwrite=True)

        loaded_shifty_block = await HasSomethingToHide.load("my-shifty-block")
        assert loaded_shifty_block.something_to_hide.get_secret_value() == {
            "what I'm hiding": "a birthday present"
        }

    async def test_block_with_alias(self):
        class AliasBlock(Block):
            type: str
            schema_: str = Field(alias="schema")
            real_name: str = Field(alias="an_alias")
            threads: int = 4

        alias_block = AliasBlock(
            type="snowflake", schema="a_schema", an_alias="my_real_name", threads=8
        )
        await alias_block.save(name="my-aliased-block")

        loaded_alias_block = await AliasBlock.load("my-aliased-block")
        assert loaded_alias_block.type == "snowflake"
        assert loaded_alias_block.schema_ == "a_schema"
        assert loaded_alias_block.real_name == "my_real_name"
        assert loaded_alias_block.threads == 8


class TestToBlockType:
    def test_to_block_type_from_block(self, test_block: Type[Block]):
        block_type = test_block._to_block_type()

        assert block_type.name == test_block.__name__
        assert block_type.logo_url == test_block._logo_url
        assert block_type.documentation_url == test_block._documentation_url

    def test_to_block_type_override_block_type_name(self):
        class Pyramid(Block):
            _block_type_name = "PYRAMID!"

            height: float
            width: float
            length: float
            base_type: str

        block_type = Pyramid._to_block_type()

        assert block_type.name == "PYRAMID!"

    def test_to_block_type_with_description_from_docstring(self):
        class Cube(Block):
            "Has 8 faces."

            face_length_inches: float

        block_type = Cube._to_block_type()

        assert block_type.description == "Has 8 faces."

    def test_to_block_type_with_description_override(self):
        class Cube(Block):
            "Has 8 faces."

            _description = "Don't trust that docstring."

            face_length_inches: float

        assert Cube._to_block_type().description == "Don't trust that docstring."

    def test_to_block_type_with_description_and_example_docstring(self):
        class Cube(Block):
            """
            Has 8 faces.

            Example:
                Calculate volume:
                ```python
                from prefect_geometry import Cube

                my_cube = Cube.load("rubix")

                my_cube.calculate_area()
                ```
            """

            face_length_inches: float

            def calculate_area(self):
                return self.face_length_inches**3

        block_type = Cube._to_block_type()

        assert block_type.description == "Has 8 faces."
        assert block_type.code_example == dedent(
            """\
            Calculate volume:
            ```python
            from prefect_geometry import Cube

            my_cube = Cube.load("rubix")

            my_cube.calculate_area()
            ```"""
        )

    def test_to_block_type_with_description_and_examples_docstring(self):
        class Cube(Block):
            """
            Has 8 faces.

            Examples:
                Load block:
                ```python
                from prefect_geometry import Cube

                my_cube = Cube.load("rubix")
                ```

                Calculate volume:
                ```python
                my_cube.calculate_area()
                ```
            """

            face_length_inches: float

            def calculate_area(self):
                return self.face_length_inches**3

        block_type = Cube._to_block_type()

        assert block_type.description == "Has 8 faces."
        assert block_type.code_example == dedent(
            """\
            Load block:
            ```python
            from prefect_geometry import Cube

            my_cube = Cube.load("rubix")
            ```

            Calculate volume:
            ```python
            my_cube.calculate_area()
            ```"""
        )

    def test_to_block_type_with_example_override(self):
        class Cube(Block):
            """
            Has 8 faces.

            Example:
                Calculate volume:
                ```python
                my_cube = Cube.load("rubix")
                ```
            """

            _code_example = """\
            Don't trust that docstring. Here's how you really do it:
            ```python
            from prefect_geometry import Cube

            my_cube = Cube.load("rubix")

            my_cube.calculate_area()
            ```
            """

            face_length_inches: float

            def calculate_area(self):
                return self.face_length_inches**3

        block_type = Cube._to_block_type()

        assert block_type.description == "Has 8 faces."
        assert block_type.code_example == dedent(
            """\
            Don't trust that docstring. Here's how you really do it:
            ```python
            from prefect_geometry import Cube

            my_cube = Cube.load("rubix")

            my_cube.calculate_area()
            ```
            """
        )

    def test_to_block_type_with_slug_override(self):
        class TwentySidedDie(Block):
            _block_type_slug = "20-sided-die"
            color: str

        assert TwentySidedDie._to_block_type().slug == "20-sided-die"


class TestGetDescription:
    def test_no_description_configured(self):
        class A(Block):
            message: str

        assert A.get_description() == None

    def test_description_from_docstring(self, caplog):
        class A(Block):
            """
            A block, verily

            Heading:
                This extra stuff shouldn't show up in the description
            """

            message: str

        assert A.get_description() == "A block, verily"
        assert len(caplog.records) == 0

    def test_description_override(self):
        class A(Block):
            """I won't show up in this block's description"""

            _description = "But I will"

            message: str

        assert A.get_description() == "But I will"

    def test_no_griffe_logs(self, caplog, capsys, recwarn):
        """
        Ensures there are no extraneous output printed/warned.
        """

        class A(Block):
            """
            Without disable logger, this spawns griffe warnings.

            Args:
                string (str): This should spawn a warning
            """

        A()
        assert caplog.record_tuples == []

        captured = capsys.readouterr()
        assert captured.out == ""
        assert captured.err == ""

        assert len(recwarn) == 0

        # to be extra sure that we are printing anything
        # we shouldn't be
        print("Sanity check!")
        captured = capsys.readouterr()
        assert captured.out == "Sanity check!\n"

        warnings.warn("Sanity check two!")
        assert len(recwarn) == 1


class NoCodeExample(Block):
    _block_type_name = "No code Example"

    message: str


class TestGetCodeExample:
    def test_no_code_example_configured(self):
        assert NoCodeExample.get_code_example() == dedent(
            """\
        ```python
        from test_core import NoCodeExample

        no_code_example_block = NoCodeExample.load("BLOCK_NAME")
        ```"""
        )

    def test_code_example_from_docstring_example_heading(self, caplog):
        class A(Block):
            """
            I won't show up in the code example

            Example:
                Here's how you do it:
                ```python
                from somewhere import A

                a_block = A.load("a block")

                a_block.send_message()
                ```
            """

            message: str

            def send_message(self):
                print(self.message)

        assert A.get_code_example() == dedent(
            """\
            Here's how you do it:
            ```python
            from somewhere import A

            a_block = A.load("a block")

            a_block.send_message()
            ```"""
        )
        assert len(caplog.records) == 0

    def test_code_example_from_docstring_examples_heading(self):
        class A(Block):
            """
            I won't show up in the code example

            Example:
                Here's how you do it:
                ```python
                from somewhere import A

                a_block = A.load("a block")

                a_block.send_message()
                ```

                Here's something extra:
                ```python
                print(42)
                ```
            """

            message: str

            def send_message(self):
                print(self.message)

        assert A.get_code_example() == dedent(
            """\
            Here's how you do it:
            ```python
            from somewhere import A

            a_block = A.load("a block")

            a_block.send_message()
            ```

            Here's something extra:
            ```python
            print(42)
            ```"""
        )

    def test_code_example_override(self):
        class A(Block):
            """
            I won't show up in the code example

            Example:
                ```python
                print(42)
                ```
            """

            _code_example = """\
                Here's the real example:

                ```python
                print("I am overriding the example in the docstring")
                ```"""

            message: str

            def send_message(self):
                print(self.message)

        assert A.get_code_example() == dedent(
            """\
                Here's the real example:

                ```python
                print("I am overriding the example in the docstring")
                ```"""
        )


class TestSyncCompatible:
    def test_save_and_load_sync_compatible(self):
        CoolBlock(cool_factor=1000000).save("my-rad-block")
        loaded_block = CoolBlock.load("my-rad-block")
        assert loaded_block.cool_factor == 1000000

    def test_block_in_flow_sync_test_sync_flow(self):

        CoolBlock(cool_factor=1000000).save("blk")

        @prefect.flow
        def my_flow():
            loaded_block = CoolBlock.load("blk")
            return loaded_block.cool_factor

        result = my_flow()
        assert result == 1000000

    async def test_block_in_flow_async_test_sync_flow(self):

        await CoolBlock(cool_factor=1000000).save("blk")

        @prefect.flow
        def my_flow():
            loaded_block = CoolBlock.load("blk")
            return loaded_block.cool_factor

        result = my_flow()
        assert result == 1000000

    async def test_block_in_flow_async_test_async_flow(self):

        await CoolBlock(cool_factor=1000000).save("blk")

        @prefect.flow
        async def my_flow():
            loaded_block = await CoolBlock.load("blk")
            return loaded_block.cool_factor

        result = await my_flow()
        assert result == 1000000

    def test_block_in_task_sync_test_sync_flow(self):

        CoolBlock(cool_factor=1000000).save("blk")

        @prefect.task
        def my_task():
            loaded_block = CoolBlock.load("blk")
            return loaded_block.cool_factor

        @prefect.flow()
        def my_flow():
            return my_task()

        result = my_flow()
        assert result == 1000000

    async def test_block_in_task_async_test_sync_task(self):

        await CoolBlock(cool_factor=1000000).save("blk")

        @prefect.task
        def my_task():
            loaded_block = CoolBlock.load("blk")
            return loaded_block.cool_factor

        @prefect.flow()
        def my_flow():
            return my_task()

        result = my_flow()
        assert result == 1000000

    async def test_block_in_task_async_test_async_task(self):

        await CoolBlock(cool_factor=1000000).save("blk")

        @prefect.task
        async def my_task():
            loaded_block = await CoolBlock.load("blk")
            return loaded_block.cool_factor

        @prefect.flow()
        async def my_flow():
            return await my_task()

        result = await my_flow()
        assert result == 1000000


# Define types for `TestTypeDispatch`


class BaseBlock(Block):
    base: int = 0


class ParentModel(BaseModel):
    block: BaseBlock


class AChildBlock(BaseBlock):
    a: int = 1


class BChildBlock(BaseBlock):
    b: int = 2


class TestTypeDispatch:
    def test_block_type_slug_is_included_in_dict(self):
        assert "block_type_slug" in AChildBlock().dict()

    def test_block_type_slug_respects_exclude(self):
        assert "block_type_slug" not in AChildBlock().dict(exclude={"block_type_slug"})

    def test_block_type_slug_respects_include(self):
        assert "block_type_slug" not in AChildBlock().dict(include={"a"})

    async def test_block_type_slug_excluded_from_document(self, orion_client):
        await AChildBlock.register_type_and_schema(client=orion_client)
        document = AChildBlock()._to_block_document(name="foo")
        assert "block_type_slug" not in document.data

    def test_base_parse_works_for_base_instance(self):
        block = BaseBlock.parse_obj(BaseBlock().dict())
        assert type(block) == BaseBlock

        block = BaseBlock.parse_obj(BaseBlock().dict())
        assert type(block) == BaseBlock

    def test_base_parse_creates_child_instance_from_dict(self):
        block = BaseBlock.parse_obj(AChildBlock().dict())
        assert type(block) == AChildBlock

        block = BaseBlock.parse_obj(BChildBlock().dict())
        assert type(block) == BChildBlock

    def test_base_parse_creates_child_instance_from_json(self):
        block = BaseBlock.parse_raw(AChildBlock().json())
        assert type(block) == AChildBlock

        block = BaseBlock.parse_raw(BChildBlock().json())
        assert type(block) == BChildBlock

    def test_base_parse_retains_default_attributes(self):
        block = BaseBlock.parse_obj(AChildBlock().dict())
        assert block.base == 0
        assert block.a == 1

    def test_base_parse_retains_set_child_attributes(self):
        block = BaseBlock.parse_obj(BChildBlock(b=3).dict())
        assert block.base == 0
        assert block.b == 3

    def test_base_parse_retains_set_base_attributes(self):
        block = BaseBlock.parse_obj(BChildBlock(base=1).dict())
        assert block.base == 1
        assert block.b == 2

    def test_base_field_creates_child_instance_from_object(self):
        model = ParentModel(block=AChildBlock())
        assert type(model.block) == AChildBlock

        model = ParentModel(block=BChildBlock())
        assert type(model.block) == BChildBlock

    def test_base_field_creates_child_instance_from_dict(self):
        model = ParentModel(block=AChildBlock().dict())
        assert type(model.block) == AChildBlock

        model = ParentModel(block=BChildBlock().dict())
        assert type(model.block) == BChildBlock

    def test_created_block_has_pydantic_attributes(self):
        block = BaseBlock.parse_obj(AChildBlock().dict())
        assert block.__fields_set__

    def test_created_block_can_be_copied(self):
        block = BaseBlock.parse_obj(AChildBlock().dict())
        block_copy = block.copy()
        assert block == block_copy

    async def test_created_block_can_be_saved(self):
        block = BaseBlock.parse_obj(AChildBlock().dict())
        assert await block.save("test")

    async def test_created_block_can_be_saved_then_loaded(self):
        block = BaseBlock.parse_obj(AChildBlock().dict())
        await block.save("test")
        new_block = await block.load("test")
        assert block == new_block
        assert new_block.__fields_set__

    def test_created_block_fields_set(self):
        expected = {"base", "block_type_slug", "a"}

        block = BaseBlock.parse_obj(AChildBlock().dict())
        assert block.__fields_set__ == expected
        assert block.a == 1

        block = BaseBlock.parse_obj(AChildBlock(a=2).dict())
        assert block.__fields_set__ == expected
        assert block.a == 2

        block = block.copy()
        assert block.__fields_set__ == expected
        assert block.a == 2

    def test_base_field_creates_child_instance_with_union(self):
        class UnionParentModel(BaseModel):
            block: Union[AChildBlock, BChildBlock]

        model = UnionParentModel(block=AChildBlock(a=3).dict())
        assert type(model.block) == AChildBlock

        # Assignment with a copy works still
        model.block = model.block.copy()
        assert type(model.block) == AChildBlock
        assert model.block

        model = UnionParentModel(block=BChildBlock(b=4).dict())
        assert type(model.block) == BChildBlock

    def test_base_field_creates_child_instance_with_assignment_validation(self):
        class AssignmentParentModel(BaseModel):
            block: BaseBlock

            class Config:
                validate_assignment = True

        model = AssignmentParentModel(block=AChildBlock(a=3).dict())
        assert type(model.block) == AChildBlock
        assert model.block.a == 3

        model.block = model.block.copy()
        assert type(model.block) == AChildBlock
        assert model.block.a == 3

        model.block = BChildBlock(b=4).dict()
        assert type(model.block) == BChildBlock
        assert model.block.b == 4


class TestBlockSchemaMigration:
    @pytest.fixture
    def new_field(self):
        return {
            "y": ModelField.infer(
                name="y",
                value=...,
                annotation=int,
                class_validators=None,
                config=Block.__config__,
            )
        }

    def test_schema_mismatch_with_validation_raises(self, new_field):
        class A(Block):
            x: int = 1

        a = A()

        a.save("test")

        A.__fields__.update(new_field)  # simulate a schema change

        with pytest.raises(
            RuntimeError, match="try loading again with `validate=False`"
        ):
            A.load("test")

    def test_add_field_to_schema_with_skip_validation(self, new_field):
        class A(Block):
            x: int = 1

        a = A()

        a.save("test")

        A.__fields__.update(new_field)  # simulate a schema change

        with pytest.warns(UserWarning, match="Could not fully load"):
            a = A.load("test", validate=False)

        assert a.x == 1
        assert a.y == None

    def test_rm_field_from_schema_loads_with_validation(self, new_field):
        class Foo(Block):
            _block_type_name = "foo"
            _block_type_slug = "foo"
            x: int = 1
            y: int = 2

        foo = Foo()

        foo.save("xy")

        get_registry_for_type(Block).pop("foo")

        class Foo_Alias(Block):
            _block_type_name = "foo"
            _block_type_slug = "foo"
            x: int = 1

        foo_alias = Foo_Alias.load("xy")

        assert foo_alias.x == 1

        # TODO: This should raise an AttributeError, but it doesn't
        # because `Config.extra = "allow"`
        # with pytest.raises(AttributeError):
        #     foo_alias.y

    def test_load_with_skip_validation_keeps_metadata(self, new_field):
        class Bar(Block):
            x: int = 1

        bar = Bar()

        bar.save("test")

        bar_new = Bar.load("test", validate=False)

        assert bar.dict() == bar_new.dict()<|MERGE_RESOLUTION|>--- conflicted
+++ resolved
@@ -7,12 +7,8 @@
 
 import pytest
 from packaging.version import Version
-<<<<<<< HEAD
 from pydantic import BaseModel, Field, SecretBytes, SecretStr, ValidationError
-=======
-from pydantic import BaseModel, Field, SecretBytes, SecretStr
 from pydantic.fields import ModelField
->>>>>>> a040a49e
 
 import prefect
 from prefect.blocks.core import Block, InvalidBlockRegistration
