import abc
import json
import warnings
from textwrap import dedent
from typing import Dict, Type, Union
from unittest.mock import Mock
from uuid import UUID, uuid4

import pytest
from packaging.version import Version
from pydantic import BaseModel, Field, SecretBytes, SecretStr, ValidationError
from pydantic import Secret as PydanticSecret
from pydantic_core import to_json

import prefect
from prefect.blocks.core import Block, InvalidBlockRegistration
from prefect.blocks.fields import SecretDict
from prefect.blocks.system import JSON, Secret
from prefect.client import PrefectClient
from prefect.exceptions import PrefectHTTPStatusError
from prefect.server import models
from prefect.server.schemas.actions import BlockDocumentCreate
from prefect.server.schemas.core import DEFAULT_BLOCK_SCHEMA_VERSION, BlockDocument
from prefect.testing.utilities import AsyncMock
from prefect.utilities.dispatch import lookup_type, register_type
from prefect.utilities.names import obfuscate_string


class CoolBlock(Block):
    cool_factor: int


class TestAPICompatibility:
    class MyBlock(Block):
        x: str
        y: int = 1

    @register_type
    class MyRegisteredBlock(Block):
        x: str
        y: int = 1

    @register_type
    class MyOtherRegisteredBlock(Block):
        x: str
        y: int = 1
        z: int = 2

    def test_registration(self):
        assert (
            lookup_type(Block, self.MyRegisteredBlock.__dispatch_key__())
            is self.MyRegisteredBlock
        )

        assert (
            lookup_type(Block, self.MyOtherRegisteredBlock.__dispatch_key__())
            is self.MyOtherRegisteredBlock
        )

        assert lookup_type(Block, self.MyBlock.__dispatch_key__()) is self.MyBlock

    def test_create_api_block_schema(self, block_type_x):
        block_schema = self.MyRegisteredBlock._to_block_schema(
            block_type_id=block_type_x.id
        )
        assert (
            block_schema.checksum
            == "sha256:876ee010b459f79fe6a31f00442a2ba47ee36202968830efda4378544051da64"
        )
        assert block_schema.fields == {
            "title": "MyRegisteredBlock",
            "type": "object",
            "properties": {
                "x": {"title": "X", "type": "string"},
                "y": {"title": "Y", "default": 1, "type": "integer"},
            },
            "block_schema_references": {},
            "block_type_slug": "myregisteredblock",
            "required": ["x"],
            "secret_fields": [],
        }

    def test_create_api_block_with_secret_fields_reflected_in_schema(self):
        class SecretBlock(Block):
            w: SecretDict
            x: SecretStr
            y: SecretBytes
            z: str

        assert SecretBlock.model_json_schema()["secret_fields"] == ["w.*", "x", "y"]

        schema = SecretBlock._to_block_schema(block_type_id=uuid4())
        assert schema.fields["secret_fields"] == ["w.*", "x", "y"]
        assert schema.fields == {
            "block_schema_references": {},
            "block_type_slug": "secretblock",
            "properties": {
                "w": {"title": "W", "type": "object"},
                "x": {
                    "format": "password",
                    "title": "X",
                    "type": "string",
                    "writeOnly": True,
                },
                "y": {
                    "format": "password",
                    "title": "Y",
                    "type": "string",
                    "writeOnly": True,
                },
                "z": {"title": "Z", "type": "string"},
            },
            "required": ["w", "x", "y", "z"],
            "secret_fields": ["w.*", "x", "y"],
            "title": "SecretBlock",
            "type": "object",
        }

    def test_create_api_block_with_nested_secret_fields_reflected_in_schema(self):
        class Child(Block):
            a: SecretStr
            b: str
            c: SecretDict

        class Parent(Block):
            a: SecretStr
            b: str
            child: Child

        assert Child.model_json_schema()["secret_fields"] == ["a", "c.*"]
        assert Parent.model_json_schema()["secret_fields"] == [
            "a",
            "child.a",
            "child.c.*",
        ]
        schema = Parent._to_block_schema(block_type_id=uuid4())
        assert schema.fields["secret_fields"] == ["a", "child.a", "child.c.*"]
        assert schema.fields == {
            "block_schema_references": {
                "child": {
                    "block_schema_checksum": "sha256:3e50c75591f4071c7df082d8a7969c57ae97f6a62c2345017e6b64bc13c39cd0",
                    "block_type_slug": "child",
                }
            },
            "block_type_slug": "parent",
            "definitions": {
                "Child": {
                    "block_schema_references": {},
                    "block_type_slug": "child",
                    "properties": {
                        "a": {
                            "format": "password",
                            "title": "A",
                            "type": "string",
                            "writeOnly": True,
                        },
                        "b": {"title": "B", "type": "string"},
                        "c": {"title": "C", "type": "object"},
                    },
                    "required": ["a", "b", "c"],
                    "secret_fields": ["a", "c.*"],
                    "title": "Child",
                    "type": "object",
                }
            },
            "properties": {
                "a": {
                    "format": "password",
                    "title": "A",
                    "type": "string",
                    "writeOnly": True,
                },
                "b": {"title": "B", "type": "string"},
                "child": {"$ref": "#/definitions/Child"},
            },
            "required": ["a", "b", "child"],
            "secret_fields": ["a", "child.a", "child.c.*"],
            "title": "Parent",
            "type": "object",
        }

    def test_create_api_block_with_nested_secret_fields_in_base_model_reflected_in_schema(
        self,
    ):
        class Child(BaseModel):
            a: SecretStr
            b: str
            c: SecretDict

        class Parent(Block):
            a: SecretStr
            b: str
            child: Child

        assert Parent.model_json_schema()["secret_fields"] == [
            "a",
            "child.a",
            "child.c.*",
        ]
        schema = Parent._to_block_schema(block_type_id=uuid4())
        assert schema.fields["secret_fields"] == ["a", "child.a", "child.c.*"]
        assert schema.fields == {
            "title": "Parent",
            "type": "object",
            "properties": {
                "a": {
                    "title": "A",
                    "type": "string",
                    "writeOnly": True,
                    "format": "password",
                },
                "b": {"title": "B", "type": "string"},
                "child": {"$ref": "#/definitions/Child"},
            },
            "required": ["a", "b", "child"],
            "block_type_slug": "parent",
            "secret_fields": ["a", "child.a", "child.c.*"],
            "block_schema_references": {},
            "definitions": {
                "Child": {
                    "title": "Child",
                    "type": "object",
                    "properties": {
                        "a": {
                            "title": "A",
                            "type": "string",
                            "writeOnly": True,
                            "format": "password",
                        },
                        "b": {"title": "B", "type": "string"},
                        "c": {"title": "C", "type": "object"},
                    },
                    "required": ["a", "b", "c"],
                }
            },
        }

    def test_create_api_block_with_nested_union_secret_fields_in_base_model_reflected_in_schema(
        self,
    ):
        class Child(BaseModel):
            a: SecretStr
            b: str
            c: SecretDict

        class Parent(Block):
            a: SecretStr
            b: str
            child: Union[Child, str]

        assert Parent.model_json_schema()["secret_fields"] == [
            "a",
            "child.a",
            "child.c.*",
        ]
        schema = Parent._to_block_schema(block_type_id=uuid4())
        assert schema.fields["secret_fields"] == ["a", "child.a", "child.c.*"]
        assert schema.fields == {
            "title": "Parent",
            "type": "object",
            "properties": {
                "a": {
                    "title": "A",
                    "type": "string",
                    "writeOnly": True,
                    "format": "password",
                },
                "b": {"title": "B", "type": "string"},
                "child": {
                    "title": "Child",
                    "anyOf": [{"$ref": "#/definitions/Child"}, {"type": "string"}],
                },
            },
            "required": ["a", "b", "child"],
            "block_type_slug": "parent",
            "secret_fields": ["a", "child.a", "child.c.*"],
            "block_schema_references": {},
            "definitions": {
                "Child": {
                    "title": "Child",
                    "type": "object",
                    "properties": {
                        "a": {
                            "title": "A",
                            "type": "string",
                            "writeOnly": True,
                            "format": "password",
                        },
                        "b": {"title": "B", "type": "string"},
                        "c": {"title": "C", "type": "object"},
                    },
                    "required": ["a", "b", "c"],
                }
            },
        }

    def test_create_api_block_with_deeply_nested_secret_fields_in_base_model_reflected_in_schema(
        self,
    ):
        class SubChild(BaseModel):
            a: str
            b: SecretDict
            c: SecretBytes

        class Child(BaseModel):
            a: SecretStr
            b: str
            sub_child: SubChild

        class Parent(Block):
            a: SecretStr
            b: str
            child: Child

        assert Parent.model_json_schema()["secret_fields"] == [
            "a",
            "child.a",
            "child.sub_child.b.*",
            "child.sub_child.c",
        ]
        schema = Parent._to_block_schema(block_type_id=uuid4())
        assert schema.fields["secret_fields"] == [
            "a",
            "child.a",
            "child.sub_child.b.*",
            "child.sub_child.c",
        ]
        assert schema.fields == {
            "title": "Parent",
            "type": "object",
            "properties": {
                "a": {
                    "title": "A",
                    "type": "string",
                    "writeOnly": True,
                    "format": "password",
                },
                "b": {"title": "B", "type": "string"},
                "child": {"$ref": "#/definitions/Child"},
            },
            "required": ["a", "b", "child"],
            "block_type_slug": "parent",
            "secret_fields": [
                "a",
                "child.a",
                "child.sub_child.b.*",
                "child.sub_child.c",
            ],
            "block_schema_references": {},
            "definitions": {
                "SubChild": {
                    "title": "SubChild",
                    "type": "object",
                    "properties": {
                        "a": {"title": "A", "type": "string"},
                        "b": {"title": "B", "type": "object"},
                        "c": {
                            "title": "C",
                            "type": "string",
                            "writeOnly": True,
                            "format": "password",
                        },
                    },
                    "required": ["a", "b", "c"],
                },
                "Child": {
                    "title": "Child",
                    "type": "object",
                    "properties": {
                        "a": {
                            "title": "A",
                            "type": "string",
                            "writeOnly": True,
                            "format": "password",
                        },
                        "b": {"title": "B", "type": "string"},
                        "sub_child": {"$ref": "#/definitions/SubChild"},
                    },
                    "required": ["a", "b", "sub_child"],
                },
            },
        }

    def test_create_api_block_with_secret_values_are_obfuscated_by_default(self):
        class SecretBlock(Block):
            w: SecretDict
            x: SecretStr
            y: SecretBytes
            z: str

        block = SecretBlock(
            w={
                "Here's my shallow secret": "I don't like olives",
                "deeper secrets": {"Here's my deeper secret": "I've never seen Lost"},
            },
            x="x",
            y=b"y",
            z="z",
        )

        block_type_id = uuid4()
        block_schema_id = uuid4()
        blockdoc = block._to_block_document(
            name="name", block_type_id=block_type_id, block_schema_id=block_schema_id
        )
        assert isinstance(blockdoc.data["w"], SecretDict)
        assert isinstance(blockdoc.data["x"], SecretStr)
        assert isinstance(blockdoc.data["y"], SecretBytes)

        json_blockdoc = json.loads(blockdoc.json())
        assert json_blockdoc["data"] == {
            "w": {
                "Here's my shallow secret": "**********",
                "deeper secrets": "**********",
            },
            "x": "**********",
            "y": "**********",
            "z": "z",
        }

        json_blockdoc_with_secrets = json.loads(blockdoc.json(include_secrets=True))
        assert json_blockdoc_with_secrets["data"] == {
            "w": {
                "Here's my shallow secret": "I don't like olives",
                "deeper secrets": {"Here's my deeper secret": "I've never seen Lost"},
            },
            "x": "x",
            "y": "y",
            "z": "z",
        }

    def test_create_nested_api_block_with_secret_values_are_obfuscated_by_default(self):
        class Child(Block):
            a: SecretStr
            b: str
            c: SecretDict

        class Parent(Block):
            a: SecretStr
            b: str
            child: Child

        block = Parent(a="a", b="b", child=dict(a="a", b="b", c=dict(secret="value")))
        block_type_id = uuid4()
        block_schema_id = uuid4()
        blockdoc = block._to_block_document(
            name="name", block_type_id=block_type_id, block_schema_id=block_schema_id
        )
        assert isinstance(blockdoc.data["a"], SecretStr)
        assert isinstance(blockdoc.data["child"]["a"], SecretStr)

        json_blockdoc = json.loads(blockdoc.json())
        assert json_blockdoc["data"] == {
            "a": "**********",
            "b": "b",
            # The child includes the type slug because it is not a block document
            "child": {
                "a": "**********",
                "b": "b",
                "c": {"secret": "**********"},
                "block_type_slug": "child",
            },
        }

        json_blockdoc_with_secrets = json.loads(blockdoc.json(include_secrets=True))
        assert json_blockdoc_with_secrets["data"] == {
            "a": "a",
            "b": "b",
            # The child includes the type slug because it is not a block document
            "child": {
                "a": "a",
                "b": "b",
                "c": {"secret": "value"},
                "block_type_slug": "child",
            },
        }

    def test_registering_blocks_with_capabilities(self):
        @register_type
        class IncapableBlock(Block):
            # could use a little confidence
            _block_type_id = uuid4()

        class CanBluff(Block):
            _block_schema_capabilities = ["bluffing"]

            def bluff(self):
                pass

        @register_type
        class CapableBlock(CanBluff, Block):
            # kind of rude to the other Blocks
            _block_type_id = uuid4()
            all_the_answers: str = "42 or something"

        capable_schema = CapableBlock._to_block_schema()
        assert capable_schema.capabilities == ["bluffing"]

        incapable_schema = IncapableBlock._to_block_schema()
        assert incapable_schema.capabilities == []

    def test_create_api_block_schema_only_includes_pydantic_fields(self, block_type_x):
        @register_type
        class MakesALottaAttributes(Block):
            real_field: str
            authentic_field: str

            def block_initialization(self):
                self.evil_fake_field = "evil fake data"

        my_block = MakesALottaAttributes(real_field="hello", authentic_field="marvin")
        block_schema = my_block._to_block_schema(block_type_id=block_type_x.id)
        assert "real_field" in block_schema.fields["properties"].keys()
        assert "authentic_field" in block_schema.fields["properties"].keys()
        assert "evil_fake_field" not in block_schema.fields["properties"].keys()

    def test_create_api_block_schema_with_different_registered_slug(self, block_type_x):
        block_schema = self.MyOtherRegisteredBlock._to_block_schema(
            block_type_id=block_type_x.id
        )
        assert (
            block_schema.checksum
            == "sha256:5f8577df3c90cfe24ebcb553323d54736cd90b9a155f8e724653fe39de9ada6a"
        )
        assert block_schema.fields == {
            "title": "MyOtherRegisteredBlock",
            "type": "object",
            "properties": {
                "x": {"title": "X", "type": "string"},
                "y": {"title": "Y", "default": 1, "type": "integer"},
                "z": {"default": 2, "title": "Z", "type": "integer"},
            },
            "block_type_slug": "myotherregisteredblock",
            "block_schema_references": {},
            "required": ["x"],
            "secret_fields": [],
        }

    def test_create_api_block_with_arguments(self, block_type_x):
        with pytest.raises(ValueError, match="(No name provided)"):
            self.MyRegisteredBlock(x="x")._to_block_document()
        with pytest.raises(ValueError, match="(No block schema ID provided)"):
            self.MyRegisteredBlock(x="x")._to_block_document(name="block")
        assert self.MyRegisteredBlock(x="x")._to_block_document(
            name="block", block_schema_id=uuid4(), block_type_id=block_type_x.id
        )

    def test_to_block_document_anonymous_no_name(self, block_type_x):
        anon_block = self.MyRegisteredBlock(x="x")._to_block_document(
            block_schema_id=uuid4(),
            block_type_id=block_type_x.id,
            is_anonymous=True,
        )
        assert anon_block.is_anonymous is True
        assert anon_block.name is None

    def test_to_block_document_anonymous(self, block_type_x):
        """Test passing different values to the `is_anonymous` argument, in
        combination with different values of the _is_anonymous class fallback"""

        # explicit true
        anon_block = self.MyRegisteredBlock(x="x")._to_block_document(
            block_schema_id=uuid4(),
            block_type_id=block_type_x.id,
            is_anonymous=True,
        )
        assert anon_block.is_anonymous is True

        # explicit false
        anon_block_2 = self.MyRegisteredBlock(x="x")._to_block_document(
            name="block",
            block_schema_id=uuid4(),
            block_type_id=block_type_x.id,
            is_anonymous=False,
        )
        assert anon_block_2.is_anonymous is False

        # none with no fallback
        anon_block_3 = self.MyRegisteredBlock(x="x")._to_block_document(
            name="block",
            block_schema_id=uuid4(),
            block_type_id=block_type_x.id,
            is_anonymous=None,
        )
        assert anon_block_3.is_anonymous is False

        # none with True fallback
        anon_block_4 = self.MyRegisteredBlock(x="x")
        anon_block_4._is_anonymous = True
        doc_4 = anon_block_4._to_block_document(
            block_schema_id=uuid4(),
            block_type_id=block_type_x.id,
            is_anonymous=None,
        )
        assert doc_4.is_anonymous is True

        # False with True fallback
        anon_block_5 = self.MyRegisteredBlock(x="x")
        anon_block_5._is_anonymous = True
        doc_5 = anon_block_5._to_block_document(
            name="block",
            block_schema_id=uuid4(),
            block_type_id=block_type_x.id,
            is_anonymous=False,
        )
        assert doc_5.is_anonymous is False

    def test_to_block_document_anonymous_errors(self, block_type_x):
        """Test passing different values to the `is_anonymous` argument, in
        combination with different values of the _is_anonymous class fallback"""

        # explicit false
        with pytest.raises(
            ValueError,
            match="(No name provided, either as an argument or on the block)",
        ):
            self.MyRegisteredBlock(x="x")._to_block_document(
                block_schema_id=uuid4(),
                block_type_id=block_type_x.id,
                is_anonymous=False,
            )

        # none with no fallback
        with pytest.raises(
            ValueError,
            match="(No name provided, either as an argument or on the block)",
        ):
            self.MyRegisteredBlock(x="x")._to_block_document(
                block_schema_id=uuid4(),
                block_type_id=block_type_x.id,
                is_anonymous=None,
            )

        # none with False fallback
        anon_block_4 = self.MyRegisteredBlock(x="x")
        anon_block_4._is_anonymous = False
        with pytest.raises(
            ValueError,
            match="(No name provided, either as an argument or on the block)",
        ):
            anon_block_4._to_block_document(
                block_schema_id=uuid4(),
                block_type_id=block_type_x.id,
                is_anonymous=None,
            )

    def test_from_block_document(self, block_type_x):
        block_schema_id = uuid4()
        api_block = self.MyRegisteredBlock(x="x")._to_block_document(
            name="block", block_schema_id=block_schema_id, block_type_id=block_type_x.id
        )

        block = Block._from_block_document(api_block)
        assert type(block) == self.MyRegisteredBlock
        assert block.x == "x"
        assert block._block_schema_id == block_schema_id
        assert block._block_document_id == api_block.id
        assert block._block_type_id == block_type_x.id
        assert block._is_anonymous is False
        assert block._block_document_name == "block"

    def test_from_block_document_anonymous(self, block_type_x):
        block_schema_id = uuid4()
        api_block = self.MyRegisteredBlock(x="x")._to_block_document(
            block_schema_id=block_schema_id,
            block_type_id=block_type_x.id,
            is_anonymous=True,
        )

        block = Block._from_block_document(api_block)
        assert type(block) == self.MyRegisteredBlock
        assert block.x == "x"
        assert block._block_schema_id == block_schema_id
        assert block._block_document_id == api_block.id
        assert block._block_type_id == block_type_x.id
        assert block._is_anonymous is True
        assert block._block_document_name is None

    def test_from_block_document_with_unregistered_block(self):
        class BlockyMcBlock(Block):
            fizz: str

        block_schema_id = uuid4()
        block_type_id = uuid4()
        api_block = BlockyMcBlock(fizz="buzz")._to_block_document(
            name="super important config",
            block_schema_id=block_schema_id,
            block_type_id=block_type_id,
        )

        block = BlockyMcBlock._from_block_document(api_block)
        assert type(block) == BlockyMcBlock
        assert block.fizz == "buzz"
        assert block._block_schema_id == block_schema_id
        assert block._block_document_id == api_block.id
        assert block._block_type_id == block_type_id

    def test_create_block_document_from_block(self, block_type_x):
        @register_type
        class MakesALottaAttributes(Block):
            real_field: str
            authentic_field: str

            def block_initialization(self):
                self.evil_fake_field = "evil fake data"

        my_block = MakesALottaAttributes(real_field="hello", authentic_field="marvin")
        api_block = my_block._to_block_document(
            name="a corrupted api block",
            block_schema_id=uuid4(),
            block_type_id=block_type_x.id,
        )
        assert "real_field" in api_block.data
        assert "authentic_field" in api_block.data
        assert "evil_fake_field" not in api_block.data

    @pytest.mark.parametrize("block_name", ["a_block", "a.block"])
    async def test_create_block_document_create_invalid_characters(self, block_name):
        """This gets raised on instantiation of BlockDocumentCreate"""

        @register_type
        class ABlock(Block):
            a_field: str

        a_block = ABlock(a_field="my_field")
<<<<<<< HEAD
        with pytest.raises(ValidationError):
            a_block.save(block_name)
=======
        with pytest.raises(ValidationError, match="name must only contain"):
            await a_block.save(block_name)
>>>>>>> f3d9ffde

    @pytest.mark.parametrize("block_name", ["a/block", "a\\block"])
    async def test_create_block_document_invalid_characters(self, block_name):
        """
        This gets raised on instantiation of BlockDocument which shares
        INVALID_CHARACTERS with Flow, Deployment, etc.
        """

        @register_type
        class ABlock(Block):
            a_field: str

        a_block = ABlock(a_field="my_field")
<<<<<<< HEAD
        with pytest.raises(ValidationError):
            a_block.save(block_name)
=======
        with pytest.raises(ValidationError, match="name"):
            await a_block.save(block_name)
>>>>>>> f3d9ffde

    def test_create_block_schema_from_block_without_capabilities(
        self, test_block: Type[Block], block_type_x
    ):
        block_schema = test_block._to_block_schema(block_type_id=block_type_x.id)

        assert block_schema.checksum == test_block._calculate_schema_checksum()
        assert block_schema.fields == test_block.model_json_schema()
        assert (
            block_schema.capabilities == []
        ), "No capabilities should be defined for this Block and defaults to []"
        assert block_schema.version == DEFAULT_BLOCK_SCHEMA_VERSION

    def test_create_block_schema_from_block_with_capabilities(
        self, test_block: Type[Block], block_type_x
    ):
        block_schema = test_block._to_block_schema(block_type_id=block_type_x.id)

        assert block_schema.checksum == test_block._calculate_schema_checksum()
        assert block_schema.fields == test_block.model_json_schema()
        assert (
            block_schema.capabilities == []
        ), "No capabilities should be defined for this Block and defaults to []"
        assert block_schema.version == DEFAULT_BLOCK_SCHEMA_VERSION

    def test_create_block_schema_with_no_version_specified(
        self, test_block: Type[Block], block_type_x
    ):
        block_schema = test_block._to_block_schema(block_type_id=block_type_x.id)

        assert block_schema.version == DEFAULT_BLOCK_SCHEMA_VERSION

    def test_create_block_schema_with_version_specified(
        self, test_block: Type[Block], block_type_x
    ):
        test_block._block_schema_version = "1.0.0"
        block_schema = test_block._to_block_schema(block_type_id=block_type_x.id)

        assert block_schema.version == "1.0.0"

    async def test_create_block_schema_uses_prefect_version_for_built_in_blocks(self):
        try:
            await Secret.register_type_and_schema()
        except PrefectHTTPStatusError as exc:
            if exc.response.status_code == 403:
                pass
            else:
                raise exc

        block_schema = Secret._to_block_schema()
        assert block_schema.version == Version(prefect.__version__).base_version

    def test_collecting_capabilities(self):
        class CanRun(Block):
            _block_schema_capabilities = ["run"]

        class CanFly(Block):
            _block_schema_capabilities = ["fly"]

        class CanSwim(Block):
            _block_schema_capabilities = ["swim"]

        class Duck(CanSwim, CanFly):
            pass

        class Bird(CanFly):
            pass

        class Crow(Bird, CanRun):
            pass

        class Cat(CanRun):
            pass

        class FlyingCat(Cat, Bird):
            pass

        assert Duck.get_block_capabilities() == {"swim", "fly"}
        assert Bird.get_block_capabilities() == {"fly"}
        assert Cat.get_block_capabilities() == {"run"}
        assert Crow.get_block_capabilities() == {"fly", "run"}
        assert FlyingCat.get_block_capabilities() == {"fly", "run"}

    def test_create_block_schema_from_nested_blocks(self):
        block_schema_id = uuid4()
        block_type_id = uuid4()

        class NestedBlock(Block):
            _block_type_name = "Nested Block"

            _block_schema_id = block_schema_id
            _block_type_id = block_type_id
            x: str

        class ParentBlock(Block):
            y: str
            z: NestedBlock

        block_schema = ParentBlock._to_block_schema(block_type_id=block_type_id)

        assert block_schema.fields == {
            "title": "ParentBlock",
            "type": "object",
            "properties": {
                "y": {"title": "Y", "type": "string"},
                "z": {"$ref": "#/definitions/NestedBlock"},
            },
            "required": ["y", "z"],
            "block_type_slug": "parentblock",
            "block_schema_references": {
                "z": {
                    "block_schema_checksum": "sha256:85dbfce0d5cfb3b77266422b96c5560f4b9de4ad2ecd74946512e954fb54d650",
                    "block_type_slug": "nested-block",
                }
            },
            "secret_fields": [],
            "definitions": {
                "NestedBlock": {
                    "block_schema_references": {},
                    "block_type_slug": "nested-block",
                    "properties": {"x": {"title": "X", "type": "string"}},
                    "required": ["x"],
                    "secret_fields": [],
                    "title": "NestedBlock",
                    "type": "object",
                },
            },
        }

    async def test_block_load(self, test_block, block_document):
        my_block = await test_block.load(block_document.name)

        assert my_block._block_document_name == block_document.name
        assert my_block._block_document_id == block_document.id
        assert my_block._block_type_id == block_document.block_type_id
        assert my_block._block_schema_id == block_document.block_schema_id
        assert my_block.foo == "bar"

    async def test_block_load_loads__collections(
        self, test_block, block_document: BlockDocument, monkeypatch
    ):
        mock_load_prefect_collections = Mock()
        monkeypatch.setattr(
            prefect.plugins, "load_prefect_collections", mock_load_prefect_collections
        )

        await Block.load(block_document.block_type.slug + "/" + block_document.name)
        mock_load_prefect_collections.assert_called_once()

    async def test_load_from_block_base_class(self):
        class Custom(Block):
            message: str

        my_custom_block = Custom(message="hello")
        await my_custom_block.save("my-custom-block")

        loaded_block = await Block.load("custom/my-custom-block")
        assert loaded_block.message == "hello"

    async def test_load_nested_block(self, session):
        class B(Block):
            _block_schema_type = "abc"

            x: int

        block_type_b = await models.block_types.create_block_type(
            session=session, block_type=B._to_block_type()
        )
        block_schema_b = await models.block_schemas.create_block_schema(
            session=session,
            block_schema=B._to_block_schema(block_type_id=block_type_b.id),
        )

        class C(Block):
            y: int

        block_type_c = await models.block_types.create_block_type(
            session=session, block_type=C._to_block_type()
        )
        block_schema_c = await models.block_schemas.create_block_schema(
            session=session,
            block_schema=C._to_block_schema(block_type_id=block_type_c.id),
        )

        class D(Block):
            b: B
            z: str

        block_type_d = await models.block_types.create_block_type(
            session=session, block_type=D._to_block_type()
        )
        block_schema_d = await models.block_schemas.create_block_schema(
            session=session,
            block_schema=D._to_block_schema(block_type_id=block_type_d.id),
        )

        class E(Block):
            c: C
            d: D

        block_type_e = await models.block_types.create_block_type(
            session=session, block_type=E._to_block_type()
        )
        block_schema_e = await models.block_schemas.create_block_schema(
            session=session,
            block_schema=E._to_block_schema(block_type_id=block_type_e.id),
        )

        await session.commit()

        inner_block_document = await models.block_documents.create_block_document(
            session=session,
            block_document=BlockDocumentCreate(
                name="inner-block-document",
                data=dict(x=1),
                block_schema_id=block_schema_b.id,
                block_type_id=block_schema_b.block_type_id,
            ),
        )

        middle_block_document_1 = await models.block_documents.create_block_document(
            session=session,
            block_document=BlockDocumentCreate(
                name="middle-block-document-1",
                data=dict(y=2),
                block_schema_id=block_schema_c.id,
                block_type_id=block_schema_c.block_type_id,
            ),
        )
        middle_block_document_2 = await models.block_documents.create_block_document(
            session=session,
            block_document=BlockDocumentCreate(
                name="middle-block-document-2",
                data={
                    "b": {"$ref": {"block_document_id": inner_block_document.id}},
                    "z": "ztop",
                },
                block_schema_id=block_schema_d.id,
                block_type_id=block_schema_d.block_type_id,
            ),
        )
        outer_block_document = await models.block_documents.create_block_document(
            session=session,
            block_document=BlockDocumentCreate(
                name="outer-block-document",
                data={
                    "c": {"$ref": {"block_document_id": middle_block_document_1.id}},
                    "d": {"$ref": {"block_document_id": middle_block_document_2.id}},
                },
                block_schema_id=block_schema_e.id,
                block_type_id=block_schema_e.block_type_id,
            ),
        )

        await session.commit()

        block_instance = await E.load("outer-block-document")
        assert isinstance(block_instance, E)
        assert isinstance(block_instance.c, C)
        assert isinstance(block_instance.d, D)

        assert block_instance._block_document_name == outer_block_document.name
        assert block_instance._block_document_id == outer_block_document.id
        assert block_instance._block_type_id == outer_block_document.block_type_id
        assert block_instance._block_schema_id == outer_block_document.block_schema_id
        assert block_instance.c.model_dump() == {
            "y": 2,
            "_block_document_id": middle_block_document_1.id,
            "_block_document_name": "middle-block-document-1",
            "_is_anonymous": False,
            "block_type_slug": "c",
        }
        assert block_instance.d.model_dump() == {
            "b": {
                "x": 1,
                "_block_document_id": inner_block_document.id,
                "_block_document_name": "inner-block-document",
                "_is_anonymous": False,
                "block_type_slug": "b",
            },
            "z": "ztop",
            "_block_document_id": middle_block_document_2.id,
            "_block_document_name": "middle-block-document-2",
            "_is_anonymous": False,
            "block_type_slug": "d",
        }

    async def test_create_block_from_nonexistent_name(self, test_block):
        with pytest.raises(
            ValueError,
            match="Unable to find block document named blocky for block type x",
        ):
            await test_block.load("blocky")

    async def test_save_block_from_flow(self):
        class Test(Block):
            a: str

        @prefect.flow
        def save_block_flow():
            Test(a="foo").save("test")

        save_block_flow()

        block = await Test.load("test")
        assert block.a == "foo"

    async def test_save_protected_block_with_new_block_schema_version(self, session):
        """
        This testcase would fail when block protection was enabled for block type
        updates and block schema creation.
        """
        await models.block_registration.run_block_auto_registration(session=session)
        await session.commit()

        mock_version = (
            uuid4().hex
        )  # represents a version that does not exist on the server

        JSON._block_schema_version = mock_version

        block_document_id = await JSON(value={"the_answer": 42}).save("test")

        block_document = await models.block_documents.read_block_document_by_id(
            session=session, block_document_id=block_document_id
        )
        assert block_document.block_schema.version == mock_version


class TestRegisterBlockTypeAndSchema:
    class NewBlock(Block):
        a: str
        b: str
        c: int

    async def test_register_type_and_schema(self, prefect_client: PrefectClient):
        await self.NewBlock.register_type_and_schema()

        block_type = await prefect_client.read_block_type_by_slug(slug="newblock")
        assert block_type is not None
        assert block_type.name == "NewBlock"

        block_schema = await prefect_client.read_block_schema_by_checksum(
            checksum=self.NewBlock._calculate_schema_checksum()
        )
        assert block_schema is not None
        assert block_schema.fields == self.NewBlock.model_json_schema()

        assert isinstance(self.NewBlock._block_type_id, UUID)
        assert isinstance(self.NewBlock._block_schema_id, UUID)

    async def test_register_idempotent(self, prefect_client: PrefectClient):
        await self.NewBlock.register_type_and_schema()
        await self.NewBlock.register_type_and_schema()

        block_type = await prefect_client.read_block_type_by_slug(slug="newblock")
        assert block_type is not None
        assert block_type.name == "NewBlock"

        block_schema = await prefect_client.read_block_schema_by_checksum(
            checksum=self.NewBlock._calculate_schema_checksum()
        )
        assert block_schema is not None
        assert block_schema.fields == self.NewBlock.model_json_schema()

    async def test_register_existing_block_type_new_block_schema(
        self, prefect_client: PrefectClient
    ):
        # Ignore warning caused by matching key in registry
        warnings.filterwarnings("ignore", category=UserWarning)

        class ImpostorBlock(Block):
            _block_type_name = "NewBlock"
            x: str
            y: str
            z: int

        await ImpostorBlock.register_type_and_schema()

        block_type = await prefect_client.read_block_type_by_slug(slug="newblock")
        assert block_type is not None
        assert block_type.name == "NewBlock"

        await self.NewBlock.register_type_and_schema()

        block_schema = await prefect_client.read_block_schema_by_checksum(
            checksum=self.NewBlock._calculate_schema_checksum()
        )
        assert block_schema is not None
        assert block_schema.fields == self.NewBlock.model_json_schema()

    async def test_register_new_block_schema_when_version_changes(
        self, prefect_client: PrefectClient
    ):
        # Ignore warning caused by matching key in registry
        warnings.filterwarnings("ignore", category=UserWarning)

        await self.NewBlock.register_type_and_schema()

        block_schema = await prefect_client.read_block_schema_by_checksum(
            checksum=self.NewBlock._calculate_schema_checksum()
        )
        assert block_schema is not None
        assert block_schema.fields == self.NewBlock.model_json_schema()
        assert block_schema.version == DEFAULT_BLOCK_SCHEMA_VERSION

        self.NewBlock._block_schema_version = "new_version"

        await self.NewBlock.register_type_and_schema()

        block_schema = await prefect_client.read_block_schema_by_checksum(
            checksum=self.NewBlock._calculate_schema_checksum()
        )
        assert block_schema is not None
        assert block_schema.fields == self.NewBlock.model_json_schema()
        assert block_schema.version == "new_version"

        self.NewBlock._block_schema_version = None

    async def test_register_nested_block(self, prefect_client: PrefectClient):
        class Big(Block):
            id: UUID = Field(default_factory=uuid4)
            size: int

        class Bigger(Block):
            size: int
            contents: Big
            random_other_field: Dict[str, float]

        class Biggest(Block):
            size: int
            contents: Bigger

        await Biggest.register_type_and_schema()

        big_block_type = await prefect_client.read_block_type_by_slug(slug="big")
        assert big_block_type is not None
        big_block_schema = await prefect_client.read_block_schema_by_checksum(
            checksum=Big._calculate_schema_checksum()
        )
        assert big_block_schema is not None

        bigger_block_type = await prefect_client.read_block_type_by_slug(slug="bigger")
        assert bigger_block_type is not None
        bigger_block_schema = await prefect_client.read_block_schema_by_checksum(
            checksum=Bigger._calculate_schema_checksum()
        )
        assert bigger_block_schema is not None

        biggest_block_type = await prefect_client.read_block_type_by_slug(
            slug="biggest"
        )
        assert biggest_block_type is not None
        biggest_block_schema = await prefect_client.read_block_schema_by_checksum(
            checksum=Biggest._calculate_schema_checksum()
        )
        assert biggest_block_schema is not None

    async def test_register_nested_block_union(self, prefect_client: PrefectClient):
        class A(Block):
            a: str

        class B(Block):
            b: str

        class C(Block):
            c: str

        class Umbrella(Block):
            a_b_or_c: Union[A, B, C]

        await Umbrella.register_type_and_schema()

        a_block_type = await prefect_client.read_block_type_by_slug(slug="a")
        assert a_block_type is not None
        b_block_type = await prefect_client.read_block_type_by_slug(slug="b")
        assert b_block_type is not None
        c_block_type = await prefect_client.read_block_type_by_slug(slug="c")
        assert c_block_type is not None
        umbrella_block_type = await prefect_client.read_block_type_by_slug(
            slug="umbrella"
        )
        assert umbrella_block_type is not None

        a_block_schema = await prefect_client.read_block_schema_by_checksum(
            checksum=A._calculate_schema_checksum()
        )
        assert a_block_schema is not None
        b_block_schema = await prefect_client.read_block_schema_by_checksum(
            checksum=B._calculate_schema_checksum()
        )
        assert b_block_schema is not None
        c_block_schema = await prefect_client.read_block_schema_by_checksum(
            checksum=C._calculate_schema_checksum()
        )
        assert c_block_schema is not None
        umbrella_block_schema = await prefect_client.read_block_schema_by_checksum(
            checksum=Umbrella._calculate_schema_checksum()
        )
        assert umbrella_block_schema is not None

    async def test_register_raises_block_base_class(self):
        with pytest.raises(
            InvalidBlockRegistration,
            match=(
                "`register_type_and_schema` should be called on a Block "
                "subclass and not on the Block class directly."
            ),
        ):
            await Block.register_type_and_schema()

    async def test_register_updates_block_type(self, prefect_client: PrefectClient):
        # Ignore warning caused by matching key in registry
        warnings.filterwarnings("ignore", category=UserWarning)

        class Before(Block):
            _block_type_name = "Test Block"
            _description = "Before"
            message: str

        class After(Block):
            _block_type_name = "Test Block"
            _description = "After"
            message: str

        await Before.register_type_and_schema()

        block_type = await prefect_client.read_block_type_by_slug(slug="test-block")
        assert block_type.description == "Before"

        await After.register_type_and_schema()

        block_type = await prefect_client.read_block_type_by_slug(slug="test-block")
        assert block_type.description == "After"

    async def test_register_wont_update_same_block_type_values(
        self, prefect_client: PrefectClient
    ):
        # Ignore warning caused by matching key in registry
        warnings.filterwarnings("ignore", category=UserWarning)

        class Before(Block):
            _block_type_name = "Test Block"
            _description = "Before"
            message: str

        class After(Block):
            _block_type_name = "Test Block"
            _description = "After"
            message: str

        await Before.register_type_and_schema()

        block_type = await prefect_client.read_block_type_by_slug(slug="test-block")
        assert block_type.description == "Before"

        mock = AsyncMock()
        prefect_client.update_block_type = mock

        await After.register_type_and_schema(client=prefect_client)

        # change to description means we should try and update the block type
        assert mock.call_count == 1

        # confirm the call was mocked, description is the same
        block_type = await prefect_client.read_block_type_by_slug(slug="test-block")
        assert block_type.description == "Before"

        # if the description is the same as what matches the server, don't update
        await Before.register_type_and_schema(client=prefect_client)

        # call count should not have increased
        assert mock.call_count == 1

    async def test_register_fails_on_abc(self, prefect_client):
        class Interface(Block, abc.ABC):
            _block_schema_capabilities = ["do-stuff"]

            @abc.abstractmethod
            def do_stuff(self, thing: str):
                pass

        with pytest.raises(
            InvalidBlockRegistration,
            match=(
                "`register_type_and_schema` should be called on a Block "
                "subclass and not on a Block interface class directly."
            ),
        ):
            await Interface.register_type_and_schema(client=prefect_client)


class TestSaveBlock:
    @pytest.fixture
    def NewBlock(self):
        # Ignore warning caused by matching key in registry due to block fixture
        warnings.filterwarnings("ignore", category=UserWarning)

        class NewBlock(Block):
            a: str
            b: str

        return NewBlock

    @pytest.fixture
    def InnerBlock(self):
        class InnerBlock(Block):
            size: int

        return InnerBlock

    @pytest.fixture
    def OuterBlock(self, InnerBlock):
        class OuterBlock(Block):
            size: int
            contents: InnerBlock

        return OuterBlock

    async def test_save_block(self, NewBlock):
        new_block = NewBlock(a="foo", b="bar")
        new_block_name = "my-block"
        await new_block.save(new_block_name)

        assert new_block._block_document_name == new_block_name
        assert new_block._block_document_id is not None
        assert not new_block._is_anonymous

        loaded_new_block = await new_block.load(new_block_name)

        assert loaded_new_block._block_document_name == new_block_name
        assert loaded_new_block._block_document_id == new_block._block_document_id
        assert not loaded_new_block._is_anonymous

        assert loaded_new_block._block_type_name == new_block._block_type_name
        assert loaded_new_block._block_type_id == new_block._block_type_id

        assert loaded_new_block == new_block

    async def test_save_block_with_name_inferred_from_loaded_document(self, NewBlock):
        new_block = NewBlock(a="foo", b="bar")

        with pytest.raises(
            ValueError,
            match="You're attempting to save a block document without a name.",
        ):
            await new_block.save()

        await new_block.save("new-block")

        new_python_instance = await NewBlock.load("new-block")
        new_python_instance.a = "baz"
        await new_python_instance.save(overwrite=True)

        loaded_new_block = await NewBlock.load("new-block")
        assert loaded_new_block.a == "baz"
        assert loaded_new_block.b == "bar"

    async def test_save_anonymous_block(self, NewBlock):
        new_anon_block = NewBlock(a="foo", b="bar")
        await new_anon_block._save(is_anonymous=True)

        assert new_anon_block._block_document_name is not None
        assert new_anon_block._block_document_id is not None
        assert new_anon_block._is_anonymous

        loaded_new_anon_block = await NewBlock.load(new_anon_block._block_document_name)

        assert (
            loaded_new_anon_block._block_document_name
            == new_anon_block._block_document_name
        )
        assert (
            loaded_new_anon_block._block_document_id
            == new_anon_block._block_document_id
        )
        assert loaded_new_anon_block._is_anonymous

        assert loaded_new_anon_block._block_type_name == new_anon_block._block_type_name
        assert loaded_new_anon_block._block_type_id == new_anon_block._block_type_id

        assert loaded_new_anon_block == new_anon_block

    async def test_save_anonymous_block_more_than_once_creates_two_blocks(
        self, NewBlock
    ):
        new_anon_block = NewBlock(a="foo", b="bar")
        first_id = await new_anon_block._save(is_anonymous=True)
        second_id = await new_anon_block._save(is_anonymous=True)
        assert first_id != second_id

    async def test_save_throws_on_mismatched_kwargs(self, NewBlock):
        new_block = NewBlock(a="foo", b="bar")
        with pytest.raises(
            ValueError,
            match="You're attempting to save a block document without a name.",
        ):
            await new_block._save()

    async def test_save_nested_blocks(self):
        block_name = "biggest-block-in-all-the-land"

        class Big(Block):
            id: UUID = Field(default_factory=uuid4)
            size: int

        class Bigger(Block):
            size: int
            contents: Big
            random_other_field: Dict[str, float]

        class Biggest(Block):
            size: int
            contents: Bigger

        new_big_block = Big(size=1)
        await new_big_block.save("big-block")

        loaded_big_block = await Big.load("big-block")
        assert loaded_big_block == new_big_block

        new_bigger_block = Bigger(
            size=10, random_other_field={}, contents=new_big_block
        )
        await new_bigger_block.save("bigger-block")

        loaded_bigger_block = await Bigger.load("bigger-block")
        assert loaded_bigger_block == new_bigger_block

        new_biggest_block = Biggest(
            size=100,
            contents=new_bigger_block,
        )

        await new_biggest_block.save(block_name)

        loaded_biggest_block = await Biggest.load(block_name)
        assert loaded_biggest_block == new_biggest_block

    async def test_save_named_block_nested_in_anonymous_block(
        self, InnerBlock, OuterBlock
    ):
        named_inner_block = InnerBlock(size=1)
        await named_inner_block.save("the-inside-block")

        anonymous_outer_block = OuterBlock(size=10, contents=named_inner_block)
        await anonymous_outer_block._save(is_anonymous=True)

        assert anonymous_outer_block._block_document_name is not None
        assert anonymous_outer_block._is_anonymous

        loaded_anonymous_outer_block = await OuterBlock.load(
            anonymous_outer_block._block_document_name
        )
        assert loaded_anonymous_outer_block == anonymous_outer_block

    async def test_save_anonymous_block_nested_in_named_block(
        self, InnerBlock, OuterBlock
    ):
        anonymous_inner_block = InnerBlock(size=1)
        await anonymous_inner_block._save(is_anonymous=True)

        assert anonymous_inner_block._block_document_name is not None
        assert anonymous_inner_block._is_anonymous

        named_outer_block = OuterBlock(size=10, contents=anonymous_inner_block)
        await named_outer_block.save("the-outer-block")

        loaded_anonymous_outer_block = await OuterBlock.load("the-outer-block")
        assert loaded_anonymous_outer_block == named_outer_block

    async def test_save_nested_block_without_references(self, InnerBlock, OuterBlock):
        new_inner_block = InnerBlock(size=1)
        new_outer_block = OuterBlock(size=10, contents=new_inner_block)
        await new_outer_block.save("outer-block-no-references")

        loaded_outer_block = await OuterBlock.load("outer-block-no-references")
        assert loaded_outer_block == new_outer_block
        assert isinstance(loaded_outer_block.contents, InnerBlock)
        assert loaded_outer_block.contents == new_inner_block
        assert loaded_outer_block.contents._block_document_id is None
        assert loaded_outer_block.contents._block_document_name is None

    async def test_save_and_load_block_with_secrets_includes_secret_data(self, session):
        class SecretBlock(Block):
            w: SecretDict
            x: SecretStr
            y: SecretBytes
            z: str

        block = SecretBlock(w=dict(secret="value"), x="x", y=b"y", z="z")
        await block.save("secret-block")

        # read from DB without secrets
        db_block_without_secrets = (
            await models.block_documents.read_block_document_by_id(
                session=session,
                block_document_id=block._block_document_id,
            )
        )
        assert db_block_without_secrets.data == {
            "w": {"secret": obfuscate_string("value")},
            "x": obfuscate_string("x"),
            "y": obfuscate_string("x"),
            "z": "z",
        }

        # read from DB with secrets
        db_block = await models.block_documents.read_block_document_by_id(
            session=session,
            block_document_id=block._block_document_id,
            include_secrets=True,
        )
        assert db_block.data == {"w": {"secret": "value"}, "x": "x", "y": "y", "z": "z"}

        # load block with secrets
        api_block = await SecretBlock.load("secret-block")
        assert api_block.w.get_secret_value() == {"secret": "value"}
        assert api_block.x.get_secret_value() == "x"
        assert api_block.y.get_secret_value() == b"y"
        assert api_block.z == "z"

    async def test_save_and_load_nested_block_with_secrets_hardcoded_child(
        self, session
    ):
        class Child(Block):
            a: SecretStr
            b: str
            c: SecretDict

        class Parent(Block):
            a: SecretStr
            b: str
            child: Child

        block = Parent(a="a", b="b", child=dict(a="a", b="b", c=dict(secret="value")))
        await block.save("secret-block")

        # read from DB without secrets
        db_block_without_secrets = (
            await models.block_documents.read_block_document_by_id(
                session=session,
                block_document_id=block._block_document_id,
            )
        )
        assert db_block_without_secrets.data == {
            "a": obfuscate_string("a"),
            "b": "b",
            "child": {
                "a": obfuscate_string("a"),
                "b": "b",
                "c": {"secret": obfuscate_string("value")},
                "block_type_slug": "child",
            },
        }

        # read from DB with secrets
        db_block = await models.block_documents.read_block_document_by_id(
            session=session,
            block_document_id=block._block_document_id,
            include_secrets=True,
        )
        assert db_block.data == {
            "a": "a",
            "b": "b",
            "child": {
                "a": "a",
                "b": "b",
                "c": {"secret": "value"},
                "block_type_slug": "child",
            },
        }

        # load block with secrets
        api_block = await Parent.load("secret-block")
        assert api_block.a.get_secret_value() == "a"
        assert api_block.b == "b"
        assert api_block.child.a.get_secret_value() == "a"
        assert api_block.child.b == "b"
        assert api_block.child.c.get_secret_value() == {"secret": "value"}

    async def test_save_and_load_nested_block_with_secrets_saved_child(self, session):
        class Child(Block):
            a: SecretStr
            b: str
            c: SecretDict

        class Parent(Block):
            a: SecretStr
            b: str
            child: Child

        child = Child(a="a", b="b", c=dict(secret="value"))
        await child.save("child-block")
        block = Parent(a="a", b="b", child=child)
        await block.save("parent-block")

        # read from DB without secrets
        db_block_without_secrets = (
            await models.block_documents.read_block_document_by_id(
                session=session,
                block_document_id=block._block_document_id,
            )
        )
        assert db_block_without_secrets.data == {
            "a": obfuscate_string("a"),
            "b": "b",
            "child": {
                "a": obfuscate_string("a"),
                "b": "b",
                "c": {"secret": obfuscate_string("value")},
            },
        }

        # read from DB with secrets
        db_block = await models.block_documents.read_block_document_by_id(
            session=session,
            block_document_id=block._block_document_id,
            include_secrets=True,
        )
        assert db_block.data == {
            "a": "a",
            "b": "b",
            "child": {"a": "a", "b": "b", "c": {"secret": "value"}},
        }

        # load block with secrets
        api_block = await Parent.load("parent-block")
        assert api_block.a.get_secret_value() == "a"
        assert api_block.b == "b"
        assert api_block.child.a.get_secret_value() == "a"
        assert api_block.child.b == "b"
        assert api_block.child.c.get_secret_value() == {"secret": "value"}

    async def test_save_block_with_overwrite(self, InnerBlock):
        inner_block = InnerBlock(size=1)
        await inner_block.save("my-inner-block")

        inner_block.size = 2
        await inner_block.save("my-inner-block", overwrite=True)

        loaded_inner_block = await InnerBlock.load("my-inner-block")
        loaded_inner_block.size = 2
        assert loaded_inner_block == inner_block

    async def test_save_block_without_overwrite_raises(self, InnerBlock):
        inner_block = InnerBlock(size=1)
        await inner_block.save("my-inner-block")

        inner_block.size = 2

        with pytest.raises(
            ValueError,
            match=(
                "You are attempting to save values with a name that is already in "
                "use for this block type"
            ),
        ):
            await inner_block.save("my-inner-block")

        loaded_inner_block = await InnerBlock.load("my-inner-block")
        loaded_inner_block.size = 1

    async def test_update_from_loaded_block(self, InnerBlock):
        inner_block = InnerBlock(size=1)
        await inner_block.save("my-inner-block")

        loaded_inner_block = await InnerBlock.load("my-inner-block")
        loaded_inner_block.size = 2
        await loaded_inner_block.save("my-inner-block", overwrite=True)

        loaded_inner_block_after_update = await InnerBlock.load("my-inner-block")
        assert loaded_inner_block == loaded_inner_block_after_update

    async def test_update_from_in_memory_block(self, InnerBlock):
        inner_block = InnerBlock(size=1)
        await inner_block.save("my-inner-block")

        updated_inner_block = InnerBlock(size=2)
        await updated_inner_block.save("my-inner-block", overwrite=True)

        loaded_inner_block = await InnerBlock.load("my-inner-block")
        loaded_inner_block.size = 2

        assert loaded_inner_block == updated_inner_block

    async def test_update_block_with_secrets(self):
        class HasSomethingToHide(Block):
            something_to_hide: SecretStr

        shifty_block = HasSomethingToHide(something_to_hide="a surprise birthday party")
        await shifty_block.save("my-shifty-block")

        updated_shifty_block = HasSomethingToHide(
            something_to_hide="a birthday present"
        )
        await updated_shifty_block.save("my-shifty-block", overwrite=True)

        loaded_shifty_block = await HasSomethingToHide.load("my-shifty-block")
        assert (
            loaded_shifty_block.something_to_hide.get_secret_value()
            == "a birthday present"
        )

    async def test_update_block_with_secret_dict(self):
        class HasSomethingToHide(Block):
            something_to_hide: SecretDict

        shifty_block = HasSomethingToHide(
            something_to_hide={
                "what I'm hiding": "a surprise birthday party",
            }
        )
        await shifty_block.save("my-shifty-block")

        updated_shifty_block = HasSomethingToHide(
            something_to_hide={"what I'm hiding": "a birthday present"}
        )
        await updated_shifty_block.save("my-shifty-block", overwrite=True)

        loaded_shifty_block = await HasSomethingToHide.load("my-shifty-block")
        assert loaded_shifty_block.something_to_hide.get_secret_value() == {
            "what I'm hiding": "a birthday present"
        }

    async def test_block_with_alias(self):
        class AliasBlock(Block):
            type: str
            schema_: str = Field(alias="schema")
            real_name: str = Field(alias="an_alias")
            threads: int = 4

        alias_block = AliasBlock(
            type="snowflake", schema="a_schema", an_alias="my_real_name", threads=8
        )
        await alias_block.save(name="my-aliased-block")

        loaded_alias_block = await AliasBlock.load("my-aliased-block")
        assert loaded_alias_block.type == "snowflake"
        assert loaded_alias_block.schema_ == "a_schema"
        assert loaded_alias_block.real_name == "my_real_name"
        assert loaded_alias_block.threads == 8


class TestToBlockType:
    def test_to_block_type_from_block(self, test_block: Type[Block]):
        block_type = test_block._to_block_type()

        assert block_type.name == test_block.__name__
        assert block_type.logo_url == test_block._logo_url
        assert block_type.documentation_url == test_block._documentation_url

    def test_to_block_type_override_block_type_name(self):
        class Pyramid(Block):
            _block_type_name = "PYRAMID!"

            height: float
            width: float
            length: float
            base_type: str

        block_type = Pyramid._to_block_type()

        assert block_type.name == "PYRAMID!"

    def test_to_block_type_with_description_from_docstring(self):
        class Cube(Block):
            "Has 8 faces."

            face_length_inches: float

        block_type = Cube._to_block_type()

        assert block_type.description == "Has 8 faces."

    def test_to_block_type_with_description_override(self):
        class Cube(Block):
            "Has 8 faces."

            _description = "Don't trust that docstring."

            face_length_inches: float

        assert Cube._to_block_type().description == "Don't trust that docstring."

    def test_to_block_type_with_description_and_example_docstring(self):
        class Cube(Block):
            """
            Has 8 faces.

            Example:
                Calculate volume:
                ```python
                from prefect_geometry import Cube

                my_cube = Cube.load("rubix")

                my_cube.calculate_area()
                ```
            """

            face_length_inches: float

            def calculate_area(self):
                return self.face_length_inches**3

        block_type = Cube._to_block_type()

        assert block_type.description == "Has 8 faces."
        assert block_type.code_example == dedent(
            """\
            Calculate volume:
            ```python
            from prefect_geometry import Cube

            my_cube = Cube.load("rubix")

            my_cube.calculate_area()
            ```"""
        )

    def test_to_block_type_with_description_and_examples_docstring(self):
        class Cube(Block):
            """
            Has 8 faces.

            Examples:
                Load block:
                ```python
                from prefect_geometry import Cube

                my_cube = Cube.load("rubix")
                ```

                Calculate volume:
                ```python
                my_cube.calculate_area()
                ```
            """

            face_length_inches: float

            def calculate_area(self):
                return self.face_length_inches**3

        block_type = Cube._to_block_type()

        assert block_type.description == "Has 8 faces."
        assert block_type.code_example == dedent(
            """\
            Load block:
            ```python
            from prefect_geometry import Cube

            my_cube = Cube.load("rubix")
            ```

            Calculate volume:
            ```python
            my_cube.calculate_area()
            ```"""
        )

    def test_to_block_type_with_example_override(self):
        class Cube(Block):
            """
            Has 8 faces.

            Example:
                Calculate volume:
                ```python
                my_cube = Cube.load("rubix")
                ```
            """

            _code_example = """\
            Don't trust that docstring. Here's how you really do it:
            ```python
            from prefect_geometry import Cube

            my_cube = Cube.load("rubix")

            my_cube.calculate_area()
            ```
            """

            face_length_inches: float

            def calculate_area(self):
                return self.face_length_inches**3

        block_type = Cube._to_block_type()

        assert block_type.description == "Has 8 faces."
        assert block_type.code_example == dedent(
            """\
            Don't trust that docstring. Here's how you really do it:
            ```python
            from prefect_geometry import Cube

            my_cube = Cube.load("rubix")

            my_cube.calculate_area()
            ```
            """
        )

    def test_to_block_type_with_slug_override(self):
        class TwentySidedDie(Block):
            _block_type_slug = "20-sided-die"
            color: str

        assert TwentySidedDie._to_block_type().slug == "20-sided-die"


class TestGetDescription:
    def test_no_description_configured(self):
        class A(Block):
            message: str

        assert A.get_description() is None

    def test_description_from_docstring(self, caplog):
        class A(Block):
            """
            A block, verily

            Heading:
                This extra stuff shouldn't show up in the description
            """

            message: str

        assert A.get_description() == "A block, verily"
        assert len(caplog.records) == 0

    def test_description_override(self):
        class A(Block):
            """I won't show up in this block's description"""

            _description = "But I will"

            message: str

        assert A.get_description() == "But I will"

    def test_no_griffe_logs(self, caplog, capsys, recwarn):
        """
        Ensures there are no extraneous output printed/warned.
        """

        class A(Block):
            """
            Without disable logger, this spawns griffe warnings.

            Args:
                string (str): This should spawn a warning
            """

        A()
        assert caplog.record_tuples == []

        captured = capsys.readouterr()
        assert captured.out == ""
        assert captured.err == ""

        assert len(recwarn) == 0

        # to be extra sure that we are printing anything
        # we shouldn't be
        print("Sanity check!")
        captured = capsys.readouterr()
        assert captured.out == "Sanity check!\n"

        warnings.warn("Sanity check two!")
        assert len(recwarn) == 1


class NoCodeExample(Block):
    _block_type_name = "No code Example"

    message: str


class TestGetCodeExample:
    def test_no_code_example_configured(self):
        assert NoCodeExample.get_code_example() == dedent(
            """\
        ```python
        from test_core import NoCodeExample

        no_code_example_block = NoCodeExample.load("BLOCK_NAME")
        ```"""
        )

    def test_code_example_from_docstring_example_heading(self, caplog):
        class A(Block):
            """
            I won't show up in the code example

            Example:
                Here's how you do it:
                ```python
                from somewhere import A

                a_block = A.load("a block")

                a_block.send_message()
                ```
            """

            message: str

            def send_message(self):
                print(self.message)

        assert A.get_code_example() == dedent(
            """\
            Here's how you do it:
            ```python
            from somewhere import A

            a_block = A.load("a block")

            a_block.send_message()
            ```"""
        )
        assert len(caplog.records) == 0

    def test_code_example_from_docstring_examples_heading(self):
        class A(Block):
            """
            I won't show up in the code example

            Example:
                Here's how you do it:
                ```python
                from somewhere import A

                a_block = A.load("a block")

                a_block.send_message()
                ```

                Here's something extra:
                ```python
                print(42)
                ```
            """

            message: str

            def send_message(self):
                print(self.message)

        assert A.get_code_example() == dedent(
            """\
            Here's how you do it:
            ```python
            from somewhere import A

            a_block = A.load("a block")

            a_block.send_message()
            ```

            Here's something extra:
            ```python
            print(42)
            ```"""
        )

    def test_code_example_override(self):
        class A(Block):
            """
            I won't show up in the code example

            Example:
                ```python
                print(42)
                ```
            """

            _code_example = """\
                Here's the real example:

                ```python
                print("I am overriding the example in the docstring")
                ```"""

            message: str

            def send_message(self):
                print(self.message)

        assert A.get_code_example() == dedent(
            """\
                Here's the real example:

                ```python
                print("I am overriding the example in the docstring")
                ```"""
        )


class TestSyncCompatible:
    async def test_block_in_flow_sync_test_sync_flow(self):
        await CoolBlock(cool_factor=1000000).save("blk")

        @prefect.flow
        def my_flow():
            loaded_block = CoolBlock.load("blk")
            return loaded_block.cool_factor

        result = my_flow()
        assert result == 1000000

    async def test_block_in_flow_async_test_sync_flow(self):
        await CoolBlock(cool_factor=1000000).save("blk")

        @prefect.flow
        def my_flow():
            loaded_block = CoolBlock.load("blk")
            return loaded_block.cool_factor

        result = my_flow()
        assert result == 1000000

    async def test_block_in_flow_async_test_async_flow(self):
        await CoolBlock(cool_factor=1000000).save("blk")

        @prefect.flow
        async def my_flow():
            loaded_block = await CoolBlock.load("blk")
            return loaded_block.cool_factor

        result = await my_flow()
        assert result == 1000000

    async def test_block_in_task_sync_test_sync_flow(self):
        await CoolBlock(cool_factor=1000000).save("blk")

        @prefect.task
        def my_task():
            loaded_block = CoolBlock.load("blk")
            return loaded_block.cool_factor

        @prefect.flow()
        def my_flow():
            return my_task()

        result = my_flow()
        assert result == 1000000

    async def test_block_in_task_async_test_sync_task(self):
        await CoolBlock(cool_factor=1000000).save("blk")

        @prefect.task
        def my_task():
            loaded_block = CoolBlock.load("blk")
            return loaded_block.cool_factor

        @prefect.flow()
        def my_flow():
            return my_task()

        result = my_flow()
        assert result == 1000000

    async def test_block_in_task_async_test_async_task(self):
        await CoolBlock(cool_factor=1000000).save("blk")

        @prefect.task
        async def my_task():
            loaded_block = await CoolBlock.load("blk")
            return loaded_block.cool_factor

        @prefect.flow()
        async def my_flow():
            return await my_task()

        result = await my_flow()
        assert result == 1000000


# Define types for `TestTypeDispatch`


class BaseBlock(Block):
    base: int = 0


class ParentModel(BaseModel):
    block: BaseBlock


class AChildBlock(BaseBlock):
    a: int = 1


class BChildBlock(BaseBlock):
    b: int = 2


class TestTypeDispatch:
    def test_block_type_slug_is_included_in_dict(self):
        assert "block_type_slug" in AChildBlock().model_dump()

    def test_block_type_slug_respects_exclude(self):
        assert "block_type_slug" not in AChildBlock().model_dump(
            exclude={"block_type_slug"}
        )

    def test_block_type_slug_respects_include(self):
        assert "block_type_slug" not in AChildBlock().model_dump(include={"a"})

    async def test_block_type_slug_excluded_from_document(self, prefect_client):
        await AChildBlock.register_type_and_schema(client=prefect_client)
        document = AChildBlock()._to_block_document(name="foo")
        assert "block_type_slug" not in document.data

    def test_base_parse_works_for_base_instance(self):
        block = BaseBlock.model_validate(BaseBlock().model_dump())
        assert type(block) == BaseBlock

        block = BaseBlock.model_validate(BaseBlock().model_dump())
        assert type(block) == BaseBlock

    def test_base_parse_creates_child_instance_from_dict(self):
        block = BaseBlock.model_validate(AChildBlock().model_dump())
        assert type(block) == AChildBlock

        block = BaseBlock.model_validate(BChildBlock().model_dump())
        assert type(block) == BChildBlock

    def test_base_parse_creates_child_instance_from_json(self):
        block = BaseBlock.parse_raw(AChildBlock().json())
        assert type(block) == AChildBlock

        block = BaseBlock.parse_raw(BChildBlock().json())
        assert type(block) == BChildBlock

    def test_base_parse_retains_default_attributes(self):
        block = BaseBlock.model_validate(AChildBlock().model_dump())
        assert block.base == 0
        assert block.a == 1

    def test_base_parse_retains_set_child_attributes(self):
        block = BaseBlock.model_validate(BChildBlock(b=3).model_dump())
        assert block.base == 0
        assert block.b == 3

    def test_base_parse_retains_set_base_attributes(self):
        block = BaseBlock.model_validate(BChildBlock(base=1).model_dump())
        assert block.base == 1
        assert block.b == 2

    def test_base_field_creates_child_instance_from_object(self):
        model = ParentModel(block=AChildBlock())
        assert type(model.block) == AChildBlock

        model = ParentModel(block=BChildBlock())
        assert type(model.block) == BChildBlock

    def test_base_field_creates_child_instance_from_dict(self):
        model = ParentModel(block=AChildBlock().model_dump())
        assert type(model.block) == AChildBlock

        model = ParentModel(block=BChildBlock().model_dump())
        assert type(model.block) == BChildBlock

    def test_created_block_has_pydantic_attributes(self):
        block = BaseBlock.model_validate(AChildBlock().model_dump())
        assert block.__fields_set__

    def test_created_block_can_be_copied(self):
        block = BaseBlock.model_validate(AChildBlock().model_dump())
        block_copy = block.copy()
        assert block == block_copy

    async def test_created_block_can_be_saved(self):
        block = BaseBlock.model_validate(AChildBlock().model_dump())
        assert await block.save("test")

    async def test_created_block_can_be_saved_then_loaded(self):
        block = BaseBlock.model_validate(AChildBlock().model_dump())
        await block.save("test")
        new_block = await block.load("test")
        assert block == new_block
        assert new_block.__fields_set__

    def test_created_block_fields_set(self):
        expected = {"base", "block_type_slug", "a"}

        block = BaseBlock.model_validate(AChildBlock().model_dump())
        assert block.model_fields_set == expected
        assert block.a == 1

        block = BaseBlock.model_validate(AChildBlock(a=2).model_dump())
        assert block.model_fields_set == expected
        assert block.a == 2

        block = block.model_copy()
        assert block.model_fields_set == expected
        assert block.a == 2

    def test_base_field_creates_child_instance_with_union(self):
        class UnionParentModel(BaseModel):
            block: Union[AChildBlock, BChildBlock]

        model = UnionParentModel(block=AChildBlock(a=3).model_dump())
        assert type(model.block) == AChildBlock

        # Assignment with a copy works still
        model.block = model.block.copy()
        assert type(model.block) == AChildBlock
        assert model.block

        model = UnionParentModel(block=BChildBlock(b=4).model_dump())
        assert type(model.block) == BChildBlock

    def test_base_field_creates_child_instance_with_assignment_validation(self):
        class AssignmentParentModel(BaseModel):
            block: BaseBlock

            class Config:
                validate_assignment = True

        model = AssignmentParentModel(block=AChildBlock(a=3).model_dump())
        assert type(model.block) == AChildBlock
        assert model.block.a == 3

        model.block = model.block.copy()
        assert type(model.block) == AChildBlock
        assert model.block.a == 3

        model.block = BChildBlock(b=4).model_dump()
        assert type(model.block) == BChildBlock
        assert model.block.b == 4


class TestBlockSchemaMigration:
    async def test_schema_mismatch_with_validation_raises(self):
        class A(Block):
            _block_type_name = "a"
            _block_type_slug = "a"
            x: int = 1

        a = A()

        await a.save("test")

        with pytest.warns(UserWarning, match="matches existing registered type 'A'"):

            class A_Alias(Block):
                _block_type_name = "a"
                _block_type_slug = "a"
                x: int = 1
                y: int

        with pytest.raises(
            RuntimeError, match="try loading again with `validate=False`"
        ):
            await A_Alias.load("test")

    async def test_add_field_to_schema_partial_load_with_skip_validation(self):
        class A(Block):
            x: int = 1

        a = A()

        await a.save("test")

        with pytest.warns(UserWarning, match="matches existing registered type 'A'"):

            class A_Alias(Block):
                _block_type_name = "a"
                _block_type_slug = "a"
                x: int = 1
                y: int

        with pytest.warns(UserWarning, match="Could not fully load"):
            a = await A_Alias.load("test", validate=False)

        assert a.x == 1
        assert a.y is None

    async def test_rm_field_from_schema_loads_with_validation(self):
        class Foo(Block):
            _block_type_name = "foo"
            _block_type_slug = "foo"
            x: int = 1
            y: int = 2

        foo = Foo()

        await foo.save("xy")

        with pytest.warns(UserWarning, match="matches existing registered type 'Foo'"):

            class Foo_Alias(Block):
                _block_type_name = "foo"
                _block_type_slug = "foo"
                x: int = 1

        foo_alias = await Foo_Alias.load("xy")

        assert foo_alias.x == 1

        # TODO: This should raise an AttributeError, but it doesn't
        # because `Config.extra = "allow"`
        # with pytest.raises(AttributeError):
        #     foo_alias.y

    async def test_load_with_skip_validation_keeps_metadata(self):
        class Bar(Block):
            x: int = 1

        bar = Bar()

        await bar.save("test")

        bar_new = await Bar.load("test", validate=False)

        assert bar.model_dump() == bar_new.model_dump()

    async def test_save_new_schema_with_overwrite(self, prefect_client):
        class Baz(Block):
            _block_type_name = "baz"
            _block_type_slug = "baz"
            x: int = 1

        baz = Baz()

        await baz.save("test")

        block_document = await prefect_client.read_block_document_by_name(
            name="test", block_type_slug="baz"
        )
        old_schema_id = block_document.block_schema_id

        with pytest.warns(UserWarning, match="matches existing registered type 'Baz'"):

            class Baz_Alias(Block):
                _block_type_name = "baz"
                _block_type_slug = "baz"
                x: int = 1
                y: int = 2

        baz_alias = await Baz_Alias.load("test", validate=False)

        await baz_alias.save("test", overwrite=True)

        baz_alias_RELOADED = await Baz_Alias.load("test")

        assert baz_alias_RELOADED.x == 1
        assert baz_alias_RELOADED.y == 2

        new_schema_id = baz_alias._block_schema_id

        # new local schema ID should be different because field added
        assert old_schema_id != new_schema_id

        updated_schema = await prefect_client.read_block_document_by_name(
            name="test", block_type_slug="baz"
        )
        updated_schema_id = updated_schema.block_schema_id

        # new local schema ID should now be saved to Prefect
        assert updated_schema_id == new_schema_id


class TestDeleteBlock:
    @pytest.fixture
    def NewBlock(self):
        # Ignore warning caused by matching key in registry due to block fixture
        warnings.filterwarnings("ignore", category=UserWarning)

        class NewBlock(Block):
            a: str
            b: str
            _block_type_slug = "new-block"

        return NewBlock

    async def test_delete_block(self, NewBlock):
        new_block = NewBlock(a="foo", b="bar")
        new_block_name = "my-block"
        await new_block.save(new_block_name)

        loaded_new_block = await new_block.load(new_block_name)
        assert loaded_new_block._block_document_name == new_block_name

        await NewBlock.delete(new_block_name)

        with pytest.raises(ValueError) as exception:
            await new_block.load(new_block_name)
            assert (
                f"Unable to find block document named {new_block_name}"
                in exception.value
            )

    async def test_delete_block_from_base_block(self, NewBlock):
        new_block = NewBlock(a="foo", b="bar")
        new_block_name = "my-block"

        await new_block.save(new_block_name)

        loaded_new_block = await new_block.load(new_block_name)
        assert loaded_new_block._block_document_name == new_block_name

        await Block.delete(f"{new_block._block_type_slug}/{new_block_name}")

        with pytest.raises(ValueError) as exception:
            await new_block.load(new_block_name)
            assert (
                f"Unable to find block document named {new_block_name}"
                in exception.value
            )


class SecretBlock(Block):
    u: PydanticSecret[str]
    v: PydanticSecret[bytes]
    w: SecretDict
    x: SecretStr
    y: SecretBytes
    z: list[Union[str, int, float]]


class TestDumpSecrets:
    @pytest.fixture
    def secret_data(self) -> bytes:
        return to_json(
            {
                "u": "u",
                "v": b"v",
                "w": {"secret": "w"},
                "x": "x",
                "y": b"y",
                "z": ["z", 1, 2.0],
            }
        )

    def test_dump_obscured_secrets_mode_json(self, secret_data):
        block = SecretBlock.model_validate_json(secret_data)
        assert block.model_dump(mode="json") == {
            "u": "**********",
            "v": "**********",
            "w": "**********",
            "x": "**********",
            "y": "**********",
            "z": ["z", 1, 2.0],
        }

    def test_dump_python_secrets(self, secret_data):
        block = SecretBlock.model_validate_json(secret_data)
        assert block.model_dump(context={"include_secrets": True}) == {
            "u": "u",
            "v": b"v",
            "w": {"secret": "w"},
            "x": "x",
            "y": b"y",
            "z": ["z", 1, 2.0],
        }

    def test_dump_jsonable_secrets(self, secret_data):
        block = SecretBlock.model_validate_json(secret_data)
        assert block.model_dump(context={"include_secrets": True}, mode="json") == {
            "u": "u",
            "v": "v",
            "w": {"secret": "w"},
            "x": "x",
            "y": "y",
            "z": ["z", 1, 2.0],
        }

    def test_dump_json_secrets(self, secret_data):
        block = SecretBlock.model_validate_json(secret_data)
        assert (
            block.model_dump_json(context={"include_secrets": True})
            == secret_data.decode()
        )<|MERGE_RESOLUTION|>--- conflicted
+++ resolved
@@ -14,16 +14,15 @@
 
 import prefect
 from prefect.blocks.core import Block, InvalidBlockRegistration
-from prefect.blocks.fields import SecretDict
 from prefect.blocks.system import JSON, Secret
 from prefect.client import PrefectClient
 from prefect.exceptions import PrefectHTTPStatusError
 from prefect.server import models
 from prefect.server.schemas.actions import BlockDocumentCreate
 from prefect.server.schemas.core import DEFAULT_BLOCK_SCHEMA_VERSION, BlockDocument
-from prefect.testing.utilities import AsyncMock
+from prefect.testing.utilities import AsyncMock, assert_blocks_equal
+from prefect.types import SecretDict
 from prefect.utilities.dispatch import lookup_type, register_type
-from prefect.utilities.names import obfuscate_string
 
 
 class CoolBlock(Block):
@@ -407,18 +406,25 @@
         assert isinstance(blockdoc.data["x"], SecretStr)
         assert isinstance(blockdoc.data["y"], SecretBytes)
 
-        json_blockdoc = json.loads(blockdoc.json())
+        json_blockdoc = blockdoc.model_dump(mode="json")
         assert json_blockdoc["data"] == {
-            "w": {
-                "Here's my shallow secret": "**********",
-                "deeper secrets": "**********",
-            },
+            "w": "**********",
             "x": "**********",
             "y": "**********",
             "z": "z",
         }
 
-        json_blockdoc_with_secrets = json.loads(blockdoc.json(include_secrets=True))
+        blockdoc_with_secrets = block._to_block_document(
+            name="name",
+            block_type_id=block_type_id,
+            block_schema_id=block_schema_id,
+            include_secrets=True,
+        )
+
+        json_blockdoc_with_secrets = blockdoc_with_secrets.model_dump(
+            context={"include_secrets": True}, mode="json"
+        )
+
         assert json_blockdoc_with_secrets["data"] == {
             "w": {
                 "Here's my shallow secret": "I don't like olives",
@@ -449,7 +455,7 @@
         assert isinstance(blockdoc.data["a"], SecretStr)
         assert isinstance(blockdoc.data["child"]["a"], SecretStr)
 
-        json_blockdoc = json.loads(blockdoc.json())
+        json_blockdoc = json.loads(blockdoc.model_dump_json())
         assert json_blockdoc["data"] == {
             "a": "**********",
             "b": "b",
@@ -457,12 +463,21 @@
             "child": {
                 "a": "**********",
                 "b": "b",
-                "c": {"secret": "**********"},
+                "c": "**********",
                 "block_type_slug": "child",
             },
         }
 
-        json_blockdoc_with_secrets = json.loads(blockdoc.json(include_secrets=True))
+        blockdoc_with_secrets = block._to_block_document(
+            name="name",
+            block_type_id=block_type_id,
+            block_schema_id=block_schema_id,
+            include_secrets=True,
+        )
+
+        json_blockdoc_with_secrets = blockdoc_with_secrets.model_dump(
+            mode="json", context={"include_secrets": True}
+        )
         assert json_blockdoc_with_secrets["data"] == {
             "a": "a",
             "b": "b",
@@ -683,7 +698,7 @@
         block_schema_id = uuid4()
         block_type_id = uuid4()
         api_block = BlockyMcBlock(fizz="buzz")._to_block_document(
-            name="super important config",
+            name="super-important-config",
             block_schema_id=block_schema_id,
             block_type_id=block_type_id,
         )
@@ -706,7 +721,7 @@
 
         my_block = MakesALottaAttributes(real_field="hello", authentic_field="marvin")
         api_block = my_block._to_block_document(
-            name="a corrupted api block",
+            name="a-corrupted-api-block",
             block_schema_id=uuid4(),
             block_type_id=block_type_x.id,
         )
@@ -723,13 +738,8 @@
             a_field: str
 
         a_block = ABlock(a_field="my_field")
-<<<<<<< HEAD
-        with pytest.raises(ValidationError):
-            a_block.save(block_name)
-=======
         with pytest.raises(ValidationError, match="name must only contain"):
             await a_block.save(block_name)
->>>>>>> f3d9ffde
 
     @pytest.mark.parametrize("block_name", ["a/block", "a\\block"])
     async def test_create_block_document_invalid_characters(self, block_name):
@@ -743,13 +753,8 @@
             a_field: str
 
         a_block = ABlock(a_field="my_field")
-<<<<<<< HEAD
-        with pytest.raises(ValidationError):
-            a_block.save(block_name)
-=======
         with pytest.raises(ValidationError, match="name"):
             await a_block.save(block_name)
->>>>>>> f3d9ffde
 
     def test_create_block_schema_from_block_without_capabilities(
         self, test_block: Type[Block], block_type_x
@@ -1527,9 +1532,9 @@
         await new_outer_block.save("outer-block-no-references")
 
         loaded_outer_block = await OuterBlock.load("outer-block-no-references")
-        assert loaded_outer_block == new_outer_block
+        assert_blocks_equal(loaded_outer_block, new_outer_block)
         assert isinstance(loaded_outer_block.contents, InnerBlock)
-        assert loaded_outer_block.contents == new_inner_block
+        assert_blocks_equal(loaded_outer_block.contents, new_inner_block)
         assert loaded_outer_block.contents._block_document_id is None
         assert loaded_outer_block.contents._block_document_name is None
 
@@ -1551,9 +1556,9 @@
             )
         )
         assert db_block_without_secrets.data == {
-            "w": {"secret": obfuscate_string("value")},
-            "x": obfuscate_string("x"),
-            "y": obfuscate_string("x"),
+            "w": {"secret": "********"},
+            "x": "********",
+            "y": "********",
             "z": "z",
         }
 
@@ -1596,12 +1601,12 @@
             )
         )
         assert db_block_without_secrets.data == {
-            "a": obfuscate_string("a"),
+            "a": "********",
             "b": "b",
             "child": {
-                "a": obfuscate_string("a"),
+                "a": "********",
                 "b": "b",
-                "c": {"secret": obfuscate_string("value")},
+                "c": {"secret": "********"},
                 "block_type_slug": "child",
             },
         }
@@ -1655,12 +1660,12 @@
             )
         )
         assert db_block_without_secrets.data == {
-            "a": obfuscate_string("a"),
+            "a": "********",
             "b": "b",
             "child": {
-                "a": obfuscate_string("a"),
+                "a": "********",
                 "b": "b",
-                "c": {"secret": obfuscate_string("value")},
+                "c": {"secret": "********"},
             },
         }
 
@@ -1799,8 +1804,8 @@
         block_type = test_block._to_block_type()
 
         assert block_type.name == test_block.__name__
-        assert block_type.logo_url == test_block._logo_url
-        assert block_type.documentation_url == test_block._documentation_url
+        assert str(block_type.logo_url) == str(test_block._logo_url)
+        assert str(block_type.documentation_url) == str(test_block._documentation_url)
 
     def test_to_block_type_override_block_type_name(self):
         class Pyramid(Block):
@@ -2286,10 +2291,10 @@
         assert type(block) == BChildBlock
 
     def test_base_parse_creates_child_instance_from_json(self):
-        block = BaseBlock.parse_raw(AChildBlock().json())
+        block = BaseBlock.model_validate_json(AChildBlock().model_dump_json())
         assert type(block) == AChildBlock
 
-        block = BaseBlock.parse_raw(BChildBlock().json())
+        block = BaseBlock.model_validate_json(BChildBlock().model_dump_json())
         assert type(block) == BChildBlock
 
     def test_base_parse_retains_default_attributes(self):
@@ -2338,7 +2343,7 @@
         block = BaseBlock.model_validate(AChildBlock().model_dump())
         await block.save("test")
         new_block = await block.load("test")
-        assert block == new_block
+        assert_blocks_equal(block, new_block)
         assert new_block.__fields_set__
 
     def test_created_block_fields_set(self):
@@ -2594,9 +2599,22 @@
             }
         )
 
+    def test_dump_obscured_secrets(self, secret_data):
+        block = SecretBlock.model_validate_json(secret_data)
+        assert block.model_dump() == {
+            "block_type_slug": "secretblock",
+            "u": PydanticSecret[str]("u"),
+            "v": PydanticSecret[bytes](b"v"),
+            "w": SecretDict({"secret": "w"}),
+            "x": SecretStr("x"),
+            "y": SecretBytes(b"y"),
+            "z": ["z", 1, 2.0],
+        }
+
     def test_dump_obscured_secrets_mode_json(self, secret_data):
         block = SecretBlock.model_validate_json(secret_data)
         assert block.model_dump(mode="json") == {
+            "block_type_slug": "secretblock",
             "u": "**********",
             "v": "**********",
             "w": "**********",
@@ -2608,6 +2626,7 @@
     def test_dump_python_secrets(self, secret_data):
         block = SecretBlock.model_validate_json(secret_data)
         assert block.model_dump(context={"include_secrets": True}) == {
+            "block_type_slug": "secretblock",
             "u": "u",
             "v": b"v",
             "w": {"secret": "w"},
@@ -2619,6 +2638,7 @@
     def test_dump_jsonable_secrets(self, secret_data):
         block = SecretBlock.model_validate_json(secret_data)
         assert block.model_dump(context={"include_secrets": True}, mode="json") == {
+            "block_type_slug": "secretblock",
             "u": "u",
             "v": "v",
             "w": {"secret": "w"},
@@ -2631,5 +2651,15 @@
         block = SecretBlock.model_validate_json(secret_data)
         assert (
             block.model_dump_json(context={"include_secrets": True})
-            == secret_data.decode()
+            == to_json(
+                {
+                    "u": "u",
+                    "v": "v",
+                    "w": {"secret": "w"},
+                    "x": "x",
+                    "y": "y",
+                    "z": ["z", 1, 2.0],
+                    "block_type_slug": "secretblock",
+                }
+            ).decode()
         )