from importlib import reload
from typing import Type
from unittest.mock import patch

import cloudpickle
import pytest

import prefect
from prefect.blocks.notifications import (
    AppriseNotificationBlock,
<<<<<<< HEAD
    PagerDutyWebHook,
    PrefectNotifyType,
=======
    PrefectNotifyType,
    TwilioSMS,
>>>>>>> 045492f4
)
from prefect.testing.utilities import AsyncMock


def reload_modules():
    """
    Reloads the prefect.blocks.notifications module so patches to modules it imports
    will be visible to the blocks under test.
    """
    try:
        reload(prefect.blocks.notifications)
    except UserWarning as ex:
        # ignore the warning Prefect gives when reloading the notifications module
        # because we reload prefect itself immediately afterward.
        pass

    reload(prefect)


# A list of the notification classes Pytest should use as parameters to each method in TestAppriseNotificationBlock
notification_classes = sorted(
    AppriseNotificationBlock.__subclasses__(), key=lambda cls: cls.__name__
)


@pytest.mark.parametrize("block_class", notification_classes)
class TestAppriseNotificationBlock:
    """
    Checks for behavior expected from Apprise-based notification blocks.
    """

    async def test_notify_async(self, block_class: Type[AppriseNotificationBlock]):
        with patch("apprise.Apprise", autospec=True) as AppriseMock:
            reload_modules()

            apprise_instance_mock = AppriseMock.return_value
            apprise_instance_mock.async_notify = AsyncMock()

            block = block_class(url="https://example.com/notification")
            await block.notify("test")

            AppriseMock.assert_called_once()
            apprise_instance_mock.add.assert_called_once_with(
                block.url.get_secret_value()
            )

            notify_type = PrefectNotifyType.DEFAULT
            apprise_instance_mock.async_notify.assert_awaited_once_with(
                body="test", title=None, notify_type=notify_type
            )

    def test_notify_sync(self, block_class: Type[AppriseNotificationBlock]):
        with patch("apprise.Apprise", autospec=True) as AppriseMock:
            reload_modules()

            apprise_instance_mock = AppriseMock.return_value
            apprise_instance_mock.async_notify = AsyncMock()

            block = block_class(url="https://example.com/notification")
            block.notify("test")

            AppriseMock.assert_called_once()
            apprise_instance_mock.add.assert_called_once_with(
                block.url.get_secret_value()
            )
<<<<<<< HEAD

            notify_type = PrefectNotifyType.DEFAULT
            apprise_instance_mock.async_notify.assert_awaited_once_with(
                body="test", title=None, notify_type=notify_type
=======
            apprise_instance_mock.async_notify.assert_called_once_with(
                body="test", title=None, notify_type=PrefectNotifyType.DEFAULT
>>>>>>> 045492f4
            )

    def test_is_picklable(self, block_class: Type[AppriseNotificationBlock]):
        reload_modules()
        block = block_class(url="http://example.com/notification")
        pickled = cloudpickle.dumps(block)
        unpickled = cloudpickle.loads(pickled)
        assert isinstance(unpickled, block_class)


<<<<<<< HEAD
class TestPagerDutyWebhook:
    async def test_notify_async(self):
        with patch("apprise.Apprise", autospec=True) as AppriseMock:
            reload_modules()

            apprise_instance_mock = AppriseMock.return_value
            apprise_instance_mock.async_notify = AsyncMock()

            block = PagerDutyWebHook(integration_key="int_key", api_key="api_key")
            await block.notify("test")

            AppriseMock.assert_called_once()
            apprise_instance_mock.add.assert_called_once_with(
                "pagerduty://int_key@api_key/Prefect/Notification?region=us&"
                "image=yes&format=text&overflow=upstream&rto=4.0&cto=4.0&verify=yes"
            )

            notify_type = "info"
            apprise_instance_mock.async_notify.assert_awaited_once_with(
                body="test", title=None, notify_type=notify_type
            )

    def test_notify_sync(self):
        with patch("apprise.Apprise", autospec=True) as AppriseMock:
            reload_modules()

            apprise_instance_mock = AppriseMock.return_value
            apprise_instance_mock.async_notify = AsyncMock()

            block = PagerDutyWebHook(integration_key="int_key", api_key="api_key")
            block.notify("test")

            AppriseMock.assert_called_once()
            apprise_instance_mock.add.assert_called_once_with(
                "pagerduty://int_key@api_key/Prefect/Notification?region=us&"
                "image=yes&format=text&overflow=upstream&rto=4.0&cto=4.0&verify=yes"
            )

            notify_type = "info"
            apprise_instance_mock.async_notify.assert_awaited_once_with(
                body="test", title=None, notify_type=notify_type
            )
=======
class TestTwilioSMS:
    @pytest.fixture
    def valid_apprise_url(self) -> str:
        return (
            "twilio://ACabcdefabcdefabcdefabcdef"
            ":XXXXXXXXXXXXXXXXXXXXXXXX"
            "@%2B15555555555/%2B15555555556/%2B15555555557/"
            "?format=text&overflow=upstream&rto=4.0&cto=4.0&verify=yes"
        )

    async def test_twilio_notify_async(self, valid_apprise_url):
        with patch("apprise.Apprise", autospec=True) as AppriseMock:
            reload_modules()

            client_instance_mock = AppriseMock.return_value
            client_instance_mock.async_notify = AsyncMock()

            twilio_sms_block = TwilioSMS(
                account_sid="ACabcdefabcdefabcdefabcdef",
                auth_token="XXXXXXXXXXXXXXXXXXXXXXXX",
                from_phone_number="+15555555555",
                to_phone_numbers=["+15555555556", "+15555555557"],
            )

            await twilio_sms_block.notify("hello from prefect")

            AppriseMock.assert_called_once()
            client_instance_mock.add.assert_called_once_with(valid_apprise_url)

            client_instance_mock.async_notify.assert_awaited_once_with(
                body="hello from prefect",
                title=None,
                notify_type=PrefectNotifyType.DEFAULT,
            )

    def test_twilio_notify_sync(self, valid_apprise_url):
        with patch("apprise.Apprise", autospec=True) as AppriseMock:
            reload_modules()

            client_instance_mock = AppriseMock.return_value
            client_instance_mock.async_notify = AsyncMock()

            twilio_sms_block = TwilioSMS(
                account_sid="ACabcdefabcdefabcdefabcdef",
                auth_token="XXXXXXXXXXXXXXXXXXXXXXXX",
                from_phone_number="+15555555555",
                to_phone_numbers=["+15555555556", "+15555555557"],
            )

            twilio_sms_block.notify("hello from prefect")

            AppriseMock.assert_called_once()
            client_instance_mock.add.assert_called_once_with(valid_apprise_url)

            client_instance_mock.async_notify.assert_awaited_once_with(
                body="hello from prefect",
                title=None,
                notify_type=PrefectNotifyType.DEFAULT,
            )

    def test_invalid_from_phone_number_raises_validation_error(self):
        with pytest.raises(TypeError):
            TwilioSMS(
                account_sid="ACabcdefabcdefabcdefabcdef",
                auth_token="XXXXXXXXXXXXXXXX",
                to_phone_numbers=["+15555555555"],
                from_phone_number="0000000",
            )

    def test_invalid_to_phone_numbers_raises_warning(self, caplog):
        with caplog.at_level("WARNING"):
            TwilioSMS(
                account_sid="ACabcdefabcdefabcdefabcdef",
                auth_token="XXXXXXXXXXXXXXXX",
                to_phone_numbers=["0000000"],
                from_phone_number="+15555555555",
            )

            assert "Dropped invalid phone # (0000000) specified." in caplog.text
>>>>>>> 045492f4
<|MERGE_RESOLUTION|>--- conflicted
+++ resolved
@@ -8,13 +8,9 @@
 import prefect
 from prefect.blocks.notifications import (
     AppriseNotificationBlock,
-<<<<<<< HEAD
     PagerDutyWebHook,
     PrefectNotifyType,
-=======
-    PrefectNotifyType,
     TwilioSMS,
->>>>>>> 045492f4
 )
 from prefect.testing.utilities import AsyncMock
 
@@ -80,15 +76,8 @@
             apprise_instance_mock.add.assert_called_once_with(
                 block.url.get_secret_value()
             )
-<<<<<<< HEAD
-
-            notify_type = PrefectNotifyType.DEFAULT
-            apprise_instance_mock.async_notify.assert_awaited_once_with(
-                body="test", title=None, notify_type=notify_type
-=======
             apprise_instance_mock.async_notify.assert_called_once_with(
                 body="test", title=None, notify_type=PrefectNotifyType.DEFAULT
->>>>>>> 045492f4
             )
 
     def test_is_picklable(self, block_class: Type[AppriseNotificationBlock]):
@@ -99,7 +88,6 @@
         assert isinstance(unpickled, block_class)
 
 
-<<<<<<< HEAD
 class TestPagerDutyWebhook:
     async def test_notify_async(self):
         with patch("apprise.Apprise", autospec=True) as AppriseMock:
@@ -142,7 +130,8 @@
             apprise_instance_mock.async_notify.assert_awaited_once_with(
                 body="test", title=None, notify_type=notify_type
             )
-=======
+
+
 class TestTwilioSMS:
     @pytest.fixture
     def valid_apprise_url(self) -> str:
@@ -221,5 +210,4 @@
                 from_phone_number="+15555555555",
             )
 
-            assert "Dropped invalid phone # (0000000) specified." in caplog.text
->>>>>>> 045492f4
+            assert "Dropped invalid phone # (0000000) specified." in caplog.text