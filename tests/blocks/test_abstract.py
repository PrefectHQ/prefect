import pytest

<<<<<<< HEAD
from prefect.blocks.abstract import DatabaseBlock, JobBlock, JobRun, ObjectStorageBlock
=======
from prefect.blocks.abstract import DatabaseBlock, JobBlock, JobRun
>>>>>>> 0eae067b
from prefect.exceptions import PrefectException


class JobRunIsRunning(PrefectException):
    """Raised when a job run is still running."""


class TestJobBlock:
    def test_job_block_is_abstract(self):
        with pytest.raises(
            TypeError, match="Can't instantiate abstract class JobBlock"
        ):
            JobBlock()

    def test_job_block_implementation(self, caplog):
        class AJobRun(JobRun):
            def __init__(self):
                self.status = "running"

            @property
            def status(self):
                return self._status

            @status.setter
            def status(self, value):
                self._status = value

            def wait_for_completion(self):
                self.status = "completed"
                self.logger.info("Job run completed.")

            def fetch_result(self):
                if self.status != "completed":
                    raise JobRunIsRunning("Job run is still running.")
                return "results"

        class AJobBlock(JobBlock):
            def trigger(self):
                self.logger.info("Job run triggered.")
                return AJobRun()

        a_job_block = AJobBlock()
        a_job_run = a_job_block.trigger()

        # test wait_for_completion and fetch_result
        with pytest.raises(JobRunIsRunning, match="Job run is still running."):
            a_job_run.fetch_result()
        assert a_job_run.wait_for_completion() is None
        assert a_job_run.fetch_result() == "results"

        # test logging
        assert hasattr(a_job_block, "logger")
        assert hasattr(a_job_run, "logger")
        assert len(caplog.records) == 2
        record_1 = caplog.records[0]
        assert record_1.name == "prefect.AJobBlock"
        assert record_1.msg == "Job run triggered."
        record_2 = caplog.records[1]
        assert record_2.name == "prefect.AJobRun"
        assert record_2.msg == "Job run completed."


class TestDatabaseBlock:
    def test_database_block_is_abstract(self):
        with pytest.raises(
            TypeError, match="Can't instantiate abstract class DatabaseBlock"
        ):
            DatabaseBlock()

    async def test_database_block_implementation(self, caplog):
        class ADatabaseBlock(DatabaseBlock):
            def __init__(self):
                self._results = tuple(
                    zip(["apple", "banana", "cherry"], [1, 2, 3], [True, False, True])
                )
                self._engine = None

            def fetch_one(self, operation, parameters=None, **execution_kwargs):
                self.logger.info(f"Fetching one result using {parameters}.")
                return self._results[0]

            def fetch_many(
                self, operation, parameters=None, size=None, **execution_kwargs
            ):
                self.logger.info(f"Fetching {size} results using {parameters}.")
                return self._results[:size]

            def fetch_all(self, operation, parameters=None, **execution_kwargs):
                self.logger.info(f"Fetching all results using {parameters}.")
                return self._results

            def execute(self, operation, parameters=None, **execution_kwargs) -> None:
                self.logger.info(f"Executing operation using {parameters}.")

            def execute_many(
                self, operation, seq_of_parameters, **execution_kwargs
            ) -> None:
                self.logger.info(
                    f"Executing many operations using {seq_of_parameters}."
                )

            def __enter__(self):
                self._engine = True
                return self

            def __exit__(self, *args):
                self._engine = None

        a_database_block = ADatabaseBlock()
        parameters = {"a": "b"}
        assert a_database_block.fetch_one(
            "SELECT * FROM table", parameters=parameters
        ) == ("apple", 1, True)
        assert a_database_block.fetch_many(
            "SELECT * FROM table", size=2, parameters=parameters
        ) == (("apple", 1, True), ("banana", 2, False))
        assert a_database_block.fetch_all(
            "SELECT * FROM table", parameters=parameters
        ) == (("apple", 1, True), ("banana", 2, False), ("cherry", 3, True))
        assert (
            a_database_block.execute(
                "INSERT INTO table VALUES (1, 2, 3)", parameters=parameters
            )
            is None
        )
        assert (
            a_database_block.execute_many(
                "INSERT INTO table VALUES (1, 2, 3)",
                seq_of_parameters=[parameters, parameters],
                parameters=parameters,
            )
            is None
        )

        records = caplog.records
        for record in records:
            assert record.name == "prefect.ADatabaseBlock"
        assert records[0].message == "Fetching one result using {'a': 'b'}."
        assert records[1].message == "Fetching 2 results using {'a': 'b'}."
        assert records[2].message == "Fetching all results using {'a': 'b'}."
        assert records[3].message == "Executing operation using {'a': 'b'}."
        assert (
            records[4].message
            == "Executing many operations using [{'a': 'b'}, {'a': 'b'}]."
        )

<<<<<<< HEAD

class TestObjectStorageBlock:
    def test_object_storage_block_is_abstract(self):
        with pytest.raises(
            TypeError, match="Can't instantiate abstract class ObjectStorageBlock"
        ):
            ObjectStorageBlock()

    def test_object_storage_block_implementation(self, caplog, tmp_path):
        class AObjectStorageBlock(ObjectStorageBlock):
            def __init__(self):
                self._storage = {}

            def download_object_to_path(self, from_path, to_path, **download_kwargs):
                with open(to_path, "w") as f:
                    f.write(self._storage[from_path])
                return to_path

            def download_object_to_file_object(
                self, from_path, to_file_object, **download_kwargs
            ):
                to_file_object.write(self._storage[from_path])
                return to_file_object

            def download_folder_to_path(
                self, from_folder, to_folder, **download_kwargs
            ):
                self.logger.info(f"downloaded from {from_folder} to {to_folder}")

            def upload_from_path(self, from_path, to_path, **upload_kwargs):
                with open(from_path, "r") as f:
                    self._storage[to_path] = f.read()
                return to_path

            def upload_from_file_object(
                self, from_file_object, to_path, **upload_kwargs
            ):
                self._storage[to_path] = from_file_object.read()
                return to_path

            def upload_from_folder(self, from_folder, to_folder, **upload_kwargs):
                self.logger.info(f"uploaded from {from_folder} to {to_folder}")

        a_object_storage_block = AObjectStorageBlock()

        # seed with data
        a_file_path = tmp_path / "a_file.txt"
        a_file_path.write_text("hello")

        # upload from path
        a_object_storage_block.upload_from_path(
            from_path=a_file_path, to_path="uploaded_from_path.txt"
        )
        assert a_object_storage_block._storage["uploaded_from_path.txt"] == "hello"

        # upload from file object
        with open(a_file_path, "r") as f:
            a_object_storage_block.upload_from_file_object(
                from_file_object=f, to_path="uploaded_from_file_object.txt"
            )
        assert (
            a_object_storage_block._storage["uploaded_from_file_object.txt"] == "hello"
        )

        # upload from folder
        a_object_storage_block.upload_from_folder(
            from_folder=tmp_path, to_folder="uploaded_from_folder"
        )
        caplog.records[0].message == f"uploaded from {tmp_path} to uploaded_from_folder"

        # download to path
        a_object_storage_block.download_object_to_path(
            from_path="uploaded_from_path.txt",
            to_path=tmp_path / "downloaded_to_path.txt",
        )
        assert (tmp_path / "downloaded_to_path.txt").exists()

        # download to file object
        with open(tmp_path / "downloaded_to_file_object.txt", "w") as f:
            a_object_storage_block.download_object_to_file_object(
                from_path="uploaded_from_file_object.txt", to_file_object=f
            )
        with open(tmp_path / "downloaded_to_file_object.txt", "r") as f:
            assert f.read() == "hello"

        # download folder to path
        a_object_storage_block.download_folder_to_path(
            from_folder="uploaded_from_folder", to_folder="downloaded_to_folder"
        )
        caplog.records[
            1
        ].message == f"downloaded from uploaded_from_folder to downloaded_to_folder"
=======
        # test context manager
        with a_database_block as db:
            assert db._engine is True
        assert a_database_block._engine is None

        match = "ADatabaseBlock does not support async context management."
        with pytest.raises(NotImplementedError, match=match):
            async with a_database_block:
                pass
>>>>>>> 0eae067b
<|MERGE_RESOLUTION|>--- conflicted
+++ resolved
@@ -1,10 +1,6 @@
 import pytest
 
-<<<<<<< HEAD
 from prefect.blocks.abstract import DatabaseBlock, JobBlock, JobRun, ObjectStorageBlock
-=======
-from prefect.blocks.abstract import DatabaseBlock, JobBlock, JobRun
->>>>>>> 0eae067b
 from prefect.exceptions import PrefectException
 
 
@@ -151,7 +147,16 @@
             == "Executing many operations using [{'a': 'b'}, {'a': 'b'}]."
         )
 
-<<<<<<< HEAD
+        # test context manager
+        with a_database_block as db:
+            assert db._engine is True
+        assert a_database_block._engine is None
+
+        match = "ADatabaseBlock does not support async context management."
+        with pytest.raises(NotImplementedError, match=match):
+            async with a_database_block:
+                pass
+
 
 class TestObjectStorageBlock:
     def test_object_storage_block_is_abstract(self):
@@ -243,15 +248,4 @@
         )
         caplog.records[
             1
-        ].message == f"downloaded from uploaded_from_folder to downloaded_to_folder"
-=======
-        # test context manager
-        with a_database_block as db:
-            assert db._engine is True
-        assert a_database_block._engine is None
-
-        match = "ADatabaseBlock does not support async context management."
-        with pytest.raises(NotImplementedError, match=match):
-            async with a_database_block:
-                pass
->>>>>>> 0eae067b
+        ].message == f"downloaded from uploaded_from_folder to downloaded_to_folder"