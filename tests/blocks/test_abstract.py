import pytest

<<<<<<< HEAD
from prefect.blocks.abstract import (
    DatabaseBlock,
    JobBlock,
    JobRun,
    ObjectStorageBlock,
    SecretBlock,
)
=======
from prefect.blocks.abstract import DatabaseBlock, JobBlock, JobRun, ObjectStorageBlock
>>>>>>> c5122a56
from prefect.exceptions import PrefectException


class JobRunIsRunning(PrefectException):
    """Raised when a job run is still running."""


class TestJobBlock:
    def test_job_block_is_abstract(self):
        with pytest.raises(
            TypeError, match="Can't instantiate abstract class JobBlock"
        ):
            JobBlock()

    def test_job_block_implementation(self, caplog):
        class AJobRun(JobRun):
            def __init__(self):
                self.status = "running"

            @property
            def status(self):
                return self._status

            @status.setter
            def status(self, value):
                self._status = value

            def wait_for_completion(self):
                self.status = "completed"
                self.logger.info("Job run completed.")

            def fetch_result(self):
                if self.status != "completed":
                    raise JobRunIsRunning("Job run is still running.")
                return "results"

        class AJobBlock(JobBlock):
            def trigger(self):
                self.logger.info("Job run triggered.")
                return AJobRun()

        a_job_block = AJobBlock()
        a_job_run = a_job_block.trigger()

        # test wait_for_completion and fetch_result
        with pytest.raises(JobRunIsRunning, match="Job run is still running."):
            a_job_run.fetch_result()
        assert a_job_run.wait_for_completion() is None
        assert a_job_run.fetch_result() == "results"

        # test logging
        assert hasattr(a_job_block, "logger")
        assert hasattr(a_job_run, "logger")
        assert len(caplog.records) == 2
        record_1 = caplog.records[0]
        assert record_1.name == "prefect.AJobBlock"
        assert record_1.msg == "Job run triggered."
        record_2 = caplog.records[1]
        assert record_2.name == "prefect.AJobRun"
        assert record_2.msg == "Job run completed."


class TestDatabaseBlock:
    def test_database_block_is_abstract(self):
        with pytest.raises(
            TypeError, match="Can't instantiate abstract class DatabaseBlock"
        ):
            DatabaseBlock()

    async def test_database_block_implementation(self, caplog):
        class ADatabaseBlock(DatabaseBlock):
            def __init__(self):
                self._results = tuple(
                    zip(["apple", "banana", "cherry"], [1, 2, 3], [True, False, True])
                )
                self._engine = None

            def fetch_one(self, operation, parameters=None, **execution_kwargs):
                self.logger.info(f"Fetching one result using {parameters}.")
                return self._results[0]

            def fetch_many(
                self, operation, parameters=None, size=None, **execution_kwargs
            ):
                self.logger.info(f"Fetching {size} results using {parameters}.")
                return self._results[:size]

            def fetch_all(self, operation, parameters=None, **execution_kwargs):
                self.logger.info(f"Fetching all results using {parameters}.")
                return self._results

            def execute(self, operation, parameters=None, **execution_kwargs) -> None:
                self.logger.info(f"Executing operation using {parameters}.")

            def execute_many(
                self, operation, seq_of_parameters, **execution_kwargs
            ) -> None:
                self.logger.info(
                    f"Executing many operations using {seq_of_parameters}."
                )

            def __enter__(self):
                self._engine = True
                return self

            def __exit__(self, *args):
                self._engine = None

        a_database_block = ADatabaseBlock()
        parameters = {"a": "b"}
        assert a_database_block.fetch_one(
            "SELECT * FROM table", parameters=parameters
        ) == ("apple", 1, True)
        assert a_database_block.fetch_many(
            "SELECT * FROM table", size=2, parameters=parameters
        ) == (("apple", 1, True), ("banana", 2, False))
        assert a_database_block.fetch_all(
            "SELECT * FROM table", parameters=parameters
        ) == (("apple", 1, True), ("banana", 2, False), ("cherry", 3, True))
        assert (
            a_database_block.execute(
                "INSERT INTO table VALUES (1, 2, 3)", parameters=parameters
            )
            is None
        )
        assert (
            a_database_block.execute_many(
                "INSERT INTO table VALUES (1, 2, 3)",
                seq_of_parameters=[parameters, parameters],
                parameters=parameters,
            )
            is None
        )

        records = caplog.records
        for record in records:
            assert record.name == "prefect.ADatabaseBlock"
        assert records[0].message == "Fetching one result using {'a': 'b'}."
        assert records[1].message == "Fetching 2 results using {'a': 'b'}."
        assert records[2].message == "Fetching all results using {'a': 'b'}."
        assert records[3].message == "Executing operation using {'a': 'b'}."
        assert (
            records[4].message
            == "Executing many operations using [{'a': 'b'}, {'a': 'b'}]."
        )

<<<<<<< HEAD
=======
        # test context manager
        with a_database_block as db:
            assert db._engine is True
        assert a_database_block._engine is None

        match = "ADatabaseBlock does not support async context management."
        with pytest.raises(NotImplementedError, match=match):
            async with a_database_block:
                pass

>>>>>>> c5122a56

class TestObjectStorageBlock:
    def test_object_storage_block_is_abstract(self):
        with pytest.raises(
            TypeError, match="Can't instantiate abstract class ObjectStorageBlock"
        ):
            ObjectStorageBlock()

    def test_object_storage_block_implementation(self, caplog, tmp_path):
        class AObjectStorageBlock(ObjectStorageBlock):
            def __init__(self):
                self._storage = {}

            def download_object_to_path(self, from_path, to_path, **download_kwargs):
                with open(to_path, "w") as f:
                    f.write(self._storage[from_path])
                return to_path

            def download_object_to_file_object(
                self, from_path, to_file_object, **download_kwargs
            ):
                to_file_object.write(self._storage[from_path])
                return to_file_object

            def download_folder_to_path(
                self, from_folder, to_folder, **download_kwargs
            ):
                self.logger.info(f"downloaded from {from_folder} to {to_folder}")

            def upload_from_path(self, from_path, to_path, **upload_kwargs):
                with open(from_path, "r") as f:
                    self._storage[to_path] = f.read()
                return to_path

            def upload_from_file_object(
                self, from_file_object, to_path, **upload_kwargs
            ):
                self._storage[to_path] = from_file_object.read()
                return to_path

            def upload_from_folder(self, from_folder, to_folder, **upload_kwargs):
                self.logger.info(f"uploaded from {from_folder} to {to_folder}")

        a_object_storage_block = AObjectStorageBlock()

        # seed with data
        a_file_path = tmp_path / "a_file.txt"
        a_file_path.write_text("hello")

        # upload from path
        a_object_storage_block.upload_from_path(
            from_path=a_file_path, to_path="uploaded_from_path.txt"
        )
        assert a_object_storage_block._storage["uploaded_from_path.txt"] == "hello"

        # upload from file object
        with open(a_file_path, "r") as f:
            a_object_storage_block.upload_from_file_object(
                from_file_object=f, to_path="uploaded_from_file_object.txt"
            )
        assert (
            a_object_storage_block._storage["uploaded_from_file_object.txt"] == "hello"
        )

        # upload from folder
        a_object_storage_block.upload_from_folder(
            from_folder=tmp_path, to_folder="uploaded_from_folder"
        )
        caplog.records[0].message == f"uploaded from {tmp_path} to uploaded_from_folder"

        # download to path
        a_object_storage_block.download_object_to_path(
            from_path="uploaded_from_path.txt",
            to_path=tmp_path / "downloaded_to_path.txt",
        )
        assert (tmp_path / "downloaded_to_path.txt").exists()

        # download to file object
        with open(tmp_path / "downloaded_to_file_object.txt", "w") as f:
            a_object_storage_block.download_object_to_file_object(
                from_path="uploaded_from_file_object.txt", to_file_object=f
            )
        with open(tmp_path / "downloaded_to_file_object.txt", "r") as f:
            assert f.read() == "hello"

        # download folder to path
        a_object_storage_block.download_folder_to_path(
            from_folder="uploaded_from_folder", to_folder="downloaded_to_folder"
        )
        caplog.records[
            1
<<<<<<< HEAD
        ].message == f"downloaded from uploaded_from_folder to downloaded_to_folder"


class TestSecretBlock:
    def test_secret_block_is_abstract(self):
        with pytest.raises(
            TypeError, match="Can't instantiate abstract class SecretBlock"
        ):
            SecretBlock()

    def test_secret_block_implementation(self, caplog):
        class ASecretBlock(SecretBlock):

            secret_name: str

            def __init__(self, secret_name: str):
                self._secrets = {}

            def read_secret(self):
                if self.secret_name not in self._secrets:
                    raise KeyError("Secret does not exist")
                return self._secrets[self.secret_name]

            def write_secret(self, secret_value):
                if self.secret_name in self._secrets:
                    raise ValueError("Secret already exists")
                self._secrets[self.secret_name] = secret_value

            def update_secret(self, secret_value):
                self._secrets[self.secret_name] = secret_value

            def delete_secret(self):
                del self._secrets[self.secret_name]

        a_secret_block = ASecretBlock(secret_name="secret_name")
        a_secret_block.write_secret("hello")
        assert a_secret_block.read_secret() == "hello"
        with pytest.raises(ValueError, match="Secret already exists"):
            a_secret_block.write_secret("hello again")
        a_secret_block.update_secret("hello again")
        assert a_secret_block.read_secret() == "hello again"
        a_secret_block.delete_secret()
        with pytest.raises(KeyError, match="Secret does not exist"):
            assert a_secret_block.read_secret()
=======
        ].message == f"downloaded from uploaded_from_folder to downloaded_to_folder"
>>>>>>> c5122a56
<|MERGE_RESOLUTION|>--- conflicted
+++ resolved
@@ -1,6 +1,5 @@
 import pytest
 
-<<<<<<< HEAD
 from prefect.blocks.abstract import (
     DatabaseBlock,
     JobBlock,
@@ -8,9 +7,6 @@
     ObjectStorageBlock,
     SecretBlock,
 )
-=======
-from prefect.blocks.abstract import DatabaseBlock, JobBlock, JobRun, ObjectStorageBlock
->>>>>>> c5122a56
 from prefect.exceptions import PrefectException
 
 
@@ -157,8 +153,6 @@
             == "Executing many operations using [{'a': 'b'}, {'a': 'b'}]."
         )
 
-<<<<<<< HEAD
-=======
         # test context manager
         with a_database_block as db:
             assert db._engine is True
@@ -169,7 +163,6 @@
             async with a_database_block:
                 pass
 
->>>>>>> c5122a56
 
 class TestObjectStorageBlock:
     def test_object_storage_block_is_abstract(self):
@@ -261,7 +254,6 @@
         )
         caplog.records[
             1
-<<<<<<< HEAD
         ].message == f"downloaded from uploaded_from_folder to downloaded_to_folder"
 
 
@@ -305,7 +297,4 @@
         assert a_secret_block.read_secret() == "hello again"
         a_secret_block.delete_secret()
         with pytest.raises(KeyError, match="Secret does not exist"):
-            assert a_secret_block.read_secret()
-=======
-        ].message == f"downloaded from uploaded_from_folder to downloaded_to_folder"
->>>>>>> c5122a56
+            assert a_secret_block.read_secret()