--- conflicted
+++ resolved
@@ -1138,7 +1138,6 @@
         assert "x" * 1000 in stderr
 
 
-<<<<<<< HEAD
 class TestJsonFormatter:
     def test_json_log_formatter(self):
         formatter = JsonFormatter("default", None, "%")
@@ -1201,26 +1200,8 @@
         assert len(deserialized["exc_info"]["traceback"]) > 0
 
 
-@pytest.fixture
-def flow_run_caplog(caplog):
-    """
-    Capture logging from flow runs to ensure messages are correct.
-    """
-    logger = logging.getLogger("prefect.flow_runs")
-    logger.propagate = True
-
-    try:
-        yield caplog
-    finally:
-        logger.propagate = False
-
-
-def test_log_in_flow(flow_run_caplog):
-    msg = "10:21:34.114 | INFO    | Flow run 'polite-jackal' - Finished in state Completed()"
-=======
 def test_log_in_flow(caplog):
     msg = "Hello world!"
->>>>>>> 0e6dc7d3
 
     @flow
     def test_flow():
