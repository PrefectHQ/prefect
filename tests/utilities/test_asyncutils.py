--- conflicted
+++ resolved
@@ -458,7 +458,6 @@
     assert lazy_semaphore._semaphore._value == initial_value
 
 
-<<<<<<< HEAD
 class TestRunSync:
     def test_run_sync(self):
         async def foo():
@@ -509,19 +508,17 @@
 
         with pytest.raises(ValueError, match="test-42"):
             asyncio.run(bar())
-=======
-class MyVar(ContextModel):
-    __var__ = ContextVar("my_var")
-    x: int = 1
-
-
-class TestRunSyncContextVars:
+
     def test_context_carries_to_async_frame(self):
         """
         Ensures that ContextVars set in a parent scope of `run_sync` are automatically
         carried over to the async frame.
         """
 
+        class MyVar(ContextModel):
+            __var__ = ContextVar("my_var")
+            x: int = 1
+
         async def load_var():
             return MyVar.get().x
 
@@ -531,5 +528,4 @@
 
         # this has to be run via asyncio.run because
         # otherwise the context is maintained automatically
-        assert asyncio.run(parent()) == 42
->>>>>>> 3bcce2fe
+        assert asyncio.run(parent()) == 42