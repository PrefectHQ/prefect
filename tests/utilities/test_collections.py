import io
import json
import uuid
from dataclasses import dataclass
from typing import Any

import pydantic
import pytest

from prefect.utilities.annotations import BaseAnnotation, quote
from prefect.utilities.collections import (
    AutoEnum,
    dict_to_flatdict,
    flatdict_to_dict,
    isiterable,
    remove_nested_keys,
    visit_collection,
)


class ExampleAnnotation(BaseAnnotation):
    pass


class Color(AutoEnum):
    RED = AutoEnum.auto()
    BLUE = AutoEnum.auto()


class TestAutoEnum:
    def test_autoenum_generates_string_values(self):
        assert Color.RED.value == "RED"
        assert Color.BLUE.value == "BLUE"

    def test_autoenum_repr(self):
        assert repr(Color.RED) == str(Color.RED) == "Color.RED"

    def test_autoenum_can_be_json_serialized_with_default_encoder(self):
        json.dumps(Color.RED) == "RED"


@pytest.mark.parametrize(
    "d, expected",
    [
        (
            {1: 2},
            {(1,): 2},
        ),
        (
            {1: 2, 2: {1: 2, 3: 4}, 3: {1: 2, 3: {4: 5, 6: {7: 8}}}},
            {
                (1,): 2,
                (2, 1): 2,
                (2, 3): 4,
                (3, 1): 2,
                (3, 3, 4): 5,
                (3, 3, 6, 7): 8,
            },
        ),
        (
            {1: 2, 3: {}, 4: {5: {}}},
            {(1,): 2, (3,): {}, (4, 5): {}},
        ),
    ],
)
def test_flatdict_conversion(d, expected):
    flat = dict_to_flatdict(d)
    assert flat == expected
    assert flatdict_to_dict(flat) == d


def negative_even_numbers(x):
    print("Function called on", x)
    if isinstance(x, int) and x % 2 == 0:
        return -x
    return x


def all_negative_numbers(x):
    print("Function called on", x)
    if isinstance(x, int):
        return -x
    return x


EVEN = set()


def visit_even_numbers(x):
    if isinstance(x, int) and x % 2 == 0:
        EVEN.add(x)
    return x


VISITED = list()


def add_to_visited_list(x):
    VISITED.append(x)


@pytest.fixture(autouse=True)
def clear_sets():
    EVEN.clear()
    VISITED.clear()


@dataclass
class SimpleDataclass:
    x: int
    y: int


class SimplePydantic(pydantic.BaseModel):
    x: int
    y: int


class ExtraPydantic(pydantic.BaseModel):
    x: int

    class Config:
        extra = pydantic.Extra.allow


class PrivatePydantic(pydantic.BaseModel):
    """Pydantic model with private attrs"""

    x: int
    _y: int
    _z: Any = pydantic.PrivateAttr()

    class Config:
        underscore_attrs_are_private = True
        extra = pydantic.Extra.forbid  # Forbid extras to raise in tests


class ImmutablePrivatePydantic(PrivatePydantic):
    class Config:
        allow_mutation = False


@dataclass
class Foo:
    x: Any


@dataclass
class Bar:
    y: Any
    z: int = 2


class TestPydanticObjects:
    """
    Checks that the Pydantic test objects defined in this file behave as expected.

    These tests do not cover Prefect functionality and may break if Pydantic introduces
    breaking changes.
    """

    def test_private_pydantic_behaves_as_expected(self):
        input = PrivatePydantic(x=1)

        # Public attr accessible immediately
        assert input.x == 1
        # Extras not allowed
        with pytest.raises(ValueError):
            input._a = 1
        # Private attr not accessible until set
        with pytest.raises(AttributeError):
            input._y

        # Private attrs accessible after setting
        input._y = 4
        input._z = 5
        assert input._y == 4
        assert input._z == 5

    def test_immutable_pydantic_behaves_as_expected(self):

        input = ImmutablePrivatePydantic(x=1)

        # Public attr accessible immediately
        assert input.x == 1
        # Extras not allowed
        with pytest.raises(ValueError):
            input._a = 1
        # Private attr not accessible until set
        with pytest.raises(AttributeError):
            input._y

        # Private attrs accessible after setting
        input._y = 4
        input._z = 5
        assert input._y == 4
        assert input._z == 5

        # Mutating not allowed
        with pytest.raises(TypeError):
            input.x = 2

        # Can still mutate private attrs
        input._y = 6


class TestVisitCollection:
    @pytest.mark.parametrize(
        "inp,expected",
        [
            (3, 3),
            (4, -4),
            ([3, 4], [3, -4]),
            ((3, 4), (3, -4)),
            ([3, 4, [5, [6]]], [3, -4, [5, [-6]]]),
            ({3: 4, 6: 7}, {3: -4, -6: 7}),
            ({3: [4, {6: 7}]}, {3: [-4, {-6: 7}]}),
            ({3, 4, 5}, {3, -4, 5}),
            (SimpleDataclass(x=1, y=2), SimpleDataclass(x=1, y=-2)),
            (SimplePydantic(x=1, y=2), SimplePydantic(x=1, y=-2)),
            (ExtraPydantic(x=1, y=2, z=3), ExtraPydantic(x=1, y=-2, z=3)),
            (ExampleAnnotation(4), ExampleAnnotation(-4)),
        ],
    )
    def test_visit_collection_and_transform_data(self, inp, expected):
        result = visit_collection(inp, visit_fn=negative_even_numbers, return_data=True)
        assert result == expected

    @pytest.mark.parametrize(
        "inp,expected",
        [
            (3, set()),
            (4, {4}),
            ([3, 4], {4}),
            ((3, 4), {4}),
            ([3, 4, [5, [6]]], {4, 6}),
            ({3: 4, 6: 7}, {4, 6}),
            ({3: [4, {6: 7}]}, {4, 6}),
            ({3, 4, 5}, {4}),
            (SimpleDataclass(x=1, y=2), {2}),
            (SimplePydantic(x=1, y=2), {2}),
            (ExtraPydantic(x=1, y=2, z=4), {2, 4}),
            (ExampleAnnotation(4), {4}),
        ],
    )
    def test_visit_collection(self, inp, expected):
        result = visit_collection(inp, visit_fn=visit_even_numbers, return_data=False)
        assert result is None
        assert EVEN == expected

    @pytest.mark.parametrize(
        "inp,expected",
        [
            ({"x": 1}, [{"x": 1}, "x", 1]),
            (SimpleDataclass(x=1, y=2), [SimpleDataclass(x=1, y=2), 1, 2]),
        ],
    )
    def test_visit_collection_visits_nodes(self, inp, expected):
        result = visit_collection(inp, visit_fn=add_to_visited_list, return_data=False)
        assert result is None
        assert VISITED == expected

    @pytest.mark.parametrize(
        "inp,expected",
        [
            (sorted([1, 2, 3]), [1, -2, 3]),
            # Not treated as iterators:
            ("test", "test"),
            (b"test", b"test"),
        ],
    )
    def test_visit_collection_iterators(self, inp, expected):
        result = visit_collection(inp, visit_fn=negative_even_numbers, return_data=True)
        assert result == expected

    @pytest.mark.parametrize(
        "inp",
        [
            io.StringIO("test"),
            io.BytesIO(b"test"),
        ],
    )
    def test_visit_collection_io_iterators(self, inp):
        result = visit_collection(inp, visit_fn=lambda x: x, return_data=True)
        assert result is inp

    def test_visit_collection_allows_mutation_of_nodes(self):
        def collect_and_drop_x_from_dicts(node):
            add_to_visited_list(node)
            if isinstance(node, dict):
                return {key: value for key, value in node.items() if key != "x"}
            return node

        result = visit_collection(
            {"x": 1, "y": 2}, visit_fn=collect_and_drop_x_from_dicts, return_data=True
        )
        assert result == {"y": 2}
        assert VISITED == [{"x": 1, "y": 2}, "y", 2]

    def test_visit_collection_with_private_pydantic_attributes(self):
        """
        We should not visit private fields on Pydantic models.
        """
        input = PrivatePydantic(x=2)
        input._y = 3
        input._z = 4

        result = visit_collection(input, visit_fn=visit_even_numbers, return_data=False)
        assert EVEN == {2}, "Only the public field should be visited"
        assert result is None, "Data should not be returned"

        # The original model should not be mutated
        assert input._y == 3
        assert input._z == 4

    def test_visit_collection_includes_unset_pydantic_fields(self):
        class RandomPydantic(pydantic.BaseModel):
            val: uuid.UUID = pydantic.Field(default_factory=uuid.uuid4)

        input_model = RandomPydantic()
        output_model = visit_collection(
            input_model, visit_fn=visit_even_numbers, return_data=True
        )

        assert (
            output_model.val == input_model.val
        ), "The fields value should be used, not the default factory"

    @pytest.mark.parametrize("immutable", [True, False])
    def test_visit_collection_mutation_with_private_pydantic_attributes(
        self, immutable
    ):
        model = ImmutablePrivatePydantic if immutable else PrivatePydantic
        input = model(x=2)
        input._y = 3
        input._z = 4

        result = visit_collection(
            input, visit_fn=negative_even_numbers, return_data=True
        )

        assert result.x == -2, "The public attribute should be modified"

        # Pydantic dunders are retained
        assert result.__private_attributes__ == input.__private_attributes__
        assert result.__fields__ == input.__fields__
        assert result.__fields_set__ == input.__fields_set__

        # Private attributes are retained without modification
        assert result._y == 3
        assert result._z == 4

    @pytest.mark.skipif(True, reason="We will recurse forever in this case")
    def test_visit_collection_does_not_recurse_forever_in_reference_cycle(self):
        # Create references to each other
        foo = Foo(x=None)
        bar = Bar(y=foo)
        foo.x = bar

        visit_collection([foo, bar], visit_fn=negative_even_numbers, return_data=True)

    @pytest.mark.skipif(True, reason="We will recurse forever in this case")
    @pytest.mark.xfail(reason="We do not return correct results in this case")
    def test_visit_collection_returns_correct_result_in_reference_cycle(self):
        # Create references to each other
        foo = Foo(x=None)
        bar = Bar(y=foo)
        foo.x = bar

        result = visit_collection(
            [foo, bar], visit_fn=negative_even_numbers, return_data=True
        )
        expected_foo = Foo(x=None)
        expected_bar = Bar(y=foo, z=-2)
        expected_foo.x = expected_bar

        assert result == [expected_foo, expected_bar]

    def test_visit_collection_works_with_field_alias(self):
        class TargetConfigs(pydantic.BaseModel):
            type: str
            schema_: str = pydantic.Field(alias="schema")
            threads: int = 4

        target_configs = TargetConfigs(
            type="a_type", schema="a working schema", threads=1
        )
        result = visit_collection(
            target_configs, visit_fn=negative_even_numbers, return_data=True
        )

        assert result == target_configs

    @pytest.mark.parametrize(
        "inp,depth,expected",
        [
            (1, 0, -1),
            ([1, [2, [3, [4]]]], 0, [1, [2, [3, [4]]]]),
            ([1, [2, [3, [4]]]], 1, [-1, [2, [3, [4]]]]),
            ([1, [2, [3, [4]]]], 2, [-1, [-2, [3, [4]]]]),
            ([1, 1, 1, [2, 2, 2]], 1, [-1, -1, -1, [2, 2, 2]]),
        ],
    )
    def test_visit_collection_max_depth(self, inp, depth, expected):
        result = visit_collection(
            inp, visit_fn=all_negative_numbers, return_data=True, max_depth=depth
        )
        assert result == expected

    def test_visit_collection_context(self):
<<<<<<< HEAD
        foo = [1, 2, [3, 4], [5, [6, 7]], 8, 9]

        def visit(expr, context):
            if isinstance(expr, list):
                context["depth"] += 1
                return expr
=======
        # Create a list of integers with various levels of nesting
        foo = [1, 2, [3, 4], [5, [6, 7]], 8, 9]

        def visit(expr, context):
            # When visiting a list, add one to the depth and return the list
            if isinstance(expr, list):
                context["depth"] += 1
                return expr
            # When visiting an integer, return it plus the depth
>>>>>>> 7f5f7079
            else:
                return expr + context["depth"]

        result = visit_collection(foo, visit, context={"depth": 0}, return_data=True)
<<<<<<< HEAD
=======
        # Seeded with a depth of 0, we expect all of the items in the root list to be
        # incremented by one, items in a nested list to be incremented by one, etc.
        # We confirm that integers in the root list visited after the nested lists see
        # the depth of one
>>>>>>> 7f5f7079
        assert result == [2, 3, [5, 6], [7, [9, 10]], 9, 10]

    def test_visit_collection_context_from_annotation(self):
        foo = quote([1, 2, [3]])

        def visit(expr, context):
            # If we're not visiting the first expression...
            if not isinstance(expr, quote):
                assert isinstance(context.get("annotation"), quote)
            return expr

        result = visit_collection(foo, visit, context={}, return_data=True)
        assert result == quote([1, 2, [3]])

    def test_visit_collection_remove_annotations(self):
        foo = quote([1, 2, quote([3])])

        def visit(expr, context):
            if isinstance(expr, int):
                return expr + 1
            return expr

        result = visit_collection(
            foo, visit, context={}, return_data=True, remove_annotations=True
        )
        assert result == [2, 3, [4]]


class TestRemoveKeys:
    def test_remove_single_key(self):
        obj = {"a": "a", "b": "b", "c": "c"}
        assert remove_nested_keys(["a"], obj) == {"b": "b", "c": "c"}

    def test_remove_multiple_keys(self):
        obj = {"a": "a", "b": "b", "c": "c"}
        assert remove_nested_keys(["a", "b"], obj) == {"c": "c"}

    def test_remove_keys_recursively(self):
        obj = {
            "title": "Test",
            "description": "This is a docstring",
            "type": "object",
            "properties": {
                "a": {"title": "A", "description": "A field", "type": "string"}
            },
            "required": ["a"],
            "block_type_name": "Test",
            "block_schema_references": {},
        }
        assert remove_nested_keys(["description"], obj) == {
            "title": "Test",
            "type": "object",
            "properties": {"a": {"title": "A", "type": "string"}},
            "required": ["a"],
            "block_type_name": "Test",
            "block_schema_references": {},
        }

    def test_passes_through_non_dict(self):
        assert remove_nested_keys(["foo"], 1) == 1
        assert remove_nested_keys(["foo"], "foo") == "foo"
        assert remove_nested_keys(["foo"], b"foo") == b"foo"


class TestIsIterable:
    @pytest.mark.parametrize("obj", [[1, 2, 3], (1, 2, 3)])
    def test_is_iterable(self, obj):
        assert isiterable(obj)

    @pytest.mark.parametrize("obj", [5, Exception(), True, "hello", bytes()])
    def test_not_iterable(self, obj):
        assert not isiterable(obj)<|MERGE_RESOLUTION|>--- conflicted
+++ resolved
@@ -408,14 +408,13 @@
         assert result == expected
 
     def test_visit_collection_context(self):
-<<<<<<< HEAD
         foo = [1, 2, [3, 4], [5, [6, 7]], 8, 9]
 
         def visit(expr, context):
             if isinstance(expr, list):
                 context["depth"] += 1
                 return expr
-=======
+
         # Create a list of integers with various levels of nesting
         foo = [1, 2, [3, 4], [5, [6, 7]], 8, 9]
 
@@ -425,18 +424,14 @@
                 context["depth"] += 1
                 return expr
             # When visiting an integer, return it plus the depth
->>>>>>> 7f5f7079
             else:
                 return expr + context["depth"]
 
         result = visit_collection(foo, visit, context={"depth": 0}, return_data=True)
-<<<<<<< HEAD
-=======
         # Seeded with a depth of 0, we expect all of the items in the root list to be
         # incremented by one, items in a nested list to be incremented by one, etc.
         # We confirm that integers in the root list visited after the nested lists see
         # the depth of one
->>>>>>> 7f5f7079
         assert result == [2, 3, [5, 6], [7, [9, 10]], 9, 10]
 
     def test_visit_collection_context_from_annotation(self):
