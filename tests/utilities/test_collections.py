--- conflicted
+++ resolved
@@ -240,11 +240,8 @@
             (SimpleDataclass(x=1, y=2), {2}),
             (SimplePydantic(x=1, y=2), {2}),
             (ExtraPydantic(x=1, y=2, z=4), {2, 4}),
-<<<<<<< HEAD
             (ExtraPydantic(x=1, y=2, z=4).copy(exclude={"z"}), {2}),
-=======
             (ExampleAnnotation(4), {4}),
->>>>>>> 7f5f7079
         ],
     )
     def test_visit_collection(self, inp, expected):
