import json
from typing import Any

<<<<<<< HEAD
from prefect.tasks.databricks import DatabricksSubmitRun, DatabricksGetJobID
from prefect.tasks.databricks import DatabricksRunNow
=======
import pytest
import responses
from requests import PreparedRequest

import prefect
from prefect.exceptions import PrefectException
from prefect.tasks.databricks import (
    DatabricksRunNow,
    DatabricksSubmitMultitaskRun,
    DatabricksSubmitRun,
)
>>>>>>> 51569c66
from prefect.tasks.databricks.databricks_hook import DatabricksHook
from prefect.tasks.databricks.models import (
    AccessControlRequest,
    AccessControlRequestForUser,
    AutoScale,
    AwsAttributes,
    AwsAvailability,
    CanManage,
    JobTaskSettings,
    Library,
    NewCluster,
    NotebookTask,
    PermissionLevel,
    SparkJarTask,
    TaskDependency,
)


class DatabricksHookTestOverride(DatabricksHook):
    """
    Overrides `DatabricksHook` to avoid making actual API calls
    and return mocked responses instead

    Args:
        - mocked_response (dict): JSON response of API call
    """

    def __init__(self, mocked_response={}, **kwargs) -> None:
        self.mocked_response = mocked_response
        super().__init__(self, **kwargs)

    def _do_api_call(self, endpoint_info, json):
        return self.mocked_response


class DatabricksRunNowTestOverride(DatabricksRunNow):
    """
    Overrides `DatabricksRunNow` to allow mocked API responses
    to be returned using `DatabricksHookTestOverride`

    Args:
        - mocked_response (dict): JSON response of API call
    """

    def __init__(self, mocked_response, **kwargs) -> None:
        self.mocked_response = mocked_response
        super().__init__(**kwargs)

    def _get_hook(self, *_):
        return DatabricksHookTestOverride(self.mocked_response)


class DatabricksGetJobIDTestOverride(DatabricksGetJobID):
    """
    Overrides `DatabricksGetJobID` to allow mocked API responses
    to be returned using `DatabricksHookTestOverride`.

    Args:
        - mocked_response (dict): JSON response of API call.
    """

    def __init__(self, mocked_response, **kwargs) -> None:
        self.mocked_response = mocked_response
        super().__init__(**kwargs)

    def get_hook(self):
        return DatabricksHookTestOverride(self.mocked_response)


@pytest.fixture
def job_config():

    config = {
        "run_name": "Prefect Test",
        "new_cluster": {
            "spark_version": "6.6.x-scala2.11",
            "num_workers": 0,
            "node_type_id": "Standard_D3_v2",
        },
        "spark_python_task": {
            "python_file": f"dbfs:/FileStore/tables/runner.py",
            "parameters": [1],
        },
    }

    return config


@pytest.fixture
def notebook_job_config():

    config = {
        "job_id": 1,
        "notebook_params": {
            "dry-run": "true",
            "oldest-time-to-consider": "1457570074236",
        },
    }

    return config


@pytest.fixture
def notebook_job_config_full():

    config = {
        "job_id": 1,
        "notebook_params": {
            "dry-run": "true",
            "oldest-time-to-consider": "1457570074236",
        },
        "python_params": ["python-param1", "python-param2"],
        "spark_submit_params": ["spark-param1", "spark-param2"],
        "jar_params": ["jar-param1", "jar-param2"],
    }

    return config


@pytest.fixture
def databricks_run_api_response_success():

    response = {
        "run_id": "test-run-id",
        "run_page_url": "https://run_page_url",
        "state": {
            "life_cycle_state": "TERMINATED",
            "result_state": "SUCCESS",
            "state_message": "Completed",
        },
    }

    return response


@pytest.fixture
def databricks_list_api_response_success():
    response = {
        "jobs": [
            {
                "job_id": 76,
                "settings": {
                    "name": "job_name",
                    "email_notifications": {},
                    "max_concurrent_runs": 1,
                    "format": "MULTI_TASK",
                },
                "created_time": 1643102107360,
                "creator_user_name": "user",
            },
            {
                "job_id": 99,
                "settings": {
                    "name": "duplicate",
                    "email_notifications": {},
                    "max_concurrent_runs": 1,
                    "format": "MULTI_TASK",
                },
                "created_time": 1643102107360,
                "creator_user_name": "user",
            },
            {
                "job_id": 100,
                "settings": {
                    "name": "duplicate",
                    "email_notifications": {},
                    "max_concurrent_runs": 1,
                    "format": "MULTI_TASK",
                },
                "created_time": 1643102107360,
                "creator_user_name": "user",
            },
        ],
        "has_more": False,
    }
    return response


@pytest.fixture
def run_now_task_template(
    databricks_run_api_response_success, notebook_job_config_full
):

    return DatabricksRunNowTestOverride(
        mocked_response=databricks_run_api_response_success,
        databricks_conn_secret={
            "host": "https://cloud.databricks.com",
            "token": "databricks-token",
        },
        json=notebook_job_config_full,
    )


@pytest.fixture
def get_jobid_task_template(databricks_list_api_response_success):
    return DatabricksGetJobIDTestOverride(
        mocked_response=databricks_list_api_response_success,
        databricks_conn_secret={
            "host": "https://cloud.databricks.com",
            "token": "databricks-token",
        },
    )


def test_raises_if_invalid_host_submitrun(job_config):

    # from prefect.tasks.secrets import PrefectSecret
    # conn = PrefectSecret('DATABRICKS_CONNECTION_STRING')
    # task = DatabricksSubmitRun(databricks_conn_secret=conn, json=job_config)

    with pytest.raises(AttributeError, match="object has no attribute"):
        task = DatabricksSubmitRun(
            databricks_conn_secret={"host": "", "token": ""}, json=job_config
        )
        task.run()


def test_raises_if_invalid_host_runnow(notebook_job_config):

    # from prefect.tasks.secrets import PrefectSecret
    # conn = PrefectSecret('DATABRICKS_CONNECTION_STRING')
    # task = DatabricksSubmitRun(databricks_conn_secret=conn, json=job_config)

    with pytest.raises(AttributeError, match="object has no attribute"):
        task = DatabricksRunNow(
            databricks_conn_secret={"host": "", "token": ""}, json=notebook_job_config
        )
        task.run()


def test_ensure_run_id_not_defined_within_class_arguments(job_config):
    assert not hasattr(job_config, "run_id")


class TestDatabricksRunNowAttributeOverrides:
    """Test various expected attribute override behavior with `DatabricksRunNow.run`"""

    def test_without_overrides(self, run_now_task_template):
        run_now_task_template.run()

        run_now_json = run_now_task_template.json
        assert run_now_json.get("job_id") == "1"
        assert run_now_json.get("notebook_params", {}).get("dry-run") == "true"
        assert (
            run_now_json.get("notebook_params", {}).get("oldest-time-to-consider")
            == "1457570074236"
        )
        assert run_now_json.get("python_params") == ["python-param1", "python-param2"]
        assert run_now_json.get("spark_submit_params") == [
            "spark-param1",
            "spark-param2",
        ]
        assert run_now_json.get("jar_params") == ["jar-param1", "jar-param2"]

    def test_with_job_id_override(self, run_now_task_template):
        run_now_task_template.run(job_id="42")
        assert run_now_task_template.json.get("job_id") == "42"

    def test_with_notebook_params_override(self, run_now_task_template):
        run_now_task_template.run(notebook_params={"dry-run": "false"})

        run_now_json = run_now_task_template.json
        assert run_now_json.get("notebook_params", {}).get("dry-run") == "false"
        assert (
            run_now_json.get("notebook_params", {}).get("oldest-time-to-consider")
            == "1457570074236"
        )

    def test_with_python_params_override(self, run_now_task_template):
        run_now_task_template.run(python_params=["python-param3"])
        assert run_now_task_template.json.get("python_params") == ["python-param3"]

    def test_with_spark_submit_params_override(self, run_now_task_template):
        run_now_task_template.run(spark_submit_params=["spark-param3"])
        assert run_now_task_template.json.get("spark_submit_params") == ["spark-param3"]

    def test_with_jar_params_override(self, run_now_task_template):
        run_now_task_template.run(jar_params=["jar-param3"])
        assert run_now_task_template.json.get("jar_params") == ["jar-param3"]

    def test_with_json_override(self, run_now_task_template):
        run_now_task_template.run(
            json={"job_id": "123"},
            notebook_params={"notebookparam1": "notebookvalue1"},
        )

        run_now_json = run_now_task_template.json
        assert len(run_now_json) == 2
        assert run_now_json.get("job_id") == "123"
        assert (
            run_now_json.get("notebook_params", {}).get("notebookparam1")
            == "notebookvalue1"
        )

<<<<<<< HEAD
    def test_ensure_run_id_not_defined_within_class_arguments(
        self, run_now_task_template
    ):
        assert not hasattr(run_now_task_template, "run_id")


class TestDatabricksGetJobID:
    def test_initialization(self):
        DatabricksGetJobID({})

    def test_initialization_passes_to_task_constructor(self):
        task = DatabricksGetJobID(
            databricks_conn_secret={"host": "host_name"},
            search_limit=1,
        )
        assert task.databricks_conn_secret == {"host": "host_name"}
        assert task.search_limit == 1

    def test_raises_cant_find_matching_job_name(self, get_jobid_task_template):
        with pytest.raises(ValueError, match="name"):
            get_jobid_task_template.run(job_name="none")

    def test_raises_on_duplicate_job_name(self, get_jobid_task_template):
        with pytest.raises(ValueError, match="duplicate"):
            get_jobid_task_template.run(job_name="duplicate")

    def test_find_matching_job_name(self, get_jobid_task_template):
        task_result = get_jobid_task_template.run(job_name="job_name")
        assert task_result == 76
=======
    def test_ensure_run_id_not_defined_within_class_arguments(self, task_template):
        assert not hasattr(task_template, "run_id")


@pytest.fixture
def flow_run_id():
    flow_run_id = "a1b2c3d4"
    prefect.context.flow_run_id = flow_run_id
    yield flow_run_id
    del prefect.context.flow_run_id


@pytest.fixture
def flow_run_name():
    flow_run_name = "angry_cat"
    prefect.context.flow_run_name = flow_run_name
    yield flow_run_name
    del prefect.context.flow_run_name


@pytest.fixture
def requests_mock():
    with responses.RequestsMock() as requests_mock:
        yield requests_mock


def body_entry_matcher(key: str, value: Any):
    def matcher(req: PreparedRequest):
        if req.body:
            body = req.body
            if isinstance(body, bytes):
                body = body.decode()
            body_json = json.loads(body)
            if body_json.get(key) == value:
                return True, f"Key ${key} in request body equals ${value}"
            elif body_json.get(key) is None:
                return False, f"Key ${key} not in request body"
            else:
                return False, f"Key ${key} in request body does not equal ${value}"
        else:
            return False, "No body in request"

    return matcher


@pytest.fixture
def match_run_sumbission_on_idempotency_token(requests_mock, flow_run_id):
    requests_mock.add(
        method=responses.POST,
        url="https://cloud.databricks.com/api/2.1/jobs/runs/submit",
        json={"run_id": "12345"},
        match=[body_entry_matcher("idempotency_token", flow_run_id)],
    )


@pytest.fixture
def match_run_sumbission_on_run_name(requests_mock, flow_run_name):
    requests_mock.add(
        method=responses.POST,
        url="https://cloud.databricks.com/api/2.1/jobs/runs/submit",
        json={"run_id": "12345"},
        match=[
            body_entry_matcher(
                "run_name", f"Job run created by Prefect flow run {flow_run_name}"
            )
        ],
    )


@pytest.fixture
def successful_run_submission(requests_mock):
    requests_mock.add(
        method=responses.POST,
        url="https://cloud.databricks.com/api/2.1/jobs/runs/submit",
        json={"run_id": "12345"},
    )


@pytest.fixture
def successful_run_completion(requests_mock):
    requests_mock.add(
        method=responses.GET,
        url="https://cloud.databricks.com/api/2.1/jobs/runs/get",
        match=[responses.matchers.json_params_matcher({"run_id": "12345"})],
        json={
            "run_page_url": "https://my-workspace.cloud.databricks.com/#job/11223344/run/123",
            "state": {
                "life_cycle_state": "TERMINATED",
                "result_state": "SUCCESS",
                "user_cancelled_or_timedout": False,
                "state_message": "",
            },
        },
    )


@pytest.fixture
def failed_run(requests_mock):
    requests_mock.add(
        method=responses.GET,
        url="https://cloud.databricks.com/api/2.1/jobs/runs/get",
        match=[responses.matchers.json_params_matcher({"run_id": "12345"})],
        json={
            "run_page_url": "https://my-workspace.cloud.databricks.com/#job/11223344/run/123",
            "state": {
                "life_cycle_state": "TERMINATED",
                "result_state": "FAILED",
                "user_cancelled_or_timedout": False,
                "state_message": "",
            },
        },
    )


class TestDatabricksSubmitMultitaskRun:
    databricks_conn_secret = {
        "host": "https://cloud.databricks.com",
        "token": "token",
    }
    test_databricks_task = JobTaskSettings(
        task_key="Match",
        description="Matches orders with user sessions",
        depends_on=[
            TaskDependency(task_key="Orders_Ingest"),
            TaskDependency(task_key="Sessionize"),
        ],
        new_cluster=NewCluster(
            spark_version="7.3.x-scala2.12",
            node_type_id="i3.xlarge",
            spark_conf={"spark.speculation": True},
            aws_attributes=AwsAttributes(
                availability=AwsAvailability.SPOT, zone_id="us-west-2a"
            ),
            autoscale=AutoScale(min_workers=2, max_workers=16),
        ),
        notebook_task=NotebookTask(
            notebook_path="/Users/user.name@databricks.com/Match",
            base_parameters={"name": "John Doe", "age": "35"},
        ),
        timeout_seconds=86400,
    )

    def test_requires_at_least_one_task(self, flow_run_name, flow_run_id):
        task = DatabricksSubmitMultitaskRun(
            databricks_conn_secret=self.databricks_conn_secret,
            tasks=[],
        )

        with pytest.raises(ValueError, match="at least one Databricks task"):
            task.run()

    def test_errors_on_incorrect_credential_format(self):
        task = DatabricksSubmitMultitaskRun(
            databricks_conn_secret="token",
            tasks=[self.test_databricks_task],
        )
        with pytest.raises(ValueError, match="must be supplied as a dictionary"):
            task.run()

    def test_default_idempotency_token(
        self,
        match_run_sumbission_on_idempotency_token,
        successful_run_completion,
    ):
        task = DatabricksSubmitMultitaskRun(
            databricks_conn_secret=self.databricks_conn_secret,
            tasks=[self.test_databricks_task],
            run_name="Test Run",
            access_control_list=[
                AccessControlRequestForUser(
                    user_name="jsmith@example.com",
                    permission_level=CanManage.CAN_MANAGE,
                )
            ],
        )

        # Will fail if expected idempotency token is not used
        assert task.run() == "12345"

    def test_default_run_name(
        self,
        match_run_sumbission_on_run_name,
        successful_run_completion,
    ):
        task = DatabricksSubmitMultitaskRun(
            databricks_conn_secret=self.databricks_conn_secret,
            tasks=[self.test_databricks_task],
            idempotency_token="1234",
        )

        # Will fail if expected run name is not used
        assert task.run() == "12345"

    def test_failed_run(
        self, failed_run, successful_run_submission, flow_run_id, flow_run_name
    ):
        with pytest.raises(
            PrefectException,
            match="DatabricksSubmitMultitaskRun failed with terminal state",
        ):
            DatabricksSubmitMultitaskRun(
                databricks_conn_secret=self.databricks_conn_secret,
                tasks=[self.test_databricks_task],
            ).run()

    def test_convert_dict_to_input_dataclasses(self):
        expected_result = {
            "tasks": [
                JobTaskSettings(
                    task_key="Sessionize",
                    description="Extracts session data from events",
                    existing_cluster_id="0923-164208-meows279",
                    spark_jar_task=SparkJarTask(
                        main_class_name="com.databricks.Sessionize",
                        parameters=["--data", "dbfs:/path/to/data.json"],
                    ),
                    libraries=[Library(jar="dbfs:/mnt/databricks/Sessionize.jar")],
                    timeout_seconds=86400,
                ),
                JobTaskSettings(
                    task_key="Orders_Ingest",
                    description="Ingests order data",
                    existing_cluster_id="0923-164208-meows279",
                    spark_jar_task=SparkJarTask(
                        main_class_name="com.databricks.OrdersIngest",
                        parameters=["--data", "dbfs:/path/to/order-data.json"],
                    ),
                    libraries=[Library(jar="dbfs:/mnt/databricks/OrderIngest.jar")],
                    timeout_seconds=86400,
                ),
                JobTaskSettings(
                    task_key="Match",
                    description="Matches orders with user sessions",
                    depends_on=[
                        TaskDependency(task_key="Orders_Ingest"),
                        TaskDependency(task_key="Sessionize"),
                    ],
                    new_cluster=NewCluster(
                        spark_version="7.3.x-scala2.12",
                        node_type_id="i3.xlarge",
                        spark_conf={"spark.speculation": True},
                        aws_attributes=AwsAttributes(
                            availability=AwsAvailability.SPOT, zone_id="us-west-2a"
                        ),
                        autoscale=AutoScale(min_workers=2, max_workers=16),
                    ),
                    notebook_task=NotebookTask(
                        notebook_path="/Users/user.name@databricks.com/Match",
                        base_parameters={"name": "John Doe", "age": "35"},
                    ),
                    timeout_seconds=86400,
                ),
            ],
            "run_name": "A multitask job run",
            "timeout_seconds": 86400,
            "idempotency_token": "8f018174-4792-40d5-bcbc-3e6a527352c8",
            "access_control_list": [
                AccessControlRequest(
                    __root__=AccessControlRequestForUser(
                        user_name="jsmith@example.com",
                        permission_level=PermissionLevel(__root__=CanManage.CAN_MANAGE),
                    )
                )
            ],
        }

        assert (
            DatabricksSubmitMultitaskRun.convert_dict_to_kwargs(
                {
                    "tasks": [
                        {
                            "task_key": "Sessionize",
                            "description": "Extracts session data from events",
                            "depends_on": [],
                            "existing_cluster_id": "0923-164208-meows279",
                            "spark_jar_task": {
                                "main_class_name": "com.databricks.Sessionize",
                                "parameters": ["--data", "dbfs:/path/to/data.json"],
                            },
                            "libraries": [
                                {"jar": "dbfs:/mnt/databricks/Sessionize.jar"}
                            ],
                            "timeout_seconds": 86400,
                        },
                        {
                            "task_key": "Orders_Ingest",
                            "description": "Ingests order data",
                            "depends_on": [],
                            "existing_cluster_id": "0923-164208-meows279",
                            "spark_jar_task": {
                                "main_class_name": "com.databricks.OrdersIngest",
                                "parameters": [
                                    "--data",
                                    "dbfs:/path/to/order-data.json",
                                ],
                            },
                            "libraries": [
                                {"jar": "dbfs:/mnt/databricks/OrderIngest.jar"}
                            ],
                            "timeout_seconds": 86400,
                        },
                        {
                            "task_key": "Match",
                            "description": "Matches orders with user sessions",
                            "depends_on": [
                                {"task_key": "Orders_Ingest"},
                                {"task_key": "Sessionize"},
                            ],
                            "new_cluster": {
                                "spark_version": "7.3.x-scala2.12",
                                "node_type_id": "i3.xlarge",
                                "spark_conf": {"spark.speculation": True},
                                "aws_attributes": {
                                    "availability": "SPOT",
                                    "zone_id": "us-west-2a",
                                },
                                "autoscale": {"min_workers": 2, "max_workers": 16},
                            },
                            "notebook_task": {
                                "notebook_path": "/Users/user.name@databricks.com/Match",
                                "base_parameters": {"name": "John Doe", "age": "35"},
                            },
                            "timeout_seconds": 86400,
                        },
                    ],
                    "run_name": "A multitask job run",
                    "timeout_seconds": 86400,
                    "idempotency_token": "8f018174-4792-40d5-bcbc-3e6a527352c8",
                    "access_control_list": [
                        {
                            "user_name": "jsmith@example.com",
                            "permission_level": "CAN_MANAGE",
                        }
                    ],
                }
            )
            == expected_result
        )
>>>>>>> 51569c66
<|MERGE_RESOLUTION|>--- conflicted
+++ resolved
@@ -1,10 +1,6 @@
 import json
 from typing import Any
 
-<<<<<<< HEAD
-from prefect.tasks.databricks import DatabricksSubmitRun, DatabricksGetJobID
-from prefect.tasks.databricks import DatabricksRunNow
-=======
 import pytest
 import responses
 from requests import PreparedRequest
@@ -15,8 +11,8 @@
     DatabricksRunNow,
     DatabricksSubmitMultitaskRun,
     DatabricksSubmitRun,
+    DatabricksGetJobID
 )
->>>>>>> 51569c66
 from prefect.tasks.databricks.databricks_hook import DatabricksHook
 from prefect.tasks.databricks.models import (
     AccessControlRequest,
@@ -311,7 +307,6 @@
             == "notebookvalue1"
         )
 
-<<<<<<< HEAD
     def test_ensure_run_id_not_defined_within_class_arguments(
         self, run_now_task_template
     ):
@@ -341,9 +336,6 @@
     def test_find_matching_job_name(self, get_jobid_task_template):
         task_result = get_jobid_task_template.run(job_name="job_name")
         assert task_result == 76
-=======
-    def test_ensure_run_id_not_defined_within_class_arguments(self, task_template):
-        assert not hasattr(task_template, "run_id")
 
 
 @pytest.fixture
@@ -679,5 +671,4 @@
                 }
             )
             == expected_result
-        )
->>>>>>> 51569c66
+        )