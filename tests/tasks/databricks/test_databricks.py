--- conflicted
+++ resolved
@@ -678,7 +678,6 @@
             )
             == expected_result
         )
-<<<<<<< HEAD
         assert [item.dict() for item in expected_result["access_control_list"]] == [
             {
                 "user_name": "jsmith@example.com",
@@ -689,7 +688,6 @@
                 "permission_level": "CAN_MANAGE",
             },
         ]
-=======
 
     def test_convert_dict_to_input_allow_extra(self):
         expected_result = {
@@ -742,5 +740,4 @@
                 }
             )
             == expected_result
-        )
->>>>>>> 710da489
+        )