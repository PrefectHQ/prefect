--- conflicted
+++ resolved
@@ -1,10 +1,6 @@
 import logging
 from typing import List
-<<<<<<< HEAD
-from unittest.mock import MagicMock
-=======
 from unittest.mock import AsyncMock, MagicMock
->>>>>>> 1cd2d3fc
 from uuid import UUID
 
 import pytest
