--- conflicted
+++ resolved
@@ -465,10 +465,7 @@
         artifact3_schema = actions.ArtifactCreate(
             key="artifact-3",
             description="# This is a markdown description title",
-<<<<<<< HEAD
-=======
             data=3,
->>>>>>> 0e325bb4
             type="result",
         ).dict(json_compatible=True)
         artifact3 = await client.post("/experimental/artifacts/", json=artifact3_schema)
@@ -488,26 +485,15 @@
         ]
 
     async def test_read_latest_artifacts(self, artifacts, client):
-<<<<<<< HEAD
-        latest_filter = {"latest": True}
-=======
         latest_filter = dict(
             artifacts=schemas.filters.ArtifactFilter(
                 is_latest=schemas.filters.ArtifactFilterLatest(is_latest=True)
             ).dict(json_compatible=True),
         )
->>>>>>> 0e325bb4
 
         response = await client.post(
             "/experimental/artifacts/filter", json=latest_filter
         )
-<<<<<<< HEAD
-        assert response.status_code == status.HTTP_200_OK
-        assert len(response.json()) == 2
-        expected_artifacts = [artifacts[0]["key"], artifacts[2]["key"]]
-        actual_artifacts = [a["key"] for a in response.json()]
-        assert set(expected_artifacts) == set(actual_artifacts)
-=======
         assert response.status_code == 200
         assert len(response.json()) == 2
         keyed_data = {(r["key"], r["data"]) for r in response.json()}
@@ -515,28 +501,11 @@
             ("artifact-1", 2),
             ("artifact-3", 3),
         }
->>>>>>> 0e325bb4
 
     async def test_read_latest_artifacts_with_artifact_type_filter(
         self, artifacts, client
     ):
         latest_filter_table_type = dict(
-<<<<<<< HEAD
-            latest=True,
-            artifacts=schemas.filters.ArtifactFilter(
-                type=schemas.filters.ArtifactFilterType(any_=["table"])
-            ).dict(json_compatible=True),
-        )
-
-        response = await client.post(
-            "/experimental/artifacts/filter", json=latest_filter_table_type
-        )
-        assert response.status_code == status.HTTP_200_OK
-        assert len(response.json()) == 1
-        expected_artifacts = artifacts[1]["id"]
-        actual_artifacts = response.json()[0]["id"]
-        assert set(expected_artifacts) == set(actual_artifacts)
-=======
             artifacts=schemas.filters.ArtifactFilter(
                 is_latest=schemas.filters.ArtifactFilterLatest(is_latest=True),
                 type=schemas.filters.ArtifactFilterType(any_=["table"]),
@@ -548,46 +517,18 @@
 
         assert response.status_code == 200
         assert len(response.json()) == 1
->>>>>>> 0e325bb4
 
     async def test_read_latest_artifacts_with_artifact_key_filter(
         self, artifacts, client
     ):
-<<<<<<< HEAD
-        latest_filter = dict(
-            latest=True,
-            artifacts=schemas.filters.ArtifactFilter(
-                key=schemas.filters.ArtifactFilterKey(any_=["artifact-1"])
-=======
         latest_filter_key = dict(
             artifacts=schemas.filters.ArtifactFilter(
                 is_latest=schemas.filters.ArtifactFilterLatest(is_latest=True),
                 key=schemas.filters.ArtifactFilterKey(any_=["artifact-1"]),
->>>>>>> 0e325bb4
             ).dict(json_compatible=True),
         )
 
         response = await client.post(
-<<<<<<< HEAD
-            "/experimental/artifacts/filter", json=latest_filter
-        )
-        assert response.status_code == status.HTTP_200_OK
-        assert len(response.json()) == 1
-        expected_artifacts = artifacts[0]["key"]
-        actual_artifacts = response.json()[0]["key"]
-        assert set(expected_artifacts) == set(actual_artifacts)
-
-    async def test_read_latest_artifact_with_limit(self, artifacts, client):
-        latest_filter = dict(
-            latest=True,
-            limit=2,
-        )
-
-        response = await client.post(
-            "/experimental/artifacts/filter", json=latest_filter
-        )
-        assert response.status_code == status.HTTP_200_OK
-=======
             "/experimental/artifacts/filter", json=latest_filter_key
         )
         assert response.status_code == 200
@@ -608,7 +549,6 @@
         )
 
         assert response.status_code == 200
->>>>>>> 0e325bb4
         assert len(response.json()) == 2
 
 
