from uuid import uuid4

import pendulum
import pydantic
import pytest
from fastapi import status

from prefect.server import models, schemas
from prefect.server.schemas import actions
from prefect.settings import PREFECT_EXPERIMENTAL_ENABLE_ARTIFACTS, temporary_settings


@pytest.fixture
async def artifact(flow_run, task_run, client):
    artifact_schema = actions.ArtifactCreate(
        key="voltaic",
        data=1,
        description="# This is a markdown description title",
        metadata_={"data": "opens many doors"},
        flow_run_id=flow_run.id,
        task_run_id=task_run.id,
    )
    response = await client.post(
        "/experimental/artifacts/", json=artifact_schema.dict(json_compatible=True)
    )
    assert response.status_code == status.HTTP_201_CREATED

    yield response.json()


@pytest.fixture
async def artifacts(flow_run, task_run, client):
    artifact1_schema = actions.ArtifactCreate(
        key="artifact-1",
        data=1,
        description="# This is a markdown description title",
        flow_run_id=flow_run.id,
        task_run_id=task_run.id,
    ).dict(json_compatible=True)
    artifact1 = await client.post("/experimental/artifacts/", json=artifact1_schema)

    artifact2_schema = actions.ArtifactCreate(
        key="artifact-2",
        description="# This is a markdown description title",
        data=2,
        flow_run_id=flow_run.id,
        task_run_id=uuid4(),
    ).dict(json_compatible=True)
    artifact2 = await client.post("/experimental/artifacts/", json=artifact2_schema)

    artifact3_schema = actions.ArtifactCreate(
        key="artifact-3",
        description="# This is a markdown description title",
        flow_run_id=uuid4(),
        task_run_id=uuid4(),
    ).dict(json_compatible=True)
    artifact3 = await client.post("/experimental/artifacts/", json=artifact3_schema)

    artifact4_schema = actions.ArtifactCreate(
        key="artifact-4",
        description="# This is a markdown description title",
    ).dict(json_compatible=True)
    artifact4 = await client.post("/experimental/artifacts/", json=artifact4_schema)

    yield [artifact1.json(), artifact2.json(), artifact3.json(), artifact4.json()]


@pytest.fixture(autouse=True)
def auto_enable_artifacts(enable_artifacts):
    """
    Enable artifacts for testing
    """
    assert PREFECT_EXPERIMENTAL_ENABLE_ARTIFACTS.value() is True


class TestEnableArtifactsFlag:
    async def test_flag_defaults_to_false(self):
        with temporary_settings(
            restore_defaults={PREFECT_EXPERIMENTAL_ENABLE_ARTIFACTS}
        ):
            assert PREFECT_EXPERIMENTAL_ENABLE_ARTIFACTS.value() is False

    async def test_404_when_flag_disabled(self, client):
        with temporary_settings(
            restore_defaults={PREFECT_EXPERIMENTAL_ENABLE_ARTIFACTS}
        ):
            response = await client.post(
                "/experimental/artifacts/", json=dict(key="black-lotus")
            )
            assert response.status_code == status.HTTP_404_NOT_FOUND


class TestCreateArtifact:
    async def test_create_artifact(self, flow_run, task_run, client):
        artifact = actions.ArtifactCreate(
            key="voltaic",
            data=1,
            description="# This is a markdown description title",
            metadata_={"data": "opens many doors"},
            flow_run_id=flow_run.id,
            task_run_id=task_run.id,
        ).dict(json_compatible=True)

        response = await client.post(
            "/experimental/artifacts/",
            json=artifact,
        )

        assert response.status_code == status.HTTP_201_CREATED
        assert response.json()["key"] == artifact["key"]
        assert response.json()["data"] == artifact["data"]
        assert response.json()["description"] == artifact["description"]
        assert response.json()["metadata_"] == artifact["metadata_"]
        assert response.json()["flow_run_id"] == str(flow_run.id)
        assert response.json()["task_run_id"] == str(task_run.id)

<<<<<<< HEAD
    async def test_create_artifact_with_existing_key_in_same_workspace_succeeds(
=======
    async def test_create_artifact_with_existing_key_succeeds(
>>>>>>> 027c1235
        self,
        artifact,
        client,
    ):
        data = actions.ArtifactCreate(
            key=artifact["key"],
            data=artifact["data"],
        ).dict(json_compatible=True)

        response = await client.post(
            "/experimental/artifacts/",
            json=data,
        )

        assert response.status_code == 201
<<<<<<< HEAD
=======

    async def test_create_camel_case_artifact_key_raises(
        self,
    ):
        with pytest.raises(
            pydantic.ValidationError,
            match="key must only contain lowercase letters, numbers, and dashes",
        ):
            schemas.actions.ArtifactCreate(
                key="camelCase_Key",
                data=1,
            ).dict(json_compatible=True)
>>>>>>> 027c1235


class TestReadArtifact:
    async def test_read_artifact(self, artifact, client):
        artifact_id = artifact["id"]

        response = await client.get(f"/experimental/artifacts/{artifact_id}")
        assert response.status_code == status.HTTP_200_OK
        assert response.json()["key"] == artifact["key"]
        assert response.json()["data"] == artifact["data"]
        assert response.json()["description"] == artifact["description"]
        assert response.json()["metadata_"] == artifact["metadata_"]
        assert response.json()["flow_run_id"] == artifact["flow_run_id"]

    async def test_read_artifact_not_found(self, client):
        response = await client.get(f"/experimental/artifacts/{uuid4()}")
        assert response.status_code == status.HTTP_404_NOT_FOUND


class TestReadArtifacts:
    async def test_read_artifacts(self, artifacts, client):
        response = await client.post("/experimental/artifacts/filter")
        assert response.status_code == status.HTTP_200_OK
        assert len(response.json()) == len(artifacts)

        assert {r["key"] for r in response.json()} == {a["key"] for a in artifacts}
        assert {r["data"] for r in response.json()} == {a["data"] for a in artifacts}
        assert {r["description"] for r in response.json()} == {
            a["description"] for a in artifacts
        }
        assert {r["flow_run_id"] for r in response.json()} == {
            a["flow_run_id"] for a in artifacts
        }

    async def test_read_artifacts_with_artifact_key_filter(self, artifacts, client):
        artifact_filter = dict(
            artifacts=schemas.filters.ArtifactFilter(
                key=schemas.filters.ArtifactFilterKey(
                    any_=[artifacts[0]["key"], artifacts[1]["key"]]
                )
            ).dict(json_compatible=True)
        )
        response = await client.post(
            "/experimental/artifacts/filter", json=artifact_filter
        )
        assert response.status_code == status.HTTP_200_OK
        assert len(response.json()) == 2
        assert {r["key"] for r in response.json()} == {
            artifacts[0]["key"],
            artifacts[1]["key"],
        }

    async def test_read_artifacts_with_artifact_id_filter(self, artifacts, client):
        artifact_id = artifacts[0]["id"]

        artifact_filter = dict(
            artifacts=schemas.filters.ArtifactFilter(
                id=schemas.filters.ArtifactFilterId(any_=[artifact_id])
            ).dict(json_compatible=True)
        )
        response = await client.post(
            "/experimental/artifacts/filter", json=artifact_filter
        )
        assert response.status_code == status.HTTP_200_OK
        assert len(response.json()) == 1

    async def test_read_artifacts_with_artifact_flow_run_id_filter(
        self, artifacts, client
    ):
        flow_run_id = artifacts[0]["flow_run_id"]
        flow_run_filter = dict(
            artifacts=schemas.filters.ArtifactFilter(
                flow_run_id=schemas.filters.ArtifactFilterFlowRunId(any_=[flow_run_id])
            ).dict(json_compatible=True)
        )
        response = await client.post(
            "/experimental/artifacts/filter", json=flow_run_filter
        )
        assert response.status_code == status.HTTP_200_OK
        assert len(response.json()) == 2
        assert all(
            [item["flow_run_id"] == str(flow_run_id) for item in response.json()]
        )

    async def test_read_artifacts_with_artifact_task_run_id_filter(
        self, artifacts, client
    ):
        task_run_id = artifacts[0]["task_run_id"]
        task_run_filter = dict(
            artifacts=schemas.filters.ArtifactFilter(
                task_run_id=schemas.filters.ArtifactFilterTaskRunId(any_=[task_run_id])
            ).dict(json_compatible=True)
        )
        response = await client.post(
            "/experimental/artifacts/filter", json=task_run_filter
        )
        assert response.status_code == status.HTTP_200_OK
        assert len(response.json()) == 1
        assert all(
            [item["task_run_id"] == str(task_run_id) for item in response.json()]
        )

    async def test_read_artifacts_with_multiple_filters(
        self, artifacts, flow_run, task_run, client
    ):
        multiple_filters = dict(
            artifacts=schemas.filters.ArtifactFilter(
                flow_run_id=schemas.filters.ArtifactFilterFlowRunId(any_=[flow_run.id]),
                task_run_id=schemas.filters.ArtifactFilterTaskRunId(any_=[task_run.id]),
            ).dict(json_compatible=True),
        )
        response = await client.post(
            "/experimental/artifacts/filter", json=multiple_filters
        )
        assert response.status_code == status.HTTP_200_OK
        assert len(response.json()) == 1
        assert all(
            [item["flow_run_id"] == str(flow_run.id) for item in response.json()]
        )
        assert all(
            [item["task_run_id"] == str(task_run.id) for item in response.json()]
        )

    async def test_read_artifacts_with_flow_run_filter(self, artifacts, client):
        flow_run_id = artifacts[0]["flow_run_id"]
        flow_run_filter = dict(
            flow_runs=schemas.filters.FlowRunFilter(
                id=schemas.filters.FlowRunFilterId(any_=[flow_run_id])
            ).dict(json_compatible=True)
        )
        response = await client.post(
            "/experimental/artifacts/filter", json=flow_run_filter
        )
        assert response.status_code == status.HTTP_200_OK
        assert len(response.json()) == 2
        assert all(
            [item["flow_run_id"] == str(flow_run_id) for item in response.json()]
        )

    async def test_read_artifacts_with_task_run_filter(self, artifacts, client):
        task_run_id = artifacts[0]["task_run_id"]
        task_run_filter = dict(
            task_runs=schemas.filters.TaskRunFilter(
                id=schemas.filters.TaskRunFilterId(any_=[task_run_id])
            ).dict(json_compatible=True)
        )
        response = await client.post(
            "/experimental/artifacts/filter", json=task_run_filter
        )
        assert response.status_code == status.HTTP_200_OK
        assert len(response.json()) == 1
        assert all(
            [item["task_run_id"] == str(task_run_id) for item in response.json()]
        )

    async def test_read_artifacts_with_limit(self, artifacts, client):
        response = await client.post(
            "/experimental/artifacts/filter", json={"limit": 1}
        )
        assert response.status_code == status.HTTP_200_OK
        assert len(response.json()) == 1

    async def test_read_artifacts_with_offset(self, artifacts, client):
        response = await client.post(
            "/experimental/artifacts/filter",
            json={
                "offset": 1,
                "sort": schemas.sorting.ArtifactSort.KEY_DESC,
            },
        )
        assert response.status_code == status.HTTP_200_OK
        assert len(response.json()) == len(artifacts) - 1
        expected_artifacts = artifacts[:-1][::-1]
        assert [item["key"] for item in response.json()] == [
            item["key"] for item in expected_artifacts
        ]

    async def test_read_artifacts_with_sort(self, artifacts, client):
        response = await client.post(
            "/experimental/artifacts/filter",
            json=dict(sort=schemas.sorting.ArtifactSort.UPDATED_DESC),
        )
        assert response.status_code == status.HTTP_200_OK
        assert len(response.json()) == len(artifacts)
        # assert they are sorted correctly
        assert all(
            [
                response.json()[i]["updated"] >= response.json()[i + 1]["updated"]
                for i in range(len(response.json()) - 1)
            ]
        )

    async def test_read_artifacts_returns_empty_list(self, client):
        response = await client.post("/experimental/artifacts/filter")
        assert response.status_code == status.HTTP_200_OK
        assert len(response.json()) == 0

    async def test_read_artifacts_with_applies_key_like_filter(self, artifacts, client):
        like_first_key = artifacts[0]["key"][-1]

        artifact_filter = dict(
            artifacts=schemas.filters.ArtifactFilter(
                key=schemas.filters.ArtifactFilterKey(like_=like_first_key)
            ).dict(json_compatible=True)
        )
        response = await client.post(
            "/experimental/artifacts/filter", json=artifact_filter
        )
        assert response.status_code == status.HTTP_200_OK
        assert len(response.json()) == 1
        assert response.json()[0]["key"] == artifacts[0]["key"]


class TestUpdateArtifact:
    async def test_update_artifact_succeeds(self, artifact, client):
        response = await client.post("/experimental/artifacts/filter")
        now = pendulum.now("utc")
        assert response.status_code == status.HTTP_200_OK
        artifact_id = response.json()[0]["id"]
        artifact_key = response.json()[0]["key"]
        artifact_flow_run_id = response.json()[0]["flow_run_id"]

        response = await client.patch(
            f"/experimental/artifacts/{artifact_id}",
            json={"data": {"new": "data"}},
        )

        assert response.status_code == 204

        response = await client.get(f"/experimental/artifacts/{artifact_id}")
        updated_artifact = pydantic.parse_obj_as(schemas.core.Artifact, response.json())
        assert updated_artifact.data == {"new": "data"}
        assert updated_artifact.key == artifact_key
        assert str(updated_artifact.flow_run_id) == artifact_flow_run_id
        assert updated_artifact.created < now
        assert updated_artifact.updated > now

    async def test_update_artifact_does_not_update_if_fields_are_not_set(
        self, artifact, client
    ):
        now = pendulum.now("utc")
        artifact_id = artifact["id"]

        response = await client.patch(
            f"/experimental/artifacts/{artifact_id}",
            json={},
        )
        assert response.status_code == 204

        response = await client.get(f"/experimental/artifacts/{artifact_id}")
        updated_artifact = pydantic.parse_obj_as(schemas.core.Artifact, response.json())
        assert updated_artifact.data == artifact["data"]
        assert updated_artifact.key == artifact["key"]
        assert str(updated_artifact.flow_run_id) == artifact["flow_run_id"]
        assert updated_artifact.created < now
        assert updated_artifact.updated > now

    async def test_update_artifact_raises_error_if_artifact_not_found(
        self, artifacts, client
    ):
        response = await client.patch(
            f"/experimental/artifacts/{str(uuid4())}",
            json={"data": {"new": "data"}},
        )

        assert response.status_code == 404


class TestDeleteArtifact:
    async def test_delete_artifact_succeeds(self, artifact, session, client):
        artifact_id = artifact["id"]
        response = await client.delete(f"/experimental/artifacts/{artifact_id}")
        assert response.status_code == 204

        artifact = await models.artifacts.read_artifact(
            session=session, artifact_id=artifact_id
        )
        assert artifact is None

        response = await client.get(f"/experimental/artifacts/{artifact_id}")
        assert response.status_code == 404

    async def test_delete_artifact_returns_404_if_does_not_exist(self, client):
        response = await client.delete(f"/experimental/artifacts/{str(uuid4())}")
        assert response.status_code == 404<|MERGE_RESOLUTION|>--- conflicted
+++ resolved
@@ -114,11 +114,7 @@
         assert response.json()["flow_run_id"] == str(flow_run.id)
         assert response.json()["task_run_id"] == str(task_run.id)
 
-<<<<<<< HEAD
-    async def test_create_artifact_with_existing_key_in_same_workspace_succeeds(
-=======
     async def test_create_artifact_with_existing_key_succeeds(
->>>>>>> 027c1235
         self,
         artifact,
         client,
@@ -134,8 +130,6 @@
         )
 
         assert response.status_code == 201
-<<<<<<< HEAD
-=======
 
     async def test_create_camel_case_artifact_key_raises(
         self,
@@ -148,7 +142,6 @@
                 key="camelCase_Key",
                 data=1,
             ).dict(json_compatible=True)
->>>>>>> 027c1235
 
 
 class TestReadArtifact:
