--- conflicted
+++ resolved
@@ -703,51 +703,55 @@
         assert response.status_code == 200
         assert response.json() == 1
 
-<<<<<<< HEAD
-    async def test_counting_latest_artifacts_by_flow_name(self, flow_artifacts, client):
-=======
     async def test_count_artifacts_by_flow_name(self, flow_artifacts, client):
->>>>>>> 05e4d28b
         flow_name = flow_artifacts[0]["name"]
         flow_filter = dict(
             flows=schemas.filters.FlowFilter(
                 name=schemas.filters.FlowFilterName(any_=[flow_name])
             ).dict(json_compatible=True)
         )
-<<<<<<< HEAD
-        response = await client.post("/artifacts/latest/count", json=flow_filter)
-        assert response.status_code == status.HTTP_200_OK
-        json = response.json()
-        assert json == 1
-
-    async def test_counting_latest_artifacts_by_deployment(
-        self, flow_artifacts, client
-    ):
-=======
         response = await client.post("/artifacts/count", json=flow_filter)
         assert response.status_code == status.HTTP_200_OK
         json = response.json()
         assert json == 2
 
     async def test_count_artifacts_by_deployment(self, flow_artifacts, client):
->>>>>>> 05e4d28b
         deployment_id = flow_artifacts[3]
         deployment_filter = dict(
             deployments=schemas.filters.DeploymentFilter(
                 id=schemas.filters.DeploymentFilterId(any_=[deployment_id])
             ).dict(json_compatible=True)
         )
-<<<<<<< HEAD
-        response = await client.post("/artifacts/latest/count", json=deployment_filter)
+        response = await client.post("/artifacts/count", json=deployment_filter)
+        assert response.status_code == status.HTTP_200_OK
+        json = response.json()
+        assert json == 2
+
+    async def test_counting_latest_artifacts_by_flow_name(self, flow_artifacts, client):
+        flow_name = flow_artifacts[0]["name"]
+        flow_filter = dict(
+            flows=schemas.filters.FlowFilter(
+                name=schemas.filters.FlowFilterName(any_=[flow_name])
+            ).dict(json_compatible=True)
+        )
+        response = await client.post("/artifacts/latest/count", json=flow_filter)
         assert response.status_code == status.HTTP_200_OK
         json = response.json()
         assert json == 1
-=======
-        response = await client.post("/artifacts/count", json=deployment_filter)
+
+    async def test_counting_latest_artifacts_by_deployment(
+        self, flow_artifacts, client
+    ):
+        deployment_id = flow_artifacts[3]
+        deployment_filter = dict(
+            deployments=schemas.filters.DeploymentFilter(
+                id=schemas.filters.DeploymentFilterId(any_=[deployment_id])
+            ).dict(json_compatible=True)
+        )
+        response = await client.post("/artifacts/latest/count", json=deployment_filter)
         assert response.status_code == status.HTTP_200_OK
         json = response.json()
-        assert json == 2
->>>>>>> 05e4d28b
+        assert json == 1
 
 
 class TestUpdateArtifact:
