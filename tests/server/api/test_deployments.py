import datetime
from uuid import uuid4

import pendulum
import pytest
import sqlalchemy as sa
from starlette import status

from prefect.server import models, schemas
from prefect.server.schemas.actions import DeploymentCreate
from prefect.server.utilities.database import get_dialect
from prefect.settings import (
    PREFECT_API_DATABASE_CONNECTION_URL,
    PREFECT_API_SERVICES_SCHEDULER_MAX_SCHEDULED_TIME,
    PREFECT_API_SERVICES_SCHEDULER_MIN_RUNS,
)


class TestCreateDeployment:
    async def test_create_oldstyle_deployment(
        self,
        session,
        client,
        flow,
        flow_function,
        infrastructure_document_id,
        storage_document_id,
    ):
        data = DeploymentCreate(
            name="My Deployment",
            version="mint",
            manifest_path="file.json",
            flow_id=flow.id,
            tags=["foo"],
            parameters={"foo": "bar"},
            infrastructure_document_id=infrastructure_document_id,
            storage_document_id=storage_document_id,
        ).dict(json_compatible=True)
        response = await client.post("/deployments/", json=data)
        assert response.status_code == status.HTTP_201_CREATED
        assert response.json()["name"] == "My Deployment"
        assert response.json()["version"] == "mint"
        assert response.json()["manifest_path"] == "file.json"
        assert response.json()["storage_document_id"] == str(storage_document_id)
        assert response.json()["infrastructure_document_id"] == str(
            infrastructure_document_id
        )
        deployment_id = response.json()["id"]

        deployment = await models.deployments.read_deployment(
            session=session, deployment_id=deployment_id
        )
        assert str(deployment.id) == deployment_id
        assert deployment.name == "My Deployment"
        assert deployment.tags == ["foo"]
        assert deployment.flow_id == flow.id
        assert deployment.parameters == {"foo": "bar"}
        assert deployment.infrastructure_document_id == infrastructure_document_id
        assert deployment.storage_document_id == storage_document_id

    async def test_create_deployment(
        self,
        session,
        client,
        flow,
        flow_function,
        infrastructure_document_id,
        storage_document_id,
    ):
        data = DeploymentCreate(
            name="My Deployment",
            version="mint",
            path="/",
            entrypoint="/file.py:flow",
            flow_id=flow.id,
            tags=["foo"],
            parameters={"foo": "bar"},
            infrastructure_document_id=infrastructure_document_id,
            infra_overrides={"cpu": 24},
            storage_document_id=storage_document_id,
        ).dict(json_compatible=True)
        response = await client.post("/deployments/", json=data)
        assert response.status_code == status.HTTP_201_CREATED
        assert response.json()["name"] == "My Deployment"
        assert response.json()["version"] == "mint"
        assert response.json()["path"] == "/"
        assert response.json()["entrypoint"] == "/file.py:flow"
        assert response.json()["storage_document_id"] == str(storage_document_id)
        assert response.json()["infrastructure_document_id"] == str(
            infrastructure_document_id
        )
        assert response.json()["infra_overrides"] == {"cpu": 24}
        deployment_id = response.json()["id"]
        assert response.json()["status"] == "NOT_READY"

        deployment = await models.deployments.read_deployment(
            session=session, deployment_id=deployment_id
        )
        assert str(deployment.id) == deployment_id
        assert deployment.name == "My Deployment"
        assert deployment.tags == ["foo"]
        assert deployment.flow_id == flow.id
        assert deployment.parameters == {"foo": "bar"}
        assert deployment.infrastructure_document_id == infrastructure_document_id
        assert deployment.storage_document_id == storage_document_id

    async def test_default_work_queue_name_is_none(self, session, client, flow):
        data = DeploymentCreate(
            name="My Deployment", manifest_path="", flow_id=flow.id
        ).dict(json_compatible=True)
        response = await client.post("/deployments/", json=data)
        assert response.status_code == status.HTTP_201_CREATED
        assert response.json()["work_queue_name"] is None

    async def test_create_deployment_respects_flow_id_name_uniqueness(
        self,
        session,
        client,
        flow,
        infrastructure_document_id,
        storage_document_id,
    ):
        data = DeploymentCreate(
            name="My Deployment",
            flow_id=flow.id,
            is_schedule_active=False,
            infrastructure_document_id=infrastructure_document_id,
            storage_document_id=storage_document_id,
        ).dict(json_compatible=True)
        response = await client.post("/deployments/", json=data)
        assert response.status_code == 201
        assert response.json()["name"] == "My Deployment"
        deployment_id = response.json()["id"]

        # post the same data
        data = DeploymentCreate(
            name="My Deployment",
            flow_id=flow.id,
            is_schedule_active=False,
            infrastructure_document_id=infrastructure_document_id,
            storage_document_id=storage_document_id,
        ).dict(json_compatible=True)
        response = await client.post("/deployments/", json=data)
        assert response.status_code == status.HTTP_200_OK
        assert response.json()["name"] == "My Deployment"
        assert response.json()["id"] == deployment_id
        assert not response.json()["is_schedule_active"]
        assert response.json()["storage_document_id"] == str(storage_document_id)
        assert response.json()["infrastructure_document_id"] == str(
            infrastructure_document_id
        )
        assert not response.json()["is_schedule_active"]

        # post different data, upsert should be respected
        data = DeploymentCreate(
            name="My Deployment",
            flow_id=flow.id,
            is_schedule_active=True,  # CHANGED
            infrastructure_document_id=infrastructure_document_id,
            storage_document_id=storage_document_id,
        ).dict(json_compatible=True)
        response = await client.post("/deployments/", json=data)
        assert response.status_code == status.HTTP_200_OK
        assert response.json()["name"] == "My Deployment"
        assert response.json()["id"] == deployment_id
        assert response.json()["is_schedule_active"]
        assert response.json()["infrastructure_document_id"] == str(
            infrastructure_document_id
        )

    async def test_create_deployment_populates_and_returned_created(
        self,
        client,
        flow,
    ):
        now = pendulum.now(tz="UTC")

        data = DeploymentCreate(
            name="My Deployment",
            flow_id=flow.id,
        ).dict(json_compatible=True)
        response = await client.post("/deployments/", json=data)
        assert response.status_code == 201
        assert response.json()["name"] == "My Deployment"
        assert pendulum.parse(response.json()["created"]) >= now
        assert pendulum.parse(response.json()["updated"]) >= now

    async def test_creating_deployment_with_inactive_schedule_creates_no_runs(
        self, session, client, flow
    ):
        n_runs = await models.flow_runs.count_flow_runs(session)
        assert n_runs == 0

        await client.post(
            "/deployments/",
            json=DeploymentCreate(
                name="My Deployment",
                flow_id=flow.id,
                schedule=schemas.schedules.IntervalSchedule(
                    interval=datetime.timedelta(days=1),
                    anchor_date=pendulum.datetime(2020, 1, 1),
                ),
                is_schedule_active=False,
            ).dict(json_compatible=True),
        )

        n_runs = await models.flow_runs.count_flow_runs(
            session, flow_filter=schemas.filters.FlowFilter(id=dict(any_=[flow.id]))
        )
        assert n_runs == 0

    async def test_creating_deployment_with_no_schedule_creates_no_runs(
        self, session, client, flow
    ):
        n_runs = await models.flow_runs.count_flow_runs(session)
        assert n_runs == 0

        await client.post(
            "/deployments/",
            json=DeploymentCreate(
                name="My Deployment",
                flow_id=flow.id,
                is_schedule_active=True,
            ).dict(json_compatible=True),
        )

        n_runs = await models.flow_runs.count_flow_runs(
            session, flow_filter=schemas.filters.FlowFilter(id=dict(any_=[flow.id]))
        )
        assert n_runs == 0

    async def test_upserting_deployment_with_inactive_schedule_deletes_existing_auto_scheduled_runs(
        self, client, deployment, session
    ):
        # schedule runs
        await models.deployments.schedule_runs(
            session=session, deployment_id=deployment.id
        )
        n_runs = await models.flow_runs.count_flow_runs(session)
        assert n_runs == PREFECT_API_SERVICES_SCHEDULER_MIN_RUNS.value()

        # create a run manually to ensure it isn't deleted
        await models.flow_runs.create_flow_run(
            session=session,
            flow_run=schemas.core.FlowRun(
                flow_id=deployment.flow_id,
                deployment_id=deployment.id,
                state=schemas.states.Scheduled(
                    scheduled_time=pendulum.now("UTC").add(days=1)
                ),
            ),
        )
        await session.commit()

        # upsert the deployment with schedule inactive
        await client.post(
            "/deployments/",
            json=schemas.actions.DeploymentCreate(
                name=deployment.name,
                flow_id=deployment.flow_id,
                schedule=deployment.schedule,
                is_schedule_active=False,
            ).dict(json_compatible=True),
        )

        n_runs = await models.flow_runs.count_flow_runs(session)
        assert n_runs == 1

    async def test_upserting_deployment_with_new_schedule_deletes_existing_auto_scheduled_runs(
        self,
        client,
        deployment,
        session,
        db,
    ):
        # schedule runs
        await models.deployments.schedule_runs(
            session=session, deployment_id=deployment.id
        )
        n_runs = await models.flow_runs.count_flow_runs(session)
        assert n_runs == PREFECT_API_SERVICES_SCHEDULER_MIN_RUNS.value()

        # create a run manually to ensure it isn't deleted
        await models.flow_runs.create_flow_run(
            session=session,
            flow_run=schemas.core.FlowRun(
                flow_id=deployment.flow_id,
                deployment_id=deployment.id,
                state=schemas.states.Scheduled(
                    scheduled_time=pendulum.now("UTC").add(seconds=2)
                ),
            ),
        )
        await session.commit()

        # upsert the deployment with schedule active
        await client.post(
            "/deployments/",
            json=schemas.actions.DeploymentCreate(
                name=deployment.name,
                flow_id=deployment.flow_id,
                schedule=schemas.schedules.IntervalSchedule(
                    interval=datetime.timedelta(seconds=1),
                    anchor_date=pendulum.datetime(2020, 1, 1),
                ),
                is_schedule_active=True,
            ).dict(json_compatible=True),
        )

        # auto-scheduled runs should be deleted
        n_runs = await models.flow_runs.count_flow_runs(session)
        assert n_runs == 1

        # check that the maximum run is from the secondly schedule
        query = sa.select(sa.func.max(db.FlowRun.expected_start_time))
        result = await session.execute(query)
        assert result.scalar() < pendulum.now("UTC").add(seconds=100)

    async def test_create_deployment_throws_useful_error_on_missing_blocks(
        self,
        client,
        flow,
        infrastructure_document_id,
        storage_document_id,
    ):
        data = DeploymentCreate(
            name="My Deployment",
            flow_id=flow.id,
            tags=["foo"],
            parameters={"foo": "bar"},
            infrastructure_document_id=uuid4(),
            storage_document_id=storage_document_id,
        ).dict(json_compatible=True)
        response = await client.post("/deployments/", json=data)
        assert response.status_code == status.HTTP_409_CONFLICT
        assert (
            "Error creating deployment. Could not find infrastructure block with id"
            in response.json()["detail"]
        ), "Error message identifies infrastructure block could not be found"

        data = DeploymentCreate(
            name="My Deployment",
            flow_id=flow.id,
            tags=["foo"],
            parameters={"foo": "bar"},
            infrastructure_document_id=infrastructure_document_id,
            storage_document_id=uuid4(),
        ).dict(json_compatible=True)
        response = await client.post("/deployments/", json=data)
        assert response.status_code == status.HTTP_409_CONFLICT
        assert (
            "Error creating deployment. Could not find storage block with id"
            in response.json()["detail"]
        ), "Error message identifies storage block could not be found."

    async def test_create_deployment_with_pool_and_queue(
        self,
        client,
        flow,
        session,
        infrastructure_document_id,
        work_pool,
        work_queue_1,
    ):
        data = DeploymentCreate(
            name="My Deployment",
            version="mint",
            path="/",
            entrypoint="/file.py:flow",
            flow_id=flow.id,
            tags=["foo"],
            parameters={"foo": "bar"},
            infrastructure_document_id=infrastructure_document_id,
            infra_overrides={"cpu": 24},
            work_pool_name=work_pool.name,
            work_queue_name=work_queue_1.name,
        ).dict(json_compatible=True)
        response = await client.post("/deployments/", json=data)
        assert response.status_code == status.HTTP_201_CREATED
        assert response.json()["name"] == "My Deployment"
        assert response.json()["version"] == "mint"
        assert response.json()["path"] == "/"
        assert response.json()["entrypoint"] == "/file.py:flow"
        assert response.json()["infrastructure_document_id"] == str(
            infrastructure_document_id
        )
        assert response.json()["infra_overrides"] == {"cpu": 24}
        assert response.json()["work_pool_name"] == work_pool.name
        assert response.json()["work_queue_name"] == work_queue_1.name
        deployment_id = response.json()["id"]

        deployment = await models.deployments.read_deployment(
            session=session, deployment_id=deployment_id
        )
        assert str(deployment.id) == deployment_id
        assert deployment.name == "My Deployment"
        assert deployment.tags == ["foo"]
        assert deployment.flow_id == flow.id
        assert deployment.parameters == {"foo": "bar"}
        assert deployment.infrastructure_document_id == infrastructure_document_id
        assert deployment.work_queue_id == work_queue_1.id

    async def test_create_deployment_with_only_work_pool(
        self,
        client,
        flow,
        session,
        infrastructure_document_id,
        work_pool,
    ):
        default_queue = await models.workers.read_work_queue(
            session=session, work_queue_id=work_pool.default_queue_id
        )
        data = DeploymentCreate(
            name="My Deployment",
            version="mint",
            path="/",
            entrypoint="/file.py:flow",
            flow_id=flow.id,
            tags=["foo"],
            parameters={"foo": "bar"},
            infrastructure_document_id=infrastructure_document_id,
            infra_overrides={"cpu": 24},
            work_pool_name=work_pool.name,
        ).dict(json_compatible=True)
        response = await client.post("/deployments/", json=data)
        assert response.status_code == status.HTTP_201_CREATED
        assert response.json()["name"] == "My Deployment"
        assert response.json()["version"] == "mint"
        assert response.json()["path"] == "/"
        assert response.json()["entrypoint"] == "/file.py:flow"
        assert response.json()["infrastructure_document_id"] == str(
            infrastructure_document_id
        )
        assert response.json()["infra_overrides"] == {"cpu": 24}
        assert response.json()["work_pool_name"] == work_pool.name
        assert response.json()["work_queue_name"] == default_queue.name
        deployment_id = response.json()["id"]

        deployment = await models.deployments.read_deployment(
            session=session, deployment_id=deployment_id
        )
        assert str(deployment.id) == deployment_id
        assert deployment.name == "My Deployment"
        assert deployment.tags == ["foo"]
        assert deployment.flow_id == flow.id
        assert deployment.parameters == {"foo": "bar"}
        assert deployment.infrastructure_document_id == infrastructure_document_id
        assert deployment.work_queue_id == work_pool.default_queue_id

    async def test_create_deployment_creates_work_queue(
        self,
        client,
        flow,
        session,
        infrastructure_document_id,
        work_pool,
    ):
        data = DeploymentCreate(
            name="My Deployment",
            version="mint",
            path="/",
            entrypoint="/file.py:flow",
            flow_id=flow.id,
            tags=["foo"],
            parameters={"foo": "bar"},
            infrastructure_document_id=infrastructure_document_id,
            infra_overrides={"cpu": 24},
            work_pool_name=work_pool.name,
            work_queue_name="new-queue",
        ).dict(json_compatible=True)
        response = await client.post("/deployments/", json=data)
        assert response.status_code == status.HTTP_201_CREATED
        assert response.json()["work_pool_name"] == work_pool.name
        assert response.json()["work_queue_name"] == "new-queue"
        deployment_id = response.json()["id"]

        work_queue = await models.workers.read_work_queue_by_name(
            session=session, work_pool_name=work_pool.name, work_queue_name="new-queue"
        )
        assert work_queue is not None

        deployment = await models.deployments.read_deployment(
            session=session, deployment_id=deployment_id
        )
        assert deployment.work_queue_id == work_queue.id

    @pytest.mark.parametrize(
        "template, overrides",
        [
            (  # test with no overrides
                {
                    "job_configuration": {"thing_one": "{{ var1 }}"},
                    "variables": {
                        "properties": {
                            "var1": {
                                "type": "string",
                            }
                        },
                        "required": ["var1"],
                    },
                },
                {},  # no overrides
            ),
            (  # test with wrong overrides
                {
                    "job_configuration": {
                        "thing_one": "{{ var1 }}",
                        "thing_two": "{{ var2 }}",
                    },
                    "variables": {
                        "properties": {
                            "var1": {
                                "type": "string",
                            },
                            "var2": {
                                "type": "string",
                            },
                        },
                        "required": ["var1", "var2"],
                    },
                },
                {"var2": "hello"},  # wrong override
            ),
        ],
    )
    async def test_create_deployment_with_bad_template_override_combo_fails(
        self,
        client,
        flow,
        session,
        infrastructure_document_id,
        template,
        overrides,
    ):
        work_pool = await models.workers.create_work_pool(
            session=session,
            work_pool=schemas.actions.WorkPoolCreate(
                name="Test Work Pool", base_job_template=template
            ),
        )
        await session.commit()

        await models.workers.read_work_queue(
            session=session, work_queue_id=work_pool.default_queue_id
        )

        data = DeploymentCreate(
            name="My Deployment",
            version="mint",
            path="/",
            entrypoint="/file.py:flow",
            flow_id=flow.id,
            tags=["foo"],
            parameters={"foo": "bar"},
            infrastructure_document_id=infrastructure_document_id,
            infra_overrides=overrides,
            work_pool_name=work_pool.name,
        ).dict(json_compatible=True)

        response = await client.post("/deployments/", json=data)
        assert response.status_code == 409
        assert (
            "<ValidationError: \"'var1' is a required property\">"
            in response.json()["detail"]
        )

    @pytest.mark.parametrize(
        "template, overrides",
        [
            (  # test with no overrides, no required
                {
                    "job_configuration": {"thing_one": "{{ var1 }}"},
                    "variables": {
                        "properties": {"var1": {"type": "string", "default": "hello"}},
                        "required": [],
                    },
                },
                {},  # no overrides
            ),
            (  # test with override
                {
                    "job_configuration": {
                        "thing_one": "{{ var1 }}",
                    },
                    "variables": {
                        "properties": {
                            "var1": {
                                "type": "string",
                            },
                        },
                        "required": ["var1"],
                    },
                },
                {"var1": "hello"},  # required override
            ),
            (  # test with override and multiple variables
                {
                    "job_configuration": {
                        "thing_one": "{{ var1 }}",
                        "thing_two": "{{ var2 }}",
                    },
                    "variables": {
                        "properties": {
                            "var1": {
                                "type": "string",
                            },
                            "var2": {"type": "string", "default": "world"},
                        },
                        "required": ["var1"],
                    },
                },
                {"var1": "hello"},  # required override
            ),
        ],
    )
    async def test_create_deployment_with_correct_template_override_combo_succeeds(
        self,
        client,
        flow,
        session,
        infrastructure_document_id,
        template,
        overrides,
    ):
        work_pool = await models.workers.create_work_pool(
            session=session,
            work_pool=schemas.actions.WorkPoolCreate(
                name="Test Work Pool", base_job_template=template
            ),
        )
        await session.commit()

        await models.workers.read_work_queue(
            session=session, work_queue_id=work_pool.default_queue_id
        )

        data = DeploymentCreate(
            name="My Deployment",
            version="mint",
            path="/",
            entrypoint="/file.py:flow",
            flow_id=flow.id,
            tags=["foo"],
            parameters={"foo": "bar"},
            infrastructure_document_id=infrastructure_document_id,
            infra_overrides=overrides,
            work_pool_name=work_pool.name,
        ).dict(json_compatible=True)

        response = await client.post("/deployments/", json=data)
        assert response.status_code == 201

    async def test_create_deployment_can_create_work_queue(
        self,
        client,
        flow,
        session,
        infrastructure_document_id,
        work_pool,
    ):
        data = DeploymentCreate(
            name="My Deployment",
            version="mint",
            path="/",
            entrypoint="/file.py:flow",
            flow_id=flow.id,
            tags=["foo"],
            parameters={"foo": "bar"},
            infrastructure_document_id=infrastructure_document_id,
            infra_overrides={"cpu": 24},
            work_pool_name=work_pool.name,
            work_queue_name="new-work-pool-queue",
        ).dict(json_compatible=True)
        response = await client.post("/deployments/", json=data)
        assert response.status_code == status.HTTP_201_CREATED

        assert response.json()["work_queue_name"] == "new-work-pool-queue"
        deployment_id = response.json()["id"]

        deployment = await models.deployments.read_deployment(
            session=session, deployment_id=deployment_id
        )

        work_queue = await models.workers.read_work_queue_by_name(
            session=session,
            work_pool_name=work_pool.name,
            work_queue_name="new-work-pool-queue",
        )

        assert deployment.work_queue_id == work_queue.id

    async def test_create_deployment_returns_404_for_non_existent_work_pool(
        self,
        client,
        flow,
        session,
        infrastructure_document_id,
        work_pool,
    ):
        data = DeploymentCreate(
            name="My Deployment",
            version="mint",
            path="/",
            entrypoint="/file.py:flow",
            flow_id=flow.id,
            tags=["foo"],
            parameters={"foo": "bar"},
            infrastructure_document_id=infrastructure_document_id,
            infra_overrides={"cpu": 24},
            work_pool_name="imaginary-work-pool",
            work_queue_name="default",
        ).dict(json_compatible=True)
        response = await client.post("/deployments/", json=data)
        assert response.status_code == status.HTTP_404_NOT_FOUND
        assert response.json()["detail"] == 'Work pool "imaginary-work-pool" not found.'

    async def test_create_deployment_rejects_invalid_parameter_schemas(
        self,
        client,
        flow,
        work_pool,
    ):
        data = dict(
            name="My Deployment",
            flow_id=str(flow.id),
            work_pool_name=work_pool.name,
            enforce_parameter_schema=True,
            parameter_openapi_schema={
                "type": "object",
                "properties": {"foo": {"type": "blork"}},
            },
            parameters={"foo": 1},
        )

        response = await client.post(
            "/deployments/",
            json=data,
        )
        assert response.status_code == 422
        assert "'blork' is not valid under any of the given schemas" in response.text

    async def test_create_deployment_does_not_reject_invalid_parameter_schemas_by_default(
        self,
        client,
        flow,
        work_pool,
    ):
        data = dict(
            name="My Deployment",
            flow_id=str(flow.id),
            work_pool_name=work_pool.name,
            parameter_openapi_schema={
                "type": "object",
                "properties": {"foo": {"type": "blork"}},
            },
            parameters={"foo": 1},
        )

        response = await client.post(
            "/deployments/",
            json=data,
        )
        assert response.status_code == 201

    async def test_create_deployment_enforces_parameter_schema(
        self,
        client,
        flow,
        work_pool,
    ):
        data = dict(
            name="My Deployment",
            flow_id=str(flow.id),
            work_pool_name=work_pool.name,
            enforce_parameter_schema=True,
            parameter_openapi_schema={
                "type": "object",
                "properties": {"foo": {"type": "string"}},
            },
            parameters={"foo": 1},
        )

        response = await client.post(
            "/deployments/",
            json=data,
        )
        assert response.status_code == 422
        assert (
            "Validation failed for field 'foo'. Failure reason: 1 is not of type"
            " 'string'"
            in response.text
        )

    async def test_create_deployment_does_not_enforce_schema_by_default(
        self,
        client,
        flow,
        work_pool,
    ):
        data = DeploymentCreate(
            name="My Deployment",
            flow_id=flow.id,
            work_pool_name=work_pool.name,
            parameter_openapi_schema={
                "type": "object",
                "properties": {"foo": {"type": "string"}},
            },
            parameters={"foo": 1},
        ).dict(json_compatible=True)

        response = await client.post(
            "/deployments/",
            json=data,
        )
        assert response.status_code == 201

    async def test_create_deployment_parameter_enforcement_allows_partial_parameters(
        self,
        client,
        flow,
        work_pool,
    ):
        data = DeploymentCreate(
            name="My Deployment",
            flow_id=flow.id,
            work_pool_name=work_pool.name,
            enforce_parameter_schema=True,
            parameter_openapi_schema={
                "type": "object",
                "required": ["person"],
                "properties": {
                    "name": {
                        "type": "string",
                        "default": "world",
                        "position": 1,
                    },
                    "person": {
                        "allOf": [{"$ref": "#/definitions/Person"}],
                        "position": 0,
                    },
                },
                "definitions": {
                    "Person": {
                        "type": "object",
                        "required": ["name"],
                        "properties": {
                            "name": {"type": "string"},
                            "greeting": {
                                "type": "string",
                                "default": "Hello",
                            },
                        },
                    }
                },
            },
            parameters={"person": {"greeting": "sup"}},
        ).dict(json_compatible=True)

        response = await client.post(
            "/deployments/",
            json=data,
        )
        assert response.status_code == 201


class TestReadDeployment:
    async def test_read_deployment(
        self,
        client,
        deployment,
    ):
        response = await client.get(f"/deployments/{deployment.id}")
        assert response.status_code == status.HTTP_200_OK
        assert response.json()["id"] == str(deployment.id)
        assert response.json()["name"] == deployment.name
        assert response.json()["flow_id"] == str(deployment.flow_id)

    async def test_read_deployment_returns_404_if_does_not_exist(self, client):
        response = await client.get(f"/deployments/{uuid4()}")
        assert response.status_code == status.HTTP_404_NOT_FOUND


class TestReadDeploymentByName:
    async def test_read_deployment_by_name(self, client, flow, deployment):
        response = await client.get(f"/deployments/name/{flow.name}/{deployment.name}")
        assert response.status_code == status.HTTP_200_OK
        assert response.json()["id"] == str(deployment.id)
        assert response.json()["name"] == deployment.name
        assert response.json()["flow_id"] == str(deployment.flow_id)
        assert response.json()["infrastructure_document_id"] == str(
            deployment.infrastructure_document_id
        )

    async def test_read_deployment_by_name_returns_404_if_does_not_exist(self, client):
        response = await client.get(f"/deployments/name/{uuid4()}")
        assert response.status_code == status.HTTP_404_NOT_FOUND

    async def test_read_deployment_by_name_returns_404_if_just_given_flow_name(
        self, client, flow
    ):
        response = await client.get(f"/deployments/name/{flow.name}")
        assert response.status_code == status.HTTP_404_NOT_FOUND

    async def test_read_deployment_by_name_returns_404_if_just_given_deployment_name(
        self, client, deployment
    ):
        response = await client.get(f"/deployments/name/{deployment.name}")
        assert response.status_code == status.HTTP_404_NOT_FOUND

    @pytest.mark.parametrize(
        "name",
        [
            "my deployment",
            "my:deployment",
            r"my\deployment",
            "my👍deployment",
            "my|deployment",
        ],
    )
    async def test_read_deployment_by_name_with_nonstandard_characters(
        self,
        client,
        name,
        flow,
    ):
        response = await client.post(
            "/deployments/",
            json=dict(
                name=name,
                flow_id=str(flow.id),
            ),
        )
        deployment_id = response.json()["id"]

        response = await client.get(f"/deployments/name/{flow.name}/{name}")
        assert response.status_code == status.HTTP_200_OK
        assert response.json()["id"] == deployment_id

    @pytest.mark.parametrize(
        "name",
        [
            "my/deployment",
            "my%deployment",
        ],
    )
    async def test_read_deployment_by_name_with_invalid_characters_fails(
        self, client, name, flow
    ):
        response = await client.get(f"/deployments/name/{flow.name}/{name}")
        assert response.status_code == status.HTTP_404_NOT_FOUND


class TestReadDeployments:
    @pytest.fixture
    async def deployment_id_1(self):
        return uuid4()

    @pytest.fixture
    async def deployment_id_2(self):
        return uuid4()

    @pytest.fixture
    async def deployments(
        self,
        session,
        deployment_id_1,
        deployment_id_2,
        flow,
        flow_function,
        infrastructure_document_id,
    ):
        await models.deployments.create_deployment(
            session=session,
            deployment=schemas.core.Deployment(
                id=deployment_id_1,
                name="My Deployment X",
                flow_id=flow.id,
                is_schedule_active=True,
                infrastructure_document_id=infrastructure_document_id,
            ),
        )

        await models.deployments.create_deployment(
            session=session,
            deployment=schemas.core.Deployment(
                id=deployment_id_2,
                name="My Deployment Y",
                flow_id=flow.id,
                is_schedule_active=False,
                infrastructure_document_id=infrastructure_document_id,
            ),
        )
        await session.commit()

    async def test_read_deployments(self, deployments, client):
        response = await client.post("/deployments/filter")
        assert response.status_code == status.HTTP_200_OK
        assert len(response.json()) == 2

        assert response.json()[0]["status"] == "NOT_READY"

    async def test_read_deployments_applies_filter(
        self, deployments, deployment_id_1, deployment_id_2, flow, client
    ):
        deployment_filter = dict(
            deployments=schemas.filters.DeploymentFilter(
                name=schemas.filters.DeploymentFilterName(any_=["My Deployment X"])
            ).dict(json_compatible=True)
        )
        response = await client.post("/deployments/filter", json=deployment_filter)
        assert response.status_code == status.HTTP_200_OK
        assert {deployment["id"] for deployment in response.json()} == {
            str(deployment_id_1)
        }

        deployment_filter = dict(
            deployments=schemas.filters.DeploymentFilter(
                name=schemas.filters.DeploymentFilterName(any_=["My Deployment 123"])
            ).dict(json_compatible=True)
        )
        response = await client.post("/deployments/filter", json=deployment_filter)
        assert response.status_code == status.HTTP_200_OK
        assert len(response.json()) == 0

        deployment_filter = dict(
            flows=schemas.filters.FlowFilter(
                name=schemas.filters.FlowFilterName(any_=[flow.name])
            ).dict(json_compatible=True)
        )
        response = await client.post("/deployments/filter", json=deployment_filter)
        assert response.status_code == status.HTTP_200_OK
        assert {deployment["id"] for deployment in response.json()} == {
            str(deployment_id_1),
            str(deployment_id_2),
        }

        deployment_filter = dict(
            deployments=schemas.filters.DeploymentFilter(
                name=schemas.filters.DeploymentFilterName(any_=["My Deployment X"])
            ).dict(json_compatible=True),
            flows=schemas.filters.FlowFilter(
                name=schemas.filters.FlowFilterName(any_=["not a flow name"])
            ).dict(json_compatible=True),
        )
        response = await client.post("/deployments/filter", json=deployment_filter)
        assert response.status_code == status.HTTP_200_OK
        assert len(response.json()) == 0

    async def test_read_deployments_applies_limit(self, deployments, client):
        response = await client.post("/deployments/filter", json=dict(limit=1))
        assert response.status_code == status.HTTP_200_OK
        assert len(response.json()) == 1

    async def test_read_deployments_offset(self, deployments, client, session):
        response = await client.post("/deployments/filter", json=dict(offset=1))
        assert response.status_code == status.HTTP_200_OK
        assert len(response.json()) == 1
        # sorted by name by default
        assert response.json()[0]["name"] == "My Deployment Y"

    async def test_read_deployments_sort(self, deployments, client):
        response = await client.post(
            "/deployments/filter",
            json=dict(sort=schemas.sorting.DeploymentSort.NAME_ASC),
        )
        assert response.status_code == status.HTTP_200_OK
        assert response.json()[0]["name"] == "My Deployment X"

        response_desc = await client.post(
            "/deployments/filter",
            json=dict(sort=schemas.sorting.DeploymentSort.NAME_DESC),
        )
        assert response_desc.status_code == status.HTTP_200_OK
        assert response_desc.json()[0]["name"] == "My Deployment Y"

    async def test_read_deployments_returns_empty_list(self, client):
        response = await client.post("/deployments/filter")
        assert response.status_code == status.HTTP_200_OK
        assert response.json() == []


class TestUpdateDeployment:
    async def test_update_deployment_enforces_parameter_schema(
        self,
        deployment_with_parameter_schema,
        client,
    ):
        response = await client.patch(
            f"/deployments/{deployment_with_parameter_schema.id}",
            json={"parameters": {"x": 1}},
        )
        assert response.status_code == 409
        assert (
            "Validation failed for field 'x'. Failure reason: 1 is not of type 'string'"
            in response.text
        )

    async def test_update_deployment_does_not_enforce_parameter_schema_by_default(
        self,
        deployment,
        client,
    ):
        response = await client.patch(
            f"/deployments/{deployment.id}",
            json={"parameters": {"x": 1}},
        )
        assert response.status_code == 204

    async def test_update_deployment_can_toggle_parameter_schema_validation(
        self,
        deployment_with_parameter_schema,
        client,
    ):
        # Turn off parameter schema enforcement
        response = await client.patch(
            f"/deployments/{deployment_with_parameter_schema.id}",
            json={"parameters": {"x": 1}, "enforce_parameter_schema": False},
        )
        assert response.status_code == 204

        response = await client.get(
            f"/deployments/{deployment_with_parameter_schema.id}"
        )
        assert response.json()["parameters"] == {"x": 1}
        assert response.json()["enforce_parameter_schema"] is False

        # Turn on parameter schema enforcement, but parameters are still invalid
        response = await client.patch(
            f"/deployments/{deployment_with_parameter_schema.id}",
            json={"enforce_parameter_schema": True},
        )

        assert response.status_code == 409

        # Turn on parameter schema enforcement, and parameters are now valid
        response = await client.patch(
            f"/deployments/{deployment_with_parameter_schema.id}",
            json={"parameters": {"x": "y"}, "enforce_parameter_schema": True},
        )
        assert response.status_code == 204

        response = await client.get(
            f"/deployments/{deployment_with_parameter_schema.id}"
        )
        assert response.json()["parameters"] == {"x": "y"}
        assert response.json()["enforce_parameter_schema"] is True

    async def test_update_deployment_parameter_enforcement_allows_partial_parameters(
        self,
        client,
        flow,
        work_pool,
    ):
        data = DeploymentCreate(
            name="My Deployment",
            flow_id=flow.id,
            work_pool_name=work_pool.name,
            enforce_parameter_schema=True,
            parameter_openapi_schema={
                "type": "object",
                "required": ["person"],
                "properties": {
                    "name": {
                        "type": "string",
                        "default": "world",
                        "position": 1,
                    },
                    "person": {
                        "allOf": [{"$ref": "#/definitions/Person"}],
                        "position": 0,
                    },
                },
                "definitions": {
                    "Person": {
                        "type": "object",
                        "required": ["name"],
                        "properties": {
                            "name": {"type": "string"},
                            "greeting": {
                                "type": "string",
                                "default": "Hello",
                            },
                        },
                    }
                },
            },
        ).dict(json_compatible=True)

        response = await client.post(
            "/deployments/",
            json=data,
        )
        assert response.status_code == 201

        deployment_id = response.json()["id"]

        response = await client.patch(
            f"/deployments/{deployment_id}",
            json={"parameters": {"person": {"greeting": "*head nod*"}}},
        )

        assert response.status_code == 204


class TestGetScheduledFlowRuns:
    @pytest.fixture
    async def flows(self, session):
        flow_1 = await models.flows.create_flow(
            session=session,
            flow=schemas.core.Flow(name="my-flow-1"),
        )
        flow_2 = await models.flows.create_flow(
            session=session,
            flow=schemas.core.Flow(name="my-flow-2"),
        )
        await session.commit()
        return flow_1, flow_2

    @pytest.fixture(autouse=True)
    async def deployments(
        self,
        session,
        flows,
    ):
        flow_1, flow_2 = flows
        deployment_1 = await models.deployments.create_deployment(
            session=session,
            deployment=schemas.core.Deployment(
                name="My Deployment X",
                flow_id=flow_1.id,
            ),
        )
        deployment_2 = await models.deployments.create_deployment(
            session=session,
            deployment=schemas.core.Deployment(
                name="My Deployment Y",
                flow_id=flow_2.id,
            ),
        )
        await session.commit()
        return deployment_1, deployment_2

    @pytest.fixture(autouse=True)
    async def flow_runs(
        self,
        session,
        deployments,
    ):
        deployment_1, deployment_2 = deployments
        # flow run 1 is in a SCHEDULED state 5 minutes ago
        flow_run_1 = await models.flow_runs.create_flow_run(
            session=session,
            flow_run=schemas.core.FlowRun(
                flow_id=deployment_1.flow_id,
                deployment_id=deployment_1.id,
                flow_version="0.1",
                state=schemas.states.State(
                    type=schemas.states.StateType.SCHEDULED,
                    timestamp=pendulum.now("UTC").subtract(minutes=5),
                    state_details=dict(
                        scheduled_time=pendulum.now("UTC").subtract(minutes=5)
                    ),
                ),
            ),
        )

        # flow run 2 is in a SCHEDULED state 1 minute ago for deployment 1
        flow_run_2 = await models.flow_runs.create_flow_run(
            session=session,
            flow_run=schemas.core.FlowRun(
                flow_id=deployment_1.flow_id,
                deployment_id=deployment_1.id,
                flow_version="0.1",
                tags=["tb12", "goat"],
                state=schemas.states.State(
                    type=schemas.states.StateType.SCHEDULED,
                    timestamp=pendulum.now("UTC").subtract(minutes=1),
                    state_details=dict(
                        scheduled_time=pendulum.now("UTC").subtract(minutes=1)
                    ),
                ),
            ),
        )
        # flow run 3 is in a SCHEDULED state 1 minute ago for deployment 2
        flow_run_3 = await models.flow_runs.create_flow_run(
            session=session,
            flow_run=schemas.core.FlowRun(
                flow_id=deployment_2.flow_id,
                deployment_id=deployment_2.id,
                flow_version="0.1",
                tags=["tb12", "goat"],
                state=schemas.states.State(
                    type=schemas.states.StateType.SCHEDULED,
                    timestamp=pendulum.now("UTC").subtract(minutes=1),
                    state_details=dict(
                        scheduled_time=pendulum.now("UTC").subtract(minutes=1)
                    ),
                ),
            ),
        )
        await session.commit()
        return flow_run_1, flow_run_2, flow_run_3

    async def test_get_scheduled_runs_for_a_deployment(
        self,
        client,
        deployments,
        flow_runs,
    ):
        deployment_1, _deployment_2 = deployments
        response = await client.post(
            "/deployments/get_scheduled_flow_runs",
            json=dict(deployment_ids=[str(deployment_1.id)]),
        )
        assert response.status_code == 200
        assert {res["id"] for res in response.json()} == {
            str(flow_run.id) for flow_run in flow_runs[:2]
        }

    async def test_get_scheduled_runs_for_multiple_deployments(
        self,
        client,
        deployments,
        flow_runs,
    ):
        deployment_1, deployment_2 = deployments
        response = await client.post(
            "/deployments/get_scheduled_flow_runs",
            json=dict(deployment_ids=[str(deployment_1.id), str(deployment_2.id)]),
        )
        assert response.status_code == 200
        assert {res["id"] for res in response.json()} == {
            str(flow_run.id) for flow_run in flow_runs
        }

    async def test_get_scheduled_runs_respects_limit(
        self,
        client,
        flow_runs,
        deployments,
    ):
        deployment_1, _deployment_2 = deployments
        response = await client.post(
            "/deployments/get_scheduled_flow_runs",
            json=dict(deployment_ids=[str(deployment_1.id)], limit=1),
        )
        assert response.status_code == 200
        assert {res["id"] for res in response.json()} == {str(flow_runs[0].id)}

        # limit should still be constrained by Orion settings though
        response = await client.post(
            "/deployments/get_scheduled_flow_runs",
            json=dict(limit=9001),
        )
        assert response.status_code == 422

    async def test_get_scheduled_runs_respects_scheduled_before(
        self,
        client,
        flow_runs,
        deployments,
    ):
        deployment_1, _deployment_2 = deployments
        # picks up one of the runs for the first deployment, but not the other
        response = await client.post(
            "/deployments/get_scheduled_flow_runs",
            json=dict(
                deployment_ids=[str(deployment_1.id)],
                scheduled_before=str(pendulum.now("UTC").subtract(minutes=2)),
            ),
        )
        assert response.status_code == 200
        assert {res["id"] for res in response.json()} == {str(flow_runs[0].id)}

    async def test_get_scheduled_runs_sort_order(
        self,
        client,
        flow_runs,
        deployments,
    ):
        """Should sort by next scheduled start time ascending"""
        deployment_1, deployment_2 = deployments
        response = await client.post(
            "/deployments/get_scheduled_flow_runs",
            json=dict(deployment_ids=[str(deployment_1.id), str(deployment_2.id)]),
        )
        assert response.status_code == 200
        assert [res["id"] for res in response.json()] == [
            str(flow_run.id) for flow_run in flow_runs[:3]
        ]

    async def test_get_scheduled_flow_runs_updates_last_polled_time_and_status(
        self,
        client,
        flow_runs,
        deployments,
    ):
        deployment_1, deployment_2 = deployments

        response1 = await client.get(f"/deployments/{deployment_1.id}")
        assert response1.status_code == 200
        assert response1.json()["last_polled"] is None
        assert response1.json()["status"] == "NOT_READY"

        response2 = await client.get(f"/deployments/{deployment_2.id}")
        assert response2.status_code == 200
        assert response2.json()["last_polled"] is None
        assert response2.json()["status"] == "NOT_READY"

        updated_response = await client.post(
            "/deployments/get_scheduled_flow_runs",
            json=dict(deployment_ids=[str(deployment_1.id)]),
        )
        assert updated_response.status_code == 200

        updated_response_deployment_1 = await client.get(
            f"/deployments/{deployment_1.id}"
        )
        assert updated_response_deployment_1.status_code == 200

        assert (
            updated_response_deployment_1.json()["last_polled"]
            > pendulum.now("UTC").subtract(minutes=1).isoformat()
        )
<<<<<<< HEAD

        same_response_deployment_1 = await client.get(f"/deployments/{deployment_2.id}")
        assert same_response_deployment_1.status_code == 200
        assert same_response_deployment_1.json()["last_polled"] is None
        assert same_response_deployment_1.json()["status"] == "NOT_READY"
=======
        assert updated_response_deployment_1.json()["status"] == "READY"

        same_response_deployment_2 = await client.get(f"/deployments/{deployment_2.id}")
        assert same_response_deployment_2.status_code == 200
        assert same_response_deployment_2.json()["last_polled"] is None
        assert same_response_deployment_2.json()["status"] == "NOT_READY"
>>>>>>> 3e4ba604

    async def test_get_scheduled_flow_runs_updates_last_polled_time_and_status_multiple_deployments(
        self,
        client,
        flow_runs,
        deployments,
    ):
        deployment_1, deployment_2 = deployments

        response_1 = await client.get(f"/deployments/{deployment_1.id}")
        assert response_1.status_code == 200
        assert response_1.json()["last_polled"] is None
        assert response_1.json()["status"] == "NOT_READY"

        response_2 = await client.get(f"/deployments/{deployment_2.id}")
        assert response_2.status_code == 200
        assert response_2.json()["last_polled"] is None
        assert response_2.json()["status"] == "NOT_READY"

        updated_response = await client.post(
            "/deployments/get_scheduled_flow_runs",
            json=dict(deployment_ids=[str(deployment_1.id), str(deployment_2.id)]),
        )
        assert updated_response.status_code == 200

        updated_response_1 = await client.get(f"/deployments/{deployment_1.id}")
        assert updated_response_1.status_code == 200
<<<<<<< HEAD

=======
>>>>>>> 3e4ba604
        assert (
            updated_response_1.json()["last_polled"]
            > pendulum.now("UTC").subtract(minutes=1).isoformat()
        )
<<<<<<< HEAD
=======
        assert updated_response_1.json()["status"] == "READY"
>>>>>>> 3e4ba604

        updated_response_2 = await client.get(f"/deployments/{deployment_2.id}")
        assert updated_response_2.status_code == 200
        assert (
            updated_response_2.json()["last_polled"]
            > pendulum.now("UTC").subtract(minutes=1).isoformat()
        )
<<<<<<< HEAD
=======
        assert updated_response_2.json()["status"] == "READY"
>>>>>>> 3e4ba604


class TestDeleteDeployment:
    async def test_delete_deployment(self, session, client, deployment):
        # schedule both an autoscheduled and manually scheduled flow run
        # for this deployment id, these should be deleted when the deployment is deleted
        flow_run_1 = await models.flow_runs.create_flow_run(
            session=session,
            flow_run=schemas.core.FlowRun(
                flow_id=deployment.flow_id,
                deployment_id=deployment.id,
                flow_version="1.0",
                auto_scheduled=False,
                state=schemas.states.Scheduled(
                    scheduled_time=pendulum.now("UTC"),
                    message="Flow run scheduled",
                ),
            ),
        )
        flow_run_2 = await models.flow_runs.create_flow_run(
            session=session,
            flow_run=schemas.core.FlowRun(
                flow_id=deployment.flow_id,
                deployment_id=deployment.id,
                flow_version="1.0",
                auto_scheduled=True,
                state=schemas.states.Scheduled(
                    scheduled_time=pendulum.now("UTC"),
                    message="Flow run scheduled",
                ),
            ),
        )
        await session.commit()

        # delete the deployment
        response = await client.delete(f"/deployments/{deployment.id}")
        assert response.status_code == status.HTTP_204_NO_CONTENT

        # make sure it's deleted
        response = await client.get(f"/deployments/{deployment.id}")
        assert response.status_code == status.HTTP_404_NOT_FOUND

        # make sure scheduled flow runs are deleted
        n_runs = await models.flow_runs.count_flow_runs(
            session,
            flow_run_filter=schemas.filters.FlowRunFilter(
                id={"any_": [flow_run_1.id, flow_run_2.id]}
            ),
        )
        assert n_runs == 0

    async def test_delete_deployment_returns_404_if_does_not_exist(self, client):
        response = await client.delete(f"/deployments/{uuid4()}")
        assert response.status_code == status.HTTP_404_NOT_FOUND


class TestSetScheduleActive:
    async def test_set_schedule_inactive(self, client, deployment, session):
        assert deployment.is_schedule_active is True
        response = await client.post(
            f"/deployments/{deployment.id}/set_schedule_inactive"
        )
        assert response.status_code == status.HTTP_200_OK

        await session.refresh(deployment)
        assert deployment.is_schedule_active is False

    async def test_set_schedule_inactive_can_be_called_multiple_times(
        self, client, deployment, session
    ):
        assert deployment.is_schedule_active is True
        await client.post(f"/deployments/{deployment.id}/set_schedule_inactive")
        response = await client.post(
            f"/deployments/{deployment.id}/set_schedule_inactive"
        )
        assert response.status_code == status.HTTP_200_OK

        await session.refresh(deployment)
        assert deployment.is_schedule_active is False

    async def test_set_schedule_inactive_with_missing_deployment(self, client):
        response = await client.post(f"/deployments/{uuid4()}/set_schedule_inactive")
        assert response.status_code == status.HTTP_404_NOT_FOUND

    async def test_set_schedule_active(self, client, deployment, session):
        deployment.is_schedule_active = False
        await session.commit()

        response = await client.post(
            f"/deployments/{deployment.id}/set_schedule_active"
        )
        assert response.status_code == status.HTTP_200_OK

        await session.refresh(deployment)
        assert deployment.is_schedule_active is True

    async def test_set_schedule_active_can_be_called_multiple_times(
        self, client, deployment, session
    ):
        deployment.is_schedule_active = False
        await session.commit()

        await client.post(f"/deployments/{deployment.id}/set_schedule_active")
        response = await client.post(
            f"/deployments/{deployment.id}/set_schedule_active"
        )
        assert response.status_code == status.HTTP_200_OK

        await session.refresh(deployment)
        assert deployment.is_schedule_active is True

    async def test_set_schedule_active_with_missing_deployment(self, client):
        response = await client.post(f"/deployments/{uuid4()}/set_schedule_active")
        assert response.status_code == status.HTTP_404_NOT_FOUND

    async def test_set_schedule_active_toggles_active_flag(
        self, client, deployment, session
    ):
        n_runs = await models.flow_runs.count_flow_runs(session)
        assert n_runs == 0

        deployment.is_schedule_active = False
        await session.commit()

        await client.post(f"/deployments/{deployment.id}/set_schedule_active")
        n_runs = await models.flow_runs.count_flow_runs(session)
        assert n_runs == 0

        await session.refresh(deployment)
        assert deployment.is_schedule_active is True

    async def test_set_schedule_active_doesnt_schedule_runs_if_no_schedule_set(
        self, client, deployment, session
    ):
        n_runs = await models.flow_runs.count_flow_runs(session)
        assert n_runs == 0

        deployment.schedule = None
        deployment.is_schedule_active = False
        await session.commit()

        await client.post(f"/deployments/{deployment.id}/set_schedule_active")
        await session.refresh(deployment)
        assert deployment.is_schedule_active is True
        n_runs = await models.flow_runs.count_flow_runs(session)
        assert n_runs == 0

    async def test_set_schedule_inactive_deletes_auto_scheduled_runs(
        self, client, deployment, session
    ):
        # schedule runs
        await models.deployments.schedule_runs(
            session=session, deployment_id=deployment.id
        )
        n_runs = await models.flow_runs.count_flow_runs(session)
        assert n_runs == PREFECT_API_SERVICES_SCHEDULER_MIN_RUNS.value()

        # create a run manually
        await models.flow_runs.create_flow_run(
            session=session,
            flow_run=schemas.core.FlowRun(
                flow_id=deployment.flow_id,
                deployment_id=deployment.id,
                state=schemas.states.Scheduled(
                    scheduled_time=pendulum.now("UTC").add(days=1)
                ),
            ),
        )
        await session.commit()

        await client.post(f"/deployments/{deployment.id}/set_schedule_inactive")

        n_runs = await models.flow_runs.count_flow_runs(session)
        assert n_runs == 1


class TestScheduleDeployment:
    async def test_schedule_deployment(self, client, session, deployment):
        n_runs = await models.flow_runs.count_flow_runs(session)
        assert n_runs == 0

        await client.post(f"/deployments/{deployment.id}/schedule")

        runs = await models.flow_runs.read_flow_runs(session)
        expected_dates = await deployment.schedule.get_dates(
            n=PREFECT_API_SERVICES_SCHEDULER_MIN_RUNS.value(),
            start=pendulum.now("UTC"),
            end=pendulum.now("UTC")
            + PREFECT_API_SERVICES_SCHEDULER_MAX_SCHEDULED_TIME.value(),
        )
        actual_dates = {r.state.state_details.scheduled_time for r in runs}
        assert actual_dates == set(expected_dates)

    async def test_schedule_deployment_provide_runs(self, client, session, deployment):
        n_runs = await models.flow_runs.count_flow_runs(session)
        assert n_runs == 0

        await client.post(
            f"/deployments/{deployment.id}/schedule", json=dict(min_runs=5)
        )

        runs = await models.flow_runs.read_flow_runs(session)
        expected_dates = await deployment.schedule.get_dates(
            n=5,
            start=pendulum.now("UTC"),
            end=pendulum.now("UTC")
            + PREFECT_API_SERVICES_SCHEDULER_MAX_SCHEDULED_TIME.value(),
        )
        actual_dates = {r.state.state_details.scheduled_time for r in runs}
        assert actual_dates == set(expected_dates)

    async def test_schedule_deployment_start_time(self, client, session, deployment):
        n_runs = await models.flow_runs.count_flow_runs(session)
        assert n_runs == 0

        await client.post(
            f"/deployments/{deployment.id}/schedule",
            json=dict(start_time=str(pendulum.now("UTC").add(days=120))),
        )

        runs = await models.flow_runs.read_flow_runs(session)
        expected_dates = await deployment.schedule.get_dates(
            n=PREFECT_API_SERVICES_SCHEDULER_MIN_RUNS.value(),
            start=pendulum.now("UTC").add(days=120),
            end=pendulum.now("UTC").add(days=120)
            + PREFECT_API_SERVICES_SCHEDULER_MAX_SCHEDULED_TIME.value(),
        )
        actual_dates = {r.state.state_details.scheduled_time for r in runs}
        assert actual_dates == set(expected_dates)

    async def test_schedule_deployment_end_time(self, client, session, deployment):
        n_runs = await models.flow_runs.count_flow_runs(session)
        assert n_runs == 0

        await client.post(
            f"/deployments/{deployment.id}/schedule",
            json=dict(
                end_time=str(pendulum.now("UTC").add(days=7)),
                # schedule a large number of min runs to see the effect of end_time
                min_runs=100,
            ),
        )

        runs = await models.flow_runs.read_flow_runs(session)
        expected_dates = await deployment.schedule.get_dates(
            n=100,
            start=pendulum.now("UTC"),
            end=pendulum.now("UTC").add(days=7),
        )
        actual_dates = {r.state.state_details.scheduled_time for r in runs}
        assert actual_dates == set(expected_dates)
        assert len(actual_dates) == 7

    async def test_schedule_deployment_backfill(self, client, session, deployment):
        n_runs = await models.flow_runs.count_flow_runs(session)
        assert n_runs == 0

        await client.post(
            f"/deployments/{deployment.id}/schedule",
            json=dict(
                start_time=str(pendulum.now("UTC").subtract(days=20)),
                end_time=str(pendulum.now("UTC")),
                min_runs=100,
            ),
        )

        runs = await models.flow_runs.read_flow_runs(session)
        expected_dates = await deployment.schedule.get_dates(
            n=100,
            start=pendulum.now("UTC").subtract(days=20),
            end=pendulum.now("UTC"),
        )
        actual_dates = {r.state.state_details.scheduled_time for r in runs}
        assert actual_dates == set(expected_dates)
        assert len(actual_dates) == 20


class TestCreateFlowRunFromDeployment:
    async def test_create_flow_run_from_deployment_with_defaults(
        self, deployment, client
    ):
        # should use default parameters, tags, and flow runner
        response = await client.post(
            f"deployments/{deployment.id}/create_flow_run", json={}
        )
        assert sorted(response.json()["tags"]) == sorted(deployment.tags)
        assert response.json()["parameters"] == deployment.parameters
        assert response.json()["flow_id"] == str(deployment.flow_id)
        assert response.json()["deployment_id"] == str(deployment.id)
        assert response.json()["infrastructure_document_id"] == str(
            deployment.infrastructure_document_id
        )
        assert response.json()["work_queue_name"] == deployment.work_queue_name
        assert response.json()["state_type"] == schemas.states.StateType.SCHEDULED

    async def test_create_flow_run_from_deployment_uses_work_queue_name(
        self, deployment, client, session
    ):
        await client.patch(
            f"deployments/{deployment.id}", json=dict(work_queue_name="wq-test")
        )
        response = await client.post(
            f"deployments/{deployment.id}/create_flow_run", json={}
        )
        assert response.json()["work_queue_name"] == "wq-test"

    async def test_create_flow_run_from_deployment_allows_queue_override(
        self, deployment, client, session
    ):
        await client.patch(
            f"deployments/{deployment.id}", json=dict(work_queue_name="wq-test")
        )
        response = await client.post(
            f"deployments/{deployment.id}/create_flow_run",
            json=schemas.actions.DeploymentFlowRunCreate(
                work_queue_name="my-new-test-queue"
            ).dict(json_compatible=True),
        )
        assert response.json()["work_queue_name"] == "my-new-test-queue"

    async def test_create_flow_run_from_deployment_does_not_reset_default_queue(
        self, deployment, client, session
    ):
        default_queue = deployment.work_queue_name

        response = await client.post(
            f"deployments/{deployment.id}/create_flow_run",
            json=schemas.actions.DeploymentFlowRunCreate(
                work_queue_name="my-new-test-queue"
            ).dict(json_compatible=True),
        )
        assert response.json()["work_queue_name"] == "my-new-test-queue"
        await session.commit()

        response = await client.post(
            f"deployments/{deployment.id}/create_flow_run", json={}
        )
        assert response.json()["work_queue_name"] == default_queue

        deployment = await models.deployments.read_deployment(
            session=session, deployment_id=deployment.id
        )

        assert deployment.work_queue_name == default_queue

    async def test_create_flow_run_from_deployment_disambiguates_queue_name_from_other_pools(
        self, deployment, client, session
    ):
        """
        This test ensures that if a user provides a common queue name, the correct work pool is used.
        """
        # create a bunch of pools with "default" named queues
        for idx in range(3):
            await models.workers.create_work_pool(
                session=session,
                work_pool=schemas.actions.WorkPoolCreate(
                    name=f"Bogus Work Pool {idx}", base_job_template={}
                ),
            )
        await session.commit()

        response = await client.post(
            f"deployments/{deployment.id}/create_flow_run",
            json=schemas.actions.DeploymentFlowRunCreate(
                work_queue_name="default"
            ).dict(json_compatible=True),
        )
        assert response.json()["work_queue_name"] == "default"
        assert response.json()["work_queue_id"] == str(
            deployment.work_queue.work_pool.default_queue_id
        )

    async def test_create_flow_run_from_deployment_override_params(
        self, deployment, client
    ):
        response = await client.post(
            f"deployments/{deployment.id}/create_flow_run",
            json=schemas.actions.DeploymentFlowRunCreate(
                parameters={"foo": "not_bar"}
            ).dict(json_compatible=True),
        )
        assert response.json()["parameters"] == {"foo": "not_bar"}

    async def test_create_flow_run_from_deployment_override_tags(
        self, deployment, client
    ):
        response = await client.post(
            f"deployments/{deployment.id}/create_flow_run",
            json=schemas.actions.DeploymentFlowRunCreate(tags=["nope"]).dict(
                json_compatible=True
            ),
        )
        assert sorted(response.json()["tags"]) == sorted(["nope"] + deployment.tags)

    async def test_create_flow_run_enforces_parameter_schema(
        self,
        deployment_with_parameter_schema,
        client,
    ):
        response = await client.post(
            f"/deployments/{deployment_with_parameter_schema.id}/create_flow_run",
            json={"parameters": {"x": 1}},
        )

        assert response.status_code == 409
        assert (
            "Validation failed for field 'x'. Failure reason: 1 is not of type 'string'"
            in response.text
        )

        response = await client.post(
            f"/deployments/{deployment_with_parameter_schema.id}/create_flow_run",
            json={"parameters": {"x": "y"}},
        )

        assert response.status_code == 201

    async def test_create_flow_run_does_not_enforce_parameter_schema_when_enforcement_is_toggled_off(
        self,
        deployment_with_parameter_schema,
        client,
    ):
        await client.patch(
            f"/deployments/{deployment_with_parameter_schema.id}",
            json={"enforce_parameter_schema": False},
        )

        response = await client.post(
            f"/deployments/{deployment_with_parameter_schema.id}/create_flow_run",
            json={"parameters": {"x": 1}},
        )

        assert response.status_code == 201

    async def test_create_flow_run_from_deployment_parameter_enforcement_rejects_partial_parameters(
        self,
        client,
        flow,
        work_pool,
    ):
        data = DeploymentCreate(
            name="My Deployment",
            flow_id=flow.id,
            work_pool_name=work_pool.name,
            enforce_parameter_schema=True,
            parameter_openapi_schema={
                "type": "object",
                "required": ["person"],
                "properties": {
                    "name": {
                        "type": "string",
                        "default": "world",
                        "position": 1,
                    },
                    "person": {
                        "allOf": [{"$ref": "#/definitions/Person"}],
                        "position": 0,
                    },
                },
                "definitions": {
                    "Person": {
                        "type": "object",
                        "required": ["name"],
                        "properties": {
                            "name": {"type": "string"},
                            "greeting": {
                                "type": "string",
                                "default": "Hello",
                            },
                        },
                    }
                },
            },
        ).dict(json_compatible=True)

        response = await client.post(
            "/deployments/",
            json=data,
        )
        assert response.status_code == 201

        deployment_id = response.json()["id"]

        response = await client.post(
            f"/deployments/{deployment_id}/create_flow_run",
            json={"parameters": {"person": {"greeting": "*half hearted wave*"}}},
        )

        assert response.status_code == 409
        assert "Validation failed for field 'person'" in response.text
        assert "Failure reason: 'name' is a required property" in response.text


class TestGetDeploymentWorkQueueCheck:
    async def test_404_on_bad_id(self, client):
        response = await client.get(f"deployments/{uuid4()}/work_queue_check")
        assert response.status_code == status.HTTP_404_NOT_FOUND

    async def test_well_formed_response(
        self,
        session,
        client,
        flow,
    ):
        await models.work_queues.create_work_queue(
            session=session,
            work_queue=schemas.actions.WorkQueueCreate(
                name="First",
                filter=schemas.core.QueueFilter(tags=["a"]),
            ),
        )
        await models.work_queues.create_work_queue(
            session=session,
            work_queue=schemas.actions.WorkQueueCreate(
                name="Second",
                filter=schemas.core.QueueFilter(tags=["b"]),
            ),
        )

        deployment = await models.deployments.create_deployment(
            session=session,
            deployment=schemas.core.Deployment(
                name="My Deployment",
                flow_id=flow.id,
                tags=["a", "b", "c"],
            ),
        )
        await session.commit()

        response = await client.get(f"deployments/{deployment.id}/work_queue_check")
        assert response.status_code == status.HTTP_200_OK

        connection_url = PREFECT_API_DATABASE_CONNECTION_URL.value()
        dialect = get_dialect(connection_url)

        if dialect.name == "postgresql":
            assert len(response.json()) == 2

            q1, q2 = response.json()
            assert {q1["name"], q2["name"]} == {"First", "Second"}
            assert set(q1["filter"]["tags"] + q2["filter"]["tags"]) == {"a", "b"}
            assert (
                q1["filter"]["deployment_ids"] == q2["filter"]["deployment_ids"] is None
            )

        else:
            # sqlite picks up the default queue because it has no filter
            assert len(response.json()) == 3

            q1, q2, q3 = response.json()
            assert {q1["name"], q2["name"], q3["name"]} == {
                "First",
                "Second",
                "default",
            }
            assert set(q2["filter"]["tags"] + q3["filter"]["tags"]) == {"a", "b"}
            assert (
                q2["filter"]["deployment_ids"] == q3["filter"]["deployment_ids"] is None
            )<|MERGE_RESOLUTION|>--- conflicted
+++ resolved
@@ -1423,20 +1423,12 @@
             updated_response_deployment_1.json()["last_polled"]
             > pendulum.now("UTC").subtract(minutes=1).isoformat()
         )
-<<<<<<< HEAD
-
-        same_response_deployment_1 = await client.get(f"/deployments/{deployment_2.id}")
-        assert same_response_deployment_1.status_code == 200
-        assert same_response_deployment_1.json()["last_polled"] is None
-        assert same_response_deployment_1.json()["status"] == "NOT_READY"
-=======
         assert updated_response_deployment_1.json()["status"] == "READY"
 
         same_response_deployment_2 = await client.get(f"/deployments/{deployment_2.id}")
         assert same_response_deployment_2.status_code == 200
         assert same_response_deployment_2.json()["last_polled"] is None
         assert same_response_deployment_2.json()["status"] == "NOT_READY"
->>>>>>> 3e4ba604
 
     async def test_get_scheduled_flow_runs_updates_last_polled_time_and_status_multiple_deployments(
         self,
@@ -1464,18 +1456,12 @@
 
         updated_response_1 = await client.get(f"/deployments/{deployment_1.id}")
         assert updated_response_1.status_code == 200
-<<<<<<< HEAD
-
-=======
->>>>>>> 3e4ba604
+
         assert (
             updated_response_1.json()["last_polled"]
             > pendulum.now("UTC").subtract(minutes=1).isoformat()
         )
-<<<<<<< HEAD
-=======
         assert updated_response_1.json()["status"] == "READY"
->>>>>>> 3e4ba604
 
         updated_response_2 = await client.get(f"/deployments/{deployment_2.id}")
         assert updated_response_2.status_code == 200
@@ -1483,10 +1469,7 @@
             updated_response_2.json()["last_polled"]
             > pendulum.now("UTC").subtract(minutes=1).isoformat()
         )
-<<<<<<< HEAD
-=======
         assert updated_response_2.json()["status"] == "READY"
->>>>>>> 3e4ba604
 
 
 class TestDeleteDeployment:
