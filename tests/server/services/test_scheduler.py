--- conflicted
+++ resolved
@@ -13,39 +13,13 @@
 )
 
 
-<<<<<<< HEAD
-async def test_create_schedules_from_deployment(flow, session):
-    schedule1 = schemas.schedules.IntervalSchedule(interval=datetime.timedelta(hours=1))
-    schedule2 = schemas.schedules.IntervalSchedule(interval=datetime.timedelta(hours=2))
-    schedule3 = schemas.schedules.IntervalSchedule(interval=datetime.timedelta(hours=4))
-
-    await models.deployments.create_deployment(
-=======
 @pytest.fixture
 async def deployment_without_schedules(flow, session):
     deployment = await models.deployments.create_deployment(
->>>>>>> 67f1cb2a
         session=session,
         deployment=schemas.core.Deployment(
             name="no schedules",
             flow_id=flow.id,
-<<<<<<< HEAD
-            schedules=[
-                schemas.core.DeploymentSchedule(
-                    schedule=schedule1,
-                    active=True,
-                ),
-                schemas.core.DeploymentSchedule(
-                    schedule=schedule2,
-                    active=True,
-                ),
-                schemas.core.DeploymentSchedule(
-                    schedule=schedule3,
-                    active=False,
-                ),
-            ],
-=======
->>>>>>> 67f1cb2a
         ),
     )
     await session.commit()
@@ -139,19 +113,10 @@
     service = Scheduler(handle_signals=False)
     await service.start(loops=1)
     runs = await models.flow_runs.read_flow_runs(session)
-<<<<<<< HEAD
-    assert (
-        len(runs) == service.min_runs * 2
-    )  # We're scheduling 2 schedules, so 2x min_runs
-
-    expected_dates = set()
-    for schedule in [schedule1, schedule2]:
-=======
     assert len(runs) == service.min_runs * num_active_schedules
 
     expected_dates = set()
     for schedule in active_schedules:
->>>>>>> 67f1cb2a
         expected_dates.update(await schedule.get_dates(service.min_runs))
     assert set(expected_dates) == {r.state.state_details.scheduled_time for r in runs}
 
@@ -392,8 +357,6 @@
     assert {r.state_type for r in runs} == {"SCHEDULED", "SCHEDULED", "CANCELLED"}
 
 
-<<<<<<< HEAD
-=======
 async def test_only_looks_at_deployments_with_active_schedules(
     session,
     deployment_without_schedules,
@@ -410,7 +373,6 @@
     assert deployment_ids[0] == deployment_with_active_schedules.id
 
 
->>>>>>> 67f1cb2a
 class TestRecentDeploymentsScheduler:
     async def test_tight_loop_by_default(self):
         assert RecentDeploymentsScheduler(handle_signals=False).loop_seconds == 5
