from uuid import uuid4

import pytest

from prefect.server import models, schemas
from prefect.server.schemas import actions


@pytest.fixture
async def artifact(session):
    artifact_schema = schemas.core.Artifact(
        key="voltaic", data=1, metadata_={"description": "opens many doors"}
    )
    artifact = await models.artifacts.create_artifact(
        session=session, artifact=artifact_schema
    )
    await session.commit()
    return artifact


@pytest.fixture
async def artifacts(flow_run, task_run, session):
    # create 3 artifacts w/ diff keys
    artifact1_schema = schemas.core.Artifact(
        key="voltaic1",
        data=1,
        metadata_={"description": "opens many doors"},
        flow_run_id=flow_run.id,
        task_run_id=task_run.id,
    )
    artifact1 = await models.artifacts.create_artifact(
        session=session, artifact=artifact1_schema
    )

    artifact2_schema = schemas.core.Artifact(
        key="voltaic2",
        data=2,
        metadata_={"description": "opens many doors"},
        flow_run_id=flow_run.id,
        task_run_id=task_run.id,
    )
    artifact2 = await models.artifacts.create_artifact(
        session=session, artifact=artifact2_schema
    )

    artifact3_schema = schemas.core.Artifact(
        key="voltaic3",
        data=3,
        metadata_={"description": "opens many doors"},
    )
    artifact3 = await models.artifacts.create_artifact(
        session=session, artifact=artifact3_schema
    )
    yield [artifact1, artifact2, artifact3]


@pytest.fixture
async def deployment_artifacts(deployment, session):
    flow_run = await models.flow_runs.create_flow_run(
        session=session,
        flow_run=schemas.core.FlowRun(
            flow_id=deployment.flow_id,
            deployment_id=deployment.id,
            flow_version="1.0",
        ),
    )
    artifact1_schema = schemas.core.Artifact(
        key="voltaic1",
        data=1,
        metadata_={"description": "opens many doors"},
        flow_run_id=flow_run.id,
    )
    artifact1 = await models.artifacts.create_artifact(
        session=session, artifact=artifact1_schema
    )

    artifact2_schema = schemas.core.Artifact(
        key="voltaic1",
        data=2,
        metadata_={"description": "opens many doors"},
        flow_run_id=flow_run.id,
    )
    artifact2 = await models.artifacts.create_artifact(
        session=session, artifact=artifact2_schema
    )

    return [flow_run, artifact1, artifact2]


@pytest.fixture
async def flow_artifacts(session):
    flow = await models.flows.create_flow(
        session=session, flow=schemas.core.Flow(name="my-flow", tags=["green"])
    )
    flow_run = await models.flow_runs.create_flow_run(
        session=session,
        flow_run=schemas.core.FlowRun(
            flow_id=flow.id,
        ),
    )
    artifact1_schema = schemas.core.Artifact(
        key="voltaic2",
        data=1,
        metadata_={"description": "opens many doors"},
        flow_run_id=flow_run.id,
    )
    artifact1 = await models.artifacts.create_artifact(
        session=session, artifact=artifact1_schema
    )

    artifact2_schema = schemas.core.Artifact(
        key="voltaic2",
        data=2,
        metadata_={"description": "opens many doors"},
        flow_run_id=flow_run.id,
    )
    artifact2 = await models.artifacts.create_artifact(
        session=session, artifact=artifact2_schema
    )

    return [flow, artifact1, artifact2]


class TestCreateArtifacts:
    async def test_creating_artifacts(self, session):
        artifact_schema = schemas.core.Artifact(
            key="voltaic", data=1, metadata_={"description": "opens many doors"}
        )
        artifact = await models.artifacts.create_artifact(
            session=session, artifact=artifact_schema
        )
        assert artifact.key == "voltaic"
        assert artifact.data == 1
        assert artifact.metadata_ == {"description": "opens many doors"}

    async def test_creating_artifact_with_key_succeeds_and_upsert_to_artifact_collection(
        self, artifact, session
    ):
        assert await models.artifacts.read_artifact(session, artifact.id)

        artifact_collection_result = await models.artifacts.read_latest_artifact(
            key=artifact.key, session=session
        )
        assert artifact_collection_result.latest_id == artifact.id

    async def test_creating_artifact_without_key_arg_does_not_upsert_to_artifact_collection(
        self, session
    ):
        artifact_schema = schemas.core.Artifact(
            key=None,
            data=1,
            description="Some info about my artifact",
        )
        artifact = await models.artifacts.create_artifact(
            session=session, artifact=artifact_schema
        )
        assert artifact.id is not None
        assert artifact.key == artifact_schema.key
        assert artifact.data == artifact_schema.data
        assert artifact.description == artifact_schema.description

    async def test_creating_artifact_with_existing_key_appends_in_artifact_and_upserts_in_artifact_collection(
        self, artifact, session
    ):
        artifact_collection_result = await models.artifacts.read_latest_artifact(
            session=session, key=artifact.key
        )
        assert artifact_collection_result.latest_id == artifact.id
        assert artifact_collection_result.key == artifact.key
        assert artifact_collection_result.updated == artifact_collection_result.created

        new_artifact_schema = schemas.core.Artifact(
            key=artifact.key,
            data=2,
            description="Some info about my artifact",
        )
        new_artifact = await models.artifacts.create_artifact(
            session=session,
            artifact=new_artifact_schema,
        )

        assert await models.artifacts.read_artifact(
            session=session,
            artifact_id=artifact.id,
        )
        assert await models.artifacts.read_artifact(
            session=session,
            artifact_id=new_artifact.id,
        )

        new_artifact_version = await models.artifacts.read_latest_artifact(
            session=session,
            key=artifact.key,
        )

        assert new_artifact_version.latest_id == new_artifact.id

    async def test_creating_artifact_with_null_key_does_not_upsert_to_artifact_collection(
        self, session
    ):
        artifact_schema = schemas.core.Artifact(
            data=1,
            description="Some info about my artifact",
        )
        artifact = await models.artifacts.create_artifact(
            session=session,
            artifact=artifact_schema,
        )

        assert await models.artifacts.read_artifact(
            session=session,
            artifact_id=artifact.id,
        )

        assert not await models.artifacts.read_latest_artifact(
            session=session,
            key=artifact_schema.key,
        )


class TestCountArtifacts:
    async def test_count_artifacts(self, session):
        artifact_schema = schemas.core.Artifact(
            key="voltaic", data=1, metadata_={"description": "opens many doors"}
        )
        artifact = await models.artifacts.create_artifact(
            session=session, artifact=artifact_schema
        )
        assert artifact.key == "voltaic"

        count = await models.artifacts.count_artifacts(session=session)

        assert count == 1

    async def test_counting_single_artifact(self, artifact, session):
        count = await models.artifacts.count_artifacts(session=session)

        assert count == 1

    async def test_counting_artifacts_with_artifact_filter(self, artifacts, session):
        artifact_filter = schemas.filters.ArtifactFilter(
            key=schemas.filters.ArtifactFilterKey(any_=[artifacts[0].key])
        )
        count = await models.artifacts.count_artifacts(
            session=session, artifact_filter=artifact_filter
        )

        assert count == 1

    async def test_counting_artifacts_by_with_flow_run_filter(self, artifacts, session):
        flow_run_filter = schemas.filters.FlowRunFilter(
            id=schemas.filters.FlowRunFilterId(any_=[artifacts[0].flow_run_id])
        )
        count = await models.artifacts.count_artifacts(
            session=session, flow_run_filter=flow_run_filter
        )

        assert count == 2

    async def test_counting_artifacts_by_with_task_run_filter(self, artifacts, session):
        task_run_filter = schemas.filters.TaskRunFilter(
            id=schemas.filters.TaskRunFilterId(any_=[artifacts[0].task_run_id])
        )
        count = await models.artifacts.count_artifacts(
            session=session, task_run_filter=task_run_filter
        )

        assert count == 2

<<<<<<< HEAD
    async def test_counting_latest_artifacts_by_flow_name(
        self, flow_artifacts, session
    ):
        flow_name = flow_artifacts[0].name
        result = await models.artifacts.count_latest_artifacts(
=======
    async def test_counting_artifacts_by_flow_name(self, flow_artifacts, session):
        flow_name = flow_artifacts[0].name
        result = await models.artifacts.count_artifacts(
>>>>>>> 05e4d28b
            session=session,
            flow_filter=schemas.filters.FlowFilter(
                name=schemas.filters.FlowFilterName(any_=[flow_name])
            ),
        )
<<<<<<< HEAD
        assert result == 1

    async def test_counting_latest_artifacts_by_deployment(
        self, deployment_artifacts, session
    ):
        deployment_id = deployment_artifacts[0].deployment_id
        result = await models.artifacts.count_latest_artifacts(
=======
        assert result == 2

    async def test_counting_artifacts_by_deployment(
        self, deployment_artifacts, session
    ):
        deployment_id = deployment_artifacts[0].deployment_id
        result = await models.artifacts.count_artifacts(
>>>>>>> 05e4d28b
            session=session,
            deployment_filter=schemas.filters.DeploymentFilter(
                id=schemas.filters.DeploymentFilterId(any_=[deployment_id])
            ),
        )
<<<<<<< HEAD
        assert result == 1
=======
        assert result == 2
>>>>>>> 05e4d28b


class TestUpdateArtifacts:
    @pytest.fixture
    async def artifact(self, session):
        artifact_schema = schemas.core.Artifact(
            key="voltaic", data=1, metadata_={"description": "opens many doors"}
        )
        artifact = await models.artifacts.create_artifact(
            session=session, artifact=artifact_schema
        )
        await session.commit()
        return artifact

    async def test_update_artifact_succeeds(self, artifact, session):
        artifact_id = artifact.id
        updated_result = await models.artifacts.update_artifact(
            session=session,
            artifact_id=artifact_id,
            artifact=actions.ArtifactUpdate(data=2),
        )

        assert updated_result

        updated_artifact = await models.artifacts.read_artifact(session, artifact_id)
        assert updated_artifact.data == 2

    async def test_update_artifact_fails_if_missing(self, session):
        updated_result = await models.artifacts.update_artifact(
            session=session,
            artifact_id=str(uuid4()),
            artifact=actions.ArtifactUpdate(data=2),
        )
        assert not updated_result

    async def test_update_artifact_does_not_update_if_fields_not_set(
        self, artifact, session
    ):
        artifact_id = artifact.id
        updated_result = await models.artifacts.update_artifact(
            session=session, artifact_id=artifact_id, artifact=actions.ArtifactUpdate()
        )
        assert updated_result

        updated_artifact = await models.artifacts.read_artifact(session, artifact_id)
        assert updated_artifact.data == 1


class TestReadLatestArtifact:
    async def test_reading_artifact_by_key(self, session):
        artifact_schema = schemas.core.Artifact(
            key="voltaic", data=1, description="opens many doors"
        )
        artifact = await models.artifacts.create_artifact(
            session=session,
            artifact=artifact_schema,
        )

        assert artifact.key == "voltaic"

        tutored_artifact = await models.artifacts.read_latest_artifact(
            session=session, key=artifact.key
        )
        assert tutored_artifact.latest_id == artifact.id
        assert tutored_artifact.key == "voltaic"
        assert tutored_artifact.data == 1
        assert tutored_artifact.description == "opens many doors"


class TestReadLatestArtifacts:
    @pytest.fixture
    async def artifacts(self, session, flow_run, task_run):
        artifacts = [
            schemas.core.Artifact(
                key="key-1",
                data=1,
                type="markdown",
                flow_run_id=flow_run.id,
                description="Some info about my artifact",
            ),
            schemas.core.Artifact(
                key="key-1",
                data=2,
                type="markdown",
                flow_run_id=flow_run.id,
                description="Some info about my artifact",
            ),
            schemas.core.Artifact(
                key="key-2",
                data=3,
                type="table",
                flow_run_id=flow_run.id,
                task_run_id=task_run.id,
                description="Some info about my artifact",
            ),
            schemas.core.Artifact(
                key="key-3",
                data=4,
                type="table",
                description="Some info about my artifact",
            ),
        ]
        for artifact_schema in artifacts:
            await models.artifacts.create_artifact(
                session=session,
                artifact=artifact_schema,
            )

        return artifacts

    async def test_read_latest_artifacts(
        self,
        artifacts,
        session,
    ):
        read_artifacts = await models.artifacts.read_latest_artifacts(
            session=session,
        )

        assert len(read_artifacts) == 3
        assert {a.key for a in read_artifacts} == {"key-1", "key-2", "key-3"}
        assert {a.data for a in read_artifacts} == {2, 3, 4}

    async def test_read_latest_artifacts_with_artifact_type_filter(
        self,
        artifacts,
        session,
    ):
        read_artifacts = await models.artifacts.read_latest_artifacts(
            session=session,
            artifact_filter=schemas.filters.ArtifactCollectionFilter(
                type=schemas.filters.ArtifactCollectionFilterType(any_=["table"]),
            ),
        )
        assert len(read_artifacts) == 2

        assert {a.key for a in read_artifacts} == {"key-2", "key-3"}
        assert {a.data for a in read_artifacts} == {3, 4}

    async def test_read_latest_artifacts_with_artifact_key_filter(
        self,
        artifacts,
        session,
    ):
        read_artifacts = await models.artifacts.read_latest_artifacts(
            session=session,
            artifact_filter=schemas.filters.ArtifactCollectionFilter(
                key=schemas.filters.ArtifactCollectionFilterKey(any_=["key-1"]),
            ),
        )

        assert len(read_artifacts) == 1

        assert artifacts[1].id == read_artifacts[0].latest_id

    async def test_read_latest_artifacts_with_flow_run_id_filter(
        self,
        artifacts,
        session,
    ):
        read_artifacts = await models.artifacts.read_latest_artifacts(
            session=session,
            artifact_filter=schemas.filters.ArtifactCollectionFilter(
                flow_run_id=schemas.filters.ArtifactCollectionFilterFlowRunId(
                    any_=[artifacts[0].flow_run_id]
                ),
            ),
            sort=schemas.sorting.ArtifactCollectionSort.KEY_ASC,
        )

        assert len(read_artifacts) == 2
        assert artifacts[1].id == read_artifacts[0].latest_id
        assert artifacts[2].id == read_artifacts[1].latest_id

    async def test_read_latest_artifacts_with_task_run_id_filter(
        self,
        artifacts,
        session,
    ):
        read_artifacts = await models.artifacts.read_latest_artifacts(
            session=session,
            artifact_filter=schemas.filters.ArtifactCollectionFilter(
                task_run_id=schemas.filters.ArtifactCollectionFilterTaskRunId(
                    any_=[artifacts[2].task_run_id]
                ),
            ),
        )

        assert len(read_artifacts) == 1
        assert artifacts[2].id == read_artifacts[0].latest_id

    async def test_read_latest_artifacts_with_limit(
        self,
        artifacts,
        session,
    ):
        read_artifacts = await models.artifacts.read_latest_artifacts(
            session=session,
            limit=1,
            sort=schemas.sorting.ArtifactCollectionSort.KEY_DESC,
            artifact_filter=schemas.filters.ArtifactCollectionFilter(),
        )

        assert len(read_artifacts) == 1
        assert read_artifacts[0].key == artifacts[-1].key

    async def test_reading_latest_artifacts_by_flow_name(self, flow_artifacts, session):
        flow_name = flow_artifacts[0].name
        result = await models.artifacts.read_latest_artifacts(
            session=session,
            flow_filter=schemas.filters.FlowFilter(
                name=schemas.filters.FlowFilterName(any_=[flow_name])
            ),
        )
        assert len(result) == 1
        assert result[0].latest_id == flow_artifacts[2].id

    async def test_reading_latest_artifacts_by_deployment(
        self, deployment_artifacts, session
    ):
        deployment_id = deployment_artifacts[0].deployment_id
        result = await models.artifacts.read_latest_artifacts(
            session=session,
            deployment_filter=schemas.filters.DeploymentFilter(
                id=schemas.filters.DeploymentFilterId(any_=[deployment_id])
            ),
        )
        assert len(result) == 1
        assert result[0].latest_id == deployment_artifacts[2].id


class TestReadingSingleArtifacts:
    async def test_reading_artifacts_by_id(self, session):
        artifact_schema = schemas.core.Artifact(
            key="voltaic", data=1, metadata_={"description": "opens many doors"}
        )
        artifact = await models.artifacts.create_artifact(
            session=session, artifact=artifact_schema
        )

        artifact_id = artifact.id
        tutored_artifact = await models.artifacts.read_artifact(session, artifact_id)

        assert tutored_artifact.key == "voltaic"
        assert tutored_artifact.data == 1
        assert tutored_artifact.metadata_ == {"description": "opens many doors"}

    async def test_reading_artifacts_returns_none_if_missing(self, session):
        tutored_artifact = await models.artifacts.read_artifact(session, str(uuid4()))

        assert tutored_artifact is None


class TestReadingMultipleArtifacts:
    async def test_reading_artifacts_by_ids(self, artifacts, session):
        artifact_ids = [artifact.id for artifact in artifacts]
        artifact_filter = schemas.filters.ArtifactFilter(
            id=schemas.filters.ArtifactFilterId(
                any_=[artifact_ids[0], artifact_ids[1], artifact_ids[2]]
            )
        )
        tutored_artifacts = await models.artifacts.read_artifacts(
            session, artifact_filter=artifact_filter
        )

        assert len(tutored_artifacts) == 3
        assert tutored_artifacts[0].id in artifact_ids
        assert tutored_artifacts[1].id in artifact_ids
        assert tutored_artifacts[2].id in artifact_ids

    async def test_reading_artifacts_by_keys(self, artifacts, session):
        artifact_keys = [artifact.key for artifact in artifacts]
        artifact_filter = schemas.filters.ArtifactFilter(
            key=schemas.filters.ArtifactFilterKey(
                any_=[artifact_keys[1], artifact_keys[2]]
            )
        )
        tutored_artifacts = await models.artifacts.read_artifacts(
            session, artifact_filter=artifact_filter
        )

        assert len(tutored_artifacts) == 2
        assert tutored_artifacts[0].key in artifact_keys
        assert tutored_artifacts[1].key in artifact_keys

    async def test_reading_artifacts_by_flow_run_id(self, artifacts, session):
        flow_run_ids = [artifact.flow_run_id for artifact in artifacts]
        artifact_filter = schemas.filters.ArtifactFilter(
            flow_run_id=schemas.filters.ArtifactFilterFlowRunId(any_=[flow_run_ids[1]])
        )
        tutored_artifacts = await models.artifacts.read_artifacts(
            session, artifact_filter=artifact_filter
        )

        assert len(tutored_artifacts) == 2
        assert tutored_artifacts[0].flow_run_id == flow_run_ids[1]
        assert tutored_artifacts[1].flow_run_id == flow_run_ids[1]

    async def test_reading_artifacts_by_task_run_id(self, artifacts, session):
        task_run_ids = [artifact.task_run_id for artifact in artifacts]
        artifact_filter = schemas.filters.ArtifactFilter(
            task_run_id=schemas.filters.ArtifactFilterTaskRunId(
                any_=[task_run_ids[0], task_run_ids[1]]
            )
        )
        tutored_artifacts = await models.artifacts.read_artifacts(
            session, artifact_filter=artifact_filter
        )

        assert len(tutored_artifacts) == 2
        assert tutored_artifacts[0].task_run_id == task_run_ids[0]
        assert tutored_artifacts[1].task_run_id == task_run_ids[1]

    async def test_reading_artifacts_by_flow_run(self, artifacts, session):
        flow_run_ids = [artifact.flow_run_id for artifact in artifacts]
        flow_run_filter = schemas.filters.FlowRunFilter(
            id=schemas.filters.FlowRunFilterId(any_=[flow_run_ids[0]])
        )
        tutored_artifacts = await models.artifacts.read_artifacts(
            session, flow_run_filter=flow_run_filter
        )

        assert len(tutored_artifacts) == 2
        assert tutored_artifacts[0].flow_run_id == flow_run_ids[0]

    async def test_reading_artifacts_by_task_run(self, artifacts, session):
        task_run_ids = [artifact.task_run_id for artifact in artifacts]
        task_run_filter = schemas.filters.TaskRunFilter(
            id=schemas.filters.TaskRunFilterId(any_=[task_run_ids[0]])
        )
        tutored_artifacts = await models.artifacts.read_artifacts(
            session, task_run_filter=task_run_filter
        )

        assert len(tutored_artifacts) == 2
        assert tutored_artifacts[0].task_run_id == task_run_ids[0]

    async def test_reading_artifacts_by_flow_name(self, flow_artifacts, session):
        flow_name = flow_artifacts[0].name
        result = await models.artifacts.read_artifacts(
            session=session,
            flow_filter=schemas.filters.FlowFilter(
                name=schemas.filters.FlowFilterName(any_=[flow_name])
            ),
        )
        assert len(result) == len(flow_artifacts) - 1
        assert sorted([result[0].id, result[1].id]) == sorted(
            [flow_artifacts[1].id, flow_artifacts[2].id]
        )

    async def test_reading_artifacts_by_deployment(self, deployment_artifacts, session):
        deployment_id = deployment_artifacts[0].deployment_id
        result = await models.artifacts.read_artifacts(
            session=session,
            deployment_filter=schemas.filters.DeploymentFilter(
                id=schemas.filters.DeploymentFilterId(any_=[deployment_id])
            ),
        )
        assert len(result) == len(deployment_artifacts) - 1
        assert sorted([result[0].id, result[1].id]) == sorted(
            [deployment_artifacts[1].id, deployment_artifacts[2].id]
        )

    async def test_reading_artifacts_returns_empty_list_if_missing(self, session):
        tutored_artifacts = await models.artifacts.read_artifacts(session)

        assert len(tutored_artifacts) == 0


class TestDeleteArtifacts:
    @pytest.fixture
    async def artifacts(
        self,
        session,
    ):
        # Create several artifacts with the same key
        artifact1_schema = schemas.core.Artifact(
            key="test-key-1",
            data="my important data",
            description="Info about the artifact",
        )
        artifact1 = await models.artifacts.create_artifact(
            session=session,
            artifact=artifact1_schema,
        )

        artifact2_schema = schemas.core.Artifact(
            key="test-key-1",
            data="my important data",
            description="Info about the artifact",
        )
        artifact2 = await models.artifacts.create_artifact(
            session=session,
            artifact=artifact2_schema,
        )

        artifact3_schema = schemas.core.Artifact(
            key="test-key-1",
            data="my important data",
            description="Info about the artifact",
        )
        artifact3 = await models.artifacts.create_artifact(
            session=session,
            artifact=artifact3_schema,
        )

        await session.commit()
        return [artifact1, artifact2, artifact3]

    async def test_delete_artifact_succeeds(self, session):
        artifact_schema = schemas.core.Artifact(
            key="voltaic", data=1, metadata_={"description": "opens many doors"}
        )
        artifact = await models.artifacts.create_artifact(
            session=session, artifact=artifact_schema
        )

        artifact_id = artifact.id
        deleted_result = await models.artifacts.delete_artifact(session, artifact_id)

        assert deleted_result

        deleted_artifact = await models.artifacts.read_artifact(session, artifact_id)
        assert deleted_artifact is None

    async def test_delete_artifact_fails_if_missing(self, session):
        deleted_result = await models.artifacts.delete_artifact(session, str(uuid4()))

        assert not deleted_result

    async def test_delete_only_artifact_version_deletes_row_in_artifact_and_artifact_collection(
        self,
        artifact,
        session,
    ):
        assert await models.artifacts.delete_artifact(
            session=session, artifact_id=artifact.id
        )
        assert not await models.artifacts.read_artifact(
            session=session, artifact_id=artifact.id
        )

        assert not await models.artifacts.read_latest_artifact(
            session=session, key=artifact.key
        )

    async def test_delete_earliest_artifact_deletes_row_in_artifact_and_ignores_artifact_collection(
        self,
        artifacts,
        session,
    ):
        assert await models.artifacts.delete_artifact(
            session=session, artifact_id=artifacts[0].id
        )
        assert not await models.artifacts.read_artifact(
            session=session, artifact_id=artifacts[0].id
        )

        artifact_collection_result = await models.artifacts.read_latest_artifact(
            session=session, key=artifacts[1].key
        )

        assert artifact_collection_result.latest_id == artifacts[-1].id

    async def test_delete_middle_artifact_deletes_row_in_artifact_and_ignores_artifact_collection(
        self, artifacts, session
    ):
        assert await models.artifacts.delete_artifact(
            session=session, artifact_id=artifacts[1].id
        )

        assert not await models.artifacts.read_artifact(
            session=session, artifact_id=artifacts[1].id
        )

        artifact_collection_result = await models.artifacts.read_latest_artifact(
            session=session, key=artifacts[-1].key
        )

        assert artifact_collection_result.latest_id == artifacts[-1].id

    async def test_delete_latest_artifact_deletes_row_in_artifact_and_updates_artifact_collection(
        self, artifacts, session
    ):
        assert await models.artifacts.delete_artifact(
            session=session, artifact_id=artifacts[2].id
        )

        assert not await models.artifacts.read_artifact(
            session=session, artifact_id=artifacts[2].id
        )

        artifact_collection_result = await models.artifacts.read_latest_artifact(
            session=session, key=artifacts[1].key
        )

        assert artifact_collection_result.latest_id == artifacts[1].id<|MERGE_RESOLUTION|>--- conflicted
+++ resolved
@@ -267,23 +267,38 @@
 
         assert count == 2
 
-<<<<<<< HEAD
-    async def test_counting_latest_artifacts_by_flow_name(
-        self, flow_artifacts, session
-    ):
-        flow_name = flow_artifacts[0].name
-        result = await models.artifacts.count_latest_artifacts(
-=======
     async def test_counting_artifacts_by_flow_name(self, flow_artifacts, session):
         flow_name = flow_artifacts[0].name
         result = await models.artifacts.count_artifacts(
->>>>>>> 05e4d28b
             session=session,
             flow_filter=schemas.filters.FlowFilter(
                 name=schemas.filters.FlowFilterName(any_=[flow_name])
             ),
         )
-<<<<<<< HEAD
+        assert result == 2
+
+    async def test_counting_artifacts_by_deployment(
+        self, deployment_artifacts, session
+    ):
+        deployment_id = deployment_artifacts[0].deployment_id
+        result = await models.artifacts.count_artifacts(
+            session=session,
+            deployment_filter=schemas.filters.DeploymentFilter(
+                id=schemas.filters.DeploymentFilterId(any_=[deployment_id])
+            ),
+        )
+        assert result == 2
+
+    async def test_counting_latest_artifacts_by_flow_name(
+        self, flow_artifacts, session
+    ):
+        flow_name = flow_artifacts[0].name
+        result = await models.artifacts.count_latest_artifacts(
+            session=session,
+            flow_filter=schemas.filters.FlowFilter(
+                name=schemas.filters.FlowFilterName(any_=[flow_name])
+            ),
+        )
         assert result == 1
 
     async def test_counting_latest_artifacts_by_deployment(
@@ -291,25 +306,12 @@
     ):
         deployment_id = deployment_artifacts[0].deployment_id
         result = await models.artifacts.count_latest_artifacts(
-=======
-        assert result == 2
-
-    async def test_counting_artifacts_by_deployment(
-        self, deployment_artifacts, session
-    ):
-        deployment_id = deployment_artifacts[0].deployment_id
-        result = await models.artifacts.count_artifacts(
->>>>>>> 05e4d28b
             session=session,
             deployment_filter=schemas.filters.DeploymentFilter(
                 id=schemas.filters.DeploymentFilterId(any_=[deployment_id])
             ),
         )
-<<<<<<< HEAD
         assert result == 1
-=======
-        assert result == 2
->>>>>>> 05e4d28b
 
 
 class TestUpdateArtifacts:
