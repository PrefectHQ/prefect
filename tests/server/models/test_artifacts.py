from uuid import uuid4

import pytest

from prefect.server import models, schemas
from prefect.server.schemas import actions


@pytest.fixture
async def artifact(session):
    artifact_schema = schemas.core.Artifact(
        key="voltaic", data=1, metadata_={"description": "opens many doors"}
    )
    artifact = await models.artifacts.create_artifact(
        key=artifact_schema.key, session=session, artifact=artifact_schema
    )
    await session.commit()
    return artifact


class TestCreateArtifacts:
    async def test_creating_artifacts(self, session):
        artifact_schema = schemas.core.Artifact(
            key="voltaic", data=1, metadata_={"description": "opens many doors"}
        )
        artifact = await models.artifacts.create_artifact(
            session=session, artifact=artifact_schema
        )
        assert artifact.key == "voltaic"
        assert artifact.data == 1
        assert artifact.metadata_ == {"description": "opens many doors"}

    async def test_creating_artifact_with_key_succeeds_and_upsert_to_artifact_collection(
        self, artifact, session
    ):
        assert await models.artifacts.read_artifact(session, artifact.id)

        artifact_collection_result = await models.artifacts.read_latest_artifact(
            key=artifact.key, session=session
        )
        assert artifact_collection_result.id == artifact.id

    async def test_creating_artifact_without_key_arg_does_not_upsert_to_artifact_collection(
        self, session
    ):
        artifact_schema = schemas.core.Artifact(
            key=None,
            data=1,
            description="Some info about my artifact",
        )
        artifact = await models.artifacts.create_artifact(
            session=session, artifact=artifact_schema
        )
        assert artifact.id is not None
        assert artifact.key == artifact_schema.key
        assert artifact.data == artifact_schema.data
        assert artifact.description == artifact_schema.description

    async def test_creating_artifact_with_existing_key_appends_in_artifact_and_upserts_in_artifact_collection(
        self, artifact, session
    ):
        artifact_result = await models.artifacts.read_latest_artifact(
            session=session, key=artifact.key
        )
        assert artifact_result.id == artifact.id
        assert artifact_result.key == artifact.key
        assert artifact_result.updated == artifact_result.created

        new_artifact_schema = schemas.core.Artifact(
            key=artifact.key,
            data=2,
            description="Some info about my artifact",
        )
        new_artifact = await models.artifacts.create_artifact(
            session=session,
            artifact=new_artifact_schema,
<<<<<<< HEAD
            key=new_artifact_schema.key,
=======
>>>>>>> 5d8884c5
        )

        assert await models.artifacts.read_artifact(
            session=session,
            artifact_id=artifact.id,
        )
        assert await models.artifacts.read_artifact(
            session=session,
            artifact_id=new_artifact.id,
        )

        new_artifact_version = await models.artifacts.read_latest_artifact(
            session=session,
            key=artifact.key,
        )

        assert new_artifact_version.id == new_artifact.id

    async def test_creating_artifact_with_null_key_does_not_upsert_to_artifact_collection(
        self, session
    ):
        artifact_schema = schemas.core.Artifact(
            data=1,
            description="Some info about my artifact",
        )
        artifact = await models.artifacts.create_artifact(
<<<<<<< HEAD
            key=artifact_schema.key,
=======
>>>>>>> 5d8884c5
            session=session,
            artifact=artifact_schema,
        )

        assert await models.artifacts.read_artifact(
            session=session,
            artifact_id=artifact.id,
        )

        assert not await models.artifacts.read_latest_artifact(
            session=session,
            key=artifact_schema.key,
        )


class TestUpdateArtifacts:
    @pytest.fixture
    async def artifact(self, session):
        artifact_schema = schemas.core.Artifact(
            key="voltaic", data=1, metadata_={"description": "opens many doors"}
        )
        artifact = await models.artifacts.create_artifact(
            session=session, artifact=artifact_schema
        )
        await session.commit()
        return artifact

    async def test_update_artifact_succeeds(self, artifact, session):
        artifact_id = artifact.id
        updated_result = await models.artifacts.update_artifact(
            session=session,
            artifact_id=artifact_id,
            artifact=actions.ArtifactUpdate(data=2),
        )

        assert updated_result

        updated_artifact = await models.artifacts.read_artifact(session, artifact_id)
        assert updated_artifact.data == 2

    async def test_update_artifact_fails_if_missing(self, session):
        updated_result = await models.artifacts.update_artifact(
            session=session,
            artifact_id=str(uuid4()),
            artifact=actions.ArtifactUpdate(data=2),
        )
        assert not updated_result

    async def test_update_artifact_does_not_update_if_fields_not_set(
        self, artifact, session
    ):
        artifact_id = artifact.id
        updated_result = await models.artifacts.update_artifact(
            session=session, artifact_id=artifact_id, artifact=actions.ArtifactUpdate()
        )
        assert updated_result

        updated_artifact = await models.artifacts.read_artifact(session, artifact_id)
        assert updated_artifact.data == 1


class TestReadLatestArtifact:
    async def test_reading_artifact_by_key(self, session):
        artifact_schema = schemas.core.Artifact(
            key="voltaic", data=1, description="opens many doors"
        )
        artifact = await models.artifacts.create_artifact(
<<<<<<< HEAD
            session=session, artifact=artifact_schema, key=artifact_schema.key
=======
            session=session,
            artifact=artifact_schema,
>>>>>>> 5d8884c5
        )

        assert artifact.key == "voltaic"

        tutored_artifact = await models.artifacts.read_latest_artifact(
            session=session, key=artifact.key
        )

        assert tutored_artifact.key == "voltaic"
        assert tutored_artifact.data == 1
        assert tutored_artifact.description == "opens many doors"


class TestReadingSingleArtifacts:
    async def test_reading_artifacts_by_id(self, session):
        artifact_schema = schemas.core.Artifact(
            key="voltaic", data=1, metadata_={"description": "opens many doors"}
        )
        artifact = await models.artifacts.create_artifact(
            session=session, artifact=artifact_schema
        )

        artifact_id = artifact.id
        tutored_artifact = await models.artifacts.read_artifact(session, artifact_id)

        assert tutored_artifact.key == "voltaic"
        assert tutored_artifact.data == 1
        assert tutored_artifact.metadata_ == {"description": "opens many doors"}

    async def test_reading_artifacts_returns_none_if_missing(self, session):
        tutored_artifact = await models.artifacts.read_artifact(session, str(uuid4()))

        assert tutored_artifact is None


class TestReadingMultipleArtifacts:
    @pytest.fixture
    async def artifacts(self, flow_run, task_run, session):
        # create 3 artifacts w/ diff keys
        artifact1_schema = schemas.core.Artifact(
            key="voltaic1",
            data=1,
            metadata_={"description": "opens many doors"},
            flow_run_id=flow_run.id,
            task_run_id=task_run.id,
        )
        artifact1 = await models.artifacts.create_artifact(
            session=session, artifact=artifact1_schema
        )

        artifact2_schema = schemas.core.Artifact(
            key="voltaic2",
            data=2,
            metadata_={"description": "opens many doors"},
            flow_run_id=flow_run.id,
            task_run_id=task_run.id,
        )
        artifact2 = await models.artifacts.create_artifact(
            session=session, artifact=artifact2_schema
        )

        artifact3_schema = schemas.core.Artifact(
            key="voltaic3",
            data=3,
            metadata_={"description": "opens many doors"},
        )
        artifact3 = await models.artifacts.create_artifact(
            session=session, artifact=artifact3_schema
        )
        yield [artifact1, artifact2, artifact3]

    async def test_reading_artifacts_by_ids(self, artifacts, session):
        artifact_ids = [artifact.id for artifact in artifacts]
        artifact_filter = schemas.filters.ArtifactFilter(
            id=schemas.filters.ArtifactFilterId(
                any_=[artifact_ids[0], artifact_ids[1], artifact_ids[2]]
            )
        )
        tutored_artifacts = await models.artifacts.read_artifacts(
            session, artifact_filter=artifact_filter
        )

        assert len(tutored_artifacts) == 3
        assert tutored_artifacts[0].id in artifact_ids
        assert tutored_artifacts[1].id in artifact_ids
        assert tutored_artifacts[2].id in artifact_ids

    async def test_reading_artifacts_by_keys(self, artifacts, session):
        artifact_keys = [artifact.key for artifact in artifacts]
        artifact_filter = schemas.filters.ArtifactFilter(
            key=schemas.filters.ArtifactFilterKey(
                any_=[artifact_keys[1], artifact_keys[2]]
            )
        )
        tutored_artifacts = await models.artifacts.read_artifacts(
            session, artifact_filter=artifact_filter
        )

        assert len(tutored_artifacts) == 2
        assert tutored_artifacts[0].key in artifact_keys
        assert tutored_artifacts[1].key in artifact_keys

    async def test_reading_artifacts_by_flow_run_id(self, artifacts, session):
        flow_run_ids = [artifact.flow_run_id for artifact in artifacts]
        artifact_filter = schemas.filters.ArtifactFilter(
            flow_run_id=schemas.filters.ArtifactFilterFlowRunId(any_=[flow_run_ids[1]])
        )
        tutored_artifacts = await models.artifacts.read_artifacts(
            session, artifact_filter=artifact_filter
        )

        assert len(tutored_artifacts) == 2
        assert tutored_artifacts[0].flow_run_id == flow_run_ids[1]
        assert tutored_artifacts[1].flow_run_id == flow_run_ids[1]

    async def test_reading_artifacts_by_task_run_id(self, artifacts, session):
        task_run_ids = [artifact.task_run_id for artifact in artifacts]
        artifact_filter = schemas.filters.ArtifactFilter(
            task_run_id=schemas.filters.ArtifactFilterTaskRunId(
                any_=[task_run_ids[0], task_run_ids[1]]
            )
        )
        tutored_artifacts = await models.artifacts.read_artifacts(
            session, artifact_filter=artifact_filter
        )

        assert len(tutored_artifacts) == 2
        assert tutored_artifacts[0].task_run_id == task_run_ids[0]
        assert tutored_artifacts[1].task_run_id == task_run_ids[1]

    async def test_reading_artifacts_by_flow_run(self, artifacts, session):
        flow_run_ids = [artifact.flow_run_id for artifact in artifacts]
        flow_run_filter = schemas.filters.FlowRunFilter(
            id=schemas.filters.FlowRunFilterId(any_=[flow_run_ids[0]])
        )
        tutored_artifacts = await models.artifacts.read_artifacts(
            session, flow_run_filter=flow_run_filter
        )

        assert len(tutored_artifacts) == 2
        assert tutored_artifacts[0].flow_run_id == flow_run_ids[0]

    async def test_reading_artifacts_by_task_run(self, artifacts, session):
        task_run_ids = [artifact.task_run_id for artifact in artifacts]
        task_run_filter = schemas.filters.TaskRunFilter(
            id=schemas.filters.TaskRunFilterId(any_=[task_run_ids[0]])
        )
        tutored_artifacts = await models.artifacts.read_artifacts(
            session, task_run_filter=task_run_filter
        )

        assert len(tutored_artifacts) == 2
        assert tutored_artifacts[0].task_run_id == task_run_ids[0]

    async def test_reading_artifacts_flow_run_filter_returns_empty_list_if_missing(
        self, session
    ):
        tutored_artifacts = await models.artifacts.read_artifacts(session)

        assert len(tutored_artifacts) == 0


class TestDeleteArtifacts:
    @pytest.fixture
    async def artifacts(
        self,
        session,
    ):
        # Create several artifacts with the same key
        artifact1_schema = schemas.core.Artifact(
            key="test-key-1",
            data="my important data",
            description="Info about the artifact",
        )
        artifact1 = await models.artifacts.create_artifact(
            session=session,
            artifact=artifact1_schema,
<<<<<<< HEAD
            key=artifact1_schema.key,
=======
>>>>>>> 5d8884c5
        )

        artifact2_schema = schemas.core.Artifact(
            key="test-key-1",
            data="my important data",
            description="Info about the artifact",
        )
        artifact2 = await models.artifacts.create_artifact(
            session=session,
            artifact=artifact2_schema,
<<<<<<< HEAD
            key=artifact2_schema.key,
=======
>>>>>>> 5d8884c5
        )

        artifact3_schema = schemas.core.Artifact(
            key="test-key-1",
            data="my important data",
            description="Info about the artifact",
        )
        artifact3 = await models.artifacts.create_artifact(
            session=session,
            artifact=artifact3_schema,
<<<<<<< HEAD
            key=artifact3_schema.key,
=======
>>>>>>> 5d8884c5
        )

        await session.commit()
        return [artifact1, artifact2, artifact3]

    async def test_delete_artifact_succeeds(self, session):
        artifact_schema = schemas.core.Artifact(
            key="voltaic", data=1, metadata_={"description": "opens many doors"}
        )
        artifact = await models.artifacts.create_artifact(
            session=session, artifact=artifact_schema
        )

        artifact_id = artifact.id
        deleted_result = await models.artifacts.delete_artifact(session, artifact_id)

        assert deleted_result

        deleted_artifact = await models.artifacts.read_artifact(session, artifact_id)
        assert deleted_artifact is None

    async def test_delete_artifact_fails_if_missing(self, session):
        deleted_result = await models.artifacts.delete_artifact(session, str(uuid4()))

        assert not deleted_result

    async def test_delete_only_artifact_version_deletes_row_in_artifact_and_artifact_collection(
        self,
        artifact,
        session,
    ):
        assert await models.artifacts.delete_artifact(
            session=session, artifact_id=artifact.id
        )
        assert not await models.artifacts.read_artifact(
            session=session, artifact_id=artifact.id
        )

        assert not await models.artifacts.read_latest_artifact(
            session=session, key=artifact.key
        )

    async def test_delete_earliest_artifact_deletes_row_in_artifact_and_ignores_artifact_collection(
        self,
        artifacts,
        session,
    ):
        assert await models.artifacts.delete_artifact(
            session=session, artifact_id=artifacts[0].id
        )
        assert not await models.artifacts.read_artifact(
            session=session, artifact_id=artifacts[0].id
        )

        artifact_result = await models.artifacts.read_latest_artifact(
            session=session, key=artifacts[1].key
        )

        assert artifact_result.id == artifacts[-1].id

    async def test_delete_middle_artifact_deletes_row_in_artifact_and_ignores_artifact_collection(
        self, artifacts, session
    ):
        assert await models.artifacts.delete_artifact(
            session=session, artifact_id=artifacts[1].id
        )

        assert not await models.artifacts.read_artifact(
            session=session, artifact_id=artifacts[1].id
        )

        artifact_result = await models.artifacts.read_latest_artifact(
            session=session, key=artifacts[-1].key
        )

        assert artifact_result.id == artifacts[-1].id

    async def test_delete_latest_artifact_deletes_row_in_artifact_and_updates_artifact_collection(
        self, artifacts, session
    ):
        assert await models.artifacts.delete_artifact(
            session=session, artifact_id=artifacts[2].id
        )

        assert not await models.artifacts.read_artifact(
            session=session, artifact_id=artifacts[2].id
        )

        artifact_result = await models.artifacts.read_latest_artifact(
            session=session, key=artifacts[1].key
        )

        assert artifact_result.id == artifacts[1].id<|MERGE_RESOLUTION|>--- conflicted
+++ resolved
@@ -74,10 +74,6 @@
         new_artifact = await models.artifacts.create_artifact(
             session=session,
             artifact=new_artifact_schema,
-<<<<<<< HEAD
-            key=new_artifact_schema.key,
-=======
->>>>>>> 5d8884c5
         )
 
         assert await models.artifacts.read_artifact(
@@ -104,10 +100,6 @@
             description="Some info about my artifact",
         )
         artifact = await models.artifacts.create_artifact(
-<<<<<<< HEAD
-            key=artifact_schema.key,
-=======
->>>>>>> 5d8884c5
             session=session,
             artifact=artifact_schema,
         )
@@ -175,12 +167,8 @@
             key="voltaic", data=1, description="opens many doors"
         )
         artifact = await models.artifacts.create_artifact(
-<<<<<<< HEAD
-            session=session, artifact=artifact_schema, key=artifact_schema.key
-=======
             session=session,
             artifact=artifact_schema,
->>>>>>> 5d8884c5
         )
 
         assert artifact.key == "voltaic"
@@ -358,10 +346,6 @@
         artifact1 = await models.artifacts.create_artifact(
             session=session,
             artifact=artifact1_schema,
-<<<<<<< HEAD
-            key=artifact1_schema.key,
-=======
->>>>>>> 5d8884c5
         )
 
         artifact2_schema = schemas.core.Artifact(
@@ -372,10 +356,6 @@
         artifact2 = await models.artifacts.create_artifact(
             session=session,
             artifact=artifact2_schema,
-<<<<<<< HEAD
-            key=artifact2_schema.key,
-=======
->>>>>>> 5d8884c5
         )
 
         artifact3_schema = schemas.core.Artifact(
@@ -386,10 +366,6 @@
         artifact3 = await models.artifacts.create_artifact(
             session=session,
             artifact=artifact3_schema,
-<<<<<<< HEAD
-            key=artifact3_schema.key,
-=======
->>>>>>> 5d8884c5
         )
 
         await session.commit()
