import datetime
from typing import List
from uuid import uuid4

import anyio
import pendulum
import pytest
import sqlalchemy as sa
from sqlalchemy.ext.asyncio import AsyncSession

from prefect.server import models, schemas
from prefect.server.database import orm_models
from prefect.server.schemas import filters
from prefect.server.schemas.states import StateType
from prefect.settings import PREFECT_API_SERVICES_SCHEDULER_MIN_RUNS


class TestCreateDeployment:
    async def test_create_deployment_succeeds(self, session, flow):
        deployment = await models.deployments.create_deployment(
            session=session,
            deployment=schemas.core.Deployment(
                name="My Deployment",
                flow_id=flow.id,
                parameters={"foo": "bar"},
                tags=["foo", "bar"],
            ),
        )
        assert deployment.name == "My Deployment"
        assert deployment.flow_id == flow.id
        assert deployment.parameters == {"foo": "bar"}
        assert deployment.tags == ["foo", "bar"]
        assert deployment.global_concurrency_limit is None

    async def test_creating_a_deployment_with_existing_work_queue_is_ok(
        self, session, flow, work_queue
    ):
        # work_queue fixture creates a work queue with name "wq-1"
        wq = await models.work_queues.read_work_queue_by_name(
            session=session, name=work_queue.name
        )
        assert wq == work_queue

        await models.deployments.create_deployment(
            session=session,
            deployment=schemas.core.Deployment(
                name="d1",
                work_queue_name=work_queue.name,
                flow_id=flow.id,
            ),
        )
        await session.commit()

    async def test_creating_a_deployment_does_not_create_work_queue(
        self, session, flow
    ):
        # There was an issue where create_deployment always created a work queue when its name was provided.
        # This test ensures that this no longer happens. See: https://github.com/PrefectHQ/prefect/pull/9046
        wq = await models.work_queues.read_work_queue_by_name(
            session=session, name="wq-1"
        )
        assert wq is None

        await models.deployments.create_deployment(
            session=session,
            deployment=schemas.core.Deployment(
                name="d1",
                work_queue_name="wq-1",
                flow_id=flow.id,
            ),
        )
        await session.commit()

        wq = await models.work_queues.read_work_queue_by_name(
            session=session, name="wq-1"
        )
        assert wq is None

    async def test_create_deployment_with_work_pool(self, session, flow, work_queue):
        deployment = await models.deployments.create_deployment(
            session=session,
            deployment=schemas.core.Deployment(
                name="My Deployment",
                flow_id=flow.id,
                work_queue_id=work_queue.id,
            ),
        )

        assert deployment.work_queue_id == work_queue.id

    async def test_create_deployment_updates_existing_deployment(
        self,
        session,
        flow,
    ):
        openapi_schema = {
            "title": "Parameters",
            "type": "object",
            "properties": {
                "foo": {"title": "foo", "default": "Will", "type": "string"}
            },
        }
        deployment = await models.deployments.create_deployment(
            session=session,
            deployment=schemas.core.Deployment(
                name="My Deployment",
                flow_id=flow.id,
                parameter_openapi_schema=openapi_schema,
            ),
        )
        original_update_time = deployment.updated

        assert deployment.name == "My Deployment"
        assert deployment.flow_id == flow.id
        assert deployment.parameters == {}
        assert deployment.parameter_openapi_schema == openapi_schema
        assert deployment.tags == []

        await anyio.sleep(1)  # Sleep so update time is easy to differentiate

        schedule = schemas.schedules.IntervalSchedule(
            interval=datetime.timedelta(days=1)
        )

        openapi_schema["properties"]["new"] = {
            "title": "new",
            "default": True,
            "type": "bool",
        }
        deployment = await models.deployments.create_deployment(
            session=session,
            deployment=schemas.core.Deployment(
                name="My Deployment",
                flow_id=flow.id,
                schedules=[schemas.core.DeploymentSchedule(schedule=schedule)],
                parameters={"foo": "bar"},
                parameter_openapi_schema=openapi_schema,
                tags=["foo", "bar"],
            ),
        )

        assert deployment.name == "My Deployment"
        assert deployment.flow_id == flow.id
        assert not deployment.paused
        assert len(deployment.schedules) == 1
        assert deployment.schedules[0].schedule == schedule
        assert deployment.parameters == {"foo": "bar"}
        assert deployment.parameter_openapi_schema == openapi_schema
        assert deployment.tags == ["foo", "bar"]
        assert deployment.updated > original_update_time

    async def test_create_deployment_with_schedule(self, session, flow, flow_function):
        schedule = schemas.schedules.IntervalSchedule(
            interval=datetime.timedelta(days=1)
        )
        deployment = await models.deployments.create_deployment(
            session=session,
            deployment=schemas.core.Deployment(
                name="My Deployment",
                flow_id=flow.id,
                schedules=[schemas.core.DeploymentSchedule(schedule=schedule)],
            ),
        )
        assert deployment.name == "My Deployment"
        assert deployment.flow_id == flow.id
        assert len(deployment.schedules) == 1
        assert deployment.schedules[0].schedule == schedule

    async def test_create_deployment_with_created_by(self, session, flow):
        created_by = schemas.core.CreatedBy(
            id=uuid4(), type="A-TYPE", display_value="creator-of-things"
        )
        deployment = await models.deployments.create_deployment(
            session=session,
            deployment=schemas.core.Deployment(
                name="My New Deployment",
                flow_id=flow.id,
                created_by=created_by,
                tags=["tag1"],
            ),
        )

        assert deployment.created_by
        assert deployment.created_by.id == created_by.id
        assert deployment.created_by.display_value == created_by.display_value
        assert deployment.created_by.type == created_by.type

        # created_by unaffected by upsert
        new_created_by = schemas.core.CreatedBy(
            id=uuid4(), type="B-TYPE", display_value="other-creator-of-things"
        )
        updated_deployment = await models.deployments.create_deployment(
            session=session,
            deployment=schemas.core.Deployment(
                name="My New Deployment",
                flow_id=flow.id,
                created_by=new_created_by,
                tags=["tag2"],
            ),
        )
        # confirm upsert
        assert deployment.id == updated_deployment.id
        assert updated_deployment.tags == ["tag2"]
        # confirm created_by unaffected
        assert updated_deployment.created_by.id == created_by.id
        assert updated_deployment.created_by.display_value == created_by.display_value
        assert updated_deployment.created_by.type == created_by.type

    async def test_create_deployment_with_updated_by(self, session, flow):
        updated_by = schemas.core.UpdatedBy(
            id=uuid4(), type="A-TYPE", display_value="updator-of-things"
        )
        deployment = await models.deployments.create_deployment(
            session=session,
            deployment=schemas.core.Deployment(
                name="My New Deployment",
                flow_id=flow.id,
                updated_by=updated_by,
            ),
        )

        assert deployment.updated_by
        assert deployment.updated_by.id == updated_by.id
        assert deployment.updated_by.display_value == updated_by.display_value
        assert deployment.updated_by.type == updated_by.type

        # updated_by updated via upsert
        new_updated_by = schemas.core.UpdatedBy(
            id=uuid4(), type="B-TYPE", display_value="other-updator-of-things"
        )
        updated_deployment = await models.deployments.create_deployment(
            session=session,
            deployment=schemas.core.Deployment(
                name="My New Deployment",
                flow_id=flow.id,
                updated_by=new_updated_by,
            ),
        )
        # confirm updated_by upsert
        assert deployment.id == updated_deployment.id
        assert updated_deployment.updated_by.id == new_updated_by.id
        assert (
            updated_deployment.updated_by.display_value == new_updated_by.display_value
        )
        assert updated_deployment.updated_by.type == new_updated_by.type

    async def test_create_deployment_with_concurrency_limit(self, session, flow):
<<<<<<< HEAD
=======
        concurrency_options = schemas.core.ConcurrencyOptions(
            collision_strategy="ENQUEUE",
        )
>>>>>>> 5cc3b663
        deployment = await models.deployments.create_deployment(
            session=session,
            deployment=schemas.core.Deployment(
                name="My Deployment",
                flow_id=flow.id,
<<<<<<< HEAD
                concurrency_limit=2,
            ),
        )
        assert deployment is not None
        assert deployment._concurrency_limit == 2

        assert deployment.global_concurrency_limit is not None
        assert deployment.global_concurrency_limit.limit == 2

    async def test_create_deployment_can_remove_concurrency_limit_on_upsert(
        self, session, deployment
    ):
        await models.deployments.update_deployment(
            session,
            deployment.id,
            schemas.actions.DeploymentUpdate(concurrency_limit=5),
        )
        await session.commit()
        assert deployment.global_concurrency_limit is not None
        assert deployment.global_concurrency_limit.limit == 5
        gcl_id = deployment.concurrency_limit_id

        updated_deployment = await models.deployments.create_deployment(
            session=session,
            deployment=schemas.core.Deployment(
                id=deployment.id,
                name=deployment.name,
                flow_id=deployment.flow_id,
                concurrency_limit=None,
            ),
        )

        assert updated_deployment.global_concurrency_limit is None
        assert updated_deployment.concurrency_limit_id is None
        assert updated_deployment._concurrency_limit is None

        assert (
            await models.concurrency_limits_v2.read_concurrency_limit(session, gcl_id)
            is None
        ), "Expected the concurrency limit to be deleted, but it was not"
=======
                concurrency_limit=42,
                concurrency_options=concurrency_options,
            ),
        )
        assert deployment.concurrency_limit == 42
        assert (
            deployment.concurrency_options.collision_strategy
            == concurrency_options.collision_strategy
        )
>>>>>>> 5cc3b663


class TestReadDeployment:
    async def test_read_deployment(self, session, flow, flow_function):
        # create a deployment to read
        deployment = await models.deployments.create_deployment(
            session=session,
            deployment=schemas.core.Deployment(
                name="My Deployment",
                flow_id=flow.id,
            ),
        )
        assert deployment.name == "My Deployment"

        read_deployment = await models.deployments.read_deployment(
            session=session, deployment_id=deployment.id
        )
        assert deployment.id == read_deployment.id
        assert deployment.name == read_deployment.name

    async def test_read_deployment_returns_none_if_does_not_exist(self, session):
        result = await models.deployments.read_deployment(
            session=session, deployment_id=str(uuid4())
        )
        assert result is None

    async def test_read_deployment_by_name(self, session, flow, flow_function):
        # create a deployment to read
        deployment = await models.deployments.create_deployment(
            session=session,
            deployment=schemas.core.Deployment(
                name="My Deployment",
                flow_id=flow.id,
            ),
        )
        assert deployment.name == "My Deployment"

        read_deployment = await models.deployments.read_deployment_by_name(
            session=session,
            name=deployment.name,
            flow_name=flow.name,
        )
        assert deployment.id == read_deployment.id
        assert deployment.name == read_deployment.name

    async def test_read_deployment_by_name_does_not_return_deployments_from_other_flows(
        self, session, flow_function
    ):
        flow_1, flow_2 = [
            await models.flows.create_flow(
                session=session, flow=schemas.core.Flow(name=f"my-flow-{i}")
            )
            for i in range(2)
        ]

        deployment_1 = await models.deployments.create_deployment(
            session=session,
            deployment=schemas.core.Deployment(
                name="My Deployment",
                flow_id=flow_1.id,
            ),
        )
        await models.deployments.create_deployment(
            session=session,
            deployment=schemas.core.Deployment(
                name="My Deployment",
                flow_id=flow_2.id,
            ),
        )

        read_deployment = await models.deployments.read_deployment_by_name(
            session=session,
            name=deployment_1.name,
            flow_name=flow_1.name,
        )
        assert read_deployment.id == deployment_1.id

    async def test_read_deployment_by_name_returns_none_if_does_not_exist(
        self, session
    ):
        result = await models.deployments.read_deployment_by_name(
            session=session,
            name=str(uuid4()),
            flow_name=str(uuid4()),
        )
        assert result is None


class TestReadDeployments:
    @pytest.fixture
    async def deployment_id_1(self):
        return uuid4()

    @pytest.fixture
    async def deployment_id_2(self):
        return uuid4()

    @pytest.fixture
    async def deployment_id_3(self):
        return uuid4()

    @pytest.fixture
    async def filter_data(
        self,
        session,
        flow,
        flow_function,
        deployment_id_1,
        deployment_id_2,
        deployment_id_3,
    ):
        await models.deployments.create_deployment(
            session=session,
            deployment=schemas.core.Deployment(
                id=deployment_id_1,
                name="My Deployment",
                flow_id=flow.id,
                paused=False,
            ),
        )
        await models.deployments.create_deployment(
            session=session,
            deployment=schemas.core.Deployment(
                id=deployment_id_2,
                name="Another Deployment",
                flow_id=flow.id,
                tags=["tb12"],
                paused=False,
            ),
        )
        await models.deployments.create_deployment(
            session=session,
            deployment=schemas.core.Deployment(
                id=deployment_id_3,
                name="Yet Another Deployment",
                flow_id=flow.id,
                tags=["tb12", "goat"],
                paused=True,
            ),
        )

    async def test_read_deployments(self, filter_data, session):
        read_deployments = await models.deployments.read_deployments(session=session)
        assert len(read_deployments) == 3

    async def test_read_deployments_applies_limit(self, filter_data, session):
        read_deployments = await models.deployments.read_deployments(
            session=session, limit=1
        )
        assert len(read_deployments) == 1

    async def test_read_deployments_applies_offset(
        self, deployment_id_1, filter_data, session
    ):
        read_deployments = await models.deployments.read_deployments(
            session=session, offset=1, limit=1
        )
        # sorts by name by default
        assert {deployment.id for deployment in read_deployments} == {deployment_id_1}

    async def test_read_deployments_returns_empty_list(self, session):
        read_deployments = await models.deployments.read_deployments(session=session)
        assert len(read_deployments) == 0

    async def test_read_deployment_filters_by_id(
        self, filter_data, deployment_id_1, session
    ):
        result = await models.deployments.read_deployments(
            session=session,
            deployment_filter=filters.DeploymentFilter(
                id=filters.DeploymentFilterId(any_=[deployment_id_1]),
            ),
        )
        assert {res.id for res in result} == {deployment_id_1}

    async def test_read_deployment_filters_by_name(
        self, filter_data, deployment_id_2, session
    ):
        result = await models.deployments.read_deployments(
            session=session,
            deployment_filter=filters.DeploymentFilter(
                name=filters.DeploymentFilterName(any_=["Another Deployment"]),
            ),
        )
        assert {res.id for res in result} == {deployment_id_2}

    async def test_read_deployment_filters_by_paused(
        self, filter_data, deployment_id_3, session
    ):
        result = await models.deployments.read_deployments(
            session=session,
            deployment_filter=filters.DeploymentFilter(
                paused=filters.DeploymentFilterPaused(eq_=True)
            ),
        )
        assert {res.id for res in result} == {deployment_id_3}

    async def test_read_deployment_filters_filters_by_tags(
        self, filter_data, deployment_id_1, deployment_id_3, session
    ):
        result = await models.deployments.read_deployments(
            session=session,
            deployment_filter=filters.DeploymentFilter(
                tags=filters.DeploymentFilterTags(all_=["goat"])
            ),
        )
        assert {res.id for res in result} == {deployment_id_3}
        result = await models.deployments.read_deployments(
            session=session,
            deployment_filter=filters.DeploymentFilter(
                tags=filters.DeploymentFilterTags(is_null_=True)
            ),
        )
        assert {res.id for res in result} == {deployment_id_1}

    async def test_read_deployment_filters_filters_by_flow_criteria(
        self, filter_data, flow, deployment_id_3, session
    ):
        result = await models.deployments.read_deployments(
            session=session,
            deployment_filter=filters.DeploymentFilter(
                tags=filters.DeploymentFilterTags(all_=["goat"])
            ),
            flow_filter=filters.FlowFilter(id=filters.FlowFilterId(any_=[flow.id])),
        )
        assert {res.id for res in result} == {deployment_id_3}
        result = await models.deployments.read_deployments(
            session=session,
            deployment_filter=filters.DeploymentFilter(
                tags=filters.DeploymentFilterTags(all_=["goat"])
            ),
            flow_filter=filters.FlowFilter(id=filters.FlowFilterId(any_=[uuid4()])),
        )
        assert len(result) == 0

    async def test_read_deployment_filters_filters_by_flow_run_criteria(
        self, filter_data, flow, deployment_id_3, session
    ):
        flow_run = await models.flow_runs.create_flow_run(
            session=session,
            flow_run=schemas.core.FlowRun(
                flow_id=flow.id, deployment_id=deployment_id_3
            ),
        )
        result = await models.deployments.read_deployments(
            session=session,
            flow_run_filter=filters.FlowRunFilter(
                id=filters.FlowRunFilterId(any_=[flow_run.id])
            ),
        )
        assert {res.id for res in result} == {deployment_id_3}

        result = await models.deployments.read_deployments(
            session=session,
            flow_run_filter=filters.FlowRunFilter(
                id=filters.FlowRunFilterId(any_=[uuid4()])
            ),
        )
        assert len(result) == 0

    async def test_read_deployment_filters_filters_by_task_run_criteria(
        self, filter_data, flow, deployment_id_3, session
    ):
        flow_run = await models.flow_runs.create_flow_run(
            session=session,
            flow_run=schemas.core.FlowRun(
                flow_id=flow.id, deployment_id=deployment_id_3
            ),
        )
        task_run = await models.task_runs.create_task_run(
            session=session,
            task_run=schemas.core.TaskRun(
                flow_run_id=flow_run.id, task_key="my-task", dynamic_key="0"
            ),
        )
        result = await models.deployments.read_deployments(
            session=session,
            task_run_filter=schemas.filters.TaskRunFilter(id=dict(any_=[task_run.id])),
        )
        assert {res.id for res in result} == {deployment_id_3}

        result = await models.deployments.read_deployments(
            session=session,
            task_run_filter=schemas.filters.TaskRunFilter(id=dict(any_=[uuid4()])),
        )
        assert len(result) == 0


class TestDeleteDeployment:
    async def test_delete_deployment(self, session, flow, flow_function):
        # create a deployment to delete

        deployment = await models.deployments.create_deployment(
            session=session,
            deployment=schemas.core.Deployment(
                name="My Deployment",
                flow_id=flow.id,
            ),
        )
        assert deployment.name == "My Deployment"

        assert await models.deployments.delete_deployment(
            session=session, deployment_id=deployment.id
        )

        # make sure the deployment is deleted
        result = await models.deployments.read_deployment(
            session=session, deployment_id=deployment.id
        )
        assert result is None

    async def test_delete_deployment_returns_false_if_does_not_exist(self, session):
        result = await models.deployments.delete_deployment(
            session=session, deployment_id=str(uuid4())
        )
        assert result is False

    async def test_delete_deployment_with_concurrency_limit(self, session, flow):
        deployment = await models.deployments.create_deployment(
            session=session,
            deployment=schemas.core.Deployment(
                name="My Deployment",
                flow_id=flow.id,
                concurrency_limit=2,
            ),
        )
        assert deployment is not None
        assert deployment._concurrency_limit == 2

        assert deployment.global_concurrency_limit is not None
        assert deployment.global_concurrency_limit.limit == 2

        assert await models.deployments.delete_deployment(
            session=session, deployment_id=deployment.id
        )
        await session.commit()

        # make sure the deployment is deleted
        result = await models.deployments.read_deployment(
            session=session, deployment_id=deployment.id
        )
        assert result is None

        # make sure the concurrency limit is deleted
        result = await models.concurrency_limits_v2.read_concurrency_limit(
            session, deployment.concurrency_limit_id
        )
        assert result is None


class TestScheduledRuns:
    async def test_schedule_runs_inserts_in_db(self, deployment, session):
        scheduled_runs = await models.deployments.schedule_runs(
            session, deployment_id=deployment.id
        )
        assert len(scheduled_runs) == PREFECT_API_SERVICES_SCHEDULER_MIN_RUNS.value()
        query_result = await session.execute(
            sa.select(orm_models.FlowRun).where(
                orm_models.FlowRun.state.has(
                    orm_models.FlowRunState.type == StateType.SCHEDULED
                )
            )
        )

        db_scheduled_runs = query_result.scalars().all()
        assert {r.id for r in db_scheduled_runs} == set(scheduled_runs)

        expected_times = {
            pendulum.now("UTC").start_of("day").add(days=i + 1)
            for i in range(PREFECT_API_SERVICES_SCHEDULER_MIN_RUNS.value())
        }

        actual_times = set()
        for run_id in scheduled_runs:
            run = await models.flow_runs.read_flow_run(
                session=session, flow_run_id=run_id
            )
            actual_times.add(run.state.state_details.scheduled_time)
        assert actual_times == expected_times

    async def test_schedule_runs_is_idempotent(self, flow, deployment, session):
        scheduled_runs = await models.deployments.schedule_runs(
            session, deployment_id=deployment.id
        )
        assert len(scheduled_runs) == PREFECT_API_SERVICES_SCHEDULER_MIN_RUNS.value()

        second_scheduled_runs = await models.deployments.schedule_runs(
            session, deployment_id=deployment.id
        )

        assert len(second_scheduled_runs) == 0

        # only max runs runs were inserted
        query_result = await session.execute(
            sa.select(orm_models.FlowRun).where(
                orm_models.FlowRun.flow_id == flow.id,
                orm_models.FlowRun.state.has(
                    orm_models.FlowRunState.type == StateType.SCHEDULED
                ),
            )
        )

        db_scheduled_runs = query_result.scalars().all()
        assert len(db_scheduled_runs) == PREFECT_API_SERVICES_SCHEDULER_MIN_RUNS.value()

    async def test_schedule_n_runs(self, flow, deployment, session):
        scheduled_runs = await models.deployments.schedule_runs(
            session, deployment_id=deployment.id, min_runs=5
        )
        assert len(scheduled_runs) == 5

    async def test_schedule_does_not_error_if_theres_no_schedule(
        self, flow, flow_function, session
    ):
        deployment = await models.deployments.create_deployment(
            session=session,
            deployment=schemas.core.Deployment(
                name="My Deployment",
                flow_id=flow.id,
            ),
        )
        scheduled_runs = await models.deployments.schedule_runs(
            session, deployment_id=deployment.id, max_runs=3
        )
        assert scheduled_runs == []

    @pytest.mark.parametrize("tags", [[], ["foo"]])
    async def test_schedule_runs_applies_tags(self, tags, flow, flow_function, session):
        deployment = await models.deployments.create_deployment(
            session=session,
            deployment=schemas.core.Deployment(
                name="My Deployment",
                schedules=[
                    schemas.core.DeploymentSchedule(
                        schedule=schemas.schedules.IntervalSchedule(
                            interval=datetime.timedelta(days=1)
                        ),
                        active=True,
                    ),
                ],
                flow_id=flow.id,
                tags=tags,
            ),
        )
        scheduled_runs = await models.deployments.schedule_runs(
            session, deployment_id=deployment.id, max_runs=2
        )
        assert len(scheduled_runs) == 2
        for run_id in scheduled_runs:
            run = await models.flow_runs.read_flow_run(
                session=session, flow_run_id=run_id
            )
            assert run.tags == ["auto-scheduled"] + tags

    @pytest.mark.parametrize("tags", [[], ["foo"]])
    async def test_schedule_runs_does_not_set_auto_schedule_tags(
        self, tags, flow, flow_function, session
    ):
        deployment = await models.deployments.create_deployment(
            session=session,
            deployment=schemas.core.Deployment(
                name="My Deployment",
                schedules=[
                    schemas.core.DeploymentSchedule(
                        schedule=schemas.schedules.IntervalSchedule(
                            interval=datetime.timedelta(days=1)
                        ),
                        active=True,
                    ),
                ],
                flow_id=flow.id,
                tags=tags,
            ),
        )
        scheduled_runs = await models.deployments.schedule_runs(
            session,
            deployment_id=deployment.id,
            max_runs=2,
            auto_scheduled=False,
        )
        assert len(scheduled_runs) == 2
        for run_id in scheduled_runs:
            run = await models.flow_runs.read_flow_run(
                session=session, flow_run_id=run_id
            )
            assert run.tags == tags
            run.auto_scheduled = False

    async def test_schedule_runs_applies_work_queue(self, flow, flow_function, session):
        deployment = await models.deployments.create_deployment(
            session=session,
            deployment=schemas.core.Deployment(
                name="My Deployment",
                schedules=[
                    schemas.core.DeploymentSchedule(
                        schedule=schemas.schedules.IntervalSchedule(
                            interval=datetime.timedelta(days=1)
                        ),
                        active=True,
                    ),
                ],
                flow_id=flow.id,
                work_queue_name="wq-test-runs",
            ),
        )
        scheduled_runs = await models.deployments.schedule_runs(
            session, deployment_id=deployment.id, max_runs=2
        )
        assert len(scheduled_runs) == 2
        for run_id in scheduled_runs:
            run = await models.flow_runs.read_flow_run(
                session=session, flow_run_id=run_id
            )
            assert run.work_queue_name == "wq-test-runs"

    @pytest.mark.parametrize("parameters", [{}, {"foo": "bar"}])
    async def test_schedule_runs_applies_parameters(
        self, parameters, flow, flow_function, session
    ):
        deployment = await models.deployments.create_deployment(
            session=session,
            deployment=schemas.core.Deployment(
                name="My Deployment",
                schedules=[
                    schemas.core.DeploymentSchedule(
                        schedule=schemas.schedules.IntervalSchedule(
                            interval=datetime.timedelta(days=1)
                        ),
                        active=True,
                    ),
                ],
                flow_id=flow.id,
                parameters=parameters,
            ),
        )
        scheduled_runs = await models.deployments.schedule_runs(
            session, deployment_id=deployment.id, max_runs=2
        )
        assert len(scheduled_runs) == 2
        for run_id in scheduled_runs:
            run = await models.flow_runs.read_flow_run(
                session=session, flow_run_id=run_id
            )
            assert run.parameters == parameters

    async def test_schedule_runs_with_end_time(self, flow, deployment, session):
        scheduled_runs = await models.deployments.schedule_runs(
            session,
            deployment_id=deployment.id,
            end_time=pendulum.now("UTC").add(days=17),
            # set min runs very high to ensure we keep generating runs until we hit the end time
            # note that end time has precedence over min runs
            min_runs=100,
        )
        assert len(scheduled_runs) == 17

    async def test_schedule_runs_with_end_time_but_no_min_runs(
        self, flow, deployment, session
    ):
        scheduled_runs = await models.deployments.schedule_runs(
            session,
            deployment_id=deployment.id,
            end_time=pendulum.now("UTC").add(days=17),
        )
        # because min_runs is 3, we should only get 3 runs because it satisfies the constraints
        assert len(scheduled_runs) == 3

    async def test_schedule_runs_with_min_time(self, flow, deployment, session):
        scheduled_runs = await models.deployments.schedule_runs(
            session,
            deployment_id=deployment.id,
            min_time=datetime.timedelta(days=17),
        )
        assert len(scheduled_runs) == 18

    async def test_schedule_runs_with_start_time(self, flow, deployment, session):
        scheduled_runs = await models.deployments.schedule_runs(
            session,
            deployment_id=deployment.id,
            start_time=pendulum.now("UTC").add(days=100),
            end_time=pendulum.now("UTC").add(days=110),
            # set min runs very high to ensure we keep generating runs until we hit the end time
            # note that end time has precedence over min runs
            min_runs=100,
        )
        assert len(scheduled_runs) == 10

        expected_times = {
            pendulum.now("UTC").start_of("day").add(days=i + 1) for i in range(100, 110)
        }
        actual_times = set()
        for run_id in scheduled_runs:
            run = await models.flow_runs.read_flow_run(
                session=session, flow_run_id=run_id
            )
            actual_times.add(run.state.state_details.scheduled_time)
        assert actual_times == expected_times

    async def test_schedule_runs_with_times_and_max_number(
        self, flow, deployment, session
    ):
        scheduled_runs = await models.deployments.schedule_runs(
            session,
            deployment_id=deployment.id,
            start_time=pendulum.now("UTC").add(days=100),
            end_time=pendulum.now("UTC").add(days=150),
            max_runs=3,
        )
        assert len(scheduled_runs) == 3

        expected_times = {
            pendulum.now("UTC").start_of("day").add(days=i + 1) for i in range(100, 103)
        }
        actual_times = set()
        for run_id in scheduled_runs:
            run = await models.flow_runs.read_flow_run(
                session=session, flow_run_id=run_id
            )
            actual_times.add(run.state.state_details.scheduled_time)
        assert actual_times == expected_times

    async def test_backfill(self, flow, deployment, session):
        # backfills are just schedules for past dates...
        scheduled_runs = await models.deployments.schedule_runs(
            session,
            deployment_id=deployment.id,
            start_time=pendulum.now("UTC").subtract(days=1000),
            end_time=pendulum.now("UTC").subtract(days=990),
            # set min runs very high to ensure we keep generating runs until we hit the end time
            # note that end time has precedence over min runs
            min_runs=100,
        )
        assert len(scheduled_runs) == 10

        expected_times = {
            pendulum.now("UTC").start_of("day").subtract(days=i)
            for i in range(990, 1000)
        }

        actual_times = set()
        for run_id in scheduled_runs:
            run = await models.flow_runs.read_flow_run(
                session=session, flow_run_id=run_id
            )
            actual_times.add(run.state.state_details.scheduled_time)
        assert actual_times == expected_times

    async def test_run_details_are_applied_to_scheduled_runs(self, deployment, session):
        await models.deployments.schedule_runs(
            session,
            deployment_id=deployment.id,
        )

        all_runs = await models.flow_runs.read_flow_runs(session)
        assert all_runs
        for r in all_runs:
            assert r.state_type == schemas.states.StateType.SCHEDULED
            assert r.expected_start_time is not None
            assert r.expected_start_time == r.next_scheduled_start_time

    async def test_scheduling_multiple_batches_correctly_updates_runs(
        self, session, deployment, flow_function, flow, db
    ):
        # ensures that updating flow run states works correctly and doesn't set
        # any to None inadvertently
        deployment_2 = await models.deployments.create_deployment(
            session=session,
            deployment=schemas.core.Deployment(
                name="My second deployment",
                flow_id=flow.id,
                schedules=[
                    schemas.core.DeploymentSchedule(
                        schedule=schemas.schedules.IntervalSchedule(
                            interval=datetime.timedelta(days=1)
                        )
                    )
                ],
            ),
        )

        # delete all runs
        await session.execute(sa.delete(orm_models.FlowRun))

        # schedule runs
        await models.deployments.schedule_runs(
            session=session, deployment_id=deployment.id
        )

        result = await session.execute(
            sa.select(sa.func.count(orm_models.FlowRun.id)).where(
                orm_models.FlowRun.state_id.is_(None)
            )
        )
        # no runs with missing states
        assert result.scalar() == 0

        # schedule more runs from a different deployment
        await models.deployments.schedule_runs(
            session=session, deployment_id=deployment_2.id
        )

        result = await session.execute(
            sa.select(sa.func.count(orm_models.FlowRun.id)).where(
                orm_models.FlowRun.state_id.is_(None)
            )
        )
        # no runs with missing states
        assert result.scalar() == 0


class TestUpdateDeployment:
    async def test_updating_deployment_creates_associated_work_queue(
        self,
        session,
        deployment,
    ):
        wq = await models.work_queues.read_work_queue_by_name(
            session=session, name="new-work-queue-name"
        )
        assert wq is None

        await models.deployments.update_deployment(
            session=session,
            deployment_id=deployment.id,
            deployment=schemas.actions.DeploymentUpdate(
                work_queue_name="new-work-queue-name"
            ),
        )
        await session.commit()

        wq = await models.work_queues.read_work_queue_by_name(
            session=session, name="new-work-queue-name"
        )
        assert wq is not None

    async def test_update_work_pool_deployment(
        self,
        session,
        deployment,
        work_pool,
        work_queue_1,
    ):
        await models.deployments.update_deployment(
            session=session,
            deployment_id=deployment.id,
            deployment=schemas.actions.DeploymentUpdate(
                work_pool_name=work_pool.name,
                work_queue_name=work_queue_1.name,
            ),
        )

        updated_deployment = await models.deployments.read_deployment(
            session=session, deployment_id=deployment.id
        )
        assert updated_deployment.work_queue_id == work_queue_1.id

    async def test_update_work_pool_deployment_with_only_pool(
        self,
        session,
        deployment,
        work_pool,
        work_queue,
    ):
        default_queue = await models.workers.read_work_queue(
            session=session, work_queue_id=work_pool.default_queue_id
        )
        await models.deployments.update_deployment(
            session=session,
            deployment_id=deployment.id,
            deployment=schemas.actions.DeploymentUpdate(
                work_pool_name=work_pool.name,
            ),
        )

        updated_deployment = await models.deployments.read_deployment(
            session=session, deployment_id=deployment.id
        )
        assert updated_deployment.work_queue_id == default_queue.id

    async def test_update_work_pool_can_create_work_queue(
        self,
        session,
        deployment,
        work_pool,
    ):
        await models.deployments.update_deployment(
            session=session,
            deployment_id=deployment.id,
            deployment=schemas.actions.DeploymentUpdate(
                work_pool_name=work_pool.name,
                work_queue_name="new-work-pool-queue",
            ),
        )

        updated_deployment = await models.deployments.read_deployment(
            session=session, deployment_id=deployment.id
        )
        work_queue = await models.workers.read_work_queue(
            session=session, work_queue_id=updated_deployment.work_queue_id
        )
        assert work_queue.name == "new-work-pool-queue"

    async def test_updating_deployment_does_not_duplicate_work_queue(
        self,
        session,
        deployment,
        work_pool,
    ):
        # There was an issue where update_deployment would always create a work_queue in the default pool when
        # a work_queue_name was provided. This also happened when the work_pool_name was provided. In case of
        # the latter, the work_queue should only have been created in the specified pool, not duplicated in
        # the default pool.
        # This test ensures that this no longer happens. See: https://github.com/PrefectHQ/prefect/pull/9046

        new_queue_name = "new-work-queue-name"

        # Assert queue does not exist before update_deployment
        wq = await models.workers.read_work_queue_by_name(
            session=session,
            work_pool_name=models.workers.DEFAULT_AGENT_WORK_POOL_NAME,
            work_queue_name=new_queue_name,
        )
        assert wq is None

        wq = await models.workers.read_work_queue_by_name(
            session=session,
            work_pool_name=work_pool.name,
            work_queue_name=new_queue_name,
        )
        assert wq is None

        await models.deployments.update_deployment(
            session=session,
            deployment_id=deployment.id,
            deployment=schemas.actions.DeploymentUpdate(
                work_queue_name=new_queue_name,
                work_pool_name=work_pool.name,
            ),
        )
        await session.commit()

        # Assert it only exists in the custom work pool, not also in the default pool
        wq = await models.workers.read_work_queue_by_name(
            session=session,
            work_pool_name=models.workers.DEFAULT_AGENT_WORK_POOL_NAME,
            work_queue_name=new_queue_name,
        )
        assert wq is None

        wq = await models.workers.read_work_queue_by_name(
            session=session,
            work_pool_name=work_pool.name,
            work_queue_name=new_queue_name,
        )
        assert wq is not None
        assert wq.work_pool == work_pool

    async def test_update_deployment_with_concurrency_limit(
        self,
        session,
        deployment,
    ):
<<<<<<< HEAD
        assert deployment.global_concurrency_limit is None

=======
>>>>>>> 5cc3b663
        await models.deployments.update_deployment(
            session=session,
            deployment_id=deployment.id,
            deployment=schemas.actions.DeploymentUpdate(
<<<<<<< HEAD
                concurrency_limit=5,
            ),
        )
        await session.commit()

        updated_deployment = await models.deployments.read_deployment(
            session=session, deployment_id=deployment.id
        )
        assert updated_deployment
        assert updated_deployment._concurrency_limit == 5
        assert updated_deployment.global_concurrency_limit.limit == 5

    async def test_update_deployment_can_remove_concurrency_limit(
        self,
        session,
        deployment,
    ):
        # Given a deployment with a concurrency limit
        await models.deployments.update_deployment(
            session=session,
            deployment_id=deployment.id,
            deployment=schemas.actions.DeploymentUpdate(
                concurrency_limit=5,
            ),
        )
        await session.commit()
        await session.refresh(deployment)
        assert deployment.global_concurrency_limit is not None
        gcl_id = deployment.concurrency_limit_id

        # update it to remove the concurrency limit
        await models.deployments.update_deployment(
            session=session,
            deployment_id=deployment.id,
            deployment=schemas.actions.DeploymentUpdate(
                concurrency_limit=None,
            ),
        )
        await session.commit()

        updated_deployment = await models.deployments.read_deployment(
            session=session, deployment_id=deployment.id
        )
        assert updated_deployment
        assert updated_deployment._concurrency_limit is None
        assert updated_deployment.concurrency_limit_id is None
        assert updated_deployment.global_concurrency_limit is None

        assert (
            await models.concurrency_limits_v2.read_concurrency_limit(session, gcl_id)
            is None
        ), "Expected the concurrency limit to be deleted, but it was not"
=======
                concurrency_limit=42,
                concurrency_options=schemas.core.ConcurrencyOptions(
                    collision_strategy="CANCEL_NEW"
                ),
            ),
        )
        updated_deployment = await models.deployments.read_deployment(
            session=session, deployment_id=deployment.id
        )
        assert updated_deployment.concurrency_limit == 42
        assert updated_deployment.concurrency_options.collision_strategy == "CANCEL_NEW"
>>>>>>> 5cc3b663


@pytest.fixture
async def deployment_schedules(
    session: AsyncSession,
    deployment,
) -> List[schemas.core.DeploymentSchedule]:
    await models.deployments.delete_schedules_for_deployment(
        session=session, deployment_id=deployment.id
    )

    schedules = [
        schemas.actions.DeploymentScheduleCreate(
            schedule=schemas.schedules.IntervalSchedule(
                interval=datetime.timedelta(days=1)
            ),
            active=True,
        ),
        schemas.actions.DeploymentScheduleCreate(
            schedule=schemas.schedules.IntervalSchedule(
                interval=datetime.timedelta(days=2)
            ),
            active=False,
        ),
        schemas.actions.DeploymentScheduleCreate(
            schedule=schemas.schedules.IntervalSchedule(
                interval=datetime.timedelta(days=3)
            ),
            active=True,
        ),
    ]

    created = await models.deployments.create_deployment_schedules(
        session=session,
        schedules=schedules,
        deployment_id=deployment.id,
    )

    return created


class TestDeploymentSchedules:
    async def test_can_create_schedules(
        self,
        session,
        deployment,
    ):
        schedules = [
            schemas.actions.DeploymentScheduleCreate(
                schedule=schemas.schedules.IntervalSchedule(
                    interval=datetime.timedelta(days=1)
                ),
                active=True,
            ),
            schemas.actions.DeploymentScheduleCreate(
                schedule=schemas.schedules.IntervalSchedule(
                    interval=datetime.timedelta(days=2)
                ),
                active=False,
            ),
        ]

        created = await models.deployments.create_deployment_schedules(
            session=session,
            schedules=schedules,
            deployment_id=deployment.id,
        )

        assert len(created) == 2

        assert created[0].deployment_id == deployment.id
        assert created[0].schedule == schedules[0].schedule
        assert created[0].active == schedules[0].active

        assert created[1].deployment_id == deployment.id
        assert created[1].schedule == schedules[1].schedule
        assert created[1].active == schedules[1].active

    async def test_can_read_schedules(
        self,
        session: AsyncSession,
        deployment,
        deployment_schedules: List[schemas.core.DeploymentSchedule],
    ):
        schedules = await models.deployments.read_deployment_schedules(
            session=session,
            deployment_id=deployment.id,
        )

        existing = {s.id for s in deployment_schedules}
        assert {s.id for s in schedules} == existing

    async def test_read_can_filter_by_active(
        self,
        session: AsyncSession,
        deployment,
        deployment_schedules: List[schemas.core.DeploymentSchedule],
    ):
        schedules = await models.deployments.read_deployment_schedules(
            session=session,
            deployment_id=deployment.id,
            deployment_schedule_filter=schemas.filters.DeploymentScheduleFilter(
                active=schemas.filters.DeploymentScheduleFilterActive(eq_=False)
            ),
        )

        assert len(schedules) > 0
        assert len(schedules) < len(deployment_schedules)
        assert all(s.active is False for s in schedules)

    async def test_can_update_schedule(
        self,
        session: AsyncSession,
        deployment,
        deployment_schedules: List[schemas.core.DeploymentSchedule],
    ):
        assert deployment_schedules[0].active is True

        assert await models.deployments.update_deployment_schedule(
            session=session,
            deployment_id=deployment.id,
            deployment_schedule_id=deployment_schedules[0].id,
            schedule=schemas.actions.DeploymentScheduleUpdate(active=False),
        )

        schedules = await models.deployments.read_deployment_schedules(
            session=session,
            deployment_id=deployment.id,
        )

        the_one = next(
            schedule
            for schedule in schedules
            if schedule.id == deployment_schedules[0].id
        )

        assert the_one.active is False

    async def test_cannot_update_schedule_incorrect_deployment_id(
        self,
        session: AsyncSession,
        deployment_2,
        deployment_schedules: List[schemas.core.DeploymentSchedule],
    ):
        assert deployment_schedules[0].active is True
        assert deployment_schedules[0].deployment_id != deployment_2.id

        # As a security measure we require that the deployment_id also be
        # passed into the update call to prevent a user from updating a
        # schedule for a different deployment.
        result = await models.deployments.update_deployment_schedule(
            session=session,
            deployment_id=deployment_2.id,
            deployment_schedule_id=deployment_schedules[0].id,
            schedule=schemas.actions.DeploymentScheduleUpdate(active=False),
        )

        assert result is False

    async def test_can_delete_schedule(
        self,
        session: AsyncSession,
        deployment,
        deployment_schedules: List[schemas.core.DeploymentSchedule],
    ):
        assert await models.deployments.delete_deployment_schedule(
            session=session,
            deployment_id=deployment.id,
            deployment_schedule_id=deployment_schedules[0].id,
        )

        schedules = await models.deployments.read_deployment_schedules(
            session=session,
            deployment_id=deployment.id,
        )

        assert deployment_schedules[0].id not in {s.id for s in schedules}

    async def test_cannot_delete_schedule_incorrect_deployment_id(
        self,
        session: AsyncSession,
        deployment_2,
        deployment_schedules: List[schemas.core.DeploymentSchedule],
    ):
        assert deployment_schedules[0].active is True
        assert deployment_schedules[0].deployment_id != deployment_2.id

        # As a security measure we require that the deployment_id also be
        # passed into the delete call to prevent a user from updating a
        # schedule for a different deployment.
        result = await models.deployments.delete_deployment_schedule(
            session=session,
            deployment_id=deployment_2.id,
            deployment_schedule_id=deployment_schedules[0].id,
        )
        assert result is False

    async def test_can_delete_all_schedules(
        self,
        session: AsyncSession,
        deployment,
        deployment_schedules: List[schemas.core.DeploymentSchedule],
    ):
        schedules = await models.deployments.read_deployment_schedules(
            session=session,
            deployment_id=deployment.id,
        )
        assert len(schedules) == len(deployment_schedules) > 0

        assert await models.deployments.delete_schedules_for_deployment(
            session=session,
            deployment_id=deployment.id,
        )

        schedules = await models.deployments.read_deployment_schedules(
            session=session,
            deployment_id=deployment.id,
        )
        assert len(schedules) == 0<|MERGE_RESOLUTION|>--- conflicted
+++ resolved
@@ -245,18 +245,11 @@
         assert updated_deployment.updated_by.type == new_updated_by.type
 
     async def test_create_deployment_with_concurrency_limit(self, session, flow):
-<<<<<<< HEAD
-=======
-        concurrency_options = schemas.core.ConcurrencyOptions(
-            collision_strategy="ENQUEUE",
-        )
->>>>>>> 5cc3b663
-        deployment = await models.deployments.create_deployment(
-            session=session,
-            deployment=schemas.core.Deployment(
-                name="My Deployment",
-                flow_id=flow.id,
-<<<<<<< HEAD
+        deployment = await models.deployments.create_deployment(
+            session=session,
+            deployment=schemas.core.Deployment(
+                name="My Deployment",
+                flow_id=flow.id,
                 concurrency_limit=2,
             ),
         )
@@ -297,17 +290,26 @@
             await models.concurrency_limits_v2.read_concurrency_limit(session, gcl_id)
             is None
         ), "Expected the concurrency limit to be deleted, but it was not"
-=======
+
+    async def test_create_deployment_with_concurrency_options(self, session, flow):
+        concurrency_options = schemas.core.ConcurrencyOptions(
+            collision_strategy="ENQUEUE",
+        )
+        deployment = await models.deployments.create_deployment(
+            session=session,
+            deployment=schemas.core.Deployment(
+                name="My Deployment",
+                flow_id=flow.id,
                 concurrency_limit=42,
                 concurrency_options=concurrency_options,
             ),
         )
-        assert deployment.concurrency_limit == 42
+        assert deployment._concurrency_limit == 42
+        assert deployment.global_concurrency_limit.limit == 42
         assert (
             deployment.concurrency_options.collision_strategy
             == concurrency_options.collision_strategy
         )
->>>>>>> 5cc3b663
 
 
 class TestReadDeployment:
@@ -1170,16 +1172,12 @@
         session,
         deployment,
     ):
-<<<<<<< HEAD
         assert deployment.global_concurrency_limit is None
 
-=======
->>>>>>> 5cc3b663
         await models.deployments.update_deployment(
             session=session,
             deployment_id=deployment.id,
             deployment=schemas.actions.DeploymentUpdate(
-<<<<<<< HEAD
                 concurrency_limit=5,
             ),
         )
@@ -1232,7 +1230,16 @@
             await models.concurrency_limits_v2.read_concurrency_limit(session, gcl_id)
             is None
         ), "Expected the concurrency limit to be deleted, but it was not"
-=======
+
+    async def test_update_deployment_with_concurrency_options(
+        self,
+        session,
+        deployment,
+    ):
+        await models.deployments.update_deployment(
+            session=session,
+            deployment_id=deployment.id,
+            deployment=schemas.actions.DeploymentUpdate(
                 concurrency_limit=42,
                 concurrency_options=schemas.core.ConcurrencyOptions(
                     collision_strategy="CANCEL_NEW"
@@ -1242,9 +1249,9 @@
         updated_deployment = await models.deployments.read_deployment(
             session=session, deployment_id=deployment.id
         )
-        assert updated_deployment.concurrency_limit == 42
+        assert updated_deployment._concurrency_limit == 42
+        assert updated_deployment.global_concurrency_limit.limit == 42
         assert updated_deployment.concurrency_options.collision_strategy == "CANCEL_NEW"
->>>>>>> 5cc3b663
 
 
 @pytest.fixture
