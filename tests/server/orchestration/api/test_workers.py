from datetime import timedelta
from typing import List

import pendulum
import pytest
from sqlalchemy.ext.asyncio import AsyncSession
from starlette import status

import prefect
import prefect.server
from prefect.client.schemas.actions import WorkPoolCreate
from prefect.client.schemas.objects import WorkPool, WorkQueue
from prefect.server import models, schemas
from prefect.server.events.clients import AssertingEventsClient
from prefect.server.schemas.statuses import DeploymentStatus, WorkQueueStatus
from prefect.utilities.pydantic import parse_obj_as

RESERVED_POOL_NAMES = [
    "Prefect",
    "Prefect Pool",
    "PrefectPool",
    "Prefect-Pool",
    "prefect",
    "prefect pool",
    "prefectpool",
    "prefect-pool",
]


@pytest.fixture(autouse=True)
def patch_events_client(monkeypatch: pytest.MonkeyPatch) -> None:
    monkeypatch.setattr(
        "prefect.server.models.work_queues.PrefectServerEventsClient",
        AssertingEventsClient,
    )
    monkeypatch.setattr(
        "prefect.server.models.workers.PrefectServerEventsClient",
        AssertingEventsClient,
    )


@pytest.fixture
async def invalid_work_pool(session):
    work_pool = await models.workers.create_work_pool(
        session=session,
        work_pool=schemas.actions.WorkPoolCreate.model_construct(
            _fields_set=schemas.actions.WorkPoolCreate.model_fields_set,
            name="wp-1",
            type="invalid",
            description="I have an invalid base job template!",
            base_job_template={
                "job_configuration": {
                    "thing_one": "{{ expected_variable_1 }}",
                    "thing_two": "{{ expected_variable_2 }}",
                },
                "variables": {
                    "properties": {
                        "not_expected_variable_1": {},
                        "expected_variable_2": {},
                    },
                    "required": [],
                },
            },
        ),
    )
    await session.commit()
    return work_pool


def assert_status_events(resource_name: str, events: List[str]):
    found_events = [
        event for item in AssertingEventsClient.all for event in item.events
    ]
    assert len(events) == len(found_events)

    for i, event in enumerate(events):
        assert event == found_events[i].event
        assert found_events[i].resource.name == resource_name


class TestCreateWorkPool:
    async def test_create_work_pool(self, session, client):
        response = await client.post(
            "/work_pools/", json=dict(name="Pool 1", type="test")
        )
        assert response.status_code == status.HTTP_201_CREATED, response.text
        result = parse_obj_as(WorkPool, response.json())
        assert result.name == "Pool 1"
        assert result.is_paused is False
        assert result.concurrency_limit is None
        assert result.base_job_template == {}

        model = await models.workers.read_work_pool(
            session=session, work_pool_id=result.id
        )
        assert model.name == "Pool 1"

        assert_status_events("Pool 1", ["prefect.work-pool.not-ready"])

    async def test_create_work_pool_with_options(self, client):
        response = await client.post(
            "/work_pools/",
            json=dict(name="Pool 1", type="test", is_paused=True, concurrency_limit=5),
        )
        assert response.status_code == status.HTTP_201_CREATED, response.text
        result = parse_obj_as(WorkPool, response.json())
        assert result.name == "Pool 1"
        assert result.is_paused is True
        assert result.concurrency_limit == 5

    async def test_create_work_pool_with_template(self, client):
        base_job_template = {
            "job_configuration": {
                "command": "{{ command }}",
            },
            "variables": {
                "properties": {
                    "command": {
                        "type": "array",
                        "title": "Command",
                        "items": {"type": "string"},
                        "default": ["echo", "hello"],
                    }
                },
                "required": [],
            },
        }

        response = await client.post(
            "/work_pools/",
            json=dict(name="Pool 1", type="test", base_job_template=base_job_template),
        )
        assert response.status_code == status.HTTP_201_CREATED, response.text
        result = parse_obj_as(WorkPool, response.json())
        assert result.base_job_template == base_job_template

    async def test_create_duplicate_work_pool(self, client, work_pool):
        response = await client.post(
            "/work_pools/",
            json=dict(name=work_pool.name, type="PROCESS"),
        )
        assert response.status_code == status.HTTP_409_CONFLICT, response.text

    @pytest.mark.parametrize("name", ["", "hi/there", "hi%there"])
    async def test_create_work_pool_with_invalid_name(self, client, name):
        response = await client.post("/work_pools/", json=dict(name=name))
        assert (
            response.status_code == status.HTTP_422_UNPROCESSABLE_ENTITY
        ), response.text

    @pytest.mark.parametrize("name", ["''", " ", "' ' "])
    async def test_create_work_pool_with_emptyish_name(self, client, name):
        response = await client.post("/work_pools/", json=dict(name=name))
        assert (
            response.status_code == status.HTTP_422_UNPROCESSABLE_ENTITY
        ), response.text
        assert "name cannot be an empty string" in response.content.decode()

    @pytest.mark.parametrize("type", ["PROCESS", "K8S", "AGENT"])
    async def test_create_typed_work_pool(self, session, client, type):
        response = await client.post(
            "/work_pools/", json=dict(name="Pool 1", type=type)
        )
        assert response.status_code == status.HTTP_201_CREATED, response.text
        result = parse_obj_as(WorkPool, response.json())
        assert result.type == type

    @pytest.mark.parametrize("name", RESERVED_POOL_NAMES)
    async def test_create_reserved_pool_fails(self, session, client, name):
        response = await client.post("/work_pools/", json=dict(name=name))
        assert response.status_code == status.HTTP_403_FORBIDDEN, response.text
        assert "reserved for internal use" in response.json()["detail"]

    async def test_create_work_pool_template_validation_missing_keys(self, client):
        response = await client.post(
            "/work_pools/",
            json=dict(name="Pool 1", base_job_template={"foo": "bar", "x": ["y"]}),
        )
        assert (
            response.status_code == status.HTTP_422_UNPROCESSABLE_ENTITY
        ), response.text
        assert (
            "The `base_job_template` must contain both a `job_configuration` key and a"
            " `variables` key." in response.json()["exception_detail"][0]["msg"]
        )

    async def test_create_work_pool_template_validation_missing_variables(self, client):
        missing_variable_template = {
            "job_configuration": {
                "command": "{{ other_variable }}",
            },
            "variables": {
                "properties": {
                    "command": {
                        "type": "array",
                        "title": "Command",
                        "items": {"type": "string"},
                        "default": ["echo", "hello"],
                    },
                },
                "required": [],
            },
        }
        response = await client.post(
            "/work_pools/",
            json=dict(name="Pool 1", base_job_template=missing_variable_template),
        )
        assert (
            response.status_code == status.HTTP_422_UNPROCESSABLE_ENTITY
        ), response.text
        assert (
            "The variables specified in the job configuration template must be "
            "present as properties in the variables schema. "
            "Your job configuration uses the following undeclared "
            "variable(s): other_variable."
            in response.json()["exception_detail"][0]["msg"]
        )

    async def test_create_work_pool_template_validation_missing_nested_variables(
        self, client
    ):
        missing_variable_template = {
            "job_configuration": {
                "config": {
                    "command": "{{ missing_variable }}",
                }
            },
            "variables": {
                "properties": {
                    "command": {
                        "type": "array",
                        "title": "Command",
                        "items": {"type": "string"},
                        "default": ["echo", "hello"],
                    },
                },
                "required": [],
            },
        }
        response = await client.post(
            "/work_pools/",
            json=dict(name="Pool 1", base_job_template=missing_variable_template),
        )
        assert (
            response.status_code == status.HTTP_422_UNPROCESSABLE_ENTITY
        ), response.text
        assert (
            "The variables specified in the job configuration template must be "
            "present as properties in the variables schema. "
            "Your job configuration uses the following undeclared "
            "variable(s): missing_variable."
            in response.json()["exception_detail"][0]["msg"]
        )

    async def test_create_work_pool_template_validation_missing_block_document(
        self,
        client,
    ):
        missing_block_doc_ref_template = {
            "job_configuration": {
                "block": "{{ block_string }}",
            },
            "variables": {
                "properties": {
                    "block_string": {
                        "type": "string",
                        "title": "Block String",
                        "default": {"$ref": {"block_document_id": "non-existing"}},
                    },
                },
                "required": ["block_string"],
            },
        }
        response = await client.post(
            "/work_pools/",
            json=dict(name="Pool 1", base_job_template=missing_block_doc_ref_template),
        )
        assert response.status_code == status.HTTP_404_NOT_FOUND, response.text
        assert "Block not found" in response.json()["detail"]

    async def test_create_work_pool_template_validation_rejects_block_document_reference_incorrect_type(
        self,
        client,
        block_document,
    ):
        missing_block_doc_ref_template = {
            "job_configuration": {
                "block": "{{ block_string }}",
            },
            "variables": {
                "properties": {
                    "block_string": {
                        "type": "string",
                        "title": "Block String",
                        "default": {
                            "$ref": {"block_document_id": str(block_document.id)}
                        },
                    },
                },
                "required": ["block_string"],
            },
        }
        response = await client.post(
            "/work_pools/",
            json=dict(name="Pool 1", base_job_template=missing_block_doc_ref_template),
        )
        assert (
            "Failure reason: {'foo': 'bar'} is not of type 'string'"
            in response.json()["detail"]
        )
        assert response.status_code == 422, response.text

    async def test_create_work_pool_template_validation_accepts_valid_block_document_reference(
        self,
        client,
        block_document,
    ):
        missing_block_doc_ref_template = {
            "job_configuration": {
                "block": "{{ block_object }}",
            },
            "variables": {
                "properties": {
                    "block_object": {
                        "type": "object",
                        "title": "Block Object",
                        "default": {
                            "$ref": {"block_document_id": str(block_document.id)}
                        },
                    },
                },
                "required": ["block_object"],
            },
        }
        response = await client.post(
            "/work_pools/",
            json=dict(name="Pool 1", base_job_template=missing_block_doc_ref_template),
        )
        assert response.status_code == 201, response.text


class TestDeleteWorkPool:
    async def test_delete_work_pool(self, client, work_pool, session):
        work_pool_id = work_pool.id
        response = await client.delete(f"/work_pools/{work_pool.name}")
        assert response.status_code == status.HTTP_204_NO_CONTENT, response.text
        assert not await models.workers.read_work_pool(
            session=session, work_pool_id=work_pool_id
        )

    async def test_nonexistent_work_pool(self, client):
        response = await client.delete("/work_pools/does-not-exist")
        assert response.status_code == status.HTTP_404_NOT_FOUND, response.text

    @pytest.mark.parametrize("name", RESERVED_POOL_NAMES)
    async def test_delete_reserved_pool_fails(self, session, client, name):
        assert await models.workers.create_work_pool(
            session=session, work_pool=WorkPoolCreate(name=name)
        )
        await session.commit()

        response = await client.delete(f"/work_pools/{name}")
        assert response.status_code == status.HTTP_403_FORBIDDEN, response.text
        assert "reserved for internal use" in response.json()["detail"]


class TestUpdateWorkPool:
    async def test_update_work_pool(self, client, session, work_pool):
        response = await client.patch(
            f"/work_pools/{work_pool.name}",
            json=dict(is_paused=True, concurrency_limit=5),
        )
        assert response.status_code == status.HTTP_204_NO_CONTENT, response.text

        session.expunge_all()
        result = await models.workers.read_work_pool(
            session=session, work_pool_id=work_pool.id
        )
        assert result.is_paused is True
        assert result.concurrency_limit == 5

        assert_status_events(work_pool.name, ["prefect.work-pool.paused"])

    async def test_update_work_pool_with_no_workers(self, client, work_pool):
        assert work_pool.is_paused is False
        assert work_pool.status == schemas.statuses.WorkPoolStatus.NOT_READY.value

        response = await client.patch(
            f"/work_pools/{work_pool.name}",
            json=schemas.actions.WorkPoolUpdate(is_paused=True).model_dump(
                mode="json", exclude_unset=True
            ),
        )

        assert response.status_code == 204, response.text

        response = await client.get(f"/work_pools/{work_pool.name}")

        assert response.json()["is_paused"] is True
        assert response.json()["status"] == schemas.statuses.WorkPoolStatus.PAUSED.value

        # Unpause the work pool
        response = await client.patch(
            f"/work_pools/{work_pool.name}",
            json=schemas.actions.WorkPoolUpdate(is_paused=False).model_dump(
                mode="json", exclude_unset=True
            ),
        )
        assert response.status_code == 204, response.text

        response = await client.get(f"/work_pools/{work_pool.name}")

        assert response.json()["is_paused"] is False
        assert (
            response.json()["status"] == schemas.statuses.WorkPoolStatus.NOT_READY.value
        )

        assert_status_events(
            work_pool.name, ["prefect.work-pool.paused", "prefect.work-pool.not-ready"]
        )

    async def test_unpause_work_pool_with_online_workers(self, client, work_pool):
        # Heartbeat a worker to make the work pool ready
        heartbeat_response = await client.post(
            f"/work_pools/{work_pool.name}/workers/heartbeat",
            json=dict(name="test-worker"),
        )
        assert heartbeat_response.status_code == status.HTTP_204_NO_CONTENT

        work_pool_response = await client.get(f"/work_pools/{work_pool.name}")
        assert work_pool_response.status_code == status.HTTP_200_OK
        assert (
            work_pool_response.json()["status"]
            == schemas.statuses.WorkPoolStatus.READY.value
        )

        # Pause the work pool
        pause_response = await client.patch(
            f"/work_pools/{work_pool.name}",
            json=schemas.actions.WorkPoolUpdate(is_paused=True).model_dump(
                mode="json", exclude_unset=True
            ),
        )
        assert pause_response.status_code == 204

        work_pool_response = await client.get(f"/work_pools/{work_pool.name}")

        assert work_pool_response.json()["is_paused"] is True
        assert (
            work_pool_response.json()["status"]
            == schemas.statuses.WorkPoolStatus.PAUSED.value
        )

        # Unpause the work pool
        unpause_response = await client.patch(
            f"/work_pools/{work_pool.name}",
            json=schemas.actions.WorkPoolUpdate(is_paused=False).model_dump(
                mode="json", exclude_unset=True
            ),
        )
        assert unpause_response.status_code == 204

        work_pool_response = await client.get(f"/work_pools/{work_pool.name}")

        assert work_pool_response.json()["is_paused"] is False
        assert (
            work_pool_response.json()["status"]
            == schemas.statuses.WorkPoolStatus.READY.value
        )

        assert_status_events(
            work_pool.name,
            [
                "prefect.work-pool.ready",
                "prefect.work-pool.paused",
                "prefect.work-pool.ready",
            ],
        )

    async def test_update_work_pool_zero_concurrency(
        self, client, session, work_pool, db
    ):
        response = await client.patch(
            f"/work_pools/{work_pool.name}",
            json=dict(concurrency_limit=0),
        )
        assert response.status_code == status.HTTP_204_NO_CONTENT, response.text

        async with db.session_context() as session:
            result = await models.workers.read_work_pool(
                session=session, work_pool_id=work_pool.id
            )
        assert result.concurrency_limit == 0

    async def test_update_work_pool_invalid_concurrency(
        self, client, session, work_pool
    ):
        response = await client.patch(
            f"/work_pools/{work_pool.name}",
            json=dict(concurrency_limit=-5),
        )
        assert (
            response.status_code == status.HTTP_422_UNPROCESSABLE_ENTITY
        ), response.text

        session.expunge_all()
        result = await models.workers.read_work_pool(
            session=session, work_pool_id=work_pool.id
        )
        assert result.concurrency_limit is None

    @pytest.mark.parametrize("name", RESERVED_POOL_NAMES)
    async def test_update_reserved_pool(self, session, client, name):
        assert await models.workers.create_work_pool(
            session=session, work_pool=WorkPoolCreate(name=name)
        )
        await session.commit()

        # fails if we try to update the description
        response = await client.patch(
            f"/work_pools/{name}",
            json=dict(description=name, is_paused=True, concurrency_limit=5),
        )
        assert response.status_code == status.HTTP_403_FORBIDDEN, response.text
        assert "reserved for internal use" in response.json()["detail"]

        # succeeds if just pause and concurrency
        response = await client.patch(
            f"/work_pools/{name}",
            json=dict(is_paused=True, concurrency_limit=5),
        )
        assert response.status_code == status.HTTP_204_NO_CONTENT, response.text

    async def test_update_work_pool_template(self, session, client):
        name = "Pool 1"

        base_job_template = {
            "job_configuration": {
                "command": "{{ command }}",
            },
            "variables": {
                "properties": {
                    "command": {
                        "type": "array",
                        "title": "Command",
                        "items": {"type": "string"},
                        "default": ["echo", "hello"],
                    },
                },
                "required": [],
            },
        }
        pool = await models.workers.create_work_pool(
            session=session,
            work_pool=WorkPoolCreate(name=name, base_job_template=base_job_template),
        )
        await session.commit()

        base_job_template["variables"]["properties"]["command"]["default"] = ["woof!"]
        response = await client.patch(
            f"/work_pools/{name}",
            json=dict(base_job_template=base_job_template),
        )
        assert response.status_code == status.HTTP_204_NO_CONTENT, response.text

        session.expunge_all()
        result = await models.workers.read_work_pool(
            session=session, work_pool_id=pool.id
        )
        assert result.base_job_template["variables"]["properties"]["command"][
            "default"
        ] == ["woof!"]

    async def test_update_work_pool_template_validation_missing_keys(
        self, client, session
    ):
        name = "Pool 1"

        await models.workers.create_work_pool(
            session=session,
            work_pool=WorkPoolCreate(name=name),
        )
        await session.commit()

        session.expunge_all()

        response = await client.patch(
            f"/work_pools/{name}",
            json=dict(name=name, base_job_template={"foo": "bar", "x": ["y"]}),
        )
        assert (
            response.status_code == status.HTTP_422_UNPROCESSABLE_ENTITY
        ), response.text
        assert (
            "The `base_job_template` must contain both a `job_configuration` key and a"
            " `variables` key." in response.json()["exception_detail"][0]["msg"]
        )

    async def test_update_work_pool_template_validation_missing_variables(
        self, client, session
    ):
        name = "Pool 1"
        missing_variable_template = {
            "job_configuration": {
                "command": "{{ other_variable }}",
            },
            "variables": {
                "properties": {
                    "command": {
                        "type": "array",
                        "title": "Command",
                        "items": {"type": "string"},
                        "default": ["echo", "hello"],
                    },
                },
                "required": [],
            },
        }
        await models.workers.create_work_pool(
            session=session,
            work_pool=WorkPoolCreate(name=name),
        )
        await session.commit()

        session.expunge_all()

        response = await client.patch(
            f"/work_pools/{name}",
            json=dict(name=name, base_job_template=missing_variable_template),
        )
        assert (
            response.status_code == status.HTTP_422_UNPROCESSABLE_ENTITY
        ), response.text
        assert (
            "The variables specified in the job configuration template must be "
            "present as properties in the variables schema. "
            "Your job configuration uses the following undeclared "
            "variable(s): other_variable."
            in response.json()["exception_detail"][0]["msg"]
        )

    async def test_update_work_pool_template_validation_missing_nested_variables(
        self, client, session
    ):
        name = "Pool 1"
        missing_variable_template = {
            "job_configuration": {
                "config": {
                    "command": "{{ missing_variable }}",
                }
            },
            "variables": {
                "properties": {
                    "command": {
                        "type": "array",
                        "title": "Command",
                        "items": {"type": "string"},
                        "default": ["echo", "hello"],
                    },
                },
                "required": [],
            },
        }

        await models.workers.create_work_pool(
            session=session,
            work_pool=WorkPoolCreate(name=name),
        )
        await session.commit()

        session.expunge_all()

        response = await client.patch(
            f"/work_pools/{name}",
            json=dict(name="Pool 1", base_job_template=missing_variable_template),
        )
        assert (
            response.status_code == status.HTTP_422_UNPROCESSABLE_ENTITY
        ), response.text
        assert (
            "The variables specified in the job configuration template must be "
            "present as properties in the variables schema. "
            "Your job configuration uses the following undeclared "
            "variable(s): missing_variable."
            in response.json()["exception_detail"][0]["msg"]
        )


class TestReadWorkPool:
    async def test_read_work_pool(self, client, work_pool):
        response = await client.get(f"/work_pools/{work_pool.name}")
        assert response.status_code == status.HTTP_200_OK, response.text
        result = parse_obj_as(WorkPool, response.json())
        assert result.name == work_pool.name
        assert result.id == work_pool.id
        assert result.status == schemas.statuses.WorkPoolStatus.NOT_READY.value

    async def test_read_invalid_config(self, client):
        response = await client.get("/work_pools/does-not-exist")
        assert response.status_code == status.HTTP_404_NOT_FOUND, response.text

    async def test_read_work_pool_that_fails_validation(
        self,
        client,
        invalid_work_pool,
    ):
        response = await client.get(f"/work_pools/{invalid_work_pool.name}")
        assert response.status_code == 200, response.text
        assert response.json()["id"] == str(invalid_work_pool.id)
        assert response.json()["name"] == "wp-1"


class TestReadWorkPools:
    @pytest.fixture(autouse=True)
    async def create_work_pools(self, client):
        for name in ["C", "B", "A"]:
            await client.post("/work_pools/", json=dict(name=name, type="test"))

    async def test_read_work_pools(self, client, session):
        response = await client.post("/work_pools/filter")
        assert response.status_code == status.HTTP_200_OK, response.text
        result = parse_obj_as(List[WorkPool], response.json())
        assert [r.name for r in result] == ["A", "B", "C"]

    async def test_read_work_pools_with_limit(self, client, session):
        response = await client.post("/work_pools/filter", json=dict(limit=2))
        assert response.status_code == status.HTTP_200_OK, response.text
        result = parse_obj_as(List[WorkPool], response.json())
        assert [r.name for r in result] == ["A", "B"]

    async def test_read_work_pools_with_offset(self, client, session):
        response = await client.post("/work_pools/filter", json=dict(offset=1))
        assert response.status_code == status.HTTP_200_OK, response.text
        result = parse_obj_as(List[WorkPool], response.json())
        assert [r.name for r in result] == ["B", "C"]

    async def test_read_work_pool_with_work_pool_that_fails_validation(
        self,
        client,
        invalid_work_pool,
    ):
        response = await client.post("/work_pools/filter")
        assert response.status_code == 200, response.text
        assert len(response.json()) == 4


class TestCountWorkPools:
    @pytest.fixture(autouse=True)
    async def create_work_pools(self, client):
        for name in ["C", "B", "A"]:
            await client.post("/work_pools/", json=dict(name=name, type="test"))

    async def test_count_work_pools(self, client):
        response = await client.post("/work_pools/count")
        assert response.status_code == status.HTTP_200_OK, response.text
        assert response.json() == 3

    async def test_count_work_pools_applies_filter(self, client):
        response = await client.post(
            "/work_pools/count", json={"work_pools": {"name": {"any_": ["A"]}}}
        )
        assert response.status_code == status.HTTP_200_OK, response.text
        assert response.json() == 1


class TestCreateWorkQueue:
    async def test_create_work_queue(self, client, work_pool):
        response = await client.post(
            f"/work_pools/{work_pool.name}/queues",
            json=dict(name="test-queue", description="test queue"),
        )
        assert response.status_code == status.HTTP_201_CREATED, response.text
        result = parse_obj_as(WorkQueue, response.json())
        assert result.name == "test-queue"
        assert result.description == "test queue"
        assert result.work_pool_name == work_pool.name

    async def test_create_work_queue_with_priority(
        self,
        client,
        session,
        work_pool,
    ):
        data = dict(name="my-wpq", priority=99)
        response = await client.post(
            f"work_pools/{work_pool.name}/queues",
            json=data,
        )
        assert response.status_code == 201, response.text
        assert response.json()["priority"] == 99
        work_queue_id = response.json()["id"]

        work_queue = await models.workers.read_work_queue(
            session=session, work_queue_id=work_queue_id
        )
        assert work_queue.priority == 99

    async def test_create_work_queue_with_no_priority_when_low_priority_set(
        self,
        client,
        work_pool,
    ):
        response = await client.post(
            f"work_pools/{work_pool.name}/queues", json=dict(name="wpq-1")
        )
        # priority 2 because the default queue exists
        assert response.json()["priority"] == 2

        response2 = await client.post(
            f"work_pools/{work_pool.name}/queues", json=dict(name="wpq-2")
        )
        assert response2.json()["priority"] == 3

    async def test_create_work_queue_with_no_priority_when_high_priority_set(
        self,
        client,
        session,
        work_pool,
    ):
        response = await client.post(
            f"work_pools/{work_pool.name}/queues", json=dict(name="wpq-1", priority=99)
        )
        assert response.json()["priority"] == 99
        work_queue_id = response.json()["id"]

        response2 = await client.post(
            f"work_pools/{work_pool.name}/queues", json=dict(name="wpq-2")
        )
        assert response2.json()["priority"] == 2

        work_queue = await models.workers.read_work_queue(
            session=session, work_queue_id=work_queue_id
        )
        assert work_queue.priority == 99


class TestReadWorkQueue:
    async def test_read_work_queue(self, client, work_pool):
        # Create work pool queue
        create_response = await client.post(
            f"/work_pools/{work_pool.name}/queues",
            json=dict(name="test-queue", description="test queue"),
        )
        assert create_response.status_code == status.HTTP_201_CREATED

        read_response = await client.get(
            f"/work_pools/{work_pool.name}/queues/test-queue"
        )
        assert read_response.status_code == status.HTTP_200_OK
        result = parse_obj_as(WorkQueue, read_response.json())
        assert result.name == "test-queue"
        assert result.description == "test queue"
        assert result.work_pool_name == work_pool.name


class TestUpdateWorkQueue:
    @pytest.fixture
    async def paused_work_queue(self, session: AsyncSession):
        work_queue = await models.work_queues.create_work_queue(
            session=session,
            work_queue=schemas.actions.WorkQueueCreate(
                name="wq-xyz", description="All about my work queue"
            ),
        )
        work_queue.status = WorkQueueStatus.PAUSED
        await session.commit()
        return work_queue

    @pytest.fixture
    async def ready_work_queue(self, session: AsyncSession):
        work_queue = await models.work_queues.create_work_queue(
            session=session,
            work_queue=schemas.actions.WorkQueueCreate(
                name="wq-zzz", description="All about my work queue"
            ),
        )

        work_queue.status = WorkQueueStatus.READY
        await session.commit()
        return work_queue

    async def test_update_work_queue(self, client, work_pool):
        # Create work pool queue
        create_response = await client.post(
            f"/work_pools/{work_pool.name}/queues",
            json=dict(name="test-queue", description="test queue"),
        )
        assert create_response.status_code == status.HTTP_201_CREATED
        create_result = parse_obj_as(WorkQueue, create_response.json())
        assert not create_result.is_paused

        # Update work pool queue
        update_response = await client.patch(
            f"/work_pools/{work_pool.name}/queues/test-queue",
            json=dict(
                name="updated-test-queue",
                description="updated test queue",
                is_paused=True,
            ),
        )
        assert update_response.status_code == status.HTTP_204_NO_CONTENT

        # Read updated work pool queue
        read_response = await client.get(
            f"/work_pools/{work_pool.name}/queues/updated-test-queue"
        )
        assert read_response.status_code == status.HTTP_200_OK
        result = parse_obj_as(WorkQueue, read_response.json())
        assert result.name == "updated-test-queue"
        assert result.description == "updated test queue"
        assert result.is_paused

    async def test_update_work_queue_to_paused(
        self,
        client,
        work_queue_1,
        work_pool,
    ):
        assert work_queue_1.is_paused is False
        assert work_queue_1.concurrency_limit is None
        assert work_queue_1.status == "NOT_READY"

        new_data = schemas.actions.WorkQueueUpdate(
            is_paused=True, concurrency_limit=3
        ).model_dump(mode="json", exclude_unset=True)
        response = await client.patch(
            f"/work_pools/{work_pool.name}/queues/{work_queue_1.name}",
            json=new_data,
        )

        assert response.status_code == 204, response.text

        response = await client.get(
            f"/work_pools/{work_pool.name}/queues/{work_queue_1.name}",
        )

        assert response.json()["is_paused"] is True
        assert response.json()["concurrency_limit"] == 3
        assert response.json()["status"] == "PAUSED"

        assert_status_events(work_queue_1.name, ["prefect.work-queue.paused"])

    async def test_update_work_queue_to_paused_sets_paused_status(
        self,
        client,
        work_queue_1,
        work_pool,
    ):
        assert work_queue_1.status == "NOT_READY"

        new_data = schemas.actions.WorkQueueUpdate(
            is_paused=True, concurrency_limit=3
        ).model_dump(mode="json", exclude_unset=True)
        response = await client.patch(
            f"/work_pools/{work_pool.name}/queues/{work_queue_1.name}",
            json=new_data,
        )

        assert response.status_code == 204, response.text

        response = await client.get(
            f"/work_pools/{work_pool.name}/queues/{work_queue_1.name}",
        )

        assert response.json()["is_paused"] is True
        assert response.json()["concurrency_limit"] == 3

        work_queue_response = await client.get(
            f"/work_queues/{work_queue_1.id}",
        )

        assert work_queue_response.status_code == 200
        assert work_queue_response.json()["status"] == "PAUSED"

        assert_status_events(work_queue_1.name, ["prefect.work-queue.paused"])

    async def test_update_work_queue_to_paused_when_already_paused_does_not_emit_event(
        self,
        client,
        paused_work_queue,
    ):
        assert paused_work_queue.status == "PAUSED"

        new_data = schemas.actions.WorkQueueUpdate(
            is_paused=True,
            concurrency_limit=3,  # type: ignore
        ).model_dump(mode="json", exclude_unset=True)
        work_queue_response = await client.patch(
            f"/work_queues/{paused_work_queue.id}",
            json=new_data,
        )

        assert work_queue_response.status_code == 204

        work_queue_response = await client.get(f"/work_queues/{paused_work_queue.id}")

        assert work_queue_response.json()["is_paused"] is True
        assert work_queue_response.json()["concurrency_limit"] == 3
        assert work_queue_response.status_code == 200
        assert work_queue_response.json()["status"] == "PAUSED"

        # ensure no events emitted for already paused work queue
        AssertingEventsClient.assert_emitted_event_count(0)

    async def test_update_work_queue_to_unpaused_when_already_unpaused_does_not_emit_event(
        self,
        client,
        ready_work_queue,
    ):
        assert ready_work_queue.status == "READY"

        new_data = schemas.actions.WorkQueueUpdate(
            is_paused=False,
            concurrency_limit=3,  # type: ignore
        ).model_dump(mode="json", exclude_unset=True)
        work_queue_response = await client.patch(
            f"/work_queues/{ready_work_queue.id}",
            json=new_data,
        )

        assert work_queue_response.status_code == 204

        work_queue_response = await client.get(f"/work_queues/{ready_work_queue.id}")

        assert work_queue_response.json()["is_paused"] is False
        assert work_queue_response.json()["concurrency_limit"] == 3
        assert work_queue_response.status_code == 200
        assert work_queue_response.json()["status"] == "READY"

        # ensure no events emitted for already unpaused work queue
        AssertingEventsClient.assert_emitted_event_count(0)

    async def test_update_work_queue_to_unpaused_with_no_last_polled_sets_not_ready_status(
        self,
        client,
        work_queue_1,
        work_pool,
    ):
        # first, pause the work pool queue with no last_polled
        pause_data = schemas.actions.WorkQueueUpdate(is_paused=True).model_dump(  # type: ignore
            mode="json", exclude_unset=True
        )

        response = await client.patch(
            f"/work_pools/{work_pool.name}/queues/{work_queue_1.name}",
            json=pause_data,
        )
        assert response.status_code == 204, response.text
        response = await client.get(
            f"/work_pools/{work_pool.name}/queues/{work_queue_1.name}",
        )
        paused_work_queue_response = response.json()
        assert paused_work_queue_response["status"] == "PAUSED"
        assert paused_work_queue_response["is_paused"] is True
        assert paused_work_queue_response["last_polled"] is None

        AssertingEventsClient.assert_emitted_event_with(
            event="prefect.work-queue.paused",
            resource={
                "prefect.resource.id": f"prefect.work-queue.{work_queue_1.id}",
                "prefect.resource.name": work_queue_1.name,
            },
            related=[
                {
                    "prefect.resource.id": f"prefect.work-pool.{work_pool.id}",
                    "prefect.resource.name": work_pool.name,
                    "prefect.work-pool.type": work_pool.type,
                    "prefect.resource.role": "work-pool",
                }
            ],
        )

        # now unpause the work pool queue with no last_polled
        unpause_data = schemas.actions.WorkQueueUpdate(  # type: ignore
            is_paused=False, concurrency_limit=3
        ).model_dump(mode="json", exclude_unset=True)
        response = await client.patch(
            f"/work_pools/{work_pool.name}/queues/{work_queue_1.name}",
            json=unpause_data,
        )
        assert response.status_code == 204, response.text
        unpaused_data_response = await client.get(
            f"/work_pools/{work_pool.name}/queues/{work_queue_1.name}",
        )
        assert unpaused_data_response.json()["is_paused"] is False
        assert unpaused_data_response.json()["concurrency_limit"] == 3
        assert unpaused_data_response.json()["status"] == "NOT_READY"
        assert unpaused_data_response.json()["last_polled"] is None

        AssertingEventsClient.assert_emitted_event_with(
            event="prefect.work-queue.not-ready",
            resource={
                "prefect.resource.id": f"prefect.work-queue.{work_queue_1.id}",
                "prefect.resource.name": work_queue_1.name,
            },
            related=[
                {
                    "prefect.resource.id": f"prefect.work-pool.{work_pool.id}",
                    "prefect.resource.name": work_pool.name,
                    "prefect.work-pool.type": work_pool.type,
                    "prefect.resource.role": "work-pool",
                }
            ],
        )

    async def test_update_work_queue_to_unpaused_with_expired_last_polled_sets_not_ready_status(
        self,
        client,
        work_queue_1,
        work_pool,
    ):
        # first, pause the work pool queue with a expired last_polled
        pause_data = schemas.actions.WorkQueueUpdate(  # type: ignore
            last_polled=pendulum.now("UTC") - timedelta(minutes=2), is_paused=True
        ).model_dump(mode="json", exclude_unset=True)

        response = await client.patch(
            f"/work_pools/{work_pool.name}/queues/{work_queue_1.name}",
            json=pause_data,
        )
        assert response.status_code == 204, response.text
        response = await client.get(
            f"/work_pools/{work_pool.name}/queues/{work_queue_1.name}",
        )
        paused_work_queue_response = response.json()
        assert paused_work_queue_response["status"] == "PAUSED"
        assert paused_work_queue_response["is_paused"] is True
        assert paused_work_queue_response["last_polled"] is not None

        AssertingEventsClient.assert_emitted_event_with(
            event="prefect.work-queue.paused",
            resource={
                "prefect.resource.id": f"prefect.work-queue.{work_queue_1.id}",
                "prefect.resource.name": work_queue_1.name,
            },
            related=[
                {
                    "prefect.resource.id": f"prefect.work-pool.{work_pool.id}",
                    "prefect.resource.name": work_pool.name,
                    "prefect.work-pool.type": work_pool.type,
                    "prefect.resource.role": "work-pool",
                }
            ],
        )

        # now unpause the work pool queue with expired last_polled
        unpause_data = schemas.actions.WorkQueueUpdate(  # type: ignore
            is_paused=False, concurrency_limit=3
        ).model_dump(mode="json", exclude_unset=True)
        response = await client.patch(
            f"/work_pools/{work_pool.name}/queues/{work_queue_1.name}",
            json=unpause_data,
        )
        assert response.status_code == 204, response.text
        unpaused_data_response = await client.get(
            f"/work_pools/{work_pool.name}/queues/{work_queue_1.name}",
        )
        assert unpaused_data_response.json()["is_paused"] is False
        assert unpaused_data_response.json()["concurrency_limit"] == 3
        assert unpaused_data_response.json()["status"] == "NOT_READY"

        AssertingEventsClient.assert_emitted_event_with(
            event="prefect.work-queue.not-ready",
            resource={
                "prefect.resource.id": f"prefect.work-queue.{work_queue_1.id}",
                "prefect.resource.name": work_queue_1.name,
            },
            related=[
                {
                    "prefect.resource.id": f"prefect.work-pool.{work_pool.id}",
                    "prefect.resource.name": work_pool.name,
                    "prefect.work-pool.type": work_pool.type,
                    "prefect.resource.role": "work-pool",
                }
            ],
        )

    async def test_update_work_queue_to_unpaused_with_recent_last_polled_sets_ready_status(
        self,
        client,
        work_queue_1,
        work_pool,
    ):
        # first, pause the work pool queue with a recent last_polled
        pause_data = schemas.actions.WorkQueueUpdate(  # type: ignore
            last_polled=pendulum.now("UTC"), is_paused=True
        ).model_dump(mode="json", exclude_unset=True)

        response = await client.patch(
            f"/work_pools/{work_pool.name}/queues/{work_queue_1.name}",
            json=pause_data,
        )
        assert response.status_code == 204, response.text
        response = await client.get(
            f"/work_pools/{work_pool.name}/queues/{work_queue_1.name}",
        )
        paused_work_queue_response = response.json()
        assert paused_work_queue_response["status"] == "PAUSED"
        assert paused_work_queue_response["last_polled"] is not None
        assert paused_work_queue_response["is_paused"] is True

        AssertingEventsClient.assert_emitted_event_with(
            event="prefect.work-queue.paused",
            resource={
                "prefect.resource.id": f"prefect.work-queue.{work_queue_1.id}",
                "prefect.resource.name": work_queue_1.name,
            },
            related=[
                {
                    "prefect.resource.id": f"prefect.work-pool.{work_pool.id}",
                    "prefect.resource.name": work_pool.name,
                    "prefect.work-pool.type": work_pool.type,
                    "prefect.resource.role": "work-pool",
                }
            ],
        )

        # now unpause a recently polled work pool queue
        unpause_data = schemas.actions.WorkQueueUpdate(  # type: ignore
            is_paused=False, concurrency_limit=3
        ).model_dump(mode="json", exclude_unset=True)
        response = await client.patch(
            f"/work_pools/{work_pool.name}/queues/{work_queue_1.name}",
            json=unpause_data,
        )
        assert response.status_code == 204, response.text
        unpaused_data_response = await client.get(
            f"/work_pools/{work_pool.name}/queues/{work_queue_1.name}",
        )
        assert unpaused_data_response.json()["is_paused"] is False
        assert unpaused_data_response.json()["concurrency_limit"] == 3
        assert unpaused_data_response.json()["status"] == "READY"

        AssertingEventsClient.assert_emitted_event_with(
            event="prefect.work-queue.ready",
            resource={
                "prefect.resource.id": f"prefect.work-queue.{work_queue_1.id}",
                "prefect.resource.name": work_queue_1.name,
            },
            related=[
                {
                    "prefect.resource.id": f"prefect.work-pool.{work_pool.id}",
                    "prefect.resource.name": work_pool.name,
                    "prefect.work-pool.type": work_pool.type,
                    "prefect.resource.role": "work-pool",
                }
            ],
        )


class TestWorkPoolStatus:
    async def test_work_pool_status_with_online_worker(self, client, work_pool):
        """Work pools with an online work should have a status of READY."""
        await client.post(
            f"/work_pools/{work_pool.name}/workers/heartbeat",
            json=dict(name="test-worker"),
        )

        response = await client.get(f"/work_pools/{work_pool.name}")
        assert response.status_code == status.HTTP_200_OK, response.text

        result = parse_obj_as(WorkPool, response.json())
        assert result.status == schemas.statuses.WorkPoolStatus.READY

    async def test_work_pool_status_with_offline_worker(
        self, client, work_pool, session, db
    ):
        """Work pools with only offline workers should have a status of NOT_READY."""
        now = pendulum.now("UTC")

        insert_stmt = db.insert(db.Worker).values(
            name="old-worker",
            work_pool_id=work_pool.id,
            last_heartbeat_time=now.subtract(minutes=5),
        )

        await session.execute(insert_stmt)
        await session.commit()

        response = await client.get(f"/work_pools/{work_pool.name}")
        result = parse_obj_as(WorkPool, response.json())

        assert result.status == schemas.statuses.WorkPoolStatus.NOT_READY

    async def test_work_pool_status_with_no_workers(self, client, work_pool):
        """Work pools with no workers should have a status of NOT_READY."""
        response = await client.get(f"/work_pools/{work_pool.name}")
        result = parse_obj_as(WorkPool, response.json())

        assert result.status == schemas.statuses.WorkPoolStatus.NOT_READY

    async def test_work_pool_status_for_paused_work_pool(self, client, work_pool):
        """Work pools that are paused should have a status of PAUSED."""
        # Pause work pool
        await client.patch(f"/work_pools/{work_pool.name}", json=dict(is_paused=True))

        # Heartbeat worker
        await client.post(
            f"/work_pools/{work_pool.name}/workers/heartbeat",
            json=dict(name="test-worker"),
        )

        response = await client.get(f"/work_pools/{work_pool.name}")
        assert response.status_code == status.HTTP_200_OK, response.text

        result = parse_obj_as(WorkPool, response.json())
        assert result.is_paused
        assert result.status == schemas.statuses.WorkPoolStatus.PAUSED

    async def test_work_pool_status_for_prefect_agent_work_pool(
        self, client, prefect_agent_work_pool
    ):
        """Work pools that are Prefect Agent work pools should have `null` for status."""
        response = await client.get(f"/work_pools/{prefect_agent_work_pool.name}")
        assert response.status_code == status.HTTP_200_OK, response.text

        result = parse_obj_as(WorkPool, response.json())
        assert result.status is None


class TestWorkerProcess:
    async def test_heartbeat_worker(self, client, work_pool):
        workers_response = await client.post(
            f"/work_pools/{work_pool.name}/workers/filter"
        )
        assert workers_response.status_code == status.HTTP_200_OK
        assert len(workers_response.json()) == 0

        dt = pendulum.now("UTC")
        response = await client.post(
            f"/work_pools/{work_pool.name}/workers/heartbeat",
            json=dict(name="test-worker"),
        )
        assert response.status_code == status.HTTP_204_NO_CONTENT, response.text

        workers_response = await client.post(
            f"/work_pools/{work_pool.name}/workers/filter"
        )
        assert workers_response.status_code == status.HTTP_200_OK
        assert len(workers_response.json()) == 1
        assert workers_response.json()[0]["name"] == "test-worker"
        assert pendulum.parse(workers_response.json()[0]["last_heartbeat_time"]) > dt
        assert workers_response.json()[0]["status"] == "ONLINE"

        assert_status_events(work_pool.name, ["prefect.work-pool.ready"])

    async def test_worker_heartbeat_updates_work_pool_status(self, client, work_pool):
        # Verify that the work pool is not ready
        work_pool_response = await client.get(f"/work_pools/{work_pool.name}")
        assert work_pool_response.status_code == status.HTTP_200_OK
        assert (
            work_pool_response.json()["status"]
            == schemas.statuses.WorkPoolStatus.NOT_READY.value
        )

        # Heartbeat a worker
        heartbeat_response = await client.post(
            f"/work_pools/{work_pool.name}/workers/heartbeat",
            json=dict(name="test-worker"),
        )
        assert heartbeat_response.status_code == status.HTTP_204_NO_CONTENT

        # Verify that the work pool is ready
        work_pool_response = await client.get(f"/work_pools/{work_pool.name}")
        assert work_pool_response.status_code == status.HTTP_200_OK
        assert (
            work_pool_response.json()["status"]
            == schemas.statuses.WorkPoolStatus.READY.value
        )

        assert_status_events(work_pool.name, ["prefect.work-pool.ready"])

    async def test_worker_heartbeat_does_not_updates_work_pool_status_if_paused(
        self, client, work_pool
    ):
        # Pause the work pool
        await client.patch(
            f"/work_pools/{work_pool.name}",
            json=schemas.actions.WorkPoolUpdate(is_paused=True).model_dump(
                mode="json", exclude_unset=True
            ),
        )

        # Verify that the work pool is paused
        work_pool_response = await client.get(f"/work_pools/{work_pool.name}")
        assert work_pool_response.status_code == status.HTTP_200_OK
        assert (
            work_pool_response.json()["status"]
            == schemas.statuses.WorkPoolStatus.PAUSED.value
        )

        # Heartbeat a worker
        heartbeat_response = await client.post(
            f"/work_pools/{work_pool.name}/workers/heartbeat",
            json=dict(name="test-worker"),
        )
        assert heartbeat_response.status_code == status.HTTP_204_NO_CONTENT

        # Verify that the work pool is still paused
        work_pool_response = await client.get(f"/work_pools/{work_pool.name}")
        assert work_pool_response.status_code == status.HTTP_200_OK
        assert (
            work_pool_response.json()["status"]
            == schemas.statuses.WorkPoolStatus.PAUSED.value
        )

        assert_status_events(work_pool.name, ["prefect.work-pool.paused"])

    async def test_heartbeat_worker_requires_name(self, client, work_pool):
        response = await client.post(f"/work_pools/{work_pool.name}/workers/heartbeat")
        assert (
            response.status_code == status.HTTP_422_UNPROCESSABLE_ENTITY
        ), response.text
        assert b'"missing","loc":["body","name"]' in response.content

    async def test_heartbeat_worker_upserts_for_same_name(self, client, work_pool):
        for name in ["test-worker", "test-worker", "test-worker", "another-worker"]:
            await client.post(
                f"/work_pools/{work_pool.name}/workers/heartbeat",
                json=dict(name=name),
            )

        workers_response = await client.post(
            f"/work_pools/{work_pool.name}/workers/filter"
        )
        assert workers_response.status_code == status.HTTP_200_OK
        assert len(workers_response.json()) == 2

    async def test_heartbeat_worker_limit(self, client, work_pool):
        for name in ["test-worker", "test-worker", "test-worker", "another-worker"]:
            await client.post(
                f"/work_pools/{work_pool.name}/workers/heartbeat",
                json=dict(name=name),
            )

        workers_response = await client.post(
            f"/work_pools/{work_pool.name}/workers/filter",
            json=dict(limit=1),
        )
        assert workers_response.status_code == status.HTTP_200_OK
        assert len(workers_response.json()) == 1
        assert workers_response.json()[0]["name"] == "another-worker"

    async def test_heartbeat_accepts_heartbeat_interval(self, client, work_pool):
        await client.post(
            f"/work_pools/{work_pool.name}/workers/heartbeat",
            json=dict(name="test-worker", heartbeat_interval_seconds=60),
        )

        workers_response = await client.post(
            f"/work_pools/{work_pool.name}/workers/filter",
        )
        assert len(workers_response.json()) == 1
        assert workers_response.json()[0]["heartbeat_interval_seconds"] == 60

    async def test_worker_with_old_heartbeat_has_offline_status(
        self, client, work_pool, session, db
    ):
        now = pendulum.now("UTC")

        insert_stmt = db.insert(db.Worker).values(
            name="old-worker",
            work_pool_id=work_pool.id,
            last_heartbeat_time=now.subtract(minutes=5),
        )

        await session.execute(insert_stmt)
        await session.commit()

        workers_response = await client.post(
            f"/work_pools/{work_pool.name}/workers/filter",
        )
        assert len(workers_response.json()) == 1
        assert workers_response.json()[0]["status"] == "OFFLINE"

    async def test_worker_status_accounts_for_heartbeat_interval(
        self, client, work_pool, session, db
    ):
        """
        Worker status should use the heartbeat interval to determine if a worker is
        offline.

        This test sets an abnormally small heartbeat interval and then checks that the
        worker is still considered offline than it would by default.
        """
        now = pendulum.now("UTC")

        insert_stmt = db.insert(db.Worker).values(
            name="old-worker",
            work_pool_id=work_pool.id,
            last_heartbeat_time=now.subtract(seconds=10),
            heartbeat_interval_seconds=1,
        )

        await session.execute(insert_stmt)
        await session.commit()

        workers_response = await client.post(
            f"/work_pools/{work_pool.name}/workers/filter",
        )
        assert len(workers_response.json()) == 1
        assert workers_response.json()[0]["status"] == "OFFLINE"


class TestDeleteWorker:
    async def test_delete_worker(self, client, work_pool, session, db):
        work_pool_id = work_pool.id
        deleted_worker_name = "worker1"
        for i in range(2):
            insert_stmt = (db.insert(db.Worker)).values(
                name=f"worker{i}",
                work_pool_id=work_pool_id,
                last_heartbeat_time=pendulum.now(),
            )
            await session.execute(insert_stmt)
            await session.commit()

        response = await client.delete(
            f"/work_pools/{work_pool.name}/workers/{deleted_worker_name}"
        )
        assert response.status_code == status.HTTP_204_NO_CONTENT, response.text
        remaining_workers = await models.workers.read_workers(
            session=session,
            work_pool_id=work_pool_id,
        )
        assert deleted_worker_name not in map(lambda x: x.name, remaining_workers)

    async def test_nonexistent_worker(self, client, session, db):
        worker_name = "worker1"
        wp = await models.workers.create_work_pool(
            session=session,
            work_pool=schemas.actions.WorkPoolCreate(name="A"),
        )
        insert_stmt = (db.insert(db.Worker)).values(
            name=worker_name,
            work_pool_id=wp.id,
            last_heartbeat_time=pendulum.now(),
        )
        await session.execute(insert_stmt)
        await session.commit()

        response = await client.delete(f"/work_pools/{wp.name}/workers/does-not-exist")
        assert response.status_code == status.HTTP_404_NOT_FOUND, response.text


class TestGetScheduledRuns:
    @pytest.fixture(autouse=True)
    async def setup(self, session, flow):
        """
        Creates:
        - Three different work pools ("A", "B", "C")
        - Three different queues in each pool ("AA", "AB", "AC", "BA", "BB", "BC", "CA", "CB", "CC")
        - One pending run, one running run, and 5 scheduled runs in each queue
        """

        # create three different work pools
        wp_a = await models.workers.create_work_pool(
            session=session,
            work_pool=schemas.actions.WorkPoolCreate(name="A"),
        )
        wp_b = await models.workers.create_work_pool(
            session=session,
            work_pool=schemas.actions.WorkPoolCreate(name="B"),
        )
        wp_c = await models.workers.create_work_pool(
            session=session,
            work_pool=schemas.actions.WorkPoolCreate(name="C"),
        )

        # create three different work queues for each config
        wq_aa = await models.workers.create_work_queue(
            session=session,
            work_pool_id=wp_a.id,
            work_queue=schemas.actions.WorkQueueCreate(name="AA"),
        )
        wq_ab = await models.workers.create_work_queue(
            session=session,
            work_pool_id=wp_a.id,
            work_queue=schemas.actions.WorkQueueCreate(name="AB"),
        )
        wq_ac = await models.workers.create_work_queue(
            session=session,
            work_pool_id=wp_a.id,
            work_queue=schemas.actions.WorkQueueCreate(name="AC"),
        )
        wq_ba = await models.workers.create_work_queue(
            session=session,
            work_pool_id=wp_b.id,
            work_queue=schemas.actions.WorkQueueCreate(name="BA"),
        )
        wq_bb = await models.workers.create_work_queue(
            session=session,
            work_pool_id=wp_b.id,
            work_queue=schemas.actions.WorkQueueCreate(name="BB"),
        )
        wq_bc = await models.workers.create_work_queue(
            session=session,
            work_pool_id=wp_b.id,
            work_queue=schemas.actions.WorkQueueCreate(name="BC"),
        )
        wq_ca = await models.workers.create_work_queue(
            session=session,
            work_pool_id=wp_c.id,
            work_queue=schemas.actions.WorkQueueCreate(name="CA"),
        )
        wq_cb = await models.workers.create_work_queue(
            session=session,
            work_pool_id=wp_c.id,
            work_queue=schemas.actions.WorkQueueCreate(name="CB"),
        )
        wq_cc = await models.workers.create_work_queue(
            session=session,
            work_pool_id=wp_c.id,
            work_queue=schemas.actions.WorkQueueCreate(name="CC"),
        )

        # create flow runs
        for wq in [wq_aa, wq_ab, wq_ac, wq_ba, wq_bb, wq_bc, wq_ca, wq_cb, wq_cc]:
            # create a running run
            await models.flow_runs.create_flow_run(
                session=session,
                flow_run=schemas.core.FlowRun(
                    flow_id=flow.id,
                    state=prefect.server.schemas.states.Running(),
                    work_queue_id=wq.id,
                ),
            )

            # create a pending run
            await models.flow_runs.create_flow_run(
                session=session,
                flow_run=schemas.core.FlowRun(
                    flow_id=flow.id,
                    state=prefect.server.schemas.states.Pending(),
                    work_queue_id=wq.id,
                ),
            )

            # create 5 scheduled runs from two hours ago to three hours in the future
            # we insert them in reverse order to ensure that sorting is taking
            # place (and not just returning the database order)
            for i in range(3, -2, -1):
                await models.flow_runs.create_flow_run(
                    session=session,
                    flow_run=schemas.core.FlowRun(
                        flow_id=flow.id,
                        state=prefect.server.schemas.states.Scheduled(
                            scheduled_time=pendulum.now("UTC").add(hours=i)
                        ),
                        work_queue_id=wq.id,
                    ),
                )
        await session.commit()

        return dict(
            work_pools=dict(wp_a=wp_a, wp_b=wp_b, wp_c=wp_c),
            work_queues=dict(
                wq_aa=wq_aa,
                wq_ab=wq_ab,
                wq_ac=wq_ac,
                wq_ba=wq_ba,
                wq_bb=wq_bb,
                wq_bc=wq_bc,
                wq_ca=wq_ca,
                wq_cb=wq_cb,
                wq_cc=wq_cc,
            ),
        )

    @pytest.fixture
    def work_pools(self, setup):
        return setup["work_pools"]

    @pytest.fixture
    def work_queues(self, setup):
        return setup["work_queues"]

    @pytest.fixture
    async def deployment(self, setup, session, flow):
        deployment = await models.deployments.create_deployment(
            session=session,
            deployment=schemas.core.Deployment(
                name="My Deployment",
                tags=["test"],
                flow_id=flow.id,
                work_queue_id=setup["work_queues"]["wq_aa"].id,
            ),
        )
        await session.commit()
        return deployment

    async def test_get_all_runs(self, client, work_pools):
        response = await client.post(
            f"/work_pools/{work_pools['wp_a'].name}/get_scheduled_flow_runs",
        )
        assert response.status_code == status.HTTP_200_OK, response.text

        data = parse_obj_as(
            List[schemas.responses.WorkerFlowRunResponse], response.json()
        )
        assert len(data) == 15

        # runs are not sorted by time because they're sorted by queue priority
        assert data != sorted(data, key=lambda r: r.flow_run.next_scheduled_start_time)

    async def test_get_all_runs_limit(self, client, work_pools):
        response = await client.post(
            f"/work_pools/{work_pools['wp_a'].name}/get_scheduled_flow_runs",
            json=dict(limit=7),
        )

        data = parse_obj_as(
            List[schemas.responses.WorkerFlowRunResponse], response.json()
        )
        assert len(data) == 7

    async def test_get_all_runs_wq_aa(self, client, work_pools, work_queues):
        response = await client.post(
            f"/work_pools/{work_pools['wp_a'].name}/get_scheduled_flow_runs",
            json=dict(work_queue_names=[work_queues["wq_aa"].name]),
        )

        data = parse_obj_as(
            List[schemas.responses.WorkerFlowRunResponse], response.json()
        )
        assert len(data) == 5

    async def test_get_all_runs_wq_aa_wq_ab(self, client, work_pools, work_queues):
        response = await client.post(
            f"/work_pools/{work_pools['wp_a'].name}/get_scheduled_flow_runs",
            json=dict(
                work_queue_names=[
                    work_queues["wq_aa"].name,
                    work_queues["wq_ab"].name,
                ]
            ),
        )

        data = parse_obj_as(
            List[schemas.responses.WorkerFlowRunResponse], response.json()
        )
        assert len(data) == 10

    async def test_get_all_runs_wq_ba_wrong_pool(self, client, work_pools, work_queues):
        response = await client.post(
            f"/work_pools/{work_pools['wp_a'].name}/get_scheduled_flow_runs",
            json=dict(work_queue_names=[work_queues["wq_ba"].name]),
        )

        assert response.status_code == status.HTTP_404_NOT_FOUND, response.text

    async def test_get_all_runs_scheduled_before(self, client, work_pools, work_queues):
        response = await client.post(
            f"/work_pools/{work_pools['wp_a'].name}/get_scheduled_flow_runs",
            json=dict(scheduled_before=str(pendulum.now("UTC"))),
        )

        data = parse_obj_as(
            List[schemas.responses.WorkerFlowRunResponse], response.json()
        )
        assert len(data) == 6

    async def test_get_all_runs_scheduled_after(self, client, work_pools):
        response = await client.post(
            f"/work_pools/{work_pools['wp_a'].name}/get_scheduled_flow_runs",
            json=dict(scheduled_after=str(pendulum.now("UTC"))),
        )

        data = parse_obj_as(
            List[schemas.responses.WorkerFlowRunResponse], response.json()
        )
        assert len(data) == 9

    async def test_get_all_runs_scheduled_before_and_after(self, client, work_pools):
        response = await client.post(
            f"/work_pools/{work_pools['wp_a'].name}/get_scheduled_flow_runs",
            json=dict(
                scheduled_before=str(pendulum.now("UTC").subtract(hours=1)),
                scheduled_after=str(pendulum.now("UTC")),
            ),
        )

        data = parse_obj_as(
            List[schemas.responses.WorkerFlowRunResponse], response.json()
        )
        assert len(data) == 0

    async def test_updates_last_polled_on_a_single_work_queue(
        self, client, work_queues, work_pools
    ):
        now = pendulum.now("UTC")
        poll_response = await client.post(
            f"/work_pools/{work_pools['wp_a'].name}/get_scheduled_flow_runs",
            json=dict(work_queue_names=[work_queues["wq_aa"].name]),
        )
        assert poll_response.status_code == status.HTTP_200_OK

        work_queue_response = await client.get(
            f"/work_pools/{work_pools['wp_a'].name}/queues/{work_queues['wq_aa'].name}"
        )
        assert work_queue_response.status_code == status.HTTP_200_OK

        work_queue = parse_obj_as(WorkQueue, work_queue_response.json())
        work_queues_response = await client.post(
            f"/work_pools/{work_pools['wp_a'].name}/queues/filter"
        )
        assert work_queues_response.status_code == status.HTTP_200_OK

        work_queues = parse_obj_as(List[WorkQueue], work_queues_response.json())

        for work_queue in work_queues:
            if work_queue.name == "AA":
                assert work_queue.last_polled is not None
                assert work_queue.last_polled > now
            else:
                assert work_queue.last_polled is None

    async def test_updates_last_polled_on_a_multiple_work_queues(
        self, client, work_queues, work_pools
    ):
        now = pendulum.now("UTC")
        poll_response = await client.post(
            f"/work_pools/{work_pools['wp_a'].name}/get_scheduled_flow_runs",
            json=dict(
                work_queue_names=[
                    work_queues["wq_aa"].name,
                    work_queues["wq_ab"].name,
                ]
            ),
        )
        assert poll_response.status_code == status.HTTP_200_OK

        work_queues_response = await client.post(
            f"/work_pools/{work_pools['wp_a'].name}/queues/filter"
        )
        assert work_queues_response.status_code == status.HTTP_200_OK

        work_queues = parse_obj_as(List[WorkQueue], work_queues_response.json())

        for work_queue in work_queues:
            if work_queue.name == "AA" or work_queue.name == "AB":
                assert work_queue.last_polled is not None
                assert work_queue.last_polled > now
            else:
                assert work_queue.last_polled is None

    async def test_updates_last_polled_on_a_full_work_pool(
        self, client, session, work_queues, work_pools
    ):
        work_pool = work_pools["wp_a"]
        work_queues["wq_aa"].status = WorkQueueStatus.NOT_READY
        work_queues["wq_ab"].status = WorkQueueStatus.PAUSED
        work_queues["wq_ac"].status = WorkQueueStatus.READY
        await session.commit()

        now = pendulum.now("UTC")
        poll_response = await client.post(
            f"/work_pools/{work_pool.name}/get_scheduled_flow_runs",
        )
        assert poll_response.status_code == status.HTTP_200_OK

        work_queues_response = await client.post(
            f"/work_pools/{work_pool.name}/queues/filter"
        )
        assert work_queues_response.status_code == status.HTTP_200_OK

        work_queues = parse_obj_as(List[WorkQueue], work_queues_response.json())

        for work_queue in work_queues:
            assert (
                work_queue.last_polled is not None
            ), "Work queue should have updated last_polled"
            assert work_queue.last_polled > now

<<<<<<< HEAD
    # @mock.patch("prefect.server.api.workers.mark_deployments_ready")
    async def test_updates_statuses_on_a_full_work_pool(
        self,
        # mock_mark_deployments_ready: mock.MagicMock,
        client,
        session,
        work_queues,
        work_pools,
        flow,
    ):
        async def create_deployment_for_work_queue(work_queue_id):
            return await models.deployments.create_deployment(
                session=session,
                deployment=schemas.core.Deployment(
                    name="My Deployment",
                    tags=["test"],
                    flow_id=flow.id,
                    work_queue_id=work_queue_id,
                ),
            )

=======
    async def test_updates_work_queue_status_on_a_full_work_pool(
        self, client, session, work_queues, work_pools
    ):
>>>>>>> cfd0eebd
        work_pool = work_pools["wp_a"]

        wq_not_ready = work_queues["wq_aa"]
        wq_not_ready.status = WorkQueueStatus.NOT_READY

        wq_paused = work_queues["wq_ab"]
        wq_paused.status = WorkQueueStatus.PAUSED

        wq_ready = work_queues["wq_ac"]
        wq_ready.status = WorkQueueStatus.READY

<<<<<<< HEAD
        deployments = [
            await create_deployment_for_work_queue(wq.id)
            for wq in (wq_not_ready, wq_paused, wq_ready)
        ]

=======
>>>>>>> cfd0eebd
        await session.commit()

        poll_response = await client.post(
            f"/work_pools/{work_pool.name}/get_scheduled_flow_runs",
        )
        assert poll_response.status_code == status.HTTP_200_OK

        work_queues_response = await client.post(
            f"/work_pools/{work_pool.name}/queues/filter"
        )
        assert work_queues_response.status_code == status.HTTP_200_OK

        work_queues = parse_obj_as(List[WorkQueue], work_queues_response.json())

        for work_queue in work_queues:
            if work_queue.id == wq_not_ready.id:
                assert work_queue.status == WorkQueueStatus.READY
            elif work_queue.id == wq_paused.id:
                # paused work queues should stay paused
                assert work_queue.status == WorkQueueStatus.PAUSED
            elif work_queue.id == wq_ready.id:
                assert work_queue.status == WorkQueueStatus.READY

<<<<<<< HEAD
        for deployment in deployments:
            await session.refresh(deployment)
            assert deployment.status == DeploymentStatus.READY

=======
>>>>>>> cfd0eebd
    async def test_ensure_deployments_associated_with_work_pool_have_deployment_status_of_ready(
        self, client, work_pools, deployment
    ):
        assert deployment.last_polled is None
        deployment_response = await client.get(f"/deployments/{deployment.id}")
        assert deployment_response.status_code == status.HTTP_200_OK
        assert deployment_response.json()["status"] == "NOT_READY"

        # trigger a poll of the work queue, which should update the deployment status
        deployment_work_pool_name = work_pools["wp_a"].name
        queue_response = await client.post(
            f"/work_pools/{deployment_work_pool_name}/get_scheduled_flow_runs",
        )
        assert queue_response.status_code == status.HTTP_200_OK

        # get the updated deployment
        updated_deployment_response = await client.get(f"/deployments/{deployment.id}")
        assert updated_deployment_response.status_code == status.HTTP_200_OK
        assert updated_deployment_response.json()["status"] == "READY"<|MERGE_RESOLUTION|>--- conflicted
+++ resolved
@@ -1872,11 +1872,8 @@
             ), "Work queue should have updated last_polled"
             assert work_queue.last_polled > now
 
-<<<<<<< HEAD
-    # @mock.patch("prefect.server.api.workers.mark_deployments_ready")
     async def test_updates_statuses_on_a_full_work_pool(
         self,
-        # mock_mark_deployments_ready: mock.MagicMock,
         client,
         session,
         work_queues,
@@ -1894,11 +1891,6 @@
                 ),
             )
 
-=======
-    async def test_updates_work_queue_status_on_a_full_work_pool(
-        self, client, session, work_queues, work_pools
-    ):
->>>>>>> cfd0eebd
         work_pool = work_pools["wp_a"]
 
         wq_not_ready = work_queues["wq_aa"]
@@ -1910,14 +1902,11 @@
         wq_ready = work_queues["wq_ac"]
         wq_ready.status = WorkQueueStatus.READY
 
-<<<<<<< HEAD
         deployments = [
             await create_deployment_for_work_queue(wq.id)
             for wq in (wq_not_ready, wq_paused, wq_ready)
         ]
 
-=======
->>>>>>> cfd0eebd
         await session.commit()
 
         poll_response = await client.post(
@@ -1941,13 +1930,10 @@
             elif work_queue.id == wq_ready.id:
                 assert work_queue.status == WorkQueueStatus.READY
 
-<<<<<<< HEAD
         for deployment in deployments:
             await session.refresh(deployment)
             assert deployment.status == DeploymentStatus.READY
 
-=======
->>>>>>> cfd0eebd
     async def test_ensure_deployments_associated_with_work_pool_have_deployment_status_of_ready(
         self, client, work_pools, deployment
     ):
