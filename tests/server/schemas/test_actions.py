--- conflicted
+++ resolved
@@ -89,12 +89,8 @@
         # This should fail because my-field is required but has no default
         deployment_create = DeploymentCreate(
             name="test-deployment",
-<<<<<<< HEAD
+            flow_id=uuid4(),
             job_variables={},
-=======
-            flow_id=uuid4(),
-            infra_overrides={},
->>>>>>> 6db6e0be
         )
 
         base_job_template = {
