--- conflicted
+++ resolved
@@ -186,11 +186,7 @@
         # Regression test for https://github.com/PrefectHQ/orion/issues/2466
         clock = IntervalSchedule(
             interval=timedelta(days=1),
-<<<<<<< HEAD
-            anchor_date=pendulum.datetime(2022, 1, 1),
-=======
             anchor_date=datetime(2022, 1, 1, tz=None),
->>>>>>> e996ad37
         )
         dates = await clock.get_dates(start=datetime(2022, 1, 1), n=3)
         assert dates == [
