--- conflicted
+++ resolved
@@ -119,11 +119,7 @@
 class TestFlowRunPolicy:
     class OldFlowRunPolicy(PrefectBaseModel):
         # Schemas ignore extras during normal execution, but raise errors during tests if not explicitly ignored.
-<<<<<<< HEAD
-        model_config = pydantic.ConfigDict(extra="ignore")
-=======
         model_config = ConfigDict(extra="ignore")
->>>>>>> fe144d32
 
         max_retries: int = 0
         retry_delay_seconds: float = 0
@@ -161,11 +157,7 @@
 class TestTaskRunPolicy:
     class OldTaskRunPolicy(PrefectBaseModel):
         # Schemas ignore extras during normal execution, but raise errors during tests if not explicitly ignored.
-<<<<<<< HEAD
-        model_config = pydantic.ConfigDict(extra="ignore")
-=======
         model_config = ConfigDict(extra="ignore")
->>>>>>> fe144d32
 
         max_retries: int = 0
         retry_delay_seconds: float = 0
