import sqlalchemy as sa
import pytest
from uuid import uuid4

import pytest
import sqlalchemy as sa

from prefect.orion import models, schemas


class TestCreateFlowRun:
    async def test_create_flow_run(self, flow, session):
        flow_run = await models.flow_runs.create_flow_run(
            session=session,
            flow_run=schemas.actions.FlowRunCreate(flow_id=flow.id),
        )
        assert flow_run.flow_id == flow.id

    async def test_create_multiple_flow_runs(self, flow, session):
        flow_run_1 = await models.flow_runs.create_flow_run(
            session=session,
            flow_run=schemas.actions.FlowRunCreate(flow_id=flow.id),
        )

        flow_run_2 = await models.flow_runs.create_flow_run(
            session=session,
            flow_run=schemas.actions.FlowRunCreate(flow_id=flow.id),
        )

        assert flow_run_1.id != flow_run_2.id

    # the sqlalchemy session will (correctly) recognize that a new object was
    # added to it with the same primary key as an existing object, and emit a
    # warning. Because that is the situation we want to test for, we filter the
    # warning to avoid unecessary noise.
    @pytest.mark.filterwarnings(
        "ignore: New instance .* conflicts with persistent instance"
    )
    async def test_create_flow_run_with_same_id_as_existing_run_errors(
        self, flow, session
    ):
        flow_run_1 = await models.flow_runs.create_flow_run(
            session=session,
            flow_run=schemas.actions.FlowRunCreate(flow_id=flow.id),
        )

        with pytest.raises(sa.exc.IntegrityError):
            await models.flow_runs.create_flow_run(
                session=session,
                flow_run=schemas.core.FlowRun(id=flow_run_1.id, flow_id=flow.id),
            )

    async def test_create_flow_run_with_idempotency_key(self, flow, session):
        flow_run = await models.flow_runs.create_flow_run(
            session=session,
            flow_run=schemas.actions.FlowRunCreate(
                flow_id=flow.id, idempotency_key="test"
            ),
        )
        assert flow_run.idempotency_key == "test"

    async def test_create_flow_run_with_existing_idempotency_key(self, flow, session):
        flow_run = await models.flow_runs.create_flow_run(
            session=session,
            flow_run=schemas.actions.FlowRunCreate(
                flow_id=flow.id, idempotency_key="test"
            ),
        )
        with pytest.raises(sa.exc.IntegrityError):
            await models.flow_runs.create_flow_run(
                session=session,
                flow_run=schemas.actions.FlowRunCreate(
                    flow_id=flow.id, idempotency_key="test"
                ),
            )

    async def test_create_flow_run_with_existing_idempotency_key_of_a_different_flow(
        self, flow, session
    ):
        flow2 = models.orm.Flow(name="another flow")
        session.add(flow2)
        await session.flush()

        flow_run = await models.flow_runs.create_flow_run(
            session=session,
            flow_run=schemas.actions.FlowRunCreate(
                flow_id=flow.id, idempotency_key="test"
            ),
        )
        flow_run_2 = await models.flow_runs.create_flow_run(
            session=session,
            flow_run=schemas.actions.FlowRunCreate(
                flow_id=flow2.id, idempotency_key="test"
            ),
        )

        assert flow_run.id != flow_run_2.id

    async def test_create_flow_run_succeeds(self, flow, session):
        flow_run = await models.flow_runs.create_flow_run(
<<<<<<< HEAD
            session=session, flow_run=dict(flow_id=flow.id, flow_version="0.1")
=======
            session=database_session,
            flow_run=schemas.actions.FlowRunCreate(flow_id=flow.id, flow_version="0.1"),
>>>>>>> 114eb475
        )
        assert flow_run.flow_id == flow.id
        assert flow_run.flow_version == "0.1"


class TestReadFlowRun:
    async def test_read_flow_run(self, flow, session):
        # create a flow run to read
        flow_run = await models.flow_runs.create_flow_run(
<<<<<<< HEAD
            session=session,
            flow_run=dict(flow_id=flow.id),
=======
            session=database_session,
            flow_run=schemas.actions.FlowRunCreate(flow_id=flow.id),
>>>>>>> 114eb475
        )

        read_flow_run = await models.flow_runs.read_flow_run(
            session=session, flow_run_id=flow_run.id
        )
        assert flow_run == read_flow_run

    async def test_read_flow_run_returns_none_if_does_not_exist(self, session):
        result = await models.flow_runs.read_flow_run(
            session=session, flow_run_id=uuid4()
        )
        assert result is None


class TestReadFlowRuns:
    @pytest.fixture
    async def flow_runs(self, flow, session):
        await session.execute(sa.delete(models.orm.FlowRun))

        flow_2 = await models.flows.create_flow(
            session=session,
            flow=schemas.actions.FlowCreate(name="another-test"),
        )

        flow_run_1 = await models.flow_runs.create_flow_run(
<<<<<<< HEAD
            session=session, flow_run=dict(flow_id=flow.id)
=======
            session=database_session,
            flow_run=schemas.actions.FlowRunCreate(flow_id=flow.id),
>>>>>>> 114eb475
        )
        flow_run_2 = await models.flow_runs.create_flow_run(
            session=session,
            flow_run=schemas.actions.FlowRunCreate(flow_id=flow.id),
        )
        flow_run_3 = await models.flow_runs.create_flow_run(
            session=session,
            flow_run=schemas.actions.FlowRunCreate(flow_id=flow_2.id),
        )
        return [flow_run_1, flow_run_2, flow_run_3]

    async def test_read_flow_runs(self, flow_runs, session):
        read_flow_runs = await models.flow_runs.read_flow_runs(session=session)
        assert len(read_flow_runs) == 3

    async def test_read_flow_runs_with_flow_id(self, flow, flow_runs, session):
        read_flow_runs = await models.flow_runs.read_flow_runs(
            session=session, flow_id=flow.id
        )
        assert len(read_flow_runs) == 2
        assert all([r.flow_id == flow.id for r in read_flow_runs])

    async def test_read_flow_runs_applies_limit(self, flow_runs, session):
        read_flow_runs = await models.flow_runs.read_flow_runs(session=session, limit=1)
        assert len(read_flow_runs) == 1

    async def test_read_flow_runs_returns_empty_list(self, session):
        read_flow_runs = await models.flow_runs.read_flow_runs(session=session)
        assert len(read_flow_runs) == 0


class TestDeleteFlowRun:
    async def test_delete_flow_run(self, flow, session):
        # create a flow run to delete
        flow_run = await models.flow_runs.create_flow_run(
<<<<<<< HEAD
            session=session,
            flow_run=dict(flow_id=flow.id),
=======
            session=database_session,
            flow_run=schemas.actions.FlowRunCreate(flow_id=flow.id),
>>>>>>> 114eb475
        )

        assert await models.flow_runs.delete_flow_run(
            session=session, flow_run_id=flow_run.id
        )

        # make sure the flow run is deleted
        result = await models.flow_runs.read_flow_run(
            session=session, flow_run_id=flow_run.id
        )
        assert result is None

    async def test_delete_flow_run_returns_false_if_does_not_exist(self, session):
        result = await models.flow_runs.delete_flow_run(
            session=session, flow_run_id=uuid4()
        )
        assert result is False<|MERGE_RESOLUTION|>--- conflicted
+++ resolved
@@ -98,12 +98,8 @@
 
     async def test_create_flow_run_succeeds(self, flow, session):
         flow_run = await models.flow_runs.create_flow_run(
-<<<<<<< HEAD
-            session=session, flow_run=dict(flow_id=flow.id, flow_version="0.1")
-=======
-            session=database_session,
+            session=session,
             flow_run=schemas.actions.FlowRunCreate(flow_id=flow.id, flow_version="0.1"),
->>>>>>> 114eb475
         )
         assert flow_run.flow_id == flow.id
         assert flow_run.flow_version == "0.1"
@@ -113,13 +109,8 @@
     async def test_read_flow_run(self, flow, session):
         # create a flow run to read
         flow_run = await models.flow_runs.create_flow_run(
-<<<<<<< HEAD
             session=session,
-            flow_run=dict(flow_id=flow.id),
-=======
-            session=database_session,
             flow_run=schemas.actions.FlowRunCreate(flow_id=flow.id),
->>>>>>> 114eb475
         )
 
         read_flow_run = await models.flow_runs.read_flow_run(
@@ -145,12 +136,8 @@
         )
 
         flow_run_1 = await models.flow_runs.create_flow_run(
-<<<<<<< HEAD
-            session=session, flow_run=dict(flow_id=flow.id)
-=======
-            session=database_session,
+            session=session,
             flow_run=schemas.actions.FlowRunCreate(flow_id=flow.id),
->>>>>>> 114eb475
         )
         flow_run_2 = await models.flow_runs.create_flow_run(
             session=session,
@@ -186,13 +173,8 @@
     async def test_delete_flow_run(self, flow, session):
         # create a flow run to delete
         flow_run = await models.flow_runs.create_flow_run(
-<<<<<<< HEAD
             session=session,
-            flow_run=dict(flow_id=flow.id),
-=======
-            session=database_session,
             flow_run=schemas.actions.FlowRunCreate(flow_id=flow.id),
->>>>>>> 114eb475
         )
 
         assert await models.flow_runs.delete_flow_run(
