--- conflicted
+++ resolved
@@ -63,47 +63,32 @@
         assert response2.status_code == 201
         assert response1.json()["id"] != response2.json()["id"]
 
-<<<<<<< HEAD
     async def test_create_flow_run_with_subflow_information(
-        self, flow, task_run, client, database_session
+        self, flow, task_run, client, session
     ):
         flow_run_data = dict(
             flow_id=str(flow.id),
             parent_task_run_id=str(task_run.id),
         )
-=======
-    async def test_create_flow_run_with_provided_id(self, flow, client, session):
-        flow_run_data = dict(flow_id=str(flow.id), id=str(uuid4()), flow_version="0.1")
->>>>>>> 3a4d7cc0
-        response = await client.post("/flow_runs/", json=flow_run_data)
-
-        flow_run = await models.flow_runs.read_flow_run(
-<<<<<<< HEAD
-            session=database_session, flow_run_id=response.json()["id"]
-=======
-            session=session, flow_run_id=flow_run_data["id"]
->>>>>>> 3a4d7cc0
+        response = await client.post("/flow_runs/", json=flow_run_data)
+
+        flow_run = await models.flow_runs.read_flow_run(
+            session=session, flow_run_id=response.json()["id"]
         )
         assert flow_run.parent_task_run_id == task_run.id
 
-<<<<<<< HEAD
-    async def test_create_flow_run_without_state(self, flow, client, database_session):
-=======
-    async def test_create_flow_run_with_subflow_information(
-        self, flow, task_run, client, session
-    ):
->>>>>>> 3a4d7cc0
+    async def test_create_flow_run_without_state(self, flow, client, session):
         flow_run_data = dict(
             flow_id=str(flow.id),
         )
         response = await client.post("/flow_runs/", json=flow_run_data)
         flow_run = await models.flow_runs.read_flow_run(
-            session=database_session, flow_run_id=response.json()["id"]
+            session=session, flow_run_id=response.json()["id"]
         )
         assert str(flow_run.id) == response.json()["id"]
         assert flow_run.state is None
 
-    async def test_create_flow_run_with_state(self, flow, client, database_session):
+    async def test_create_flow_run_with_state(self, flow, client, session):
         flow_run_data = dict(
             flow_id=str(flow.id),
             state=states.State(type="RUNNING").dict(json_compatible=True),
@@ -125,10 +110,10 @@
         assert response.json()["id"] == str(flow_run.id)
         assert response.json()["flow_id"] == str(flow.id)
 
-    async def test_read_flow_run_with_state(self, flow_run, client, database_session):
+    async def test_read_flow_run_with_state(self, flow_run, client, session):
         state_id = uuid4()
         await models.flow_run_states.create_flow_run_state(
-            session=database_session,
+            session=session,
             flow_run_id=flow_run.id,
             state=states.State(id=state_id, type="RUNNING"),
         )
