--- conflicted
+++ resolved
@@ -1,19 +1,9 @@
 import pydantic
 import pytest
-<<<<<<< HEAD
 from pydantic import ValidationError
-=======
-
-from prefect._internal.pydantic import HAS_PYDANTIC_V2
-from prefect.flows import flow
-
-if HAS_PYDANTIC_V2:
-    from pydantic.v1 import ValidationError
-else:
-    from pydantic import ValidationError
->>>>>>> 340a154d
 
 from prefect.context import FlowRunContext
+from prefect.flows import flow
 from prefect.input import (
     create_flow_run_input,
     create_flow_run_input_from_model,
