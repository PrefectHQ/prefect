--- conflicted
+++ resolved
@@ -1750,7 +1750,6 @@
         }
 
 
-<<<<<<< HEAD
 class TestInfrastructureIntegration:
     async def test_agent_crashes_flow_if_infrastructure_submission_fails(
         self,
@@ -1787,7 +1786,8 @@
             CrashedRun, match="Flow run could not be submitted to infrastructure"
         ):
             await state.result()
-=======
+
+
 async def test_worker_set_last_polled_time(
     work_pool,
 ):
@@ -1843,5 +1843,4 @@
         assert resp is False
 
         # cleanup mock
-        pendulum.set_test_now()
->>>>>>> 6865900b
+        pendulum.set_test_now()