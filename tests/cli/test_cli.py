--- conflicted
+++ resolved
@@ -16,11 +16,7 @@
 def test_make_user_config():
     with tempfile.TemporaryDirectory() as td:
         path = os.path.join(td, "test-config.toml")
-<<<<<<< HEAD
-        with prefect.utilities.tests.set_temporary_config("user_config_path", path):
-=======
         with prefect.utilities.tests.set_temporary_config({"user_config_path": path}):
->>>>>>> 9e400685
             CliRunner().invoke(prefect.cli.make_user_config)
         with open(path, "r") as f:
             assert f.read().startswith("# This is a user configuration file")
