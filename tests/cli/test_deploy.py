--- conflicted
+++ resolved
@@ -2230,12 +2230,11 @@
             invoke_and_assert,
             command="deploy -n test-name",
             user_input=(
-<<<<<<< HEAD
                 # Decline remote storage
-=======
+                "n"
+                + readchar.key.ENTER
                 # reject saving configuration
->>>>>>> 9f92b647
-                "n"
+                + "n"
                 + readchar.key.ENTER
             ),
             expected_code=0,
@@ -2274,16 +2273,14 @@
             invoke_and_assert,
             command="deploy -n test-name",
             user_input=(
-                # reject saving configuration
-                "n"
-                + readchar.key.ENTER
-            ),
-            expected_code=0,
-            user_input=(
                 # Decline remote storage
                 "n"
                 + readchar.key.ENTER
-            ),
+                # reject saving configuration
+                + "n"
+                + readchar.key.ENTER
+            ),
+            expected_code=0,
             expected_output_does_not_contain="Would you like to build a Docker image?",
         )
 
@@ -3131,18 +3128,6 @@
             command="deploy --all",
             expected_code=0,
             user_input=(
-<<<<<<< HEAD
-                # Decline remote storage
-                "n"
-                + readchar.key.ENTER
-                # Confirm unnamed deployment creation
-                + "y"
-                + readchar.key.ENTER
-                # Provide a name
-                + "test-name-2"
-                + readchar.key.ENTER
-                # Decline remote storage
-=======
                 # reject saving configuration
                 "n"
                 + readchar.key.ENTER
@@ -3153,7 +3138,6 @@
                 + "test-name-2"
                 + readchar.key.ENTER
                 # reject saving configuration
->>>>>>> 9f92b647
                 + "n"
                 + readchar.key.ENTER
             ),
@@ -3201,17 +3185,13 @@
             command="deploy --all",
             expected_code=0,
             user_input=(
-<<<<<<< HEAD
-                # Decline remote storage
+                # decline remote storage
                 "n"
                 + readchar.key.ENTER
-                # Decline unnamed deployment creation
-=======
                 # reject saving configuration
-                "n"
+                + "n"
                 + readchar.key.ENTER
                 # reject naming deployment
->>>>>>> 9f92b647
                 + "n"
                 + readchar.key.ENTER
             ),
@@ -3890,11 +3870,10 @@
                 # accept migration
                 "y"
                 + readchar.key.ENTER
-<<<<<<< HEAD
-                # Decline remote storage
-=======
+                # decline remote storage
+                + "n"
+                + readchar.key.ENTER
                 # reject saving configuration
->>>>>>> 9f92b647
                 + "n"
                 + readchar.key.ENTER
             ),
