--- conflicted
+++ resolved
@@ -1594,33 +1594,6 @@
         ]
 
     @pytest.mark.usefixtures("project_dir")
-<<<<<<< HEAD
-    async def test_project_deploy_reads_flow_name_from_prefect_yaml_raises(
-        self, work_pool
-    ):
-        await register_flow("flows/hello.py:my_flow")
-        create_default_prefect_yaml(".")
-        prefect_file = Path("prefect.yaml")
-        with prefect_file.open(mode="r") as f:
-            deploy_config = yaml.safe_load(f)
-
-        deploy_config["deployments"][0]["name"] = "test-name"
-        deploy_config["deployments"][0]["flow_name"] = "An important name"
-        deploy_config["deployments"][0]["work_pool"]["name"] = work_pool.name
-
-        with prefect_file.open(mode="w") as f:
-            yaml.safe_dump(deploy_config, f)
-
-        await run_sync_in_worker_thread(
-            invoke_and_assert,
-            command="deploy -n test-name",
-            expected_code=1,
-            expected_output_contains="An entrypoint must be provided",
-        )
-
-    @pytest.mark.usefixtures("project_dir")
-=======
->>>>>>> 9d3e89fa
     async def test_project_deploy_reads_entrypoint_from_prefect_yaml(self, work_pool):
         prefect_file = Path("prefect.yaml")
         with prefect_file.open(mode="r") as f:
