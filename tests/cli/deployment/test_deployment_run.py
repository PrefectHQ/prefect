--- conflicted
+++ resolved
@@ -107,15 +107,9 @@
     [
         ("5-17-43 5:30pm UTC", pendulum.parse("2043-05-17T17:30:00")),
         ("5-20-2020 5:30pm EDT", pendulum.parse("2020-05-20T17:30:00", tz="EST5EDT")),
-<<<<<<< HEAD
-        ("01/31/24 5:30 CST", pendulum.parse("2023-01-31T05:30:00", tz="CST6CDT")),
-        ("5-20-23 5:30pm PDT", pendulum.parse("2023-05-20T17:30:00", tz="PST8PDT")),
-        ("01/31/24 5:30 PST", pendulum.parse("2023-01-31T05:30:00", tz="PST8PDT")),
-=======
         ("01/31/43 5:30 CST", pendulum.parse("2043-01-31T05:30:00", tz="CST6CDT")),
         ("5-20-43 5:30pm PDT", pendulum.parse("2043-05-20T17:30:00", tz="PST8PDT")),
         ("01/31/43 5:30 PST", pendulum.parse("2043-01-31T05:30:00", tz="PST8PDT")),
->>>>>>> 141cd685
     ],
 )
 async def test_start_at_option_with_tz_displays_scheduled_start_time(
@@ -193,15 +187,9 @@
     [
         ("5-17-43 5:30pm UTC", pendulum.parse("2043-05-17T17:30:00")),
         ("5-20-2020 5:30pm EDT", pendulum.parse("2020-05-20T17:30:00", tz="EST5EDT")),
-<<<<<<< HEAD
-        ("01/31/24 5:30 CST", pendulum.parse("2023-01-31T05:30:00", tz="CST6CDT")),
-        ("5-20-23 5:30pm PDT", pendulum.parse("2023-05-20T17:30:00", tz="PST8PDT")),
-        ("01/31/24 5:30 PST", pendulum.parse("2023-01-31T05:30:00", tz="PST8PDT")),
-=======
         ("01/31/43 5:30 CST", pendulum.parse("2043-01-31T05:30:00", tz="CST6CDT")),
         ("5-20-43 5:30pm PDT", pendulum.parse("2043-05-20T17:30:00", tz="PST8PDT")),
         ("01/31/43 5:30 PST", pendulum.parse("2043-01-31T05:30:00", tz="PST8PDT")),
->>>>>>> 141cd685
     ],
 )
 async def test_start_at_option_with_tz_schedules_flow_run(
