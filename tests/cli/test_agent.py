from unittest.mock import MagicMock, create_autospec
from importlib import import_module

from click.testing import CliRunner
import pytest

import prefect
from prefect.cli import cli
from prefect.cli.agent import agent

pytest.importorskip("boto3")
pytest.importorskip("botocore")
pytest.importorskip("kubernetes")


@pytest.mark.parametrize(
    "cmd",
    [
        "agent",
        "agent local",
        "agent local start",
        "agent local install",
        "agent docker",
        "agent docker start",
        "agent kubernetes",
        "agent kubernetes start",
        "agent kubernetes install",
        "agent ecs",
        "agent ecs start",
    ],
)
def test_help(cmd):
    args = cmd.split()
    result = CliRunner().invoke(cli, args + ["-h"])
    assert result.exit_code == 0


@pytest.mark.parametrize(
    "name, import_path, extra_cmd, extra_kwargs",
    [
        (
            "local",
            "prefect.agent.local.LocalAgent",
            "-p path1 -p path2 -f --no-hostname-label",
            {
                "import_paths": ["path1", "path2"],
                "show_flow_logs": True,
                "hostname_label": False,
            },
        ),
        (
            "docker",
            "prefect.agent.docker.DockerAgent",
            (
                "--base-url testurl --no-pull --show-flow-logs --volume volume1 "
                "--volume volume2 --network testnetwork1 --network testnetwork2 "
                "--no-docker-interface --docker-client-timeout 123"
            ),
            {
                "base_url": "testurl",
                "volumes": ["volume1", "volume2"],
                "networks": ("testnetwork1", "testnetwork2"),
                "no_pull": True,
                "show_flow_logs": True,
                "docker_interface": False,
                "docker_client_timeout": 123,
            },
        ),
        (
            "kubernetes",
            "prefect.agent.kubernetes.KubernetesAgent",
            (
                "--namespace TESTNAMESPACE --job-template testtemplate.yaml",
                "--service-account-name TESTACCT --image-pull-secrets VAL1,VAL2",
                "--disable-job-deletion",
            ),
            (
                {
                    "namespace": "TESTNAMESPACE",
                    "job_template_path": "testtemplate.yaml",
                },
                {
                    "service_account_name": "TESTACCT",
                    "image_pull_secrets": ["VAL1", "VAL2"],
                },
                {"delete_finished_job": False},
            ),
        ),
        (
            "ecs",
            "prefect.agent.ecs.ECSAgent",
            (
                "--cluster TEST-CLUSTER --launch-type EC2 --task-role-arn TEST-TASK-ROLE-ARN "
                "--task-definition task-definition-path.yaml --run-task-kwargs "
                "run-task-kwargs-path.yaml"
            ),
            {
                "cluster": "TEST-CLUSTER",
                "launch_type": "EC2",
                "task_role_arn": "TEST-TASK-ROLE-ARN",
                "task_definition_path": "task-definition-path.yaml",
                "run_task_kwargs_path": "run-task-kwargs-path.yaml",
            },
        ),
        (
            "ecs",
            "prefect.agent.ecs.ECSAgent",
            (
                "--cluster TEST-CLUSTER --launch-type FARGATE --execution-role-arn TEST-EXECUTION-ROLE-ARN "
                "--task-definition task-definition-path.yaml --run-task-kwargs "
                "run-task-kwargs-path.yaml"
            ),
            {
                "cluster": "TEST-CLUSTER",
                "launch_type": "FARGATE",
                "execution_role_arn": "TEST-EXECUTION-ROLE-ARN",
                "task_definition_path": "task-definition-path.yaml",
                "run_task_kwargs_path": "run-task-kwargs-path.yaml",
            },
        ),
    ],
)
def test_agent_start(name, import_path, extra_cmd, extra_kwargs, monkeypatch):
    command = [name, "start"]
    command.extend(
        (
            "--token TEST-TOKEN --api TEST-API --agent-config-id TEST-AGENT-CONFIG-ID "
            "--name TEST-NAME -l label1 -l label2 -e KEY1=VALUE1 -e KEY2=VALUE2 "
            "-e KEY3=VALUE=WITH=EQUALS --max-polls 10 --agent-address 127.0.0.1:8080"
        ).split()
    )
    command.extend(["--log-level", "debug"])

    if not isinstance(extra_cmd, str):
        extra_cmd = " ".join(extra_cmd)
    command.extend(extra_cmd.split())

    if not isinstance(extra_kwargs, dict):
        extra_kwargs = dict(**extra_kwargs[0], **extra_kwargs[1])

    expected_kwargs = {
        "agent_config_id": "TEST-AGENT-CONFIG-ID",
        "name": "TEST-NAME",
        "labels": ["label1", "label2"],
        "env_vars": {"KEY1": "VALUE1", "KEY2": "VALUE2", "KEY3": "VALUE=WITH=EQUALS"},
        "max_polls": 10,
        "agent_address": "127.0.0.1:8080",
        "no_cloud_logs": None,
        **extra_kwargs,
    }

    agent_obj = MagicMock()

    def check_config(*args, **kwargs):
        assert prefect.config.cloud.agent.auth_token == "TEST-TOKEN"
        assert prefect.config.cloud.agent.level == "DEBUG"
        assert prefect.config.cloud.api == "TEST-API"
        return agent_obj

    module, cls_name = import_path.rsplit(".", 1)
    cls = getattr(import_module(module), cls_name)
    agent_cls = create_autospec(cls, side_effect=check_config)
    monkeypatch.setattr(import_path, agent_cls)

    result = CliRunner().invoke(agent, command)

    assert result.exit_code == 0

    agent_cls.assert_called_once()
    kwargs = agent_cls.call_args[1]
    for k, v in expected_kwargs.items():
        assert kwargs[k] == v
    assert agent_obj.start.called


<<<<<<< HEAD
def test_agent_local_install(monkeypatch):
    from prefect.agent.local import LocalAgent

    command = ["local", "install"]
=======
def test_agent_start_fails(monkeypatch, cloud_api):
    start = MagicMock()
    monkeypatch.setattr("prefect.agent.local.LocalAgent.start", start)

    runner = CliRunner()
    result = runner.invoke(agent, ["start", "TEST"])
    assert result.exit_code == 0
    assert "TEST is not a valid agent" in result.output


@pytest.mark.parametrize("use_token", [False, True])
@pytest.mark.parametrize("deprecated", [False, True])
def test_agent_local_install(monkeypatch, use_token, deprecated):
    if not use_token and deprecated:
        pytest.skip("The deprecated agent CLI does not support API keys")

    from prefect.agent.local import LocalAgent

    command = ["install", "local"] if deprecated else ["local", "install"]

>>>>>>> 84e30a78
    command.extend(
        (
            "--token TEST-TOKEN" if use_token else "--key TEST-KEY --tenant-id TENANT"
        ).split()
    )
    command.extend(
        (
            "-l label1 -l label2 -e KEY1=VALUE1 -e KEY2=VALUE2 "
            "-p path1 -p path2 --show-flow-logs"
        ).split()
    )

    expected_kwargs = {
        "token": None,  # These will be set below, toggled on 'use_token'
        "key": None,
        "tenant_id": None,
        "labels": ["label1", "label2"],
        "env_vars": {"KEY1": "VALUE1", "KEY2": "VALUE2"},
        "import_paths": ["path1", "path2"],
        "show_flow_logs": True,
    }

    if use_token:
        expected_kwargs["token"] = "TEST-TOKEN"
    else:
        expected_kwargs["key"] = "TEST-KEY"
        expected_kwargs["tenant_id"] = "TENANT"

    if deprecated:
        expected_kwargs.pop("key")
        expected_kwargs.pop("tenant_id")

    generate = MagicMock(wraps=LocalAgent.generate_supervisor_conf)
    monkeypatch.setattr(
        "prefect.agent.local.LocalAgent.generate_supervisor_conf", generate
    )

    result = CliRunner().invoke(agent, command)

    kwargs = generate.call_args[1]
    assert kwargs == expected_kwargs
    assert "supervisord" in result.output


<<<<<<< HEAD
def test_agent_kubernetes_install(monkeypatch):
    from prefect.agent.kubernetes import KubernetesAgent

    command = ["kubernetes", "install"]
=======
@pytest.mark.parametrize("use_token", [False, True])
@pytest.mark.parametrize("deprecated", [False, True])
def test_agent_kubernetes_install(monkeypatch, deprecated, use_token):
    from prefect.agent.kubernetes import KubernetesAgent

    if not use_token and deprecated:
        pytest.skip("The deprecated agent CLI does not support API keys")

    command = ["install", "kubernetes"] if deprecated else ["kubernetes", "install"]
>>>>>>> 84e30a78
    command.extend(
        (
            "--token TEST-TOKEN" if use_token else "--key TEST-KEY --tenant-id TENANT"
        ).split()
    )
    command.extend(
        (
            "-l label1 -l label2 -e KEY1=VALUE1 -e KEY2=VALUE2 "
            "--api TEST_API --namespace TEST_NAMESPACE --rbac "
            "--latest --image-pull-secrets secret-test --mem-request mem_req "
            "--mem-limit mem_lim --cpu-request cpu_req --cpu-limit cpu_lim "
            "--image-pull-policy custom_policy --service-account-name svc_name "
            "-b backend-test"
        ).split()
    )

    expected_kwargs = {
        "token": None,  # These will be set below, toggled on 'use_token'
        "key": None,
        "tenant_id": None,
        "labels": ["label1", "label2"],
        "env_vars": {"KEY1": "VALUE1", "KEY2": "VALUE2"},
        "api": "TEST_API",
        "namespace": "TEST_NAMESPACE",
        "rbac": True,
        "latest": True,
        "image_pull_secrets": "secret-test",
        "mem_request": "mem_req",
        "mem_limit": "mem_lim",
        "cpu_request": "cpu_req",
        "cpu_limit": "cpu_lim",
        "image_pull_policy": "custom_policy",
        "service_account_name": "svc_name",
        "backend": "backend-test",
    }

    if use_token:
        expected_kwargs["token"] = "TEST-TOKEN"
    else:
        expected_kwargs["key"] = "TEST-KEY"
        expected_kwargs["tenant_id"] = "TENANT"

    if deprecated:
        expected_kwargs.pop("key")
        expected_kwargs.pop("tenant_id")

    generate = MagicMock(wraps=KubernetesAgent.generate_deployment_yaml)
    monkeypatch.setattr(
        "prefect.agent.kubernetes.KubernetesAgent.generate_deployment_yaml", generate
    )

    result = CliRunner().invoke(agent, command)

    kwargs = generate.call_args[1]
    assert kwargs == expected_kwargs
    assert "apiVersion" in result.output<|MERGE_RESOLUTION|>--- conflicted
+++ resolved
@@ -173,33 +173,11 @@
     assert agent_obj.start.called
 
 
-<<<<<<< HEAD
-def test_agent_local_install(monkeypatch):
+@pytest.mark.parametrize("use_token", [False, True])
+def test_agent_local_install(monkeypatch, use_token):
     from prefect.agent.local import LocalAgent
 
     command = ["local", "install"]
-=======
-def test_agent_start_fails(monkeypatch, cloud_api):
-    start = MagicMock()
-    monkeypatch.setattr("prefect.agent.local.LocalAgent.start", start)
-
-    runner = CliRunner()
-    result = runner.invoke(agent, ["start", "TEST"])
-    assert result.exit_code == 0
-    assert "TEST is not a valid agent" in result.output
-
-
-@pytest.mark.parametrize("use_token", [False, True])
-@pytest.mark.parametrize("deprecated", [False, True])
-def test_agent_local_install(monkeypatch, use_token, deprecated):
-    if not use_token and deprecated:
-        pytest.skip("The deprecated agent CLI does not support API keys")
-
-    from prefect.agent.local import LocalAgent
-
-    command = ["install", "local"] if deprecated else ["local", "install"]
-
->>>>>>> 84e30a78
     command.extend(
         (
             "--token TEST-TOKEN" if use_token else "--key TEST-KEY --tenant-id TENANT"
@@ -228,10 +206,6 @@
         expected_kwargs["key"] = "TEST-KEY"
         expected_kwargs["tenant_id"] = "TENANT"
 
-    if deprecated:
-        expected_kwargs.pop("key")
-        expected_kwargs.pop("tenant_id")
-
     generate = MagicMock(wraps=LocalAgent.generate_supervisor_conf)
     monkeypatch.setattr(
         "prefect.agent.local.LocalAgent.generate_supervisor_conf", generate
@@ -244,22 +218,11 @@
     assert "supervisord" in result.output
 
 
-<<<<<<< HEAD
-def test_agent_kubernetes_install(monkeypatch):
+@pytest.mark.parametrize("use_token", [False, True])
+def test_agent_kubernetes_install(monkeypatch, use_token):
     from prefect.agent.kubernetes import KubernetesAgent
 
     command = ["kubernetes", "install"]
-=======
-@pytest.mark.parametrize("use_token", [False, True])
-@pytest.mark.parametrize("deprecated", [False, True])
-def test_agent_kubernetes_install(monkeypatch, deprecated, use_token):
-    from prefect.agent.kubernetes import KubernetesAgent
-
-    if not use_token and deprecated:
-        pytest.skip("The deprecated agent CLI does not support API keys")
-
-    command = ["install", "kubernetes"] if deprecated else ["kubernetes", "install"]
->>>>>>> 84e30a78
     command.extend(
         (
             "--token TEST-TOKEN" if use_token else "--key TEST-KEY --tenant-id TENANT"
@@ -302,10 +265,6 @@
         expected_kwargs["key"] = "TEST-KEY"
         expected_kwargs["tenant_id"] = "TENANT"
 
-    if deprecated:
-        expected_kwargs.pop("key")
-        expected_kwargs.pop("tenant_id")
-
     generate = MagicMock(wraps=KubernetesAgent.generate_deployment_yaml)
     monkeypatch.setattr(
         "prefect.agent.kubernetes.KubernetesAgent.generate_deployment_yaml", generate
