--- conflicted
+++ resolved
@@ -43,13 +43,8 @@
     assert result.exit_code == 0
 
 
-<<<<<<< HEAD
-def test_auth_login_client_error(patch_post, cloud_api):
-    patch_post(dict(errors=dict(error="bad")))
-=======
 def test_auth_login_client_error(patch_post):
     patch_post(dict(errors=[dict(error={})]))
->>>>>>> 0178db84
 
     runner = CliRunner()
     result = runner.invoke(auth, ["login", "--token", "test"])
