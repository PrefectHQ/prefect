import textwrap
import sys
import os
import json
import pytest
import pendulum
from click.testing import CliRunner
from unittest.mock import MagicMock

from prefect import Flow
from prefect.engine.state import Scheduled
from prefect.run_configs import UniversalRun
from prefect.storage import Local as LocalStorage
from prefect.backend import FlowRunView, FlowView

from prefect.cli.run import run


SUCCESSFUL_LOCAL_STDOUT = """
Retrieving local flow... Done
Running flow locally...
Flow run succeeded!
""".lstrip()

FAILURE_LOCAL_STDOUT = """
Retrieving local flow... Done
Running flow locally...
Flow run failed!
""".lstrip()

TEST_FLOW_VIEW = FlowView(
    flow_id="flow-id",
    name="flow-name",
    settings={"key": "value"},
    run_config=UniversalRun(env={"ENV": "VAL"}),
    flow=Flow("flow"),
    serialized_flow=Flow("flow").serialize(),
    archived=False,
    project_name="project",
    flow_group_labels=["label"],
    core_version="0.0.0",
    storage=LocalStorage(stored_as_script=True, path="fake-path.py"),
)
TEST_FLOW_RUN_VIEW = FlowRunView(
    flow_run_id="flow-run-id",
    name="flow-run-name",
    flow_id="flow-id",
    state=Scheduled(message="state-1"),
    states=[],
    parameters={"param": "value"},
    context={"foo": "bar"},
    labels=["label"],
    updated_at=pendulum.now(),
    run_config=UniversalRun(),
)


@pytest.fixture()
def hello_world_flow_file(tmpdir):
    flow_file = tmpdir.join("flow.py")
    flow_file.write_text(
        """
        from prefect.hello_world import hello_flow
        """.strip(),
        encoding="UTF-8",
    )
    return str(flow_file)


@pytest.fixture()
def multiflow_file(tmpdir):
    flow_file = tmpdir.join("flow.py")
    flow_file.write_text(
        textwrap.dedent(
            """
            from prefect import Flow
            
            flow_a = Flow("a")
            flow_b = Flow("b")
            """
        ),
        encoding="UTF-8",
    )
    return str(flow_file)


@pytest.fixture()
def context_flow_file(tmpdir):
    flow_file = tmpdir.join("flow.py")
    flow_file.write_text(
        textwrap.dedent(
            """
            from prefect import Flow, task
            
            @task(log_stdout=True)
            def print_context_x():
                from prefect import context
                print(context.get("x"))
            
            with Flow("context-test-flow") as flow:
                print_context_x()
            """
        ),
        encoding="UTF-8",
    )
    return str(flow_file)


@pytest.fixture()
def runtime_failing_flow(tmpdir):
    flow_file = tmpdir.join("flow.py")
    flow_file.write_text(
        textwrap.dedent(
            """
            from prefect import Flow, task
            
            @task(log_stdout=True)
            def fail_task():
                raise ValueError("Some error")
            
            with Flow("fail-test-flow") as flow:
                fail_task()
            """
        ),
        encoding="UTF-8",
    )
    return str(flow_file)


@pytest.fixture()
def at_load_failing_flow(tmpdir):
    flow_file = tmpdir.join("flow.py")
    flow_file.write_text(
        textwrap.dedent(
            """
            from prefect import Flow
            
            with Flow("fail-test-flow") as flow:
                reference_an_unknown_var
            """
        ),
        encoding="UTF-8",
    )
    return str(flow_file)


@pytest.fixture()
def cloud_mocks(monkeypatch):
    class CloudMocks:
        FlowView = MagicMock()
        FlowRunView = MagicMock()
        Client = MagicMock()
        watch_flow_run = MagicMock()

    mocks = CloudMocks()
    monkeypatch.setattr("prefect.cli.run.FlowView", mocks.FlowView)
    monkeypatch.setattr("prefect.cli.run.FlowRunView", mocks.FlowRunView)
    monkeypatch.setattr("prefect.cli.run.Client", mocks.Client)
    monkeypatch.setattr("prefect.cli.run.watch_flow_run", mocks.watch_flow_run)

    return mocks


def test_run_help():
    result = CliRunner().invoke(run, ["--help"])
    assert not result.exit_code
    assert "Run a flow" in result.output
    assert "Examples:" in result.output


@pytest.mark.parametrize(
    "options",
    (
        ["--name", "hello", "--id", "fake-id"],
        ["--project", "hello", "--path", "fake-id"],
        ["--project", "hello", "--id", "fake-id"],
        ["--module", "hello", "--id", "fake-id"],
    ),
)
def test_run_lookup_help_too_many_options(options):
    result = CliRunner().invoke(run, options)
    assert result.exit_code
    assert "Received too many options to look up the flow" in result.output
    assert (
        "Look up a flow to run with one of the following option combinations"
        in result.output
    )


def test_run_lookup_help_no_options():
    result = CliRunner().invoke(run, "--param foo=1")
    assert result.exit_code
    assert "Received no options to look up the flow" in result.output
    assert (
        "Look up a flow to run with one of the following option combinations"
        in result.output
    )


def test_run_wraps_parameter_file_parsing_exception(tmpdir):
    params_file = tmpdir.join("params.json")
    params_file.write_text("not-valid-json", encoding="UTF-8")
    result = CliRunner().invoke(
        run, ["--module", "prefect.hello_world", "--param-file", str(params_file)]
    )
    assert result.exit_code
    assert "Failed to parse JSON" in result.output


def test_run_wraps_parameter_file_not_found_exception(tmpdir):
    params_file = tmpdir.join("params.json")
    result = CliRunner().invoke(
        run, ["--module", "prefect.hello_world", "--param-file", str(params_file)]
    )
    assert result.exit_code
    assert "Parameter file does not exist" in result.output


@pytest.mark.parametrize("kind", ["param", "context"])
def test_run_wraps_parameter_and_context_json_parsing_exception(tmpdir, kind):
    result = CliRunner().invoke(
        run, ["--module", "prefect.hello_world", f"--{kind}", 'x="foo"1']
    )
    assert result.exit_code
    assert (
        f"Failed to parse JSON for {kind.replace('param', 'parameter')} 'x'"
        in result.output
    )


def test_run_wraps_json_parsing_exception_with_extra_quotes_message(tmpdir):
    result = CliRunner().invoke(
        run, ["--module", "prefect.hello_world", "--param", "x=foo"]
    )
    assert result.exit_code
    assert "Failed to parse JSON for parameter 'x'" in result.output
    assert "Did you forget to include quotes?" in result.output


@pytest.mark.parametrize("kind", ["path", "module"])
def test_run_local(tmpdir, kind, caplog, hello_world_flow_file):
    location = hello_world_flow_file if kind == "path" else "prefect.hello_world"

    result = CliRunner().invoke(run, [f"--{kind}", location])
    assert not result.exit_code
    assert result.output == SUCCESSFUL_LOCAL_STDOUT
    # FlowRunner logs are displayed
    assert "Hello World" in caplog.text


@pytest.mark.parametrize("kind", ["path", "module"])
<<<<<<< HEAD
def test_run_local_allows_selection_from_multiple_flows(tmpdir, multiflow_file, kind):
    if kind == "module":
        # Extend the sys.path so we can pull from the file like a module
        orig_sys_path = sys.path.copy()
        sys.path.insert(0, os.path.dirname(os.path.abspath(multiflow_file)))
=======
def test_run_local_allows_selection_from_multiple_flows(
    monkeypatch, multiflow_file, kind
):
    monkeypatch.syspath_prepend(os.path.dirname(os.path.abspath(multiflow_file)))
>>>>>>> 3d8c4c94

    location = multiflow_file if kind == "path" else "flow"

    result = CliRunner().invoke(run, [f"--{kind}", location, "--name", "b"])
    assert not result.exit_code
    assert result.output == SUCCESSFUL_LOCAL_STDOUT

<<<<<<< HEAD
    if kind == "module":
        sys.path = orig_sys_path


@pytest.mark.parametrize("kind", ["path", "module"])
def test_run_local_asks_for_name_with_multiple_flows(tmpdir, multiflow_file, kind):
    if kind == "module":
        # Extend the sys.path so we can pull from the file like a module
        orig_sys_path = sys.path.copy()
        sys.path.insert(0, os.path.dirname(os.path.abspath(multiflow_file)))

    location = multiflow_file if kind == "path" else "flow"

=======

@pytest.mark.parametrize("kind", ["path", "module"])
def test_run_local_asks_for_name_with_multiple_flows(tmpdir, multiflow_file, kind):
    if kind == "module":
        # Extend the sys.path so we can pull from the file like a module
        orig_sys_path = sys.path.copy()
        sys.path.insert(0, os.path.dirname(os.path.abspath(multiflow_file)))

    location = multiflow_file if kind == "path" else "flow"

>>>>>>> 3d8c4c94
    result = CliRunner().invoke(run, [f"--{kind}", location])

    assert result.exit_code
    assert (
        f"Found multiple flows at {location!r}: 'a', 'b'\n\nSpecify a flow name to run"
        in result.output
    )

    if kind == "module":
        sys.path = orig_sys_path


@pytest.mark.parametrize("log_level", ["ERROR", "DEBUG"])
def test_run_local_log_level(tmpdir, caplog, log_level):
    result = CliRunner().invoke(
        run, ["--module", "prefect.hello_world", "--log-level", log_level]
    )
    assert not result.exit_code
    assert result.output == SUCCESSFUL_LOCAL_STDOUT
    # Hello World is _not_ an error level log and should not be displayed then
    if log_level == "ERROR":
        assert "Hello World" not in caplog.text
        assert "INFO" not in caplog.text
    else:
        assert "Hello World" in caplog.text
        assert "INFO" in caplog.text
        assert "DEBUG" in caplog.text


def test_run_local_respects_quiet(caplog):
    result = CliRunner().invoke(run, ["--module", "prefect.hello_world", "--quiet"])
    assert not result.exit_code
    assert result.output == ""
    # Flow run logs are still happening for local runs
    assert "Hello World" in caplog.text


def test_run_local_respects_no_logs(caplog):
    result = CliRunner().invoke(run, ["--module", "prefect.hello_world", "--no-logs"])
    assert not result.exit_code
    # Run output still occurs
    assert result.output == SUCCESSFUL_LOCAL_STDOUT
    # Flow run logs are silenced
    assert caplog.text == ""


def test_run_local_passes_parameters(caplog):
    result = CliRunner().invoke(
        run, ["--module", "prefect.hello_world", "--param", 'name="foo"']
    )
    assert not result.exit_code
    # A configured section will apppear now that a parameter is set
    for line in SUCCESSFUL_LOCAL_STDOUT:
        assert line in result.output
    assert "Configured local flow run\n└── Parameters: {'name': 'foo'}" in result.output
    # Parameter was used by the flow
    assert "Hello Foo" in caplog.text


def test_run_local_passes_parameters_from_file(caplog, tmpdir):
    params_file = tmpdir.join("params.json")
    params_file.write_text(json.dumps({"name": "foo"}), encoding="UTF-8")
    result = CliRunner().invoke(
        run, ["--module", "prefect.hello_world", "--param-file", str(params_file)]
    )
    assert not result.exit_code
    # A configured section will apppear now that a parameter is set
    for line in SUCCESSFUL_LOCAL_STDOUT:
        assert line in result.output
    assert "Configured local flow run\n└── Parameters: {'name': 'foo'}" in result.output
    # Parameter was used by the flow
    assert "Hello Foo" in caplog.text


def test_run_local_passes_context(caplog, context_flow_file):
    result = CliRunner().invoke(
        run, ["--path", context_flow_file, "--context", 'x="custom-context-val"']
    )
    assert not result.exit_code
    # A configured section will apppear now that the context is set
    for line in SUCCESSFUL_LOCAL_STDOUT:
        assert line in result.output
    assert (
        "Configured local flow run\n└── Context: {'x': 'custom-context-val'}"
        in result.output
    )
    # Parameter was used by the flow
    assert "custom-context-val" in caplog.text


def test_run_passes_context(caplog, context_flow_file):
    result = CliRunner().invoke(
        run, ["--path", context_flow_file, "--context", 'x="custom-context-val"']
    )
    assert not result.exit_code
    # A configured section will apppear now that the context is set
    for line in SUCCESSFUL_LOCAL_STDOUT:
        assert line in result.output
    assert (
        "Configured local flow run\n└── Context: {'x': 'custom-context-val'}"
        in result.output
    )
    # Parameter was used by the flow
    assert "custom-context-val" in caplog.text


def test_run_local_handles_flow_run_failure(caplog, runtime_failing_flow):
    result = CliRunner().invoke(run, ["--path", runtime_failing_flow])
    assert not result.exit_code
    assert result.output == FAILURE_LOCAL_STDOUT
    # Flow runner logged exception
    assert "ValueError: Some error" in caplog.text


def test_run_local_handles_flow_load_failure_with_script_issue(at_load_failing_flow):
    result = CliRunner().invoke(run, ["--path", at_load_failing_flow])
    assert result.exit_code
    assert "Retrieving local flow... Error" in result.output
    assert "Traceback" in result.output


@pytest.mark.skipif(
    sys.platform == "win32", reason="Full traceback displayed on Windows"
)
def test_run_local_handles_flow_load_failure_with_missing_file(tmpdir):
    missing_file = str(tmpdir.join("file"))
    result = CliRunner().invoke(run, ["--path", missing_file])
    assert result.exit_code
    assert "Retrieving local flow... Error" in result.output
    # Instead of a traceback there is a short error
    assert "Traceback" not in result.output
    assert f"File does not exist: {missing_file!r}" in result.output


def test_run_local_handles_flow_load_failure_with_missing_module(tmpdir):
    missing_file = str(tmpdir.join("file"))
    result = CliRunner().invoke(run, ["--module", "my_very_unique_module_name"])
    assert result.exit_code
    assert "Retrieving local flow... Error" in result.output
    # Instead of a traceback there is a short error
    assert "Traceback" not in result.output
    assert "No module named 'my_very_unique_module_name'" in result.output


def test_run_local_handles_flow_load_failure_with_missing_module_attr(tmpdir):
    missing_file = str(tmpdir.join("file"))
    result = CliRunner().invoke(run, ["--module", "prefect.foobar"])
    assert result.exit_code
    assert "Retrieving local flow... Error" in result.output
    # Instead of a traceback there is a short error
    assert "Traceback" not in result.output
    assert "Module 'prefect' has no attribute 'foobar'" in result.output


@pytest.mark.parametrize(
    "cli_args,cloud_kwargs",
    [
        (
            ["--param", "a=2", "--param", "b=[1,2,3]"],
            dict(parameters={"a": 2, "b": [1, 2, 3]}),
        ),
        (
            ["--context", "a=1", "--context", 'b={"nested": 2}'],
            dict(context={"a": 1, "b": {"nested": 2}}),
        ),
        (["--label", "foo", "--label", "bar"], dict(labels=["foo", "bar"])),
        (["--run-name", "my-run"], dict(run_name="my-run")),
        (
            ["--log-level", "DEBUG"],
            dict(
                run_config=UniversalRun(
                    # Notice this tests for ENV merging
                    env={"ENV": "VAL", "PREFECT__LOGGING__LEVEL": "DEBUG"}
                )
            ),
        ),
        (
            # No logs does not alter the log level for cloud runs, we just don't query
            # for them in `watch_flow_run`
            ["--no-logs"],
            dict(),
        ),
    ],
)
def test_run_cloud_creates_flow_run(cloud_mocks, cli_args, cloud_kwargs):
    cloud_mocks.FlowView.from_flow_id.return_value = TEST_FLOW_VIEW

    result = CliRunner().invoke(run, ["--id", "flow-id"] + cli_args)

    assert not result.exit_code

    cloud_kwargs.setdefault("parameters", {})
    cloud_kwargs.setdefault("context", {})
    cloud_kwargs.setdefault("labels", None)
    cloud_kwargs.setdefault("run_name", None)
    cloud_kwargs.setdefault("run_config", None)

    cloud_mocks.Client().create_flow_run.assert_called_once_with(
        flow_id=TEST_FLOW_VIEW.flow_id,
        **cloud_kwargs,
    )


def test_run_cloud_handles_create_flow_run_failure(cloud_mocks):
    cloud_mocks.FlowView.from_flow_id.return_value = TEST_FLOW_VIEW
    cloud_mocks.Client().create_flow_run.side_effect = ValueError("Foo!")

    result = CliRunner().invoke(run, ["--id", "flow-id"])

    assert result.exit_code
    assert "Creating run for flow 'flow-name'... Error" in result.output
    assert "Traceback" in result.output
    assert "ValueError: Foo!" in result.output


<<<<<<< HEAD
def test_run_cloud_respects_quiet(cloud_mocks):
    cloud_mocks.Client().create_flow_run.return_value = "fake-run-id"

    result = CliRunner().invoke(run, ["--id", "flow-id", "--quiet"])

    assert not result.exit_code
    assert result.output == "fake-run-id\n"


=======
def test_run_cloud_handles_keyboard_interrupt_during_create_flow_run(cloud_mocks):
    cloud_mocks.FlowView.from_flow_id.return_value = TEST_FLOW_VIEW
    cloud_mocks.Client().create_flow_run.side_effect = KeyboardInterrupt

    result = CliRunner().invoke(run, ["--id", "flow-id"])

    assert not result.exit_code
    assert "Creating run for flow 'flow-name'..." in result.output
    assert "Keyboard interrupt detected! Aborting..." in result.output
    assert "Aborted." in result.output


def test_run_cloud_handles_keyboard_interrupt_during_flow_run_info(cloud_mocks):
    # This test differs from `...interrupt_during_create_flow_run` in that the flow
    # run is created and the user has cancelled during metadata retrieval so we need
    # to actually cancel the run
    cloud_mocks.FlowView.from_flow_id.return_value = TEST_FLOW_VIEW
    cloud_mocks.Client().create_flow_run.return_value = "fake-run-id"
    cloud_mocks.FlowRunView.from_flow_run_id.side_effect = KeyboardInterrupt

    result = CliRunner().invoke(run, ["--id", "flow-id"])

    assert not result.exit_code
    assert "Creating run for flow 'flow-name'..." in result.output
    assert "Keyboard interrupt detected! Aborting..." in result.output
    assert "Cancelled flow run." in result.output
    cloud_mocks.Client().cancel_flow_run.assert_called_once_with(
        flow_run_id="fake-run-id"
    )


def test_run_cloud_respects_quiet(cloud_mocks):
    cloud_mocks.Client().create_flow_run.return_value = "fake-run-id"

    result = CliRunner().invoke(run, ["--id", "flow-id", "--quiet"])

    assert not result.exit_code
    assert result.output == "fake-run-id\n"


>>>>>>> 3d8c4c94
@pytest.mark.parametrize("watch", [True, False])
def test_run_cloud_watch(cloud_mocks, watch):
    cloud_mocks.Client().create_flow_run.return_value = "fake-run-id"

    result = CliRunner().invoke(
        run, ["--id", "flow-id"] + (["--watch"] if watch else [])
    )

    assert not result.exit_code

    if watch:
        cloud_mocks.watch_flow_run.assert_called_once()
        assert cloud_mocks.watch_flow_run.call_args[1]["flow_run_id"] == "fake-run-id"
    else:
        cloud_mocks.watch_flow_run.assert_not_called()


def test_run_cloud_watch_respects_no_logs(cloud_mocks):
    result = CliRunner().invoke(run, ["--id", "flow-id", "--watch", "--no-logs"])

    assert not result.exit_code
    cloud_mocks.watch_flow_run.assert_called_once()
    assert cloud_mocks.watch_flow_run.call_args[1]["stream_logs"] is False


def test_run_cloud_lookup_by_flow_id(cloud_mocks):
    result = CliRunner().invoke(run, ["--id", "flow-id"])

    assert not result.exit_code
    assert "Looking up flow metadata... Done" in result.output

    cloud_mocks.FlowView.from_flow_id.assert_called_once_with("flow-id")


def test_run_cloud_lookup_by_flow_group_id(cloud_mocks):
    cloud_mocks.FlowView.from_flow_id.side_effect = ValueError()  # flow id is not found
    cloud_mocks.FlowView.from_flow_group_id.return_value = TEST_FLOW_VIEW

    result = CliRunner().invoke(run, ["--id", "flow-id"])
    assert not result.exit_code
    assert "Looking up flow metadata... Done" in result.output

    cloud_mocks.FlowView.from_flow_id.assert_called_once_with("flow-id")


@pytest.mark.parametrize("with_project", [True, False])
def test_run_cloud_lookup_by_name(cloud_mocks, with_project):
    result = CliRunner().invoke(
        run,
        ["--name", "flow-name"]
        + (["--project", "project-name"] if with_project else []),
    )
    assert not result.exit_code
    assert "Looking up flow metadata... Done" in result.output

    expected = {"flow_name": "flow-name"}
    if with_project:
        expected["project_name"] = "project-name"

    cloud_mocks.FlowView.from_flow_name.assert_called_once_with(**expected)


def test_run_cloud_handles_ids_not_found(cloud_mocks):
    cloud_mocks.FlowView.from_flow_id.side_effect = ValueError()  # flow id is not found
    cloud_mocks.FlowView.from_flow_group_id.side_effect = ValueError()

    result = CliRunner().invoke(run, ["--id", "flow-id"])

    assert result.exit_code
    assert "Looking up flow metadata... Error" in result.output
    assert "Failed to find flow id or flow group id" in result.output
    assert "Traceback" not in result.output


def test_run_cloud_displays_name_lookup_errors(cloud_mocks):
    cloud_mocks.FlowView.from_flow_name.side_effect = ValueError("Example error")
    result = CliRunner().invoke(run, ["--name", "foo"])

    assert result.exit_code
    assert "Looking up flow metadata... Error" in result.output
    # TODO: Note this error message could be wrapped for a better UX
    assert "Example error" in result.output


def test_run_cloud_handles_project_without_name(cloud_mocks):
    cloud_mocks.FlowView.from_flow_name.side_effect = ValueError("No results found")
    result = CliRunner().invoke(run, ["--project", "foo"])

    assert result.exit_code
    assert "Looking up flow metadata... Error" in result.output
    assert (
        "Missing required option `--name`. Cannot look up a flow by project without "
        "also passing a name." in result.output
    )


def test_run_cloud_displays_flow_run_data(cloud_mocks):
    cloud_mocks.FlowRunView.from_flow_run_id.return_value = TEST_FLOW_RUN_VIEW
    cloud_mocks.Client.return_value.get_cloud_url.return_value = "fake-url"

    result = CliRunner().invoke(run, ["--id", "flow-id"])

    assert not result.exit_code
    assert (
        textwrap.dedent(
            """
        └── Name: flow-run-name
        └── UUID: flow-run-id
        └── Labels: ['label']
        └── Parameters: {'param': 'value'}
        └── Context: {'foo': 'bar'}
        └── URL: fake-url
        """
        )
        in result.output
    )<|MERGE_RESOLUTION|>--- conflicted
+++ resolved
@@ -249,28 +249,16 @@
 
 
 @pytest.mark.parametrize("kind", ["path", "module"])
-<<<<<<< HEAD
-def test_run_local_allows_selection_from_multiple_flows(tmpdir, multiflow_file, kind):
-    if kind == "module":
-        # Extend the sys.path so we can pull from the file like a module
-        orig_sys_path = sys.path.copy()
-        sys.path.insert(0, os.path.dirname(os.path.abspath(multiflow_file)))
-=======
 def test_run_local_allows_selection_from_multiple_flows(
     monkeypatch, multiflow_file, kind
 ):
     monkeypatch.syspath_prepend(os.path.dirname(os.path.abspath(multiflow_file)))
->>>>>>> 3d8c4c94
 
     location = multiflow_file if kind == "path" else "flow"
 
     result = CliRunner().invoke(run, [f"--{kind}", location, "--name", "b"])
     assert not result.exit_code
     assert result.output == SUCCESSFUL_LOCAL_STDOUT
-
-<<<<<<< HEAD
-    if kind == "module":
-        sys.path = orig_sys_path
 
 
 @pytest.mark.parametrize("kind", ["path", "module"])
@@ -282,18 +270,6 @@
 
     location = multiflow_file if kind == "path" else "flow"
 
-=======
-
-@pytest.mark.parametrize("kind", ["path", "module"])
-def test_run_local_asks_for_name_with_multiple_flows(tmpdir, multiflow_file, kind):
-    if kind == "module":
-        # Extend the sys.path so we can pull from the file like a module
-        orig_sys_path = sys.path.copy()
-        sys.path.insert(0, os.path.dirname(os.path.abspath(multiflow_file)))
-
-    location = multiflow_file if kind == "path" else "flow"
-
->>>>>>> 3d8c4c94
     result = CliRunner().invoke(run, [f"--{kind}", location])
 
     assert result.exit_code
@@ -509,17 +485,6 @@
     assert "ValueError: Foo!" in result.output
 
 
-<<<<<<< HEAD
-def test_run_cloud_respects_quiet(cloud_mocks):
-    cloud_mocks.Client().create_flow_run.return_value = "fake-run-id"
-
-    result = CliRunner().invoke(run, ["--id", "flow-id", "--quiet"])
-
-    assert not result.exit_code
-    assert result.output == "fake-run-id\n"
-
-
-=======
 def test_run_cloud_handles_keyboard_interrupt_during_create_flow_run(cloud_mocks):
     cloud_mocks.FlowView.from_flow_id.return_value = TEST_FLOW_VIEW
     cloud_mocks.Client().create_flow_run.side_effect = KeyboardInterrupt
@@ -560,7 +525,6 @@
     assert result.output == "fake-run-id\n"
 
 
->>>>>>> 3d8c4c94
 @pytest.mark.parametrize("watch", [True, False])
 def test_run_cloud_watch(cloud_mocks, watch):
     cloud_mocks.Client().create_flow_run.return_value = "fake-run-id"
