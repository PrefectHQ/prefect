--- conflicted
+++ resolved
@@ -76,11 +76,8 @@
     PREFECT_API_KEY,
     PREFECT_API_TLS_INSECURE_SKIP_VERIFY,
     PREFECT_API_URL,
-<<<<<<< HEAD
     PREFECT_CLIENT_MAX_RETRIES,
-=======
     PREFECT_CLIENT_CSRF_SUPPORT_ENABLED,
->>>>>>> 227dfcc7
     PREFECT_CLOUD_API_URL,
     PREFECT_EXPERIMENTAL_ENABLE_FLOW_RUN_INFRA_OVERRIDES,
     PREFECT_UNIT_TEST_MODE,
