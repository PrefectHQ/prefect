import json
import os
import warnings
from contextlib import asynccontextmanager
from datetime import datetime, timedelta, timezone
from typing import Generator, List
from unittest.mock import ANY, MagicMock, Mock
from uuid import UUID, uuid4

import anyio
import certifi
import httpcore
import httpx
import pendulum

from prefect._internal.pydantic import HAS_PYDANTIC_V2

if HAS_PYDANTIC_V2:
    import pydantic.v1 as pydantic
else:
    import pydantic

import pytest
import respx
from prefect._vendor.fastapi import Depends, FastAPI, status
from prefect._vendor.fastapi.security import HTTPBearer

import prefect.client.schemas as client_schemas
import prefect.context
import prefect.exceptions
from prefect import flow, tags
from prefect.client.constants import SERVER_API_VERSION
from prefect.client.orchestration import (
    PrefectClient,
    ServerType,
    SyncPrefectClient,
    get_client,
)
from prefect.client.schemas.actions import (
    ArtifactCreate,
    BlockDocumentCreate,
    DeploymentScheduleCreate,
    GlobalConcurrencyLimitCreate,
    GlobalConcurrencyLimitUpdate,
    LogCreate,
    VariableCreate,
    WorkPoolCreate,
    WorkPoolUpdate,
)
from prefect.client.schemas.filters import (
    ArtifactFilter,
    ArtifactFilterKey,
    FlowFilter,
    FlowRunFilter,
    FlowRunNotificationPolicyFilter,
    LogFilter,
    LogFilterFlowRunId,
    TaskRunFilter,
)
from prefect.client.schemas.objects import (
    Flow,
    FlowRunNotificationPolicy,
    FlowRunPolicy,
    StateType,
    TaskRun,
    Variable,
    WorkQueue,
)
from prefect.client.schemas.responses import (
    DeploymentResponse,
    OrchestrationResult,
    SetStateStatus,
)
from prefect.client.schemas.schedules import CronSchedule, IntervalSchedule, NoSchedule
from prefect.client.utilities import inject_client
from prefect.deprecated.data_documents import DataDocument
from prefect.events import AutomationCore, EventTrigger, Posture
from prefect.server.api.server import create_app
from prefect.settings import (
    PREFECT_API_DATABASE_MIGRATE_ON_START,
    PREFECT_API_KEY,
    PREFECT_API_SSL_CERT_FILE,
    PREFECT_API_TLS_INSECURE_SKIP_VERIFY,
    PREFECT_API_URL,
    PREFECT_CLIENT_CSRF_SUPPORT_ENABLED,
    PREFECT_CLOUD_API_URL,
    PREFECT_UNIT_TEST_MODE,
    temporary_settings,
)
from prefect.states import Completed, Pending, Running, Scheduled, State
from prefect.tasks import task
from prefect.testing.utilities import AsyncMock, exceptions_equal


class TestGetClient:
    def test_get_client_returns_client(self):
        assert isinstance(get_client(), PrefectClient)

    def test_get_client_does_not_cache_client(self):
        assert get_client() is not get_client()

    def test_get_client_cache_uses_profile_settings(self):
        client = get_client()
        with temporary_settings(updates={PREFECT_API_KEY: "FOO"}):
            new_client = get_client()
            assert isinstance(new_client, PrefectClient)
            assert new_client is not client


class TestClientProxyAwareness:
    """Regression test for https://github.com/PrefectHQ/nebula/issues/2356, where
    a customer reported that the Cloud client supported proxies, but the client
    did not.  This test suite is implementation-specific to httpx/httpcore, as there are
    no other inexpensive ways to confirm both the proxy-awareness and preserving the
    retry behavior without probing into the implementation details of the libraries."""

    @pytest.fixture()
    def remote_https_api(self) -> Generator[httpx.URL, None, None]:
        api_url = "https://127.0.0.1:4242/"
        with temporary_settings(updates={PREFECT_API_URL: api_url}):
            yield httpx.URL(api_url)

    def test_unproxied_remote_client_will_retry(self, remote_https_api: httpx.URL):
        """The original issue here was that we were overriding the `transport` in
        order to set the retries to 3; this is what circumvented the proxy support.
        This test (and those below) should confirm that we are setting the retries on
        the transport's pool in all cases."""
        httpx_client = get_client()._client
        assert isinstance(httpx_client, httpx.AsyncClient)

        transport_for_api = httpx_client._transport_for_url(remote_https_api)
        assert isinstance(transport_for_api, httpx.AsyncHTTPTransport)

        pool = transport_for_api._pool
        assert isinstance(pool, httpcore.AsyncConnectionPool)
        assert pool._retries == 3  # set in prefect.client.orchestration.get_client()

    def test_users_can_still_provide_transport(self, remote_https_api: httpx.URL):
        """If users want to supply an alternative transport, they still can and
        we will not alter it"""
        httpx_settings = {"transport": httpx.AsyncHTTPTransport(retries=11)}
        httpx_client = get_client(httpx_settings)._client
        assert isinstance(httpx_client, httpx.AsyncClient)

        transport_for_api = httpx_client._transport_for_url(remote_https_api)
        assert isinstance(transport_for_api, httpx.AsyncHTTPTransport)

        pool = transport_for_api._pool
        assert isinstance(pool, httpcore.AsyncConnectionPool)
        assert pool._retries == 11  # not overridden by get_client() in this case

    @pytest.fixture
    def https_proxy(self) -> Generator[httpcore.URL, None, None]:
        original = os.environ.get("HTTPS_PROXY")
        try:
            os.environ["HTTPS_PROXY"] = "https://127.0.0.1:6666"
            yield httpcore.URL(os.environ["HTTPS_PROXY"])
        finally:
            if original is None:
                del os.environ["HTTPS_PROXY"]
            else:
                os.environ["HTTPS_PROXY"] = original

    async def test_client_is_aware_of_https_proxy(
        self, remote_https_api: httpx.URL, https_proxy: httpcore.URL
    ):
        httpx_client = get_client()._client
        assert isinstance(httpx_client, httpx.AsyncClient)

        transport_for_api = httpx_client._transport_for_url(remote_https_api)
        assert isinstance(transport_for_api, httpx.AsyncHTTPTransport)

        pool = transport_for_api._pool
        assert isinstance(pool, httpcore.AsyncHTTPProxy)
        assert pool._proxy_url == https_proxy
        assert pool._retries == 3  # set in prefect.client.orchestration.get_client()

    @pytest.fixture()
    def remote_http_api(self) -> Generator[httpx.URL, None, None]:
        api_url = "http://127.0.0.1:4242/"
        with temporary_settings(updates={PREFECT_API_URL: api_url}):
            yield httpx.URL(api_url)

    @pytest.fixture
    def http_proxy(self) -> Generator[httpcore.URL, None, None]:
        original = os.environ.get("HTTP_PROXY")
        try:
            os.environ["HTTP_PROXY"] = "http://127.0.0.1:6666"
            yield httpcore.URL(os.environ["HTTP_PROXY"])
        finally:
            if original is None:
                del os.environ["HTTP_PROXY"]
            else:
                os.environ["HTTP_PROXY"] = original

    async def test_client_is_aware_of_http_proxy(
        self, remote_http_api: httpx.URL, http_proxy: httpcore.URL
    ):
        httpx_client = get_client()._client
        assert isinstance(httpx_client, httpx.AsyncClient)

        transport_for_api = httpx_client._transport_for_url(remote_http_api)
        assert isinstance(transport_for_api, httpx.AsyncHTTPTransport)

        pool = transport_for_api._pool
        assert isinstance(pool, httpcore.AsyncHTTPProxy)
        assert pool._proxy_url == http_proxy
        assert pool._retries == 3  # set in prefect.client.orchestration.get_client()


class TestInjectClient:
    @staticmethod
    @inject_client
    async def injected_func(client: PrefectClient):
        assert client._started, "Client should be started during function"
        assert not client._closed, "Client should be closed during function"
        # Client should be usable during function
        await client.api_healthcheck()
        return client

    async def test_get_new_client(self):
        client = await TestInjectClient.injected_func()
        assert isinstance(client, PrefectClient)
        assert client._closed, "Client should be closed after function returns"

    async def test_get_new_client_with_explicit_none(self):
        client = await TestInjectClient.injected_func(client=None)
        assert isinstance(client, PrefectClient)
        assert client._closed, "Client should be closed after function returns"

    async def test_use_existing_client(self, prefect_client):
        client = await TestInjectClient.injected_func(client=prefect_client)
        assert client is prefect_client, "Client should be the same object"
        assert not client._closed, "Client should not be closed after function returns"

    async def test_use_existing_client_from_flow_run_ctx(self, prefect_client):
        with prefect.context.FlowRunContext.construct(client=prefect_client):
            client = await TestInjectClient.injected_func()
        assert client is prefect_client, "Client should be the same object"
        assert not client._closed, "Client should not be closed after function returns"

    async def test_use_existing_client_from_task_run_ctx(self, prefect_client):
        with prefect.context.FlowRunContext.construct(client=prefect_client):
            client = await TestInjectClient.injected_func()
        assert client is prefect_client, "Client should be the same object"
        assert not client._closed, "Client should not be closed after function returns"

    async def test_use_existing_client_from_flow_run_ctx_with_null_kwarg(
        self, prefect_client
    ):
        with prefect.context.FlowRunContext.construct(client=prefect_client):
            client = await TestInjectClient.injected_func(client=None)
        assert client is prefect_client, "Client should be the same object"
        assert not client._closed, "Client should not be closed after function returns"


def not_enough_open_files() -> bool:
    """
    The current process does not currently allow enough open files for this test.
    You can increase the number of open files with `ulimit -n 512`.
    """
    try:
        import resource
    except ImportError:
        # resource limits is not a concept on all systems, notably Windows
        return False

    soft_limit, hard_limit = resource.getrlimit(resource.RLIMIT_NOFILE)
    return soft_limit < 512 or hard_limit < 512


def make_lifespan(startup, shutdown) -> callable:
    async def lifespan(app):
        try:
            startup()
            yield
        finally:
            shutdown()

    return asynccontextmanager(lifespan)


class TestClientContextManager:
    async def test_client_context_cannot_be_reentered(self):
        client = PrefectClient("http://foo.test")
        async with client:
            with pytest.raises(RuntimeError, match="cannot be started more than once"):
                async with client:
                    pass

    async def test_client_context_cannot_be_reused(self):
        client = PrefectClient("http://foo.test")
        async with client:
            pass

        with pytest.raises(RuntimeError, match="cannot be started again after closing"):
            async with client:
                pass

    async def test_client_context_manages_app_lifespan(self):
        startup, shutdown = MagicMock(), MagicMock()
        app = FastAPI(lifespan=make_lifespan(startup, shutdown))

        client = PrefectClient(app)
        startup.assert_not_called()
        shutdown.assert_not_called()

        async with client:
            startup.assert_called_once()
            shutdown.assert_not_called()

        startup.assert_called_once()
        shutdown.assert_called_once()

    async def test_client_context_calls_app_lifespan_once_despite_nesting(self):
        startup, shutdown = MagicMock(), MagicMock()
        app = FastAPI(lifespan=make_lifespan(startup, shutdown))

        startup.assert_not_called()
        shutdown.assert_not_called()

        async with PrefectClient(app):
            async with PrefectClient(app):
                async with PrefectClient(app):
                    startup.assert_called_once()
            shutdown.assert_not_called()

        startup.assert_called_once()
        shutdown.assert_called_once()

    async def test_client_context_manages_app_lifespan_on_sequential_usage(self):
        startup, shutdown = MagicMock(), MagicMock()
        app = FastAPI(lifespan=make_lifespan(startup, shutdown))

        async with PrefectClient(app):
            pass

        assert startup.call_count == 1
        assert shutdown.call_count == 1

        async with PrefectClient(app):
            assert startup.call_count == 2
            assert shutdown.call_count == 1

        assert startup.call_count == 2
        assert shutdown.call_count == 2

    async def test_client_context_lifespan_is_robust_to_async_concurrency(self):
        startup = MagicMock(side_effect=lambda: print("Startup called!"))
        shutdown = MagicMock(side_effect=lambda: print("Shutdown called!!"))

        app = FastAPI(lifespan=make_lifespan(startup, shutdown))

        one_started = anyio.Event()
        one_exited = anyio.Event()
        two_started = anyio.Event()

        async def one():
            async with PrefectClient(app):
                print("Started one")
                one_started.set()
                startup.assert_called_once()
                shutdown.assert_not_called()
                print("Waiting for two to start...")
                await two_started.wait()
                # Exit after two has started
                print("Exiting one...")
            one_exited.set()

        async def two():
            await one_started.wait()
            # Enter after one has started but before one has exited
            async with PrefectClient(app):
                print("Started two")
                two_started.set()
                # Give time for one to try to exit
                # If were to wait on the `one_exited` event, this test would timeout
                # as we'd create a deadlock where one refuses to exit until the clients
                # depending on its lifespan are done
                await anyio.sleep(1)
                startup.assert_called_once()
                shutdown.assert_not_called()
                print("Exiting two...")

        # Run concurrently
        with anyio.fail_after(5):  # Kill if a deadlock occurs
            async with anyio.create_task_group() as tg:
                tg.start_soon(one)
                tg.start_soon(two)

        startup.assert_called_once()
        shutdown.assert_called_once()

    async def test_client_context_lifespan_is_robust_to_dependency_deadlocks(self):
        """
        If you have two concurrrent contexts which are used as follows:

        --> Context A is entered (manages a new lifespan)
        -----> Context B is entered (uses the lifespan from A)
        -----> Context A exits
        -----> Context B exits

        We must ensure that the lifespan shutdown hooks are not called on exit of A and
        wait for all clients to be done consuming them (e.g. after B exits). We must
        also ensure that we do not deadlock by having dependent waits during this
        interleaved case.
        """
        startup = MagicMock(side_effect=lambda: print("Startup called!"))
        shutdown = MagicMock(side_effect=lambda: print("Shutdown called!!"))

        app = FastAPI(lifespan=make_lifespan(startup, shutdown))

        one_started = anyio.Event()
        one_exited = anyio.Event()
        two_started = anyio.Event()

        async def one():
            async with PrefectClient(app):
                print("Started one")
                one_started.set()
                startup.assert_called_once()
                shutdown.assert_not_called()
                print("Waiting for two to start...")
                await two_started.wait()
                # Exit after two has started
                print("Exiting one...")
            one_exited.set()

        async def two():
            await one_started.wait()
            # Enter after one has started but before one has exited
            async with PrefectClient(app):
                print("Started two")
                two_started.set()
                # Wait for one to exit, this creates an interleaved dependency
                await one_exited.wait()
                startup.assert_called_once()
                shutdown.assert_not_called()
                print("Exiting two...")

        # Run concurrently
        with anyio.fail_after(5):  # Kill if a deadlock occurs
            async with anyio.create_task_group() as tg:
                tg.start_soon(one)
                tg.start_soon(two)

        startup.assert_called_once()
        shutdown.assert_called_once()

    async def test_client_context_manages_app_lifespan_on_exception(self):
        startup, shutdown = MagicMock(), MagicMock()
        app = FastAPI(lifespan=make_lifespan(startup, shutdown))

        client = PrefectClient(app)

        with pytest.raises(ValueError):
            async with client:
                raise ValueError()

        startup.assert_called_once()
        shutdown.assert_called_once()

    async def test_client_context_manages_app_lifespan_on_anyio_cancellation(self):
        startup, shutdown = MagicMock(), MagicMock()
        app = FastAPI(lifespan=make_lifespan(startup, shutdown))

        async def enter_client(task_status):
            async with PrefectClient(app):
                task_status.started()
                await anyio.sleep_forever()

        async with anyio.create_task_group() as tg:
            await tg.start(enter_client)
            await tg.start(enter_client)
            await tg.start(enter_client)

            tg.cancel_scope.cancel()

        startup.assert_called_once()
        shutdown.assert_called_once()

    async def test_client_context_manages_app_lifespan_on_exception_when_nested(self):
        startup, shutdown = MagicMock(), MagicMock()
        app = FastAPI(lifespan=make_lifespan(startup, shutdown))

        with pytest.raises(ValueError):
            async with PrefectClient(app):
                try:
                    async with PrefectClient(app):
                        raise ValueError()
                finally:
                    # Shutdown not called yet, will be handled by the outermost ctx
                    shutdown.assert_not_called()

        startup.assert_called_once()
        shutdown.assert_called_once()

    async def test_with_without_async_raises_helpful_error(self):
        with pytest.raises(RuntimeError, match="must be entered with an async context"):
            with PrefectClient("http://foo.test"):
                pass


@pytest.mark.parametrize("enabled", [True, False])
async def test_client_runs_migrations_for_ephemeral_app(enabled, monkeypatch):
    with temporary_settings(updates={PREFECT_API_DATABASE_MIGRATE_ON_START: enabled}):
        app = create_app(ephemeral=True, ignore_cache=True)
        mock = AsyncMock()
        monkeypatch.setattr(
            "prefect.server.database.interface.PrefectDBInterface.create_db", mock
        )
        async with PrefectClient(app):
            if enabled:
                mock.assert_awaited_once_with()

        if not enabled:
            mock.assert_not_awaited()


async def test_client_does_not_run_migrations_for_hosted_app(
    hosted_api_server, monkeypatch
):
    with temporary_settings(updates={PREFECT_API_DATABASE_MIGRATE_ON_START: True}):
        mock = AsyncMock()
        monkeypatch.setattr(
            "prefect.server.database.interface.PrefectDBInterface.create_db", mock
        )
        async with PrefectClient(hosted_api_server):
            pass

    mock.assert_not_awaited()


async def test_client_api_url():
    url = PrefectClient("http://foo.test/bar").api_url
    assert isinstance(url, httpx.URL)
    assert str(url) == "http://foo.test/bar/"
    assert PrefectClient(FastAPI()).api_url is not None


async def test_hello(prefect_client):
    response = await prefect_client.hello()
    assert response.json() == "👋"


async def test_healthcheck(prefect_client):
    assert await prefect_client.api_healthcheck() is None


async def test_healthcheck_failure(prefect_client, monkeypatch):
    monkeypatch.setattr(
        prefect_client._client, "get", AsyncMock(side_effect=ValueError("test"))
    )
    assert exceptions_equal(await prefect_client.api_healthcheck(), ValueError("test"))


async def test_create_then_read_flow(prefect_client):
    @flow
    def foo():
        pass

    flow_id = await prefect_client.create_flow(foo)
    assert isinstance(flow_id, UUID)

    lookup = await prefect_client.read_flow(flow_id)
    assert isinstance(lookup, Flow)
    assert lookup.name == foo.name


async def test_create_then_read_deployment(
    prefect_client, infrastructure_document_id, storage_document_id
):
    @flow
    def foo():
        pass

    flow_id = await prefect_client.create_flow(foo)
    schedule = DeploymentScheduleCreate(
        schedule=IntervalSchedule(interval=timedelta(days=1))
    )

    deployment_id = await prefect_client.create_deployment(
        flow_id=flow_id,
        name="test-deployment",
        version="git-commit-hash",
        manifest_path="path/file.json",
        schedules=[schedule],
        parameters={"foo": "bar"},
        tags=["foo", "bar"],
        infrastructure_document_id=infrastructure_document_id,
        storage_document_id=storage_document_id,
        parameter_openapi_schema={},
    )

    lookup = await prefect_client.read_deployment(deployment_id)
    assert isinstance(lookup, DeploymentResponse)
    assert lookup.name == "test-deployment"
    assert lookup.version == "git-commit-hash"
    assert lookup.manifest_path == "path/file.json"
    assert lookup.schedule == schedule.schedule
    assert len(lookup.schedules) == 1
    assert lookup.schedules[0].schedule == schedule.schedule
    assert lookup.schedules[0].active == schedule.active
    assert lookup.schedules[0].deployment_id == deployment_id
    assert lookup.parameters == {"foo": "bar"}
    assert lookup.tags == ["foo", "bar"]
    assert lookup.storage_document_id == storage_document_id
    assert lookup.infrastructure_document_id == infrastructure_document_id
    assert lookup.parameter_openapi_schema == {}


async def test_create_then_read_deployment_using_deprecated_infra_overrides_instead_of_job_variables(
    prefect_client, infrastructure_document_id, storage_document_id
):
    @flow
    def foo():
        pass

    flow_id = await prefect_client.create_flow(foo)
    schedule = DeploymentScheduleCreate(
        schedule=IntervalSchedule(interval=timedelta(days=1))
    )

    deployment_id = await prefect_client.create_deployment(
        flow_id=flow_id,
        name="test-deployment",
        version="git-commit-hash",
        manifest_path="path/file.json",
        schedules=[schedule],
        parameters={"foo": "bar"},
        tags=["foo", "bar"],
        infrastructure_document_id=infrastructure_document_id,
        storage_document_id=storage_document_id,
        parameter_openapi_schema={},
        infra_overrides={"foo": "bar"},
    )

    lookup = await prefect_client.read_deployment(deployment_id)

    assert isinstance(lookup, DeploymentResponse)
    assert lookup.name == "test-deployment"

    # Should be able to access `job_variables` using the `infra_overrides` attribute
    # because of the alias.
    assert lookup.job_variables == {"foo": "bar"}

    # And with `job_variables`
    assert lookup.job_variables == {"foo": "bar"}


async def test_updating_deployment(
    prefect_client, infrastructure_document_id, storage_document_id
):
    @flow
    def foo():
        pass

    flow_id = await prefect_client.create_flow(foo)
    schedule = IntervalSchedule(interval=timedelta(days=1))

    deployment_id = await prefect_client.create_deployment(
        flow_id=flow_id,
        name="test-deployment",
        version="git-commit-hash",
        manifest_path="path/file.json",
        schedule=schedule,
        parameters={"foo": "bar"},
        tags=["foo", "bar"],
        infrastructure_document_id=infrastructure_document_id,
        storage_document_id=storage_document_id,
        parameter_openapi_schema={},
    )

    initial_lookup = await prefect_client.read_deployment(deployment_id)
    assert initial_lookup.is_schedule_active
    assert initial_lookup.schedule == schedule

    updated_schedule = IntervalSchedule(interval=timedelta(seconds=86399))  # rude

    await prefect_client.update_deployment(
        initial_lookup, schedule=updated_schedule, is_schedule_active=False
    )

    second_lookup = await prefect_client.read_deployment(deployment_id)
    assert not second_lookup.is_schedule_active
    assert second_lookup.schedule == updated_schedule


async def test_updating_deployment_and_removing_schedule(
    prefect_client, infrastructure_document_id, storage_document_id
):
    @flow
    def foo():
        pass

    flow_id = await prefect_client.create_flow(foo)
    schedule = IntervalSchedule(interval=timedelta(days=1))

    deployment_id = await prefect_client.create_deployment(
        flow_id=flow_id,
        name="test-deployment",
        version="git-commit-hash",
        manifest_path="path/file.json",
        schedule=schedule,
        parameters={"foo": "bar"},
        tags=["foo", "bar"],
        infrastructure_document_id=infrastructure_document_id,
        storage_document_id=storage_document_id,
        parameter_openapi_schema={},
    )

    initial_lookup = await prefect_client.read_deployment(deployment_id)
    assert initial_lookup.is_schedule_active
    assert initial_lookup.schedule == schedule

    updated_schedule = NoSchedule()

    await prefect_client.update_deployment(
        initial_lookup, schedule=updated_schedule, is_schedule_active=False
    )

    second_lookup = await prefect_client.read_deployment(deployment_id)
    assert not second_lookup.is_schedule_active
    assert second_lookup.schedule is None


async def test_read_deployment_by_name(prefect_client):
    @flow
    def foo():
        pass

    flow_id = await prefect_client.create_flow(foo)
    schedule = IntervalSchedule(interval=timedelta(days=1))

    deployment_id = await prefect_client.create_deployment(
        flow_id=flow_id,
        name="test-deployment",
        manifest_path="file.json",
        schedule=schedule,
    )

    lookup = await prefect_client.read_deployment_by_name("foo/test-deployment")
    assert isinstance(lookup, DeploymentResponse)
    assert lookup.id == deployment_id
    assert lookup.name == "test-deployment"
    assert lookup.manifest_path == "file.json"
    assert lookup.schedule == schedule


async def test_create_then_delete_deployment(prefect_client):
    @flow
    def foo():
        pass

    flow_id = await prefect_client.create_flow(foo)
    schedule = IntervalSchedule(interval=timedelta(days=1))

    deployment_id = await prefect_client.create_deployment(
        flow_id=flow_id,
        name="test-deployment",
        manifest_path="file.json",
        schedule=schedule,
    )

    await prefect_client.delete_deployment(deployment_id)
    with pytest.raises(prefect.exceptions.ObjectNotFound):
        await prefect_client.read_deployment(deployment_id)


async def test_read_nonexistent_deployment_by_name(prefect_client):
    with pytest.raises(prefect.exceptions.ObjectNotFound):
        await prefect_client.read_deployment_by_name("not-a-real-deployment")


async def test_create_then_read_concurrency_limit(prefect_client):
    cl_id = await prefect_client.create_concurrency_limit(
        tag="client-created", concurrency_limit=12345
    )

    lookup = await prefect_client.read_concurrency_limit_by_tag("client-created")
    assert lookup.id == cl_id
    assert lookup.concurrency_limit == 12345


async def test_read_nonexistent_concurrency_limit_by_tag(prefect_client):
    with pytest.raises(prefect.exceptions.ObjectNotFound):
        await prefect_client.read_concurrency_limit_by_tag("not-a-real-tag")


async def test_resetting_concurrency_limits(prefect_client):
    await prefect_client.create_concurrency_limit(
        tag="an-unimportant-limit", concurrency_limit=100
    )

    await prefect_client.reset_concurrency_limit_by_tag(
        "an-unimportant-limit", slot_override=[uuid4(), uuid4(), uuid4()]
    )
    first_lookup = await prefect_client.read_concurrency_limit_by_tag(
        "an-unimportant-limit"
    )
    assert len(first_lookup.active_slots) == 3

    await prefect_client.reset_concurrency_limit_by_tag("an-unimportant-limit")
    reset_lookup = await prefect_client.read_concurrency_limit_by_tag(
        "an-unimportant-limit"
    )
    assert len(reset_lookup.active_slots) == 0


async def test_deleting_concurrency_limits(prefect_client):
    await prefect_client.create_concurrency_limit(
        tag="dead-limit-walking", concurrency_limit=10
    )

    assert await prefect_client.read_concurrency_limit_by_tag("dead-limit-walking")
    await prefect_client.delete_concurrency_limit_by_tag("dead-limit-walking")
    with pytest.raises(prefect.exceptions.ObjectNotFound):
        await prefect_client.read_concurrency_limit_by_tag("dead-limit-walking")


async def test_create_then_read_flow_run(prefect_client):
    @flow
    def foo():
        pass

    flow_run = await prefect_client.create_flow_run(
        foo,
        name="zachs-flow-run",
    )
    assert isinstance(flow_run, client_schemas.FlowRun)

    lookup = await prefect_client.read_flow_run(flow_run.id)
    # Estimates will not be equal since time has passed
    lookup.estimated_start_time_delta = flow_run.estimated_start_time_delta
    lookup.estimated_run_time = flow_run.estimated_run_time
    assert lookup == flow_run


async def test_create_flow_run_retains_parameters(prefect_client):
    @flow
    def foo():
        pass

    parameters = {"x": 1, "y": [1, 2, 3]}

    flow_run = await prefect_client.create_flow_run(
        foo, name="zachs-flow-run", parameters=parameters
    )
    assert parameters == flow_run.parameters, "Parameter contents are equal"
    assert id(flow_run.parameters) == id(parameters), "Original objects retained"


async def test_create_flow_run_with_state(prefect_client):
    @flow
    def foo():
        pass

    flow_run = await prefect_client.create_flow_run(foo, state=Running())
    assert flow_run.state.is_running()


async def test_set_then_read_flow_run_state(prefect_client):
    @flow
    def foo():
        pass

    flow_run_id = (await prefect_client.create_flow_run(foo)).id
    response = await prefect_client.set_flow_run_state(
        flow_run_id,
        state=Completed(message="Test!"),
    )
    assert isinstance(response, OrchestrationResult)
    assert response.status == SetStateStatus.ACCEPT

    states = await prefect_client.read_flow_run_states(flow_run_id)
    assert len(states) == 2

    assert states[0].is_pending()

    assert states[1].is_completed()
    assert states[1].message == "Test!"


async def test_set_flow_run_state_404_is_object_not_found(prefect_client):
    @flow
    def foo():
        pass

    await prefect_client.create_flow_run(foo)
    with pytest.raises(prefect.exceptions.ObjectNotFound):
        await prefect_client.set_flow_run_state(
            uuid4(),
            state=Completed(message="Test!"),
        )


async def test_read_flow_runs_without_filter(prefect_client):
    @flow
    def foo():
        pass

    fr_id_1 = (await prefect_client.create_flow_run(foo)).id
    fr_id_2 = (await prefect_client.create_flow_run(foo)).id

    flow_runs = await prefect_client.read_flow_runs()
    assert len(flow_runs) == 2
    assert all(isinstance(flow_run, client_schemas.FlowRun) for flow_run in flow_runs)
    assert {flow_run.id for flow_run in flow_runs} == {fr_id_1, fr_id_2}


async def test_read_flow_runs_with_filtering(prefect_client):
    @flow
    def foo():
        pass

    @flow
    def bar():
        pass

    (await prefect_client.create_flow_run(foo, state=Pending())).id
    (await prefect_client.create_flow_run(foo, state=Scheduled())).id
    (await prefect_client.create_flow_run(bar, state=Pending())).id
    # Only below should match the filter
    fr_id_4 = (await prefect_client.create_flow_run(bar, state=Scheduled())).id
    fr_id_5 = (await prefect_client.create_flow_run(bar, state=Running())).id

    flow_runs = await prefect_client.read_flow_runs(
        flow_filter=FlowFilter(name=dict(any_=["bar"])),
        flow_run_filter=FlowRunFilter(
            state=dict(
                type=dict(
                    any_=[
                        StateType.SCHEDULED,
                        StateType.RUNNING,
                    ]
                )
            )
        ),
    )
    assert len(flow_runs) == 2
    assert all(isinstance(flow, client_schemas.FlowRun) for flow in flow_runs)
    assert {flow_run.id for flow_run in flow_runs} == {fr_id_4, fr_id_5}


async def test_read_flows_without_filter(prefect_client):
    @flow
    def foo():
        pass

    @flow
    def bar():
        pass

    flow_id_1 = await prefect_client.create_flow(foo)
    flow_id_2 = await prefect_client.create_flow(bar)

    flows = await prefect_client.read_flows()
    assert len(flows) == 2
    assert all(isinstance(flow, Flow) for flow in flows)
    assert {flow.id for flow in flows} == {flow_id_1, flow_id_2}


async def test_read_flows_with_filter(prefect_client):
    @flow
    def foo():
        pass

    @flow
    def bar():
        pass

    @flow
    def foobar():
        pass

    flow_id_1 = await prefect_client.create_flow(foo)
    flow_id_2 = await prefect_client.create_flow(bar)
    await prefect_client.create_flow(foobar)

    flows = await prefect_client.read_flows(
        flow_filter=FlowFilter(name=dict(any_=["foo", "bar"]))
    )
    assert len(flows) == 2
    assert all(isinstance(flow, Flow) for flow in flows)
    assert {flow.id for flow in flows} == {flow_id_1, flow_id_2}


async def test_read_flow_by_name(prefect_client):
    @flow(name="null-flow")
    def do_nothing():
        pass

    flow_id = await prefect_client.create_flow(do_nothing)
    the_flow = await prefect_client.read_flow_by_name("null-flow")

    assert the_flow.id == flow_id


async def test_create_flow_run_from_deployment(
    prefect_client: PrefectClient, deployment
):
    start_time = pendulum.now("utc")
    flow_run = await prefect_client.create_flow_run_from_deployment(deployment.id)
    # Deployment details attached
    assert flow_run.deployment_id == deployment.id
    assert flow_run.flow_id == deployment.flow_id
    assert flow_run.work_queue_name == deployment.work_queue_name
    assert flow_run.work_queue_name  # not empty

    # Flow version is not populated yet
    assert flow_run.flow_version is None
    # State is scheduled for now
    assert flow_run.state.type == StateType.SCHEDULED
    assert (
        start_time <= flow_run.state.state_details.scheduled_time <= pendulum.now("utc")
    )


async def test_create_flow_run_from_deployment_idempotency(prefect_client, deployment):
    flow_run_1 = await prefect_client.create_flow_run_from_deployment(
        deployment.id, idempotency_key="foo"
    )
    flow_run_2 = await prefect_client.create_flow_run_from_deployment(
        deployment.id, idempotency_key="foo"
    )

    assert flow_run_2.id == flow_run_1.id

    flow_run_3 = await prefect_client.create_flow_run_from_deployment(
        deployment.id, idempotency_key="bar"
    )
    assert flow_run_3.id != flow_run_1.id


async def test_create_flow_run_from_deployment_with_options(prefect_client, deployment):
    job_variables = {"foo": "bar"}
    flow_run = await prefect_client.create_flow_run_from_deployment(
        deployment.id,
        name="test-run-name",
        tags={"foo", "bar"},
        state=Pending(message="test"),
        parameters={"foo": "bar"},
        job_variables=job_variables,
    )
    assert flow_run.name == "test-run-name"
    assert set(flow_run.tags) == {"foo", "bar"}.union(deployment.tags)
    assert flow_run.state.type == StateType.PENDING
    assert flow_run.state.message == "test"
    assert flow_run.parameters == {"foo": "bar"}
    assert flow_run.job_variables == job_variables


async def test_update_flow_run(prefect_client):
    @flow
    def foo():
        pass

    flow_run = await prefect_client.create_flow_run(foo)

    exclude = {"updated", "lateness_estimate", "estimated_start_time_delta"}

    # No mutation for unset fields
    await prefect_client.update_flow_run(flow_run.id)
    unchanged_flow_run = await prefect_client.read_flow_run(flow_run.id)
    assert unchanged_flow_run.dict(exclude=exclude) == flow_run.dict(exclude=exclude)

    # Fields updated when set
    await prefect_client.update_flow_run(
        flow_run.id,
        flow_version="foo",
        parameters={"foo": "bar"},
        name="test",
        tags=["hello", "world"],
        empirical_policy=FlowRunPolicy(
            retries=1,
            retry_delay=2,
        ),
        infrastructure_pid="infrastructure-123:1029",
    )
    updated_flow_run = await prefect_client.read_flow_run(flow_run.id)
    assert updated_flow_run.flow_version == "foo"
    assert updated_flow_run.parameters == {"foo": "bar"}
    assert updated_flow_run.name == "test"
    assert updated_flow_run.tags == ["hello", "world"]
    assert updated_flow_run.empirical_policy == FlowRunPolicy(
        retries=1,
        retry_delay=2,
    )
    assert updated_flow_run.infrastructure_pid == "infrastructure-123:1029"


async def test_update_flow_run_overrides_tags(prefect_client):
    @flow(name="test_update_flow_run_tags__flow")
    def hello(name):
        return f"Hello {name}"

    with tags("goodbye", "cruel", "world"):
        state = hello("Marvin", return_state=True)

    flow_run = await prefect_client.read_flow_run(state.state_details.flow_run_id)

    await prefect_client.update_flow_run(
        flow_run.id,
        tags=["hello", "world"],
    )
    updated_flow_run = await prefect_client.read_flow_run(flow_run.id)
    assert updated_flow_run.tags == ["hello", "world"]


async def test_create_then_read_task_run(prefect_client):
    @flow
    def foo():
        pass

    @task(tags=["a", "b"], retries=3)
    def bar(prefect_client):
        pass

    flow_run = await prefect_client.create_flow_run(foo)
    task_run = await prefect_client.create_task_run(
        bar, flow_run_id=flow_run.id, dynamic_key="0"
    )
    assert isinstance(task_run, TaskRun)

    lookup = await prefect_client.read_task_run(task_run.id)
    # Estimates will not be equal since time has passed
    lookup.estimated_start_time_delta = task_run.estimated_start_time_delta
    lookup.estimated_run_time = task_run.estimated_run_time
    assert lookup == task_run


async def test_delete_task_run(prefect_client):
    @task
    def bar():
        pass

    task_run = await prefect_client.create_task_run(
        bar, flow_run_id=None, dynamic_key="0"
    )

    await prefect_client.delete_task_run(task_run.id)
    with pytest.raises(prefect.exceptions.PrefectHTTPStatusError, match="Not Found"):
        await prefect_client.read_task_run(task_run.id)


async def test_create_then_read_task_run_with_state(prefect_client):
    @flow
    def foo():
        pass

    @task(tags=["a", "b"], retries=3)
    def bar(prefect_client):
        pass

    flow_run = await prefect_client.create_flow_run(foo)
    task_run = await prefect_client.create_task_run(
        bar, flow_run_id=flow_run.id, state=Running(), dynamic_key="0"
    )
    assert task_run.state.is_running()


async def test_set_then_read_task_run_state(prefect_client):
    @flow
    def foo():
        pass

    @task
    def bar(prefect_client):
        pass

    flow_run = await prefect_client.create_flow_run(foo)
    task_run = await prefect_client.create_task_run(
        bar, flow_run_id=flow_run.id, dynamic_key="0"
    )

    response = await prefect_client.set_task_run_state(
        task_run.id,
        Completed(message="Test!"),
    )

    assert isinstance(response, OrchestrationResult)
    assert response.status == SetStateStatus.ACCEPT

    run = await prefect_client.read_task_run(task_run.id)
    assert isinstance(run.state, State)
    assert run.state.type == StateType.COMPLETED
    assert run.state.message == "Test!"


async def test_create_then_read_autonomous_task_runs(prefect_client):
    @task
    def foo():
        pass

    flow_run = await prefect_client.create_flow_run(foo)

    task_run_1 = await prefect_client.create_task_run(
        foo, flow_run_id=None, dynamic_key="0"
    )
    task_run_2 = await prefect_client.create_task_run(
        foo, flow_run_id=None, dynamic_key="1"
    )
    task_run_3 = await prefect_client.create_task_run(
        foo, flow_run_id=flow_run.id, dynamic_key="2"
    )
    assert all(
        isinstance(task_run, TaskRun)
        for task_run in [task_run_1, task_run_2, task_run_3]
    )

    autonotask_runs = await prefect_client.read_task_runs(
        task_run_filter=TaskRunFilter(flow_run_id=dict(is_null_=True))
    )

    assert len(autonotask_runs) == 2

    assert {task_run.id for task_run in autonotask_runs} == {
        task_run_1.id,
        task_run_2.id,
    }


async def test_create_then_read_flow_run_notification_policy(
    prefect_client, block_document
):
    message_template = "Test message template!"
    state_names = ["COMPLETED"]

    notification_policy_id = await prefect_client.create_flow_run_notification_policy(
        block_document_id=block_document.id,
        is_active=True,
        tags=[],
        state_names=state_names,
        message_template=message_template,
    )

    response: List[
        FlowRunNotificationPolicy
    ] = await prefect_client.read_flow_run_notification_policies(
        FlowRunNotificationPolicyFilter(is_active={"eq_": True}),
    )

    assert len(response) == 1
    assert response[0].id == notification_policy_id
    assert response[0].block_document_id == block_document.id
    assert response[0].message_template == message_template
    assert response[0].is_active
    assert response[0].tags == []
    assert response[0].state_names == state_names


async def test_create_then_update_flow_run_notification_policy(
    prefect_client, block_document
):
    message_template = "Updated test message template!"
    state_names = ["FAILED"]
    tags = ["1.0"]

    notification_policy_id = await prefect_client.create_flow_run_notification_policy(
        block_document_id=block_document.id,
        is_active=True,
        tags=[],
        state_names=["COMPLETED"],
        message_template="Test message template!",
    )

    new_block_document = await prefect_client.create_block_document(
        block_document=BlockDocumentCreate(
            data={"url": "http://127.0.0.1"},
            block_schema_id=block_document.block_schema_id,
            block_type_id=block_document.block_type_id,
            is_anonymous=True,
        )
    )

    await prefect_client.update_flow_run_notification_policy(
        id=notification_policy_id,
        block_document_id=new_block_document.id,
        is_active=False,
        tags=tags,
        state_names=state_names,
        message_template=message_template,
    )

    response: List[
        FlowRunNotificationPolicy
    ] = await prefect_client.read_flow_run_notification_policies(
        FlowRunNotificationPolicyFilter(is_active={"eq_": False})
    )

    assert len(response) == 1
    assert response[0].id == notification_policy_id
    assert response[0].block_document_id == new_block_document.id
    assert response[0].message_template == message_template
    assert not response[0].is_active
    assert response[0].tags == tags
    assert response[0].state_names == state_names


async def test_create_then_delete_flow_run_notification_policy(
    prefect_client, block_document
):
    message_template = "Test message template!"
    state_names = ["COMPLETED"]

    notification_policy_id = await prefect_client.create_flow_run_notification_policy(
        block_document_id=block_document.id,
        is_active=True,
        tags=[],
        state_names=state_names,
        message_template=message_template,
    )

    await prefect_client.delete_flow_run_notification_policy(notification_policy_id)

    response: List[
        FlowRunNotificationPolicy
    ] = await prefect_client.read_flow_run_notification_policies(
        FlowRunNotificationPolicyFilter(is_active={"eq_": True}),
    )

    assert len(response) == 0


async def test_read_filtered_logs(session, prefect_client, deployment):
    flow_runs = [uuid4() for i in range(5)]
    logs = [
        LogCreate(
            name="prefect.flow_runs",
            level=20,
            message=f"Log from flow_run {id}.",
            timestamp=datetime.now(tz=timezone.utc),
            flow_run_id=id,
        )
        for id in flow_runs
    ]

    await prefect_client.create_logs(logs)

    logs = await prefect_client.read_logs(
        log_filter=LogFilter(flow_run_id=LogFilterFlowRunId(any_=flow_runs[:3]))
    )
    for log in logs:
        assert log.flow_run_id in flow_runs[:3]
        assert log.flow_run_id not in flow_runs[3:]


async def test_prefect_api_tls_insecure_skip_verify_setting_set_to_true(monkeypatch):
    with temporary_settings(updates={PREFECT_API_TLS_INSECURE_SKIP_VERIFY: True}):
        mock = Mock()
        monkeypatch.setattr("prefect.client.orchestration.PrefectHttpxClient", mock)
        get_client()

    mock.assert_called_once_with(
        headers=ANY,
        verify=False,
        transport=ANY,
        base_url=ANY,
        timeout=ANY,
        enable_csrf_support=ANY,
    )


async def test_prefect_api_tls_insecure_skip_verify_setting_set_to_false(monkeypatch):
    with temporary_settings(updates={PREFECT_API_TLS_INSECURE_SKIP_VERIFY: False}):
        mock = Mock()
        monkeypatch.setattr("prefect.client.orchestration.PrefectHttpxClient", mock)
        get_client()

    mock.assert_called_once_with(
        headers=ANY,
        verify=ANY,
        transport=ANY,
        base_url=ANY,
        timeout=ANY,
        enable_csrf_support=ANY,
    )


async def test_prefect_api_tls_insecure_skip_verify_default_setting(monkeypatch):
    mock = Mock()
    monkeypatch.setattr("prefect.client.orchestration.PrefectHttpxClient", mock)
    get_client()
    mock.assert_called_once_with(
        headers=ANY,
        verify=ANY,
        transport=ANY,
        base_url=ANY,
        timeout=ANY,
        enable_csrf_support=ANY,
    )


async def test_prefect_api_ssl_cert_file_setting_explicitly_set(monkeypatch):
    with temporary_settings(
        updates={
            PREFECT_API_TLS_INSECURE_SKIP_VERIFY: False,
            PREFECT_API_SSL_CERT_FILE: "my_cert.pem",
        }
    ):
        mock = Mock()
        monkeypatch.setattr("prefect.client.orchestration.PrefectHttpxClient", mock)
        get_client()

    mock.assert_called_once_with(
        headers=ANY,
        verify="my_cert.pem",
        transport=ANY,
        base_url=ANY,
        timeout=ANY,
        enable_csrf_support=ANY,
    )


async def test_prefect_api_ssl_cert_file_default_setting(monkeypatch):
    os.environ["SSL_CERT_FILE"] = "my_cert.pem"

    with temporary_settings(
        updates={PREFECT_API_TLS_INSECURE_SKIP_VERIFY: False},
        set_defaults={PREFECT_API_SSL_CERT_FILE: os.environ.get("SSL_CERT_FILE")},
    ):
        mock = Mock()
        monkeypatch.setattr("prefect.client.orchestration.PrefectHttpxClient", mock)
        get_client()

    mock.assert_called_once_with(
        headers=ANY,
        verify="my_cert.pem",
        transport=ANY,
        base_url=ANY,
        timeout=ANY,
        enable_csrf_support=ANY,
    )


async def test_prefect_api_ssl_cert_file_default_setting_fallback(monkeypatch):
    os.environ["SSL_CERT_FILE"] = ""

    with temporary_settings(
        updates={PREFECT_API_TLS_INSECURE_SKIP_VERIFY: False},
        set_defaults={PREFECT_API_SSL_CERT_FILE: os.environ.get("SSL_CERT_FILE")},
    ):
        mock = Mock()
        monkeypatch.setattr("prefect.client.orchestration.PrefectHttpxClient", mock)
        get_client()

    mock.assert_called_once_with(
        headers=ANY,
        verify=certifi.where(),
        transport=ANY,
        base_url=ANY,
        timeout=ANY,
        enable_csrf_support=ANY,
    )


class TestResolveDataDoc:
    @pytest.fixture(autouse=True)
    def ignore_deprecation_warnings(self):
        with warnings.catch_warnings():
            warnings.filterwarnings("ignore", category=DeprecationWarning)
            yield

    async def test_does_not_allow_other_types(self, prefect_client):
        with pytest.raises(TypeError, match="invalid type str"):
            await prefect_client.resolve_datadoc("foo")

    async def test_resolves_data_document(self, prefect_client):
        innermost = await prefect_client.resolve_datadoc(
            DataDocument.encode("cloudpickle", "hello")
        )
        assert innermost == "hello"

    async def test_resolves_nested_data_documents(self, prefect_client):
        innermost = await prefect_client.resolve_datadoc(
            DataDocument.encode("cloudpickle", DataDocument.encode("json", "hello"))
        )
        assert innermost == "hello"

    async def test_resolves_nested_data_documents_when_inner_is_bytes(
        self, prefect_client
    ):
        innermost = await prefect_client.resolve_datadoc(
            DataDocument.encode(
                "cloudpickle", DataDocument.encode("json", "hello").json().encode()
            )
        )
        assert innermost == "hello"


class TestClientAPIVersionRequests:
    @pytest.fixture
    def versions(self):
        return SERVER_API_VERSION.split(".")

    @pytest.fixture
    def major_version(self, versions):
        return int(versions[0])

    @pytest.fixture
    def minor_version(self, versions):
        return int(versions[1])

    @pytest.fixture
    def patch_version(self, versions):
        return int(versions[2])

    async def test_default_requests_succeeds(self):
        async with get_client() as client:
            res = await client.hello()
            assert res.status_code == status.HTTP_200_OK

    async def test_no_api_version_header_succeeds(self):
        async with get_client() as client:
            # remove default header X-PREFECT-API-VERSION
            client._client.headers = {}
            res = await client.hello()
            assert res.status_code == status.HTTP_200_OK

    async def test_major_version(
        self, app, major_version, minor_version, patch_version
    ):
        # higher client major version works
        api_version = f"{major_version + 1}.{minor_version}.{patch_version}"
        async with PrefectClient(app, api_version=api_version) as client:
            res = await client.hello()
            assert res.status_code == status.HTTP_200_OK

        # lower client major version fails
        api_version = f"{major_version - 1}.{minor_version}.{patch_version}"
        async with PrefectClient(app, api_version=api_version) as client:
            with pytest.raises(
                httpx.HTTPStatusError, match=str(status.HTTP_400_BAD_REQUEST)
            ):
                await client.hello()

    @pytest.mark.skip(
        reason=(
            "This test is no longer compatible with the current API version checking"
            " logic"
        )
    )
    async def test_minor_version(
        self, app, major_version, minor_version, patch_version
    ):
        # higher client minor version succeeds
        api_version = f"{major_version}.{minor_version + 1}.{patch_version}"
        async with PrefectClient(app, api_version=api_version) as client:
            res = await client.hello()
            assert res.status_code == status.HTTP_200_OK

        # lower client minor version fails
        api_version = f"{major_version}.{minor_version - 1}.{patch_version}"
        async with PrefectClient(app, api_version=api_version) as client:
            with pytest.raises(
                httpx.HTTPStatusError, match=str(status.HTTP_400_BAD_REQUEST)
            ):
                await client.hello()

    @pytest.mark.skip(
        reason=(
            "This test is no longer compatible with the current API version checking"
            " logic"
        )
    )
    async def test_patch_version(
        self, app, major_version, minor_version, patch_version
    ):
        # higher client patch version succeeds
        api_version = f"{major_version}.{minor_version}.{patch_version + 1}"
        async with PrefectClient(app, api_version=api_version) as client:
            res = await client.hello()
            assert res.status_code == status.HTTP_200_OK

        # lower client patch version fails
        api_version = f"{major_version}.{minor_version}.{patch_version - 1}"
        res = await client.hello()
        async with PrefectClient(app, api_version=api_version) as client:
            with pytest.raises(
                httpx.HTTPStatusError, match=str(status.HTTP_400_BAD_REQUEST)
            ):
                await client.hello()

    async def test_invalid_header(self, app):
        # Invalid header is rejected
        api_version = "not a real version header"
        async with PrefectClient(app, api_version=api_version) as client:
            with pytest.raises(
                httpx.HTTPStatusError, match=str(status.HTTP_400_BAD_REQUEST)
            ) as e:
                await client.hello()
            assert (
                "Invalid X-PREFECT-API-VERSION header format."
                in e.value.response.json()["detail"]
            )


class TestClientAPIKey:
    @pytest.fixture
    async def test_app(self):
        app = FastAPI()
        bearer = HTTPBearer()

        # Returns given credentials if an Authorization
        # header is passed, otherwise raises 403
        @app.get("/api/check_for_auth_header")
        async def check_for_auth_header(credentials=Depends(bearer)):
            return credentials.credentials

        return app

    async def test_client_passes_api_key_as_auth_header(self, test_app):
        api_key = "validAPIkey"
        async with PrefectClient(test_app, api_key=api_key) as client:
            res = await client._client.get("/check_for_auth_header")
        assert res.status_code == status.HTTP_200_OK
        assert res.json() == api_key

    async def test_client_no_auth_header_without_api_key(self, test_app):
        async with PrefectClient(test_app) as client:
            with pytest.raises(
                httpx.HTTPStatusError, match=str(status.HTTP_403_FORBIDDEN)
            ):
                await client._client.get("/check_for_auth_header")

    async def test_get_client_includes_api_key_from_context(self):
        with temporary_settings(updates={PREFECT_API_KEY: "test"}):
            client = get_client()

        assert client._client.headers["Authorization"] == "Bearer test"


class TestClientWorkQueues:
    @pytest.fixture
    async def deployment(self, prefect_client, infrastructure_document_id):
        foo = flow(lambda: None, name="foo")
        flow_id = await prefect_client.create_flow(foo)
        schedule = IntervalSchedule(
            interval=timedelta(days=1), anchor_date=pendulum.datetime(2020, 1, 1)
        )

        deployment_id = await prefect_client.create_deployment(
            flow_id=flow_id,
            name="test-deployment",
            manifest_path="file.json",
            schedule=schedule,
            parameters={"foo": "bar"},
            work_queue_name="wq",
            infrastructure_document_id=infrastructure_document_id,
        )
        return deployment_id

    async def test_create_then_read_work_queue(self, prefect_client):
        queue = await prefect_client.create_work_queue(name="foo")
        assert isinstance(queue.id, UUID)

        lookup = await prefect_client.read_work_queue(queue.id)
        assert isinstance(lookup, WorkQueue)
        assert lookup.name == "foo"

    async def test_create_and_read_includes_status(self, prefect_client: PrefectClient):
        queue = await prefect_client.create_work_queue(name="foo")
        assert hasattr(queue, "status")
        assert queue.status == "NOT_READY"

        lookup = await prefect_client.read_work_queue(queue.id)
        assert hasattr(lookup, "status")
        assert lookup.status == "NOT_READY"

    async def test_create_then_read_work_queue_by_name(self, prefect_client):
        queue = await prefect_client.create_work_queue(name="foo")
        assert isinstance(queue.id, UUID)

        lookup = await prefect_client.read_work_queue_by_name("foo")
        assert lookup.name == "foo"

    async def test_create_queue_with_settings(self, prefect_client):
        queue = await prefect_client.create_work_queue(
            name="foo",
            concurrency_limit=1,
            is_paused=True,
            priority=2,
            description="such queue",
        )
        assert queue.concurrency_limit == 1
        assert queue.is_paused is True
        assert queue.priority == 2
        assert queue.description == "such queue"

    async def test_create_then_match_work_queues(self, prefect_client):
        await prefect_client.create_work_queue(
            name="one of these things is not like the other"
        )
        await prefect_client.create_work_queue(
            name="one of these things just doesn't belong"
        )
        await prefect_client.create_work_queue(
            name="can you tell which thing is not like the others"
        )
        matched_queues = await prefect_client.match_work_queues(["one of these things"])
        assert len(matched_queues) == 2

    async def test_read_nonexistant_work_queue(self, prefect_client):
        with pytest.raises(prefect.exceptions.ObjectNotFound):
            await prefect_client.read_work_queue_by_name("foo")

    async def test_create_work_queue_with_tags_deprecated(self, prefect_client):
        with pytest.deprecated_call():
            await prefect_client.create_work_queue(name="test-queue", tags=["a"])

    async def test_get_runs_from_queue_includes(
        self, session, prefect_client, deployment
    ):
        wq_1 = await prefect_client.read_work_queue_by_name(name="wq")
        wq_2 = await prefect_client.create_work_queue(name="wq2")

        run = await prefect_client.create_flow_run_from_deployment(deployment)
        assert run.id

        runs_1 = await prefect_client.get_runs_in_work_queue(wq_1.id)
        assert runs_1 == [run]

        runs_2 = await prefect_client.get_runs_in_work_queue(wq_2.id)
        assert runs_2 == []

    async def test_get_runs_from_queue_respects_limit(self, prefect_client, deployment):
        queue = await prefect_client.read_work_queue_by_name(name="wq")

        runs = []
        for _ in range(10):
            run = await prefect_client.create_flow_run_from_deployment(deployment)
            runs.append(run)

        output = await prefect_client.get_runs_in_work_queue(queue.id, limit=1)
        assert len(output) == 1
        assert output[0].id in [r.id for r in runs]

        output = await prefect_client.get_runs_in_work_queue(queue.id, limit=8)
        assert len(output) == 8
        assert {o.id for o in output} < {r.id for r in runs}

        output = await prefect_client.get_runs_in_work_queue(queue.id, limit=20)
        assert len(output) == 10
        assert {o.id for o in output} == {r.id for r in runs}

    async def test_get_runs_from_queue_updates_status(
        self, prefect_client: PrefectClient
    ):
        queue = await prefect_client.create_work_queue(name="foo")
        assert queue.status == "NOT_READY"

        # Trigger an operation that would update the queues last_polled status
        await prefect_client.get_runs_in_work_queue(queue.id, limit=1)

        # Verify that the polling results in a READY status
        lookup = await prefect_client.read_work_queue(queue.id)
        assert lookup.status == "READY"


async def test_delete_flow_run(prefect_client, flow_run):
    # Note - the flow_run provided by the fixture is not of type `FlowRun`
    print(f"Type: {type(flow_run)}")

    # Make sure our flow exists (the read flow is of type `s.c.FlowRun`)
    lookup = await prefect_client.read_flow_run(flow_run.id)
    assert isinstance(lookup, client_schemas.FlowRun)

    # Check delete works
    await prefect_client.delete_flow_run(flow_run.id)
    with pytest.raises(prefect.exceptions.ObjectNotFound):
        await prefect_client.read_flow_run(flow_run.id)

    # Check that trying to delete the deleted flow run raises an error
    with pytest.raises(prefect.exceptions.ObjectNotFound):
        await prefect_client.delete_flow_run(flow_run.id)


def test_server_type_ephemeral(prefect_client):
    assert prefect_client.server_type == ServerType.EPHEMERAL


async def test_server_type_server(hosted_api_server):
    async with PrefectClient(hosted_api_server) as prefect_client:
        assert prefect_client.server_type == ServerType.SERVER


async def test_server_type_cloud():
    async with PrefectClient(PREFECT_CLOUD_API_URL.value()) as prefect_client:
        assert prefect_client.server_type == ServerType.CLOUD


@pytest.mark.parametrize(
    "on_create, expected_value", [(True, True), (False, False), (None, True)]
)
async def test_update_deployment_schedule_active_does_not_overwrite_when_not_provided(
    prefect_client, flow_run, on_create, expected_value
):
    deployment_id = await prefect_client.create_deployment(
        flow_id=flow_run.flow_id,
        name="test-deployment",
        manifest_path="file.json",
        parameters={"foo": "bar"},
        work_queue_name="wq",
        is_schedule_active=on_create,
    )
    # Check that is_schedule_active is created as expected
    deployment = await prefect_client.read_deployment(deployment_id)
    assert deployment.is_schedule_active == expected_value

    # Check that updating the deployment without providing is_schedule_active does not modify the value
    schedule = IntervalSchedule(interval=timedelta(days=1))
    await prefect_client.update_deployment(deployment, schedule=schedule)
    deployment = await prefect_client.read_deployment(deployment_id)
    assert deployment.is_schedule_active == expected_value


@pytest.mark.parametrize(
    "on_create, after_create, on_update, after_update",
    [
        (False, False, True, True),
        (True, True, False, False),
        (None, True, False, False),
    ],
)
async def test_update_deployment_schedule_active_overwrites_when_provided(
    prefect_client,
    flow_run,
    on_create,
    after_create,
    on_update,
    after_update,
):
    deployment_id = await prefect_client.create_deployment(
        flow_id=flow_run.flow_id,
        name="test-deployment",
        manifest_path="file.json",
        parameters={"foo": "bar"},
        work_queue_name="wq",
        is_schedule_active=on_create,
    )
    deployment = await prefect_client.read_deployment(deployment_id)
    assert deployment.is_schedule_active == after_create

    await prefect_client.update_deployment(deployment, is_schedule_active=on_update)
    deployment = await prefect_client.read_deployment(deployment_id)
    assert deployment.is_schedule_active == after_update


class TestWorkPools:
    async def test_read_work_pools(self, prefect_client):
        # default pool shows up when running the test class or individuals, but not when running
        # test as a module
        pools = await prefect_client.read_work_pools()
        existing_name = set([p.name for p in pools])
        existing_ids = set([p.id for p in pools])
        work_pool_1 = await prefect_client.create_work_pool(
            work_pool=WorkPoolCreate(name="test-pool-1")
        )
        work_pool_2 = await prefect_client.create_work_pool(
            work_pool=WorkPoolCreate(name="test-pool-2")
        )
        pools = await prefect_client.read_work_pools()
        names_after_adding = set([p.name for p in pools])
        ids_after_adding = set([p.id for p in pools])
        assert names_after_adding.symmetric_difference(existing_name) == {
            work_pool_1.name,
            work_pool_2.name,
        }
        assert ids_after_adding.symmetric_difference(existing_ids) == {
            work_pool_1.id,
            work_pool_2.id,
        }

    async def test_update_work_pool(self, prefect_client):
        work_pool = await prefect_client.create_work_pool(
            work_pool=WorkPoolCreate(name="test-pool-1")
        )
        assert work_pool.description is None

        await prefect_client.update_work_pool(
            work_pool_name=work_pool.name,
            work_pool=WorkPoolUpdate(
                description="Foo description",
            ),
        )

        result = await prefect_client.read_work_pool(work_pool_name=work_pool.name)
        assert result.description == "Foo description"

    async def test_update_missing_work_pool(self, prefect_client):
        with pytest.raises(prefect.exceptions.ObjectNotFound):
            await prefect_client.update_work_pool(
                work_pool_name="abcdefg",
                work_pool=WorkPoolUpdate(),
            )

    async def test_delete_work_pool(self, prefect_client, work_pool):
        await prefect_client.delete_work_pool(work_pool.name)
        with pytest.raises(prefect.exceptions.ObjectNotFound):
            await prefect_client.read_work_pool(work_pool.id)


class TestArtifacts:
    @pytest.fixture
    async def artifacts(self, prefect_client):
        artifact1 = await prefect_client.create_artifact(
            artifact=ArtifactCreate(
                key="voltaic",
                data=1,
                type="table",
                description="# This is a markdown description title",
            )
        )
        artifact2 = await prefect_client.create_artifact(
            artifact=ArtifactCreate(
                key="voltaic",
                data=2,
                type="table",
                description="# This is a markdown description title",
            )
        )
        artifact3 = await prefect_client.create_artifact(
            artifact=ArtifactCreate(
                key="lotus",
                data=3,
                type="markdown",
                description="# This is a markdown description title",
            )
        )

        return [artifact1, artifact2, artifact3]

    async def test_create_then_read_artifact(self, prefect_client, client):
        artifact_schema = ArtifactCreate(
            key="voltaic",
            data=1,
            description="# This is a markdown description title",
            metadata_={"data": "opens many doors"},
        )
        artifact = await prefect_client.create_artifact(artifact=artifact_schema)
        response = await client.get(f"/artifacts/{artifact.id}")
        assert response.status_code == 200
        assert response.json()["key"] == artifact.key
        assert response.json()["description"] == artifact.description

    async def test_read_artifacts(self, prefect_client, artifacts):
        artifact_list = await prefect_client.read_artifacts()
        assert len(artifact_list) == 3
        keyed_data = {(r.key, r.data) for r in artifact_list}
        assert keyed_data == {
            ("voltaic", 1),
            ("voltaic", 2),
            ("lotus", 3),
        }

    async def test_read_artifacts_with_latest_filter(self, prefect_client, artifacts):
        artifact_list = await prefect_client.read_latest_artifacts()

        assert len(artifact_list) == 2
        keyed_data = {(r.key, r.data) for r in artifact_list}
        assert keyed_data == {
            ("voltaic", 2),
            ("lotus", 3),
        }

    async def test_read_artifacts_with_key_filter(self, prefect_client, artifacts):
        key_artifact_filter = ArtifactFilter(key=ArtifactFilterKey(any_=["voltaic"]))

        artifact_list = await prefect_client.read_artifacts(
            artifact_filter=key_artifact_filter
        )

        assert len(artifact_list) == 2
        keyed_data = {(r.key, r.data) for r in artifact_list}
        assert keyed_data == {
            ("voltaic", 1),
            ("voltaic", 2),
        }

    async def test_delete_artifact_succeeds(self, prefect_client, artifacts):
        await prefect_client.delete_artifact(artifacts[1].id)
        artifact_list = await prefect_client.read_artifacts()
        assert len(artifact_list) == 2
        keyed_data = {(r.key, r.data) for r in artifact_list}
        assert keyed_data == {
            ("voltaic", 1),
            ("lotus", 3),
        }

    async def test_delete_nonexistent_artifact_raises(self, prefect_client):
        with pytest.raises(prefect.exceptions.ObjectNotFound):
            await prefect_client.delete_artifact(uuid4())


class TestVariables:
    @pytest.fixture
    async def variable(
        self,
        client,
    ):
        res = await client.post(
            "/variables/",
            json=VariableCreate(
                name="my_variable", value="my-value", tags=["123", "456"]
            ).dict(json_compatible=True),
        )
        assert res.status_code == 201
        return pydantic.parse_obj_as(Variable, res.json())

    @pytest.fixture
    async def variables(
        self,
        client,
    ):
        variables = [
            VariableCreate(name="my_variable1", value="my-value1", tags=["1"]),
            VariableCreate(name="my_variable2", value="my-value2", tags=["2"]),
            VariableCreate(name="my_variable3", value="my-value3", tags=["3"]),
        ]
        results = []
        for variable in variables:
            res = await client.post(
                "/variables/", json=variable.dict(json_compatible=True)
            )
            assert res.status_code == 201
            results.append(res.json())
        return pydantic.parse_obj_as(List[Variable], results)

    async def test_read_variable_by_name(self, prefect_client, variable):
        res = await prefect_client.read_variable_by_name(variable.name)
        assert res.name == variable.name
        assert res.value == variable.value
        assert res.tags == variable.tags

    async def test_read_variable_by_name_doesnt_exist(self, prefect_client):
        res = await prefect_client.read_variable_by_name("doesnt_exist")
        assert res is None

    async def test_delete_variable_by_name(self, prefect_client, variable):
        await prefect_client.delete_variable_by_name(variable.name)
        res = await prefect_client.read_variable_by_name(variable.name)
        assert not res

    async def test_delete_variable_by_name_doesnt_exist(self, prefect_client):
        with pytest.raises(prefect.exceptions.ObjectNotFound):
            await prefect_client.delete_variable_by_name("doesnt_exist")

    async def test_read_variables(self, prefect_client, variables):
        res = await prefect_client.read_variables()
        assert len(res) == len(variables)
        assert {r.name for r in res} == {v.name for v in variables}

    async def test_read_variables_with_limit(self, prefect_client, variables):
        res = await prefect_client.read_variables(limit=1)
        assert len(res) == 1
        assert res[0].name == variables[0].name


class TestAutomations:
    @pytest.fixture
    def automation(self):
        return AutomationCore(
            name="test-automation",
            trigger=EventTrigger(
                match={"flow_run_id": "123"},
                posture=Posture.Reactive,
                threshold=1,
                within=0,
            ),
            actions=[],
        )

    async def test_create_not_enabled_runtime_error(
        self, events_disabled, prefect_client, automation: AutomationCore
    ):
        with pytest.raises(
            RuntimeError,
            match="The current server and client configuration does not support",
        ):
            await prefect_client.create_automation(automation)

    async def test_create_automation(self, cloud_client, automation: AutomationCore):
        with respx.mock(base_url=PREFECT_CLOUD_API_URL.value()) as router:
            created_automation = automation.dict(json_compatible=True)
            created_automation["id"] = str(uuid4())
            create_route = router.post("/automations/").mock(
                return_value=httpx.Response(200, json=created_automation)
            )

            automation_id = await cloud_client.create_automation(automation)

            assert create_route.called
            assert json.loads(create_route.calls[0].request.content) == automation.dict(
                json_compatible=True
            )
            assert automation_id == UUID(created_automation["id"])

    async def test_read_automation(self, cloud_client, automation: AutomationCore):
        with respx.mock(base_url=PREFECT_CLOUD_API_URL.value()) as router:
            created_automation = automation.dict(json_compatible=True)
            created_automation["id"] = str(uuid4())

            created_automation_id = created_automation["id"]

            read_route = router.get(f"/automations/{created_automation_id}").mock(
                return_value=httpx.Response(200, json=created_automation)
            )

            read_automation = await cloud_client.read_automation(created_automation_id)

            assert read_route.called
            assert read_automation.id == UUID(created_automation["id"])

    async def test_read_automation_not_found(
        self, cloud_client, automation: AutomationCore
    ):
        with respx.mock(base_url=PREFECT_CLOUD_API_URL.value()) as router:
            created_automation = automation.dict(json_compatible=True)
            created_automation["id"] = str(uuid4())

            created_automation_id = created_automation["id"]

            read_route = router.get(f"/automations/{created_automation_id}").mock(
                return_value=httpx.Response(404)
            )

            with pytest.raises(prefect.exceptions.PrefectHTTPStatusError, match="404"):
                await cloud_client.read_automation(created_automation_id)

            assert read_route.called

    async def test_read_automations_by_name(
        self, cloud_client, automation: AutomationCore
    ):
        with respx.mock(base_url=PREFECT_CLOUD_API_URL.value()) as router:
            created_automation = automation.dict(json_compatible=True)
            created_automation["id"] = str(uuid4())
            read_route = router.post("/automations/filter").mock(
                return_value=httpx.Response(200, json=[created_automation])
            )
            read_automation = await cloud_client.read_automations_by_name(
                automation.name
            )

            assert read_route.called
            assert len(read_automation) == 1
            assert read_automation[0].id == UUID(created_automation["id"])
            assert (
                read_automation[0].name == automation.name == created_automation["name"]
            )
<<<<<<< HEAD

    @pytest.fixture
    def automation2(self):
        return AutomationCore(
            name="test-automation",
            trigger=EventTrigger(
                match={"flow_run_id": "234"},
                posture=Posture.Reactive,
                threshold=1,
                within=0,
            ),
            actions=[],
        )

    async def test_read_automations_by_name_multiple_same_name(
        self, cloud_client, automation: AutomationCore, automation2: AutomationCore
    ):
        with respx.mock(base_url=PREFECT_CLOUD_API_URL.value()) as router:
            created_automation = automation.dict(json_compatible=True)
            created_automation["id"] = str(uuid4())

            created_automation2 = automation2.dict(json_compatible=True)
            created_automation2["id"] = str(uuid4())

            read_route = router.post("/automations/filter").mock(
                return_value=httpx.Response(
                    200, json=[created_automation, created_automation2]
                )
            )
            read_automation = await cloud_client.read_automations_by_name(
                automation.name
            )

            assert read_route.called
            assert (
                len(read_automation) == 2
            ), "Expected two automations with the same name"
            assert all(
                [
                    automation.name == created_automation["name"]
                    for automation in read_automation
                ]
            ), "Expected all automations to have the same name"

=======

>>>>>>> 4fc880e5
    async def test_read_automations_by_name_not_found(
        self, cloud_client, automation: AutomationCore
    ):
        with respx.mock(base_url=PREFECT_CLOUD_API_URL.value()) as router:
            created_automation = automation.dict(json_compatible=True)
            created_automation["id"] = str(uuid4())
            created_automation["name"] = "nonexistent"
            read_route = router.post("/automations/filter").mock(
                return_value=httpx.Response(200, json=[])
            )

            nonexistent_automation = await cloud_client.read_automations_by_name(
                name="nonexistent"
            )

            assert read_route.called

            assert nonexistent_automation == []

    async def test_delete_owned_automations_not_enabled_runtime_error(
        self, events_disabled, prefect_client
    ):
        with pytest.raises(
            RuntimeError,
            match="The current server and client configuration does not support",
        ):
            resource_id = f"prefect.deployment.{uuid4()}"
            await prefect_client.delete_resource_owned_automations(resource_id)

    async def test_delete_owned_automations(self, cloud_client):
        with respx.mock(base_url=PREFECT_CLOUD_API_URL.value()) as router:
            resource_id = f"prefect.deployment.{uuid4()}"
            delete_route = router.delete(f"/automations/owned-by/{resource_id}").mock(
                return_value=httpx.Response(204)
            )
            await cloud_client.delete_resource_owned_automations(resource_id)
            assert delete_route.called


async def test_server_error_does_not_raise_on_client():
    async def raise_error():
        raise ValueError("test")

    app = create_app(ephemeral=True)
    app.api_app.add_api_route("/raise_error", raise_error)

    async with PrefectClient(
        api=app,
    ) as client:
        with pytest.raises(prefect.exceptions.HTTPStatusError, match="500"):
            await client._client.get("/raise_error")


async def test_prefect_client_follow_redirects():
    app = create_app(ephemeral=True)

    httpx_settings = {"follow_redirects": True}
    async with PrefectClient(api=app, httpx_settings=httpx_settings) as client:
        assert client._client.follow_redirects is True

    httpx_settings = {"follow_redirects": False}
    async with PrefectClient(api=app, httpx_settings=httpx_settings) as client:
        assert client._client.follow_redirects is False

    # follow redirects by default
    with temporary_settings({PREFECT_UNIT_TEST_MODE: False}):
        async with PrefectClient(api=app) as client:
            assert client._client.follow_redirects is True

    # do not follow redirects by default during unit tests
    async with PrefectClient(api=app) as client:
        assert client._client.follow_redirects is False


async def test_global_concurrency_limit_create(prefect_client):
    # Test for both `integer` and `float` slot_delay_per_second
    for slot_decay_per_second in [1, 1.2]:
        global_concurrency_limit_name = f"global-create-test-{slot_decay_per_second}"
        response_uuid = await prefect_client.create_global_concurrency_limit(
            GlobalConcurrencyLimitCreate(
                name=global_concurrency_limit_name,
                limit=42,
                slot_decay_per_second=slot_decay_per_second,
            )
        )
        concurrency_limit = await prefect_client.read_global_concurrency_limit_by_name(
            name=global_concurrency_limit_name
        )
        assert UUID(concurrency_limit.get("id")) == response_uuid
        assert concurrency_limit.get("slot_decay_per_second") == slot_decay_per_second


async def test_global_concurrency_limit_delete(prefect_client):
    await prefect_client.create_global_concurrency_limit(
        GlobalConcurrencyLimitCreate(name="global-delete-test", limit=42)
    )
    assert len(await prefect_client.read_global_concurrency_limits()) == 1
    await prefect_client.delete_global_concurrency_limit_by_name(
        name="global-delete-test"
    )
    assert len(await prefect_client.read_global_concurrency_limits()) == 0
    with pytest.raises(prefect.exceptions.ObjectNotFound):
        await prefect_client.delete_global_concurrency_limit_by_name(
            name="global-delete-test"
        )


async def test_global_concurrency_limit_update_with_integer(prefect_client):
    # Test for both `integer` and `float` slot_delay_per_second
    for index, slot_decay_per_second in enumerate([1, 1.2]):
        created_global_concurrency_limit_name = (
            f"global-update-test-{slot_decay_per_second}"
        )
        updated_global_concurrency_limit_name = (
            f"global-create-test-{slot_decay_per_second}-new"
        )
        await prefect_client.create_global_concurrency_limit(
            GlobalConcurrencyLimitCreate(
                name=created_global_concurrency_limit_name,
                limit=42,
                slot_decay_per_second=slot_decay_per_second,
            )
        )
        await prefect_client.update_global_concurrency_limit(
            name=created_global_concurrency_limit_name,
            concurrency_limit=GlobalConcurrencyLimitUpdate(
                limit=1, name=updated_global_concurrency_limit_name
            ),
        )
        assert len(await prefect_client.read_global_concurrency_limits()) == index + 1
        assert (
            await prefect_client.read_global_concurrency_limit_by_name(
                name=updated_global_concurrency_limit_name
            )
        ).get("limit") == 1
        assert (
            await prefect_client.read_global_concurrency_limit_by_name(
                name=updated_global_concurrency_limit_name
            )
        ).get("slot_decay_per_second") == slot_decay_per_second
        with pytest.raises(prefect.exceptions.ObjectNotFound):
            await prefect_client.update_global_concurrency_limit(
                name=created_global_concurrency_limit_name,
                concurrency_limit=GlobalConcurrencyLimitUpdate(limit=1),
            )


async def test_global_concurrency_limit_read_nonexistent_by_name(prefect_client):
    with pytest.raises(prefect.exceptions.ObjectNotFound):
        await prefect_client.read_global_concurrency_limit_by_name(name="not-here")


class TestPrefectClientDeploymentSchedules:
    @pytest.fixture
    async def deployment(self, prefect_client, infrastructure_document_id):
        foo = flow(lambda: None, name="foo")
        flow_id = await prefect_client.create_flow(foo)
        schedule = IntervalSchedule(
            interval=timedelta(days=1), anchor_date=pendulum.datetime(2020, 1, 1)
        )

        deployment_id = await prefect_client.create_deployment(
            flow_id=flow_id,
            name="test-deployment",
            manifest_path="file.json",
            schedule=schedule,
            parameters={"foo": "bar"},
            work_queue_name="wq",
            infrastructure_document_id=infrastructure_document_id,
        )
        deployment = await prefect_client.read_deployment(deployment_id)
        return deployment

    async def test_create_deployment_schedule(self, prefect_client, deployment):
        deployment_id = str(deployment.id)
        cron_schedule = CronSchedule(cron="* * * * *")
        schedules = [(cron_schedule, True)]
        result = await prefect_client.create_deployment_schedules(
            deployment_id, schedules
        )

        assert len(result) == 1
        assert result[0].id
        assert result[0].schedule == cron_schedule
        assert result[0].active is True

    async def test_create_multiple_deployment_schedules_success(
        self, prefect_client, deployment
    ):
        deployment_id = str(deployment.id)
        cron_schedule = CronSchedule(cron="0 12 * * *")
        interval_schedule = IntervalSchedule(interval=timedelta(hours=1))
        schedules = [(cron_schedule, True), (interval_schedule, False)]
        result = await prefect_client.create_deployment_schedules(
            deployment_id, schedules
        )

        assert len(result) == 2
        # Assuming the order of results matches the order of input schedules
        assert result[0].schedule == cron_schedule
        assert result[0].active is True
        assert result[1].schedule == interval_schedule
        assert result[1].active is False

    async def test_read_deployment_schedules_success(self, prefect_client, deployment):
        result = await prefect_client.read_deployment_schedules(deployment.id)
        assert len(result) == 1
        assert result[0].schedule == IntervalSchedule(
            interval=timedelta(days=1), anchor_date=pendulum.datetime(2020, 1, 1)
        )
        assert result[0].active is True

    async def test_update_deployment_schedule_success(self, deployment, prefect_client):
        await prefect_client.update_deployment_schedule(
            deployment.id, deployment.schedules[0].id, active=False
        )

        result = await prefect_client.read_deployment_schedules(deployment.id)
        assert len(result) == 1
        assert result[0].active is False

    async def test_delete_deployment_schedule_success(self, deployment, prefect_client):
        await prefect_client.delete_deployment_schedule(
            deployment.id, deployment.schedules[0].id
        )
        result = await prefect_client.read_deployment_schedules(deployment.id)
        assert len(result) == 0

    async def test_create_deployment_schedules_with_invalid_schedule(
        self, prefect_client, deployment
    ):
        deployment_id = str(deployment.id)
        invalid_schedule = (
            "not a valid schedule"  # Assuming the client validates the schedule format
        )
        schedules = [(invalid_schedule, True)]
        with pytest.raises(pydantic.ValidationError):
            await prefect_client.create_deployment_schedules(deployment_id, schedules)

    async def test_read_deployment_schedule_nonexistent(self, prefect_client):
        nonexistent_deployment_id = str(uuid4())
        with pytest.raises(prefect.exceptions.ObjectNotFound):
            await prefect_client.read_deployment_schedules(nonexistent_deployment_id)

    async def test_update_deployment_schedule_nonexistent(
        self, prefect_client, deployment
    ):
        nonexistent_schedule_id = str(uuid4())
        with pytest.raises(prefect.exceptions.ObjectNotFound):
            await prefect_client.update_deployment_schedule(
                deployment.id, nonexistent_schedule_id, active=False
            )

    async def test_delete_deployment_schedule_nonexistent(
        self, prefect_client, deployment
    ):
        nonexistent_schedule_id = str(uuid4())
        with pytest.raises(prefect.exceptions.ObjectNotFound):
            await prefect_client.delete_deployment_schedule(
                deployment.id, nonexistent_schedule_id
            )


class TestPrefectClientCsrfSupport:
    def test_enabled_ephemeral(self, prefect_client: PrefectClient):
        assert prefect_client.server_type == ServerType.EPHEMERAL
        assert prefect_client._client.enable_csrf_support

    async def test_enabled_server_type(self, hosted_api_server):
        async with PrefectClient(hosted_api_server) as prefect_client:
            assert prefect_client.server_type == ServerType.SERVER
            assert prefect_client._client.enable_csrf_support

    async def test_not_enabled_server_type_cloud(self):
        async with PrefectClient(PREFECT_CLOUD_API_URL.value()) as prefect_client:
            assert prefect_client.server_type == ServerType.CLOUD
            assert not prefect_client._client.enable_csrf_support

    async def test_disabled_setting_disabled(self, hosted_api_server):
        with temporary_settings({PREFECT_CLIENT_CSRF_SUPPORT_ENABLED: False}):
            async with PrefectClient(hosted_api_server) as prefect_client:
                assert prefect_client.server_type == ServerType.SERVER
                assert not prefect_client._client.enable_csrf_support


class TestSyncClient:
    def test_get_sync_client(self):
        client = get_client(sync_client=True)
        assert isinstance(client, SyncPrefectClient)

    def test_fixture_is_sync(self, sync_prefect_client):
        assert isinstance(sync_prefect_client, SyncPrefectClient)

    def test_hello(self, sync_prefect_client):
        response = sync_prefect_client.hello()
        assert response.json() == "👋"<|MERGE_RESOLUTION|>--- conflicted
+++ resolved
@@ -2148,7 +2148,6 @@
             assert (
                 read_automation[0].name == automation.name == created_automation["name"]
             )
-<<<<<<< HEAD
 
     @pytest.fixture
     def automation2(self):
@@ -2193,9 +2192,6 @@
                 ]
             ), "Expected all automations to have the same name"
 
-=======
-
->>>>>>> 4fc880e5
     async def test_read_automations_by_name_not_found(
         self, cloud_client, automation: AutomationCore
     ):
