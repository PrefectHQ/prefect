--- conflicted
+++ resolved
@@ -1211,23 +1211,14 @@
     def foo():
         pass
 
-<<<<<<< HEAD
-=======
     flow_run = await prefect_client.create_flow_run(foo)
 
->>>>>>> 4b0655f8
     task_run_1 = await prefect_client.create_task_run(
         foo, flow_run_id=None, dynamic_key="0"
     )
     task_run_2 = await prefect_client.create_task_run(
         foo, flow_run_id=None, dynamic_key="1"
     )
-<<<<<<< HEAD
-    assert all(isinstance(task_run, TaskRun) for task_run in [task_run_1, task_run_2])
-
-    autonotask_runs = await prefect_client.read_task_runs(
-        task_run_filter=TaskRunFilter(flow_run_id=dict(is_none=True))
-=======
     task_run_3 = await prefect_client.create_task_run(
         foo, flow_run_id=flow_run.id, dynamic_key="2"
     )
@@ -1238,7 +1229,6 @@
 
     autonotask_runs = await prefect_client.read_task_runs(
         task_run_filter=TaskRunFilter(flow_run_id=dict(is_null_=True))
->>>>>>> 4b0655f8
     )
 
     assert len(autonotask_runs) == 2
