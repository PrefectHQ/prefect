import asyncio
import datetime
import enum
import inspect
import os
import signal
import sys
import threading
import time
import warnings
from functools import partial
from itertools import combinations
from pathlib import Path
from textwrap import dedent
from typing import List
from unittest.mock import ANY, MagicMock, call, create_autospec

import anyio

from prefect._internal.pydantic import HAS_PYDANTIC_V2
from prefect.blocks.core import Block

if HAS_PYDANTIC_V2:
    import pydantic.v1 as pydantic
else:
    import pydantic

import pytest
import regex as re

import prefect
import prefect.exceptions
from prefect import flow, get_run_logger, runtime, tags, task
from prefect.client.orchestration import PrefectClient, get_client
from prefect.client.schemas.schedules import (
    CronSchedule,
    IntervalSchedule,
    RRuleSchedule,
)
from prefect.context import PrefectObjectRegistry
from prefect.deployments.runner import DeploymentImage, EntrypointType, RunnerDeployment
from prefect.events import DeploymentEventTrigger, Posture
from prefect.exceptions import (
    CancelledRun,
    InvalidNameError,
    ParameterTypeError,
    ReservedArgumentError,
)
from prefect.filesystems import LocalFileSystem
from prefect.flows import Flow, load_flow_from_entrypoint
from prefect.runtime import flow_run as flow_run_ctx
from prefect.server.schemas.core import TaskRunResult
from prefect.server.schemas.filters import FlowFilter, FlowRunFilter
from prefect.server.schemas.sorting import FlowRunSort
from prefect.settings import (
    PREFECT_FLOW_DEFAULT_RETRIES,
    temporary_settings,
)
from prefect.states import (
    Cancelled,
    Paused,
    PausedRun,
    State,
    StateType,
    raise_state_exception,
)
from prefect.task_runners import ConcurrentTaskRunner, SequentialTaskRunner
from prefect.testing.utilities import (
    AsyncMock,
    exceptions_equal,
    get_most_recent_flow_run,
)
from prefect.utilities.annotations import allow_failure, quote
from prefect.utilities.callables import parameter_schema
from prefect.utilities.collections import flatdict_to_dict
from prefect.utilities.hashing import file_hash

# Give an ample amount of sleep time in order to test flow timeouts
SLEEP_TIME = 10


@flow
def test_flow():
    pass


@pytest.fixture
def mock_sigterm_handler():
    if threading.current_thread() != threading.main_thread():
        pytest.skip("Can't test signal handlers from a thread")
    mock = MagicMock()

    def handler(*args, **kwargs):
        mock(*args, **kwargs)

    prev_handler = signal.signal(signal.SIGTERM, handler)
    try:
        yield handler, mock
    finally:
        signal.signal(signal.SIGTERM, prev_handler)


class TestFlow:
    def test_initializes(self):
        f = Flow(
            name="test",
            fn=lambda **kwargs: 42,
            version="A",
            description="B",
            flow_run_name="hi",
        )
        assert f.name == "test"
        assert f.fn() == 42
        assert f.version == "A"
        assert f.description == "B"
        assert f.flow_run_name == "hi"

    def test_initializes_with_callable_flow_run_name(self):
        f = Flow(name="test", fn=lambda **kwargs: 42, flow_run_name=lambda: "hi")
        assert f.name == "test"
        assert f.fn() == 42
        assert f.flow_run_name() == "hi"

    def test_initializes_with_default_version(self):
        f = Flow(name="test", fn=lambda **kwargs: 42)
        assert isinstance(f.version, str)

    @pytest.mark.parametrize(
        "sourcefile", [None, "<stdin>", "<ipython-input-1-d31e8a6792d4>"]
    )
    def test_version_none_if_source_file_cannot_be_determined(
        self, monkeypatch, sourcefile
    ):
        """
        `getsourcefile` will return `None` when functions are defined interactively,
        or other values on Windows.
        """
        monkeypatch.setattr(
            "prefect.flows.inspect.getsourcefile", MagicMock(return_value=sourcefile)
        )

        f = Flow(name="test", fn=lambda **kwargs: 42)
        assert f.version is None

    def test_raises_on_bad_funcs(self):
        with pytest.raises(TypeError):
            Flow(name="test", fn={})

    def test_default_description_is_from_docstring(self):
        def my_fn():
            """
            Hello
            """

        f = Flow(
            name="test",
            fn=my_fn,
        )
        assert f.description == "Hello"

    def test_default_name_is_from_function(self):
        def my_fn():
            pass

        f = Flow(
            fn=my_fn,
        )
        assert f.name == "my-fn"

    def test_raises_clear_error_when_not_compatible_with_validator(self):
        def my_fn(v__args):
            pass

        with pytest.raises(
            ValueError,
            match="Flow function is not compatible with `validate_parameters`",
        ):
            Flow(fn=my_fn)

    @pytest.mark.parametrize(
        "name",
        [
            "my/flow",
            r"my%flow",
            "my<flow",
            "my>flow",
            "my&flow",
        ],
    )
    def test_invalid_name(self, name):
        with pytest.raises(InvalidNameError, match="contains an invalid character"):
            Flow(fn=lambda: 1, name=name)

    def test_invalid_run_name(self):
        class InvalidFlowRunNameArg:
            def format(*args, **kwargs):
                pass

        with pytest.raises(
            TypeError,
            match=(
                "Expected string or callable for 'flow_run_name'; got"
                " InvalidFlowRunNameArg instead."
            ),
        ):
            Flow(fn=lambda: 1, name="hello", flow_run_name=InvalidFlowRunNameArg())

    def test_using_return_state_in_flow_definition_raises_reserved(self):
        with pytest.raises(
            ReservedArgumentError, match="'return_state' is a reserved argument name"
        ):
            Flow(name="test", fn=lambda return_state: 42, version="A", description="B")

    def test_param_description_from_docstring(self):
        def my_fn(x):
            """
            Hello

            Args:
                x: description
            """

        f = Flow(fn=my_fn)
        assert parameter_schema(f).properties["x"]["description"] == "description"


class TestDecorator:
    def test_flow_decorator_initializes(self):
        # TODO: We should cover initialization with a task runner once introduced
        @flow(name="foo", version="B", flow_run_name="hi")
        def my_flow():
            return "bar"

        assert isinstance(my_flow, Flow)
        assert my_flow.name == "foo"
        assert my_flow.version == "B"
        assert my_flow.fn() == "bar"
        assert my_flow.flow_run_name == "hi"

    def test_flow_decorator_initializes_with_callable_flow_run_name(self):
        @flow(flow_run_name=lambda: "hi")
        def my_flow():
            return "bar"

        assert isinstance(my_flow, Flow)
        assert my_flow.fn() == "bar"
        assert my_flow.flow_run_name() == "hi"

    def test_flow_decorator_sets_default_version(self):
        my_flow = flow(flatdict_to_dict)

        assert my_flow.version == file_hash(flatdict_to_dict.__globals__["__file__"])

    def test_invalid_run_name(self):
        class InvalidFlowRunNameArg:
            def format(*args, **kwargs):
                pass

        with pytest.raises(
            TypeError,
            match=(
                "Expected string or callable for 'flow_run_name'; got"
                " InvalidFlowRunNameArg instead."
            ),
        ):

            @flow(flow_run_name=InvalidFlowRunNameArg())
            def flow_with_illegal_run_name():
                pass


class TestFlowWithOptions:
    def test_with_options_allows_override_of_flow_settings(self):
        @flow(
            name="Initial flow",
            description="Flow before with options",
            flow_run_name="OG",
            task_runner=ConcurrentTaskRunner,
            timeout_seconds=10,
            validate_parameters=True,
            persist_result=True,
            result_serializer="pickle",
            result_storage=LocalFileSystem(basepath="foo"),
            cache_result_in_memory=False,
            on_completion=None,
            on_failure=None,
            on_cancellation=None,
            on_crashed=None,
        )
        def initial_flow():
            pass

        def failure_hook(flow, flow_run, state):
            return print("Woof!")

        def success_hook(flow, flow_run, state):
            return print("Meow!")

        def cancellation_hook(flow, flow_run, state):
            return print("Fizz Buzz!")

        def crash_hook(flow, flow_run, state):
            return print("Crash!")

        flow_with_options = initial_flow.with_options(
            name="Copied flow",
            description="A copied flow",
            flow_run_name=lambda: "new-name",
            task_runner=SequentialTaskRunner,
            retries=3,
            retry_delay_seconds=20,
            timeout_seconds=5,
            validate_parameters=False,
            persist_result=False,
            result_serializer="json",
            result_storage=LocalFileSystem(basepath="bar"),
            cache_result_in_memory=True,
            on_completion=[success_hook],
            on_failure=[failure_hook],
            on_cancellation=[cancellation_hook],
            on_crashed=[crash_hook],
        )

        assert flow_with_options.name == "Copied flow"
        assert flow_with_options.description == "A copied flow"
        assert flow_with_options.flow_run_name() == "new-name"
        assert isinstance(flow_with_options.task_runner, SequentialTaskRunner)
        assert flow_with_options.timeout_seconds == 5
        assert flow_with_options.retries == 3
        assert flow_with_options.retry_delay_seconds == 20
        assert flow_with_options.should_validate_parameters is False
        assert flow_with_options.persist_result is False
        assert flow_with_options.result_serializer == "json"
        assert flow_with_options.result_storage == LocalFileSystem(basepath="bar")
        assert flow_with_options.cache_result_in_memory is True
        assert flow_with_options.on_completion == [success_hook]
        assert flow_with_options.on_failure == [failure_hook]
        assert flow_with_options.on_cancellation == [cancellation_hook]
        assert flow_with_options.on_crashed == [crash_hook]

    def test_with_options_uses_existing_settings_when_no_override(self):
        @flow(
            name="Initial flow",
            description="Flow before with options",
            task_runner=SequentialTaskRunner,
            timeout_seconds=10,
            validate_parameters=True,
            retries=3,
            retry_delay_seconds=20,
            persist_result=False,
            result_serializer="json",
            result_storage=LocalFileSystem(),
            cache_result_in_memory=False,
            log_prints=False,
        )
        def initial_flow():
            pass

        flow_with_options = initial_flow.with_options()

        assert flow_with_options is not initial_flow
        assert flow_with_options.name == "Initial flow"
        assert flow_with_options.description == "Flow before with options"
        assert isinstance(flow_with_options.task_runner, SequentialTaskRunner)
        assert flow_with_options.timeout_seconds == 10
        assert flow_with_options.should_validate_parameters is True
        assert flow_with_options.retries == 3
        assert flow_with_options.retry_delay_seconds == 20
        assert flow_with_options.persist_result is False
        assert flow_with_options.result_serializer == "json"
        assert flow_with_options.result_storage == LocalFileSystem()
        assert flow_with_options.cache_result_in_memory is False
        assert flow_with_options.log_prints is False

    def test_with_options_can_unset_timeout_seconds_with_zero(self):
        @flow(timeout_seconds=1)
        def initial_flow():
            pass

        flow_with_options = initial_flow.with_options(timeout_seconds=0)
        assert flow_with_options.timeout_seconds is None

    def test_with_options_can_unset_retries_with_zero(self):
        @flow(retries=3)
        def initial_flow():
            pass

        flow_with_options = initial_flow.with_options(retries=0)
        assert flow_with_options.retries == 0

    def test_with_options_can_unset_retry_delay_seconds_with_zero(self):
        @flow(retry_delay_seconds=3)
        def initial_flow():
            pass

        flow_with_options = initial_flow.with_options(retry_delay_seconds=0)
        assert flow_with_options.retry_delay_seconds == 0

    def test_with_options_uses_parent_flow_run_name_if_not_provided(self):
        def generate_flow_run_name():
            return "new-name"

        @flow(retry_delay_seconds=3, flow_run_name=generate_flow_run_name)
        def initial_flow():
            pass

        flow_with_options = initial_flow.with_options()
        assert flow_with_options.flow_run_name is generate_flow_run_name

    def test_with_options_can_unset_result_options_with_none(self):
        @flow(
            persist_result=True,
            result_serializer="json",
            result_storage=LocalFileSystem(),
        )
        def initial_flow():
            pass

        flow_with_options = initial_flow.with_options(
            persist_result=None,
            result_serializer=None,
            result_storage=None,
        )
        assert flow_with_options.persist_result is None
        assert flow_with_options.result_serializer is None
        assert flow_with_options.result_storage is None

    def test_with_options_signature_aligns_with_flow_signature(self):
        flow_params = set(inspect.signature(flow).parameters.keys())
        with_options_params = set(
            inspect.signature(Flow.with_options).parameters.keys()
        )
        # `with_options` does not accept a new function
        flow_params.remove("__fn")
        # `self` isn't in flow decorator
        with_options_params.remove("self")

        assert flow_params == with_options_params

    def get_flow_run_name():
        name = "test"
        date = "todays_date"
        return f"{name}-{date}"

    @pytest.mark.parametrize(
        "name, match",
        [
            (1, "Expected string for flow parameter 'name'; got int instead."),
            (
                get_flow_run_name,
                (
                    "Expected string for flow parameter 'name'; got function instead."
                    " Perhaps you meant to call it?"
                ),
            ),
        ],
    )
    def test_flow_name_non_string_raises(self, name, match):
        with pytest.raises(TypeError, match=match):
            Flow(
                name=name,
                fn=lambda **kwargs: 42,
                version="A",
                description="B",
                flow_run_name="hi",
            )

    @pytest.mark.parametrize(
        "name",
        [
            "test",
            (get_flow_run_name()),
        ],
    )
    def test_flow_name_string_succeeds(
        self,
        name,
    ):
        f = Flow(
            name=name,
            fn=lambda **kwargs: 42,
            version="A",
            description="B",
            flow_run_name="hi",
        )
        assert f.name == name


class TestFlowCall:
    async def test_call_creates_flow_run_and_runs(self):
        @flow(version="test")
        def foo(x, y=3, z=3):
            return x + y + z

        assert foo(1, 2) == 6

        flow_run = await get_most_recent_flow_run()
        assert flow_run.parameters == {"x": 1, "y": 2, "z": 3}
        assert flow_run.flow_version == foo.version

    async def test_async_call_creates_flow_run_and_runs(self):
        @flow(version="test")
        async def foo(x, y=3, z=3):
            return x + y + z

        assert await foo(1, 2) == 6

        flow_run = await get_most_recent_flow_run()
        assert flow_run.parameters == {"x": 1, "y": 2, "z": 3}
        assert flow_run.flow_version == foo.version

    async def test_call_with_return_state_true(self):
        @flow()
        def foo(x, y=3, z=3):
            return x + y + z

        state = foo(1, 2, return_state=True)

        assert isinstance(state, State)
        assert await state.result() == 6

    def test_call_coerces_parameter_types(self):
        import pydantic  # force this test to use pydantic v2 as its BaseModel iff pydantic v2 is installed

        class CustomType(pydantic.BaseModel):
            z: int

        @flow(version="test")
        def foo(x: int, y: List[int], zt: CustomType):
            return x + sum(y) + zt.z

        result = foo(x="1", y=["2", "3"], zt=CustomType(z=4).dict())
        assert result == 10

    def test_call_with_variadic_args(self):
        @flow
        def test_flow(*foo, bar):
            return foo, bar

        assert test_flow(1, 2, 3, bar=4) == ((1, 2, 3), 4)

    def test_call_with_variadic_keyword_args(self):
        @flow
        def test_flow(foo, bar, **foobar):
            return foo, bar, foobar

        assert test_flow(1, 2, x=3, y=4, z=5) == (1, 2, dict(x=3, y=4, z=5))

    def test_fails_but_does_not_raise_on_incompatible_parameter_types(self):
        @flow(version="test")
        def foo(x: int):
            pass

        state = foo._run(x="foo")

        with pytest.raises(ParameterTypeError):
            state.result()

    def test_call_ignores_incompatible_parameter_types_if_asked(self):
        @flow(version="test", validate_parameters=False)
        def foo(x: int):
            return x

        assert foo(x="foo") == "foo"

    @pytest.mark.parametrize("error", [ValueError("Hello"), None])
    def test_final_state_reflects_exceptions_during_run(self, error):
        @flow(version="test")
        def foo():
            if error:
                raise error

        state = foo._run()

        # Assert the final state is correct
        assert state.is_failed() if error else state.is_completed()
        assert exceptions_equal(state.result(raise_on_failure=False), error)

    def test_final_state_respects_returned_state(self):
        @flow(version="test")
        def foo():
            return State(
                type=StateType.FAILED,
                message="Test returned state",
                data="hello!",
            )

        state = foo._run()

        # Assert the final state is correct
        assert state.is_failed()
        assert state.result(raise_on_failure=False) == "hello!"
        assert state.message == "Test returned state"

    def test_flow_state_reflects_returned_task_run_state(self):
        @task
        def fail():
            raise ValueError("Test")

        @flow(version="test")
        def foo():
            return fail._run()

        flow_state = foo._run()

        assert flow_state.is_failed()

        # The task run state is returned as the data of the flow state
        task_run_state = flow_state.result(raise_on_failure=False)
        assert isinstance(task_run_state, State)
        assert task_run_state.is_failed()
        with pytest.raises(ValueError, match="Test"):
            task_run_state.result()

    def test_flow_state_defaults_to_task_states_when_no_return_failure(self):
        @task
        def fail():
            raise ValueError("Test")

        @flow(version="test")
        def foo():
            fail._run()
            fail._run()
            return None

        flow_state = foo._run()

        assert flow_state.is_failed()

        # The task run states are returned as the data of the flow state
        task_run_states = flow_state.result(raise_on_failure=False)
        assert len(task_run_states) == 2
        assert all(isinstance(state, State) for state in task_run_states)
        task_run_state = task_run_states[0]
        assert task_run_state.is_failed()
        with pytest.raises(ValueError, match="Test"):
            raise_state_exception(task_run_states[0])

    def test_flow_state_defaults_to_task_states_when_no_return_completed(self):
        @task
        def succeed():
            return "foo"

        @flow(version="test")
        def foo():
            succeed()
            succeed()
            return None

        flow_state = foo._run()

        # The task run states are returned as the data of the flow state
        task_run_states = flow_state.result()
        assert len(task_run_states) == 2
        assert all(isinstance(state, State) for state in task_run_states)
        assert task_run_states[0].result() == "foo"

    def test_flow_state_default_includes_subflow_states(self):
        @task
        def succeed():
            return "foo"

        @flow
        def fail():
            raise ValueError("bar")

        @flow(version="test")
        def foo():
            succeed._run()
            fail._run()
            return None

        states = foo._run().result(raise_on_failure=False)
        assert len(states) == 2
        assert all(isinstance(state, State) for state in states)
        assert states[0].result() == "foo"
        with pytest.raises(ValueError, match="bar"):
            raise_state_exception(states[1])

    def test_flow_state_default_handles_nested_failures(self):
        @task
        def fail_task():
            raise ValueError("foo")

        @flow
        def fail_flow():
            fail_task._run()

        @flow
        def wrapper_flow():
            fail_flow._run()

        @flow(version="test")
        def foo():
            wrapper_flow._run()
            return None

        states = foo._run().result(raise_on_failure=False)
        assert len(states) == 1
        state = states[0]
        assert isinstance(state, State)
        with pytest.raises(ValueError, match="foo"):
            raise_state_exception(state)

    def test_flow_state_reflects_returned_multiple_task_run_states(self):
        @task
        def fail1():
            raise ValueError("Test 1")

        @task
        def fail2():
            raise ValueError("Test 2")

        @task
        def succeed():
            return True

        @flow(version="test")
        def foo():
            return fail1._run(), fail2._run(), succeed._run()

        flow_state = foo._run()
        assert flow_state.is_failed()
        assert flow_state.message == "2/3 states failed."

        # The task run states are attached as a tuple
        first, second, third = flow_state.result(raise_on_failure=False)
        assert first.is_failed()
        assert second.is_failed()
        assert third.is_completed()

        with pytest.raises(ValueError, match="Test 1"):
            first.result()

        with pytest.raises(ValueError, match="Test 2"):
            second.result()

    async def test_call_execution_blocked_does_not_run_flow(self):
        @flow(version="test")
        def foo(x, y=3, z=3):
            return x + y + z

        with PrefectObjectRegistry(block_code_execution=True):
            state = foo(1, 2)
            assert state is None

    def test_flow_can_end_in_paused_state(self):
        @flow
        def my_flow():
            return Paused()

        with pytest.raises(PausedRun, match="result is not available"):
            my_flow()

        flow_state = my_flow(return_state=True)
        assert flow_state.is_paused()

    def test_flow_can_end_in_cancelled_state(self):
        @flow
        def my_flow():
            return Cancelled()

        flow_state = my_flow(return_state=True)
        assert flow_state.is_cancelled()

    def test_flow_state_with_cancelled_tasks_has_cancelled_state(self):
        @task
        def cancel():
            return Cancelled()

        @task
        def fail():
            raise ValueError("Fail")

        @task
        def succeed():
            return True

        @flow(version="test")
        def my_flow():
            return cancel.submit(), succeed.submit(), fail.submit()

        flow_state = my_flow(return_state=True)
        assert flow_state.is_cancelled()
        assert flow_state.message == "1/3 states cancelled."

        # The task run states are attached as a tuple
        first, second, third = flow_state.result(raise_on_failure=False)
        assert first.is_cancelled()
        assert second.is_completed()
        assert third.is_failed()

        with pytest.raises(CancelledRun):
            first.result()

    def test_flow_with_cancelled_subflow_has_cancelled_state(self):
        @task
        def cancel():
            return Cancelled()

        @flow(version="test")
        def subflow():
            return cancel.submit()

        @flow
        def my_flow():
            return subflow(return_state=True)

        flow_state = my_flow(return_state=True)
        assert flow_state.is_cancelled()
        assert flow_state.message == "1/1 states cancelled."


class TestSubflowCalls:
    async def test_subflow_call_with_no_tasks(self):
        @flow(version="foo")
        def child(x, y, z):
            return x + y + z

        @flow(version="bar")
        def parent(x, y=2, z=3):
            return child(x, y, z)

        assert parent(1, 2) == 6

    def test_subflow_call_with_returned_task(self):
        @task
        def compute(x, y, z):
            return x + y + z

        @flow(version="foo")
        def child(x, y, z):
            return compute(x, y, z)

        @flow(version="bar")
        def parent(x, y=2, z=3):
            return child(x, y, z)

        assert parent(1, 2) == 6

    async def test_async_flow_with_async_subflow_and_async_task(self):
        @task
        async def compute_async(x, y, z):
            return x + y + z

        @flow(version="foo")
        async def child(x, y, z):
            return await compute_async(x, y, z)

        @flow(version="bar")
        async def parent(x, y=2, z=3):
            return await child(x, y, z)

        assert await parent(1, 2) == 6

    async def test_async_flow_with_async_subflow_and_sync_task(self):
        @task
        def compute(x, y, z):
            return x + y + z

        @flow(version="foo")
        async def child(x, y, z):
            return compute(x, y, z)

        @flow(version="bar")
        async def parent(x, y=2, z=3):
            return await child(x, y, z)

        assert await parent(1, 2) == 6

    async def test_async_flow_with_sync_subflow_and_sync_task(self):
        @task
        def compute(x, y, z):
            return x + y + z

        @flow(version="foo")
        def child(x, y, z):
            return compute(x, y, z)

        @flow(version="bar")
        async def parent(x, y=2, z=3):
            return child(x, y, z)

        assert await parent(1, 2) == 6

    def test_sync_flow_with_async_subflow(self):
        result = "a string, not a coroutine"

        @flow
        async def async_child():
            return result

        @flow
        def parent():
            return async_child()

        assert parent() == result

    def test_sync_flow_with_async_subflow_and_async_task(self):
        @task
        async def compute(x, y, z):
            return x + y + z

        @flow(version="foo")
        async def child(x, y, z):
            return await compute(x, y, z)

        @flow(version="bar")
        def parent(x, y=2, z=3):
            return child(x, y, z)

        assert parent(1, 2) == 6

    async def test_concurrent_async_subflow(self):
        @task
        async def test_task():
            return 1

        @flow(log_prints=True)
        async def child(i):
            assert await test_task() == 1
            return i

        @flow
        async def parent():
            coros = [child(i) for i in range(5)]
            assert await asyncio.gather(*coros) == list(range(5))

        await parent()

    async def test_recursive_async_subflow(self):
        @task
        async def test_task():
            return 1

        @flow
        async def recurse(i):
            assert await test_task() == 1
            if i == 0:
                return i
            else:
                return i + await recurse(i - 1)

        @flow
        async def parent():
            return await recurse(5)

        assert await parent() == 5 + 4 + 3 + 2 + 1

    def test_recursive_sync_subflow(self):
        @task
        def test_task():
            return 1

        @flow
        def recurse(i):
            assert test_task() == 1
            if i == 0:
                return i
            else:
                return i + recurse(i - 1)

        @flow
        def parent():
            return recurse(5)

        assert parent() == 5 + 4 + 3 + 2 + 1

    def test_recursive_sync_flow(self):
        @task
        def test_task():
            return 1

        @flow
        def recurse(i):
            assert test_task() == 1
            if i == 0:
                return i
            else:
                return i + recurse(i - 1)

        assert recurse(5) == 5 + 4 + 3 + 2 + 1

    async def test_subflow_with_invalid_parameters_is_failed(self, prefect_client):
        @flow
        def child(x: int):
            return x

        @flow
        def parent(x):
            return child(x, return_state=True)

        parent_state = parent("foo", return_state=True)

        with pytest.raises(ParameterTypeError):
            await parent_state.result()

        child_state = await parent_state.result(raise_on_failure=False)
        flow_run = await prefect_client.read_flow_run(
            child_state.state_details.flow_run_id
        )
        assert flow_run.state.is_failed()
        assert "invalid parameters" in flow_run.state.message

    async def test_subflow_with_invalid_parameters_fails_parent(self):
        child_state = None

        @flow
        def child(x: int):
            return x

        @flow
        def parent():
            nonlocal child_state
            child_state = child("foo", return_state=True)

            # create a happy child too
            child(1, return_state=True)

        parent_state = parent(return_state=True)

        assert parent_state.is_failed()
        assert "1/2 states failed." in parent_state.message

        with pytest.raises(ParameterTypeError):
            await child_state.result()

    async def test_subflow_with_invalid_parameters_is_not_failed_without_validation(
        self,
    ):
        @flow(validate_parameters=False)
        def child(x: int):
            return x

        @flow
        def parent(x):
            return child(x)

        assert parent("foo") == "foo"

    async def test_subflow_relationship_tracking(self, prefect_client):
        @flow(version="inner")
        def child(x, y):
            return x + y

        @flow()
        def parent():
            return child._run(1, 2)

        parent_state = parent._run()
        parent_flow_run_id = parent_state.state_details.flow_run_id
        child_state = await parent_state.result()
        child_flow_run_id = child_state.state_details.flow_run_id

        child_flow_run = await prefect_client.read_flow_run(child_flow_run_id)

        # This task represents the child flow run in the parent
        parent_flow_run_task = await prefect_client.read_task_run(
            child_flow_run.parent_task_run_id
        )

        assert parent_flow_run_task.task_version == "inner"
        assert (
            parent_flow_run_id != child_flow_run_id
        ), "The subflow run and parent flow run are distinct"

        assert (
            child_state.state_details.task_run_id == parent_flow_run_task.id
        ), "The client subflow run state links to the parent task"

        assert all(
            state.state_details.task_run_id == parent_flow_run_task.id
            for state in await prefect_client.read_flow_run_states(child_flow_run_id)
        ), "All server subflow run states link to the parent task"

        assert (
            parent_flow_run_task.state.state_details.child_flow_run_id
            == child_flow_run_id
        ), "The parent task links to the subflow run id"

        assert (
            parent_flow_run_task.state.state_details.flow_run_id == parent_flow_run_id
        ), "The parent task belongs to the parent flow"

        assert (
            child_flow_run.parent_task_run_id == parent_flow_run_task.id
        ), "The server subflow run links to the parent task"

        assert (
            child_flow_run.id == child_flow_run_id
        ), "The server subflow run id matches the client"

    async def test_sync_flow_with_async_subflow_and_task_that_awaits_result(self):
        """
        Regression test for https://github.com/PrefectHQ/prefect/issues/12053, where
        we discovered that a sync flow running an async flow that awaits `.result()`
        on a submitted task's future can hang indefinitely.
        """

        @task
        async def some_async_task():
            return 42

        @flow
        async def integrations_flow():
            future = await some_async_task.submit()
            return await future.result()

        @flow
        def sync_flow():
            return integrations_flow()

        result = sync_flow()

        assert result == 42


class TestFlowRunTags:
    async def test_flow_run_tags_added_at_call(self, prefect_client):
        @flow
        def my_flow():
            pass

        with tags("a", "b"):
            state = my_flow._run()

        flow_run = await prefect_client.read_flow_run(state.state_details.flow_run_id)
        assert set(flow_run.tags) == {"a", "b"}

    async def test_flow_run_tags_added_to_subflows(self, prefect_client):
        @flow
        def my_flow():
            with tags("c", "d"):
                return my_subflow._run()

        @flow
        def my_subflow():
            pass

        with tags("a", "b"):
            subflow_state = await my_flow._run().result()

        flow_run = await prefect_client.read_flow_run(
            subflow_state.state_details.flow_run_id
        )
        assert set(flow_run.tags) == {"a", "b", "c", "d"}


class TestFlowTimeouts:
    def test_flows_fail_with_timeout(self):
        @flow(timeout_seconds=0.1)
        def my_flow():
            time.sleep(SLEEP_TIME)

        state = my_flow._run()
        assert state.is_failed()
        assert state.name == "TimedOut"
        with pytest.raises(TimeoutError):
            state.result()
        assert "exceeded timeout of 0.1 seconds" in state.message

    async def test_async_flows_fail_with_timeout(self):
        @flow(timeout_seconds=0.1)
        async def my_flow():
            await anyio.sleep(SLEEP_TIME)

        state = await my_flow._run()
        assert state.is_failed()
        assert state.name == "TimedOut"
        with pytest.raises(TimeoutError):
            await state.result()
        assert "exceeded timeout of 0.1 seconds" in state.message

    def test_timeout_only_applies_if_exceeded(self):
        @flow(timeout_seconds=10)
        def my_flow():
            time.sleep(0.1)

        state = my_flow._run()
        assert state.is_completed()

    def test_user_timeout_is_not_hidden(self):
        @flow(timeout_seconds=30)
        def my_flow():
            raise TimeoutError("Oh no!")

        state = my_flow(return_state=True)
        assert state.is_failed()
        assert state.name == "Failed"
        with pytest.raises(TimeoutError, match="Oh no!"):
            state.result()
        assert "exceeded timeout" not in state.message

    @pytest.mark.timeout(method="thread")  # alarm-based pytest-timeout will interfere
    def test_timeout_does_not_wait_for_completion_for_sync_flows(self, tmp_path):
        completed = False

        @flow(timeout_seconds=0.1)
        def my_flow():
            time.sleep(SLEEP_TIME)
            nonlocal completed
            completed = True

        state = my_flow(return_state=True)

        assert state.is_failed()
        assert "exceeded timeout of 0.1 seconds" in state.message
        assert not completed

    def test_timeout_stops_execution_at_next_task_for_sync_flows(self, tmp_path):
        """
        Sync flow runs tasks will fail after a timeout which will cause the flow to exit
        """
        completed = False
        task_completed = False

        @task
        def my_task():
            nonlocal task_completed
            task_completed = True

        @flow(timeout_seconds=0.1)
        def my_flow():
            time.sleep(SLEEP_TIME)
            my_task()
            nonlocal completed
            completed = True

        state = my_flow._run()

        assert state.is_failed()
        assert "exceeded timeout of 0.1 seconds" in state.message

        assert not completed
        assert not task_completed

    async def test_timeout_stops_execution_after_await_for_async_flows(self, tmp_path):
        """
        Async flow runs can be cancelled after a timeout
        """
        completed = False

        @flow(timeout_seconds=0.1)
        async def my_flow():
            # Sleep in intervals to give more chances for interrupt
            for _ in range(100):
                await anyio.sleep(0.1)
            nonlocal completed
            completed = True

        state = await my_flow._run()

        assert state.is_failed()
        assert "exceeded timeout of 0.1 seconds" in state.message
        assert not completed

    async def test_timeout_stops_execution_in_async_subflows(self, tmp_path):
        """
        Async flow runs can be cancelled after a timeout
        """
        completed = False

        @flow(timeout_seconds=0.1)
        async def my_subflow():
            # Sleep in intervals to give more chances for interrupt
            for _ in range(SLEEP_TIME * 10):
                await anyio.sleep(0.1)
            nonlocal completed
            completed = True

        @flow
        async def my_flow():
            subflow_state = await my_subflow._run()
            return None, subflow_state

        state = await my_flow._run()

        (_, subflow_state) = await state.result()
        assert "exceeded timeout of 0.1 seconds" in subflow_state.message
        assert not completed

    async def test_timeout_stops_execution_in_sync_subflows(self, tmp_path):
        """
        Sync flow runs can be cancelled after a timeout once a task is called
        """
        completed = False

        @task
        def timeout_noticing_task():
            pass

        @flow(timeout_seconds=0.1)
        def my_subflow():
            time.sleep(0.5)
            timeout_noticing_task()
            time.sleep(10)
            nonlocal completed
            completed = True

        @flow
        def my_flow():
            subflow_state = my_subflow._run()
            return None, subflow_state

        state = my_flow._run()

        (_, subflow_state) = await state.result()
        assert "exceeded timeout of 0.1 seconds" in subflow_state.message

        assert not completed

    async def test_subflow_timeout_waits_until_execution_starts(self, tmp_path):
        """
        Subflow with a timeout shouldn't start their timeout before the subflow is started.
        Fixes: https://github.com/PrefectHQ/prefect/issues/7903.
        """

        completed = False

        @flow(timeout_seconds=1)
        async def downstream_flow():
            nonlocal completed
            completed = True

        @task
        async def sleep_task(n):
            await anyio.sleep(n)

        @flow
        async def my_flow():
            upstream_sleepers = await sleep_task.map([0.5, 1.0])
            await downstream_flow(wait_for=upstream_sleepers)

        state = await my_flow._run()

        assert state.is_completed()

        # Validate the sleep tasks have ran
        assert completed


class ParameterTestModel(pydantic.BaseModel):
    data: int


class ParameterTestClass:
    pass


class ParameterTestEnum(enum.Enum):
    X = 1
    Y = 2


class TestFlowParameterTypes:
    def test_flow_parameters_can_be_unserializable_types(self):
        @flow
        def my_flow(x):
            return x

        data = ParameterTestClass()
        assert my_flow(data) == data

    def test_flow_parameters_can_be_pydantic_types(self):
        @flow
        def my_flow(x):
            return x

        assert my_flow(ParameterTestModel(data=1)) == ParameterTestModel(data=1)

    @pytest.mark.parametrize(
        "data", ([1, 2, 3], {"foo": "bar"}, {"x", "y"}, 1, "foo", ParameterTestEnum.X)
    )
    def test_flow_parameters_can_be_jsonable_python_types(self, data):
        @flow
        def my_flow(x):
            return x

        assert my_flow(data) == data

    is_python_38 = sys.version_info[:2] == (3, 8)

    def test_type_container_flow_inputs(self):
        if self.is_python_38:

            @flow
            def type_container_input_flow(arg1: List[str]) -> str:
                print(arg1)
                return ",".join(arg1)

        else:

            @flow
            def type_container_input_flow(arg1: List[str]) -> str:
                print(arg1)
                return ",".join(arg1)

        assert type_container_input_flow(["a", "b", "c"]) == "a,b,c"

    def test_subflow_parameters_can_be_unserializable_types(self):
        data = ParameterTestClass()

        @flow
        def my_flow():
            return my_subflow(data)

        @flow
        def my_subflow(x):
            return x

        assert my_flow() == data

    def test_flow_parameters_can_be_unserializable_types_that_raise_value_error(self):
        @flow
        def my_flow(x):
            return x

        data = Exception
        # When passing some parameter types, jsonable_encoder will raise a ValueError
        # for a missing a __dict__ attribute instead of a TypeError.
        # This was notably encountered when using numpy arrays as an
        # input type but applies to exception classes as well.
        # See #1638.
        assert my_flow(data) == data

    def test_flow_parameter_annotations_can_be_non_pydantic_classes(self):
        class Test:
            pass

        @flow
        def my_flow(instance: Test):
            return instance

        instance = my_flow(Test())
        assert isinstance(instance, Test)

    def test_subflow_parameters_can_be_pydantic_types(self):
        @flow
        def my_flow():
            return my_subflow(ParameterTestModel(data=1))

        @flow
        def my_subflow(x):
            return x

        assert my_flow() == ParameterTestModel(data=1)

    def test_subflow_parameters_from_future_can_be_unserializable_types(self):
        data = ParameterTestClass()

        @flow
        def my_flow():
            return my_subflow(identity(data))

        @task
        def identity(x):
            return x

        @flow
        def my_subflow(x):
            return x

        assert my_flow() == data

    def test_subflow_parameters_can_be_pydantic_models_from_task_future(self):
        @flow
        def my_flow():
            return my_subflow(identity.submit(ParameterTestModel(data=1)))

        @task
        def identity(x):
            return x

        @flow
        def my_subflow(x):
            return x

        assert my_flow() == ParameterTestModel(data=1)

    def test_subflow_parameter_annotations_can_be_normal_classes(self):
        class Test:
            pass

        @flow
        def my_flow(i: Test):
            return my_subflow(i)

        @flow
        def my_subflow(i: Test):
            return i

        instance = my_flow(Test())
        assert isinstance(instance, Test)


class TestSubflowTaskInputs:
    async def test_subflow_with_one_upstream_task_future(self, prefect_client):
        @task
        def child_task(x):
            return x

        @flow
        def child_flow(x):
            return x

        @flow
        def parent_flow():
            task_future = child_task.submit(1)
            flow_state = child_flow._run(x=task_future)
            task_state = task_future.wait()
            return task_state, flow_state

        task_state, flow_state = parent_flow()
        flow_tracking_task_run = await prefect_client.read_task_run(
            flow_state.state_details.task_run_id
        )

        assert flow_tracking_task_run.task_inputs == dict(
            x=[TaskRunResult(id=task_state.state_details.task_run_id)],
        )

    async def test_subflow_with_one_upstream_task_state(self, prefect_client):
        @task
        def child_task(x):
            return x

        @flow
        def child_flow(x):
            return x

        @flow
        def parent_flow():
            task_state = child_task._run(257)
            flow_state = child_flow._run(x=task_state)
            return task_state, flow_state

        task_state, flow_state = parent_flow()
        flow_tracking_task_run = await prefect_client.read_task_run(
            flow_state.state_details.task_run_id
        )

        assert flow_tracking_task_run.task_inputs == dict(
            x=[TaskRunResult(id=task_state.state_details.task_run_id)],
        )

    async def test_subflow_with_one_upstream_task_result(self, prefect_client):
        @task
        def child_task(x):
            return x

        @flow
        def child_flow(x):
            return x

        @flow
        def parent_flow():
            task_state = child_task._run(257)
            task_result = task_state.result()
            flow_state = child_flow._run(x=task_result)
            return task_state, flow_state

        task_state, flow_state = parent_flow()
        flow_tracking_task_run = await prefect_client.read_task_run(
            flow_state.state_details.task_run_id
        )

        assert flow_tracking_task_run.task_inputs == dict(
            x=[TaskRunResult(id=task_state.state_details.task_run_id)],
        )

    async def test_subflow_with_one_upstream_task_future_and_allow_failure(
        self, prefect_client
    ):
        @task
        def child_task():
            raise ValueError()

        @flow
        def child_flow(x):
            return x

        @flow
        def parent_flow():
            future = child_task.submit()
            flow_state = child_flow(x=allow_failure(future), return_state=True)
            return quote((future.wait(), flow_state))

        task_state, flow_state = parent_flow().unquote()
        assert isinstance(await flow_state.result(), ValueError)
        flow_tracking_task_run = await prefect_client.read_task_run(
            flow_state.state_details.task_run_id
        )

        assert task_state.is_failed()
        assert flow_tracking_task_run.task_inputs == dict(
            x=[TaskRunResult(id=task_state.state_details.task_run_id)],
        )

    async def test_subflow_with_one_upstream_task_state_and_allow_failure(
        self, prefect_client
    ):
        @task
        def child_task():
            raise ValueError()

        @flow
        def child_flow(x):
            return x

        @flow
        def parent_flow():
            task_state = child_task(return_state=True)
            flow_state = child_flow(x=allow_failure(task_state), return_state=True)
            return quote((task_state, flow_state))

        task_state, flow_state = parent_flow().unquote()
        assert isinstance(await flow_state.result(), ValueError)
        flow_tracking_task_run = await prefect_client.read_task_run(
            flow_state.state_details.task_run_id
        )

        assert task_state.is_failed()
        assert flow_tracking_task_run.task_inputs == dict(
            x=[TaskRunResult(id=task_state.state_details.task_run_id)],
        )

    async def test_subflow_with_no_upstream_tasks(self, prefect_client):
        @flow
        def bar(x, y):
            return x + y

        @flow
        def foo():
            return bar._run(x=2, y=1)

        child_flow_state = foo()
        flow_tracking_task_run = await prefect_client.read_task_run(
            child_flow_state.state_details.task_run_id
        )

        assert flow_tracking_task_run.task_inputs == dict(
            x=[],
            y=[],
        )


@pytest.mark.enable_api_log_handler
class TestFlowRunLogs:
    async def test_user_logs_are_sent_to_orion(self, prefect_client):
        @flow
        def my_flow():
            logger = get_run_logger()
            logger.info("Hello world!")

        my_flow()

        logs = await prefect_client.read_logs()
        assert "Hello world!" in {log.message for log in logs}

    async def test_repeated_flow_calls_send_logs_to_orion(self, prefect_client):
        @flow
        async def my_flow(i):
            logger = get_run_logger()
            logger.info(f"Hello {i}")

        await my_flow(1)
        await my_flow(2)

        logs = await prefect_client.read_logs()
        assert {"Hello 1", "Hello 2"}.issubset({log.message for log in logs})

    async def test_exception_info_is_included_in_log(self, prefect_client):
        @flow
        def my_flow():
            logger = get_run_logger()
            try:
                x + y  # noqa: F821
            except Exception:
                logger.error("There was an issue", exc_info=True)

        my_flow()

        logs = await prefect_client.read_logs()
        error_logs = "\n".join([log.message for log in logs if log.level == 40])
        assert "Traceback" in error_logs
        assert "NameError" in error_logs, "Should reference the exception type"
        assert "x + y" in error_logs, "Should reference the line of code"

    async def test_raised_exceptions_include_tracebacks(self, prefect_client):
        @flow
        def my_flow():
            raise ValueError("Hello!")

        with pytest.raises(ValueError):
            my_flow()

        logs = await prefect_client.read_logs()
        error_logs = "\n".join(
            [
                log.message
                for log in logs
                if log.level == 40 and "Encountered exception" in log.message
            ]
        )
        assert "Traceback" in error_logs
        assert "ValueError: Hello!" in error_logs, "References the exception"

    async def test_opt_out_logs_are_not_sent_to_api(self, prefect_client):
        @flow
        def my_flow():
            logger = get_run_logger()
            logger.info(
                "Hello world!",
                extra={"send_to_api": False},
            )

        my_flow()

        logs = await prefect_client.read_logs()
        assert "Hello world!" not in {log.message for log in logs}

    async def test_logs_are_given_correct_id(self, prefect_client):
        @flow
        def my_flow():
            logger = get_run_logger()
            logger.info("Hello world!")

        state = my_flow._run()
        flow_run_id = state.state_details.flow_run_id

        logs = await prefect_client.read_logs()
        assert all([log.flow_run_id == flow_run_id for log in logs])
        assert all([log.task_run_id is None for log in logs])


@pytest.mark.enable_api_log_handler
class TestSubflowRunLogs:
    async def test_subflow_logs_are_written_correctly(self, prefect_client):
        @flow
        def my_subflow():
            logger = get_run_logger()
            logger.info("Hello smaller world!")

        @flow
        def my_flow():
            logger = get_run_logger()
            logger.info("Hello world!")
            return my_subflow._run()

        state = my_flow._run()
        flow_run_id = state.state_details.flow_run_id
        subflow_run_id = (await state.result()).state_details.flow_run_id

        logs = await prefect_client.read_logs()
        log_messages = [log.message for log in logs]
        assert all([log.task_run_id is None for log in logs])
        assert "Hello world!" in log_messages, "Parent log message is present"
        assert (
            logs[log_messages.index("Hello world!")].flow_run_id == flow_run_id
        ), "Parent log message has correct id"
        assert "Hello smaller world!" in log_messages, "Child log message is present"
        assert (
            logs[log_messages.index("Hello smaller world!")].flow_run_id
            == subflow_run_id
        ), "Child log message has correct id"

    async def test_subflow_logs_are_written_correctly_with_tasks(self, prefect_client):
        @task
        def a_log_task():
            logger = get_run_logger()
            logger.info("Task log")

        @flow
        def my_subflow():
            a_log_task()
            logger = get_run_logger()
            logger.info("Hello smaller world!")

        @flow
        def my_flow():
            logger = get_run_logger()
            logger.info("Hello world!")
            return my_subflow(return_state=True)

        subflow_state = my_flow()
        subflow_run_id = subflow_state.state_details.flow_run_id

        logs = await prefect_client.read_logs()
        log_messages = [log.message for log in logs]
        task_run_logs = [log for log in logs if log.task_run_id is not None]
        assert all([log.flow_run_id == subflow_run_id for log in task_run_logs])
        assert "Hello smaller world!" in log_messages
        assert (
            logs[log_messages.index("Hello smaller world!")].flow_run_id
            == subflow_run_id
        )


class TestFlowRetries:
    def test_flow_retry_with_error_in_flow(self):
        run_count = 0

        @flow(retries=1)
        def foo():
            nonlocal run_count
            run_count += 1
            if run_count == 1:
                raise ValueError()
            return "hello"

        assert foo() == "hello"
        assert run_count == 2

    async def test_flow_retry_with_error_in_flow_and_successful_task(self):
        task_run_count = 0
        flow_run_count = 0

        @task
        def my_task():
            nonlocal task_run_count
            task_run_count += 1
            return "hello"

        @flow(retries=1)
        def foo():
            nonlocal flow_run_count
            flow_run_count += 1

            state = my_task(return_state=True)

            if flow_run_count == 1:
                raise ValueError()

            return state.result()

        assert foo() == "hello"
        assert flow_run_count == 2
        assert task_run_count == 1

    def test_flow_retry_with_no_error_in_flow_and_one_failed_task(self):
        task_run_count = 0
        flow_run_count = 0

        @task
        def my_task():
            nonlocal task_run_count
            task_run_count += 1

            # Fail on the first flow run but not the retry
            if flow_run_count == 1:
                raise ValueError()

            return "hello"

        @flow(retries=1)
        def foo():
            nonlocal flow_run_count
            flow_run_count += 1
            return my_task()

        assert foo() == "hello"
        assert flow_run_count == 2
        assert task_run_count == 2, "Task should be reset and run again"

    def test_flow_retry_with_error_in_flow_and_one_failed_task(self):
        task_run_count = 0
        flow_run_count = 0

        @task
        def my_task():
            nonlocal task_run_count
            task_run_count += 1

            # Fail on the first flow run but not the retry
            if flow_run_count == 1:
                raise ValueError()

            return "hello"

        @flow(retries=1)
        def my_flow():
            nonlocal flow_run_count
            flow_run_count += 1

            fut = my_task()

            # It is important that the flow run fails after the task run is created
            if flow_run_count == 1:
                raise ValueError()

            return fut

        assert my_flow() == "hello"
        assert flow_run_count == 2
        assert task_run_count == 2, "Task should be reset and run again"

    @pytest.mark.xfail
    async def test_flow_retry_with_branched_tasks(self, prefect_client):
        flow_run_count = 0

        @task
        def identity(value):
            return value

        @flow(retries=1)
        def my_flow():
            nonlocal flow_run_count
            flow_run_count += 1

            # Raise on the first run but use 'foo'
            if flow_run_count == 1:
                identity("foo")
                raise ValueError()
            else:
                # On the second run, switch to 'bar'
                result = identity("bar")

            return result

        my_flow()

        assert flow_run_count == 2

        # The state is pulled from the API and needs to be decoded
        document = await (await my_flow().result()).result()
        result = await prefect_client.retrieve_data(document)

        assert result == "bar"
        # AssertionError: assert 'foo' == 'bar'
        # Wait, what? Because tasks are identified by dynamic key which is a simple
        # increment each time the task is called, if there branching is different
        # after a flow run retry, the stale value will be pulled from the cache.

    async def test_flow_retry_with_no_error_in_flow_and_one_failed_child_flow(
        self, prefect_client: PrefectClient
    ):
        child_run_count = 0
        flow_run_count = 0

        @flow
        def child_flow():
            nonlocal child_run_count
            child_run_count += 1

            # Fail on the first flow run but not the retry
            if flow_run_count == 1:
                raise ValueError()

            return "hello"

        @flow(retries=1)
        def parent_flow():
            nonlocal flow_run_count
            flow_run_count += 1
            return child_flow()

        state = parent_flow._run()
        assert await state.result() == "hello"
        assert flow_run_count == 2
        assert child_run_count == 2, "Child flow should be reset and run again"

        # Ensure that the tracking task run for the subflow is reset and tracked
        task_runs = await prefect_client.read_task_runs(
            flow_run_filter=FlowRunFilter(
                id={"any_": [state.state_details.flow_run_id]}
            )
        )
        state_types = {task_run.state_type for task_run in task_runs}
        assert state_types == {StateType.COMPLETED}

        # There should only be the child flow run's task
        assert len(task_runs) == 1

    async def test_flow_retry_with_error_in_flow_and_one_successful_child_flow(self):
        child_run_count = 0
        flow_run_count = 0

        @flow
        def child_flow():
            nonlocal child_run_count
            child_run_count += 1
            return "hello"

        @flow(retries=1)
        def parent_flow():
            nonlocal flow_run_count
            flow_run_count += 1
            child_result = child_flow()

            # Fail on the first flow run but not the retry
            if flow_run_count == 1:
                raise ValueError()

            return child_result

        assert parent_flow() == "hello"
        assert flow_run_count == 2
        assert child_run_count == 1, "Child flow should not run again"

    async def test_flow_retry_with_error_in_flow_and_one_failed_child_flow(
        self, prefect_client: PrefectClient
    ):
        child_flow_run_count = 0
        flow_run_count = 0

        @flow
        def child_flow():
            nonlocal child_flow_run_count
            child_flow_run_count += 1

            # Fail on the first flow run but not the retry
            if flow_run_count == 1:
                raise ValueError()

            return "hello"

        @flow(retries=1)
        def parent_flow():
            nonlocal flow_run_count
            flow_run_count += 1

            state = child_flow._run()

            # It is important that the flow run fails after the child flow run is created
            if flow_run_count == 1:
                raise ValueError()

            return state

        parent_state = parent_flow._run()
        child_state = await parent_state.result()
        assert await child_state.result() == "hello"
        assert flow_run_count == 2
        assert child_flow_run_count == 2, "Child flow should run again"

        child_flow_run = await prefect_client.read_flow_run(
            child_state.state_details.flow_run_id
        )
        child_flow_runs = await prefect_client.read_flow_runs(
            flow_filter=FlowFilter(id={"any_": [child_flow_run.flow_id]}),
            sort=FlowRunSort.EXPECTED_START_TIME_ASC,
        )

        assert len(child_flow_runs) == 2

        # The original flow run has its failed state preserved
        assert child_flow_runs[0].state.is_failed()

        # The final flow run is the one returned by the parent flow
        assert child_flow_runs[-1] == child_flow_run

    async def test_flow_retry_with_failed_child_flow_with_failed_task(self):
        child_task_run_count = 0
        child_flow_run_count = 0
        flow_run_count = 0

        @task
        def child_task():
            nonlocal child_task_run_count
            child_task_run_count += 1

            # Fail on the first task run but not the retry
            if child_task_run_count == 1:
                raise ValueError()

            return "hello"

        @flow
        def child_flow():
            nonlocal child_flow_run_count
            child_flow_run_count += 1
            return child_task()

        @flow(retries=1)
        def parent_flow():
            nonlocal flow_run_count
            flow_run_count += 1

            state = child_flow()

            return state

        assert parent_flow() == "hello"
        assert flow_run_count == 2
        assert child_flow_run_count == 2, "Child flow should run again"
        assert child_task_run_count == 2, "Child tasks should run again with child flow"

    def test_flow_retry_with_error_in_flow_and_one_failed_task_with_retries(self):
        task_run_retry_count = 0
        task_run_count = 0
        flow_run_count = 0

        @task(retries=1)
        def my_task():
            nonlocal task_run_count, task_run_retry_count
            task_run_count += 1
            task_run_retry_count += 1

            # Always fail on the first flow run
            if flow_run_count == 1:
                raise ValueError("Fail on first flow run")

            # Only fail the first time this task is called within a given flow run
            # This ensures that we will always retry this task so we can ensure
            # retry logic is preserved
            if task_run_retry_count == 1:
                raise ValueError("Fail on first task run")

            return "hello"

        @flow(retries=1)
        def foo():
            nonlocal flow_run_count, task_run_retry_count
            task_run_retry_count = 0
            flow_run_count += 1

            fut = my_task()

            # It is important that the flow run fails after the task run is created
            if flow_run_count == 1:
                raise ValueError()

            return fut

        assert foo() == "hello"
        assert flow_run_count == 2
        assert task_run_count == 4, "Task should use all of its retries every time"

    def test_flow_retry_with_error_in_flow_and_one_failed_task_with_retries_cannot_exceed_retries(
        self,
    ):
        task_run_count = 0
        flow_run_count = 0

        @task(retries=2)
        def my_task():
            nonlocal task_run_count
            task_run_count += 1
            raise ValueError("This task always fails")

        @flow(retries=1)
        def my_flow():
            nonlocal flow_run_count
            flow_run_count += 1

            fut = my_task()

            # It is important that the flow run fails after the task run is created
            if flow_run_count == 1:
                raise ValueError()

            return fut

        with pytest.raises(ValueError, match="This task always fails"):
            my_flow().result().result()

        assert flow_run_count == 2
        assert task_run_count == 6, "Task should use all of its retries every time"

    async def test_flow_with_failed_child_flow_with_retries(self):
        child_flow_run_count = 0
        flow_run_count = 0

        @flow(retries=1)
        def child_flow():
            nonlocal child_flow_run_count
            child_flow_run_count += 1

            # Fail on first try.
            if child_flow_run_count == 1:
                raise ValueError()

            return "hello"

        @flow
        def parent_flow():
            nonlocal flow_run_count
            flow_run_count += 1

            state = child_flow()

            return state

        assert parent_flow() == "hello"
        assert flow_run_count == 1, "Parent flow should only run once"
        assert child_flow_run_count == 2, "Child flow should run again"

    async def test_parent_flow_retries_failed_child_flow_with_retries(self):
        child_flow_retry_count = 0
        child_flow_run_count = 0
        flow_run_count = 0

        @flow(retries=1)
        def child_flow():
            nonlocal child_flow_run_count, child_flow_retry_count
            child_flow_run_count += 1
            child_flow_retry_count += 1

            # Fail during first parent flow run, but not on parent retry.
            if flow_run_count == 1:
                raise ValueError()

            # Fail on first try after parent retry.
            if child_flow_retry_count == 1:
                raise ValueError()

            return "hello"

        @flow(retries=1)
        def parent_flow():
            nonlocal flow_run_count, child_flow_retry_count
            child_flow_retry_count = 0
            flow_run_count += 1

            state = child_flow()

            return state

        assert parent_flow() == "hello"
        assert flow_run_count == 2, "Parent flow should exhaust retries"
        assert (
            child_flow_run_count == 4
        ), "Child flow should run 2 times for each parent run"

    def test_global_retry_config(self):
        with temporary_settings(updates={PREFECT_FLOW_DEFAULT_RETRIES: "1"}):
            run_count = 0

            @flow()
            def foo():
                nonlocal run_count
                run_count += 1
                if run_count == 1:
                    raise ValueError()
                return "hello"

            assert foo() == "hello"
            assert run_count == 2


def test_load_flow_from_entrypoint(tmp_path):
    flow_code = """
    from prefect import flow

    @flow
    def dog():
        return "woof!"
    """
    fpath = tmp_path / "f.py"
    fpath.write_text(dedent(flow_code))

    flow = load_flow_from_entrypoint(f"{fpath}:dog")
    assert flow.fn() == "woof!"


def test_load_flow_from_entrypoint_with_absolute_path(tmp_path):
    # test absolute paths to ensure compatibility for all operating systems

    flow_code = """
    from prefect import flow

    @flow
    def dog():
        return "woof!"
    """
    fpath = tmp_path / "f.py"
    fpath.write_text(dedent(flow_code))

    # convert the fpath into an absolute path
    absolute_fpath = str(fpath.resolve())

    flow = load_flow_from_entrypoint(f"{absolute_fpath}:dog")
    assert flow.fn() == "woof!"


def test_load_flow_from_entrypoint_with_module_path(monkeypatch):
    @flow
    def pretend_flow():
        pass

    import_object_mock = MagicMock(return_value=pretend_flow)
    monkeypatch.setattr(
        "prefect.flows.import_object",
        import_object_mock,
    )
    result = load_flow_from_entrypoint("my.module.pretend_flow")

    assert result == pretend_flow
    import_object_mock.assert_called_with("my.module.pretend_flow")


async def test_handling_script_with_unprotected_call_in_flow_script(
    tmp_path,
    caplog,
    prefect_client,
):
    flow_code_with_call = """
    from prefect import flow, get_run_logger

    @flow
    def dog():
        get_run_logger().warning("meow!")
        return "woof!"

    dog()
    """
    fpath = tmp_path / "f.py"
    fpath.write_text(dedent(flow_code_with_call))
    with caplog.at_level("WARNING"):
        flow = load_flow_from_entrypoint(f"{fpath}:dog")

        # Make sure that warning is raised
        assert (
            "Script loading is in progress, flow 'dog' will not be executed. "
            "Consider updating the script to only call the flow" in caplog.text
        )

    flow_runs = await prefect_client.read_flows()
    assert len(flow_runs) == 0

    # Make sure that flow runs when called
    res = flow()
    assert res == "woof!"
    flow_runs = await prefect_client.read_flows()
    assert len(flow_runs) == 1


class TestFlowRunName:
    async def test_invalid_runtime_run_name(self):
        class InvalidFlowRunNameArg:
            def format(*args, **kwargs):
                pass

        @flow
        def my_flow():
            pass

        my_flow.flow_run_name = InvalidFlowRunNameArg()

        with pytest.raises(
            TypeError,
            match=(
                "Expected string or callable for 'flow_run_name'; got"
                " InvalidFlowRunNameArg instead."
            ),
        ):
            my_flow()

    async def test_sets_run_name_when_provided(self, prefect_client):
        @flow(flow_run_name="hi")
        def flow_with_name(foo: str = "bar", bar: int = 1):
            pass

        state = flow_with_name(return_state=True)

        assert state.type == StateType.COMPLETED
        flow_run = await prefect_client.read_flow_run(state.state_details.flow_run_id)
        assert flow_run.name == "hi"

    async def test_sets_run_name_with_params_including_defaults(self, prefect_client):
        @flow(flow_run_name="hi-{foo}-{bar}")
        def flow_with_name(foo: str = "one", bar: str = "1"):
            pass

        state = flow_with_name(bar="two", return_state=True)

        assert state.type == StateType.COMPLETED
        flow_run = await prefect_client.read_flow_run(state.state_details.flow_run_id)
        assert flow_run.name == "hi-one-two"

    async def test_sets_run_name_with_function(self, prefect_client):
        def generate_flow_run_name():
            return "hi"

        @flow(flow_run_name=generate_flow_run_name)
        def flow_with_name(foo: str = "one", bar: str = "1"):
            pass

        state = flow_with_name(bar="two", return_state=True)

        assert state.type == StateType.COMPLETED
        flow_run = await prefect_client.read_flow_run(state.state_details.flow_run_id)
        assert flow_run.name == "hi"

    async def test_sets_run_name_with_function_using_runtime_context(
        self, prefect_client
    ):
        def generate_flow_run_name():
            params = flow_run_ctx.parameters
            tokens = ["hi"]
            print(f"got the parameters {params!r}")
            if "foo" in params:
                tokens.append(str(params["foo"]))

            if "bar" in params:
                tokens.append(str(params["bar"]))

            return "-".join(tokens)

        @flow(flow_run_name=generate_flow_run_name)
        def flow_with_name(foo: str = "one", bar: str = "1"):
            pass

        state = flow_with_name(bar="two", return_state=True)

        assert state.type == StateType.COMPLETED
        flow_run = await prefect_client.read_flow_run(state.state_details.flow_run_id)
        assert flow_run.name == "hi-one-two"

    async def test_sets_run_name_with_function_not_returning_string(
        self, prefect_client
    ):
        def generate_flow_run_name():
            pass

        @flow(flow_run_name=generate_flow_run_name)
        def flow_with_name(foo: str = "one", bar: str = "1"):
            pass

        with pytest.raises(
            TypeError,
            match=(
                r"Callable <function"
                r" TestFlowRunName.test_sets_run_name_with_function_not_returning_string.<locals>.generate_flow_run_name"
                r" at .*> for 'flow_run_name' returned type NoneType but a string is"
                r" required."
            ),
        ):
            flow_with_name(bar="two")

    async def test_sets_run_name_once(self):
        generate_flow_run_name = MagicMock(return_value="some-string")

        def flow_method():
            pass

        mocked_flow_method = create_autospec(
            flow_method, side_effect=RuntimeError("some-error")
        )
        decorated_flow = flow(flow_run_name=generate_flow_run_name, retries=3)(
            mocked_flow_method
        )

        state = decorated_flow(return_state=True)

        assert state.type == StateType.FAILED
        assert mocked_flow_method.call_count == 4
        assert generate_flow_run_name.call_count == 1

    async def test_sets_run_name_once_per_call(self):
        generate_flow_run_name = MagicMock(return_value="some-string")

        def flow_method():
            pass

        mocked_flow_method = create_autospec(flow_method, return_value="hello")
        decorated_flow = flow(flow_run_name=generate_flow_run_name)(mocked_flow_method)

        state1 = decorated_flow(return_state=True)

        assert state1.type == StateType.COMPLETED
        assert mocked_flow_method.call_count == 1
        assert generate_flow_run_name.call_count == 1

        state2 = decorated_flow(return_state=True)

        assert state2.type == StateType.COMPLETED
        assert mocked_flow_method.call_count == 2
        assert generate_flow_run_name.call_count == 2


def create_hook(mock_obj):
    def my_hook(flow, flow_run, state):
        mock_obj()

    return my_hook


def create_async_hook(mock_obj):
    async def my_hook(flow, flow_run, state):
        mock_obj()

    return my_hook


class TestFlowHooksWithKwargs:
    def test_hook_with_extra_default_arg(self):
        data = {}

        def hook(flow, flow_run, state, foo=42):
            data.update(name=hook.__name__, state=state, foo=foo)

        @flow(on_completion=[hook])
        def foo_flow():
            pass

        state = foo_flow(return_state=True)

        assert data == dict(name="hook", state=state, foo=42)

    def test_hook_with_bound_kwargs(self):
        data = {}

        def hook(flow, flow_run, state, **kwargs):
            data.update(name=hook.__name__, state=state, kwargs=kwargs)

        hook_with_kwargs = partial(hook, foo=42)

        @flow(on_completion=[hook_with_kwargs])
        def foo_flow():
            pass

        state = foo_flow(return_state=True)

        assert data == dict(name="hook", state=state, kwargs={"foo": 42})


class TestFlowHooksOnCompletion:
    def test_noniterable_hook_raises(self):
        def completion_hook():
            pass

        with pytest.raises(
            TypeError,
            match=re.escape(
                "Expected iterable for 'on_completion'; got function instead. Please"
                " provide a list of hooks to 'on_completion':\n\n"
                "@flow(on_completion=[hook1, hook2])\ndef my_flow():\n\tpass"
            ),
        ):

            @flow(on_completion=completion_hook)
            def flow1():
                pass

    def test_empty_hook_list_raises(self):
        with pytest.raises(ValueError, match="Empty list passed for 'on_completion'"):

            @flow(on_completion=[])
            def flow2():
                pass

    def test_noncallable_hook_raises(self):
        with pytest.raises(
            TypeError,
            match=re.escape(
                "Expected callables in 'on_completion'; got str instead. Please provide"
                " a list of hooks to 'on_completion':\n\n"
                "@flow(on_completion=[hook1, hook2])\ndef my_flow():\n\tpass"
            ),
        ):

            @flow(on_completion=["test"])
            def flow1():
                pass

    def test_callable_noncallable_hook_raises(self):
        def completion_hook():
            pass

        with pytest.raises(
            TypeError,
            match=re.escape(
                "Expected callables in 'on_completion'; got str instead. Please provide"
                " a list of hooks to 'on_completion':\n\n"
                "@flow(on_completion=[hook1, hook2])\ndef my_flow():\n\tpass"
            ),
        ):

            @flow(on_completion=[completion_hook, "test"])
            def flow2():
                pass

    def test_on_completion_hooks_run_on_completed(self):
        my_mock = MagicMock()

        def completed1(flow, flow_run, state):
            my_mock("completed1")

        def completed2(flow, flow_run, state):
            my_mock("completed2")

        @flow(on_completion=[completed1, completed2])
        def my_flow():
            pass

        state = my_flow._run()
        assert state.type == StateType.COMPLETED
        assert my_mock.call_args_list == [call("completed1"), call("completed2")]

    def test_on_completion_hooks_dont_run_on_failure(self):
        my_mock = MagicMock()

        def completed1(flow, flow_run, state):
            my_mock("completed1")

        def completed2(flow, flow_run, state):
            my_mock("completed2")

        @flow(on_completion=[completed1, completed2])
        def my_flow():
            raise Exception("oops")

        state = my_flow._run()
        assert state.type == StateType.FAILED
        my_mock.assert_not_called()

    def test_other_completion_hooks_run_if_a_hook_fails(self):
        my_mock = MagicMock()

        def completed1(flow, flow_run, state):
            my_mock("completed1")

        def exception_hook(flow, flow_run, state):
            raise Exception("oops")

        def completed2(flow, flow_run, state):
            my_mock("completed2")

        @flow(on_completion=[completed1, exception_hook, completed2])
        def my_flow():
            pass

        state = my_flow._run()
        assert state.type == StateType.COMPLETED
        assert my_mock.call_args_list == [call("completed1"), call("completed2")]

    @pytest.mark.parametrize(
        "hook1, hook2",
        [
            (create_hook, create_hook),
            (create_hook, create_async_hook),
            (create_async_hook, create_hook),
            (create_async_hook, create_async_hook),
        ],
    )
    def test_on_completion_hooks_work_with_sync_and_async(self, hook1, hook2):
        my_mock = MagicMock()
        hook1_with_mock = hook1(my_mock)
        hook2_with_mock = hook2(my_mock)

        @flow(on_completion=[hook1_with_mock, hook2_with_mock])
        def my_flow():
            pass

        state = my_flow._run()
        assert state.type == StateType.COMPLETED
        assert my_mock.call_args_list == [call(), call()]


class TestFlowHooksOnFailure:
    def test_noniterable_hook_raises(self):
        def failure_hook():
            pass

        with pytest.raises(
            TypeError,
            match=re.escape(
                "Expected iterable for 'on_failure'; got function instead. Please"
                " provide a list of hooks to 'on_failure':\n\n"
                "@flow(on_failure=[hook1, hook2])\ndef my_flow():\n\tpass"
            ),
        ):

            @flow(on_failure=failure_hook)
            def flow1():
                pass

    def test_empty_hook_list_raises(self):
        with pytest.raises(ValueError, match="Empty list passed for 'on_failure'"):

            @flow(on_failure=[])
            def flow2():
                pass

    def test_noncallable_hook_raises(self):
        with pytest.raises(
            TypeError,
            match=re.escape(
                "Expected callables in 'on_failure'; got str instead. Please provide a"
                " list of hooks to 'on_failure':\n\n"
                "@flow(on_failure=[hook1, hook2])\ndef my_flow():\n\tpass"
            ),
        ):

            @flow(on_failure=["test"])
            def flow1():
                pass

    def test_callable_noncallable_hook_raises(self):
        def failure_hook():
            pass

        with pytest.raises(
            TypeError,
            match=re.escape(
                "Expected callables in 'on_failure'; got str instead. Please provide a"
                " list of hooks to 'on_failure':\n\n"
                "@flow(on_failure=[hook1, hook2])\ndef my_flow():\n\tpass"
            ),
        ):

            @flow(on_failure=[failure_hook, "test"])
            def flow2():
                pass

    def test_on_failure_hooks_run_on_failure(self):
        my_mock = MagicMock()

        def failed1(flow, flow_run, state):
            my_mock("failed1")

        def failed2(flow, flow_run, state):
            my_mock("failed2")

        @flow(on_failure=[failed1, failed2])
        def my_flow():
            raise Exception("oops")

        state = my_flow._run()
        assert state.type == StateType.FAILED
        assert my_mock.call_args_list == [call("failed1"), call("failed2")]

    def test_on_failure_hooks_dont_run_on_completed(self):
        my_mock = MagicMock()

        def failed1(flow, flow_run, state):
            my_mock("failed1")

        def failed2(flow, flow_run, state):
            my_mock("failed2")

        @flow(on_failure=[failed1, failed2])
        def my_flow():
            pass

        state = my_flow._run()
        assert state.type == StateType.COMPLETED
        my_mock.assert_not_called()

    def test_other_failure_hooks_run_if_a_hook_fails(self):
        my_mock = MagicMock()

        def failed1(flow, flow_run, state):
            my_mock("failed1")

        def exception_hook(flow, flow_run, state):
            raise Exception("oops")

        def failed2(flow, flow_run, state):
            my_mock("failed2")

        @flow(on_failure=[failed1, exception_hook, failed2])
        def my_flow():
            raise Exception("oops")

        state = my_flow._run()
        assert state.type == StateType.FAILED
        assert my_mock.call_args_list == [call("failed1"), call("failed2")]

    @pytest.mark.parametrize(
        "hook1, hook2",
        [
            (create_hook, create_hook),
            (create_hook, create_async_hook),
            (create_async_hook, create_hook),
            (create_async_hook, create_async_hook),
        ],
    )
    def test_on_failure_hooks_work_with_sync_and_async(self, hook1, hook2):
        my_mock = MagicMock()
        hook1_with_mock = hook1(my_mock)
        hook2_with_mock = hook2(my_mock)

        @flow(on_failure=[hook1_with_mock, hook2_with_mock])
        def my_flow():
            raise Exception("oops")

        state = my_flow._run()
        assert state.type == StateType.FAILED
        assert my_mock.call_args_list == [call(), call()]


class TestFlowHooksOnCancellation:
    def test_noniterable_hook_raises(self):
        def cancellation_hook():
            pass

        with pytest.raises(
            TypeError,
            match=re.escape(
                "Expected iterable for 'on_cancellation'; got function instead. Please"
                " provide a list of hooks to 'on_cancellation':\n\n"
                "@flow(on_cancellation=[hook1, hook2])\ndef my_flow():\n\tpass"
            ),
        ):

            @flow(on_cancellation=cancellation_hook)
            def flow1():
                pass

    def test_empty_hook_list_raises(self):
        with pytest.raises(ValueError, match="Empty list passed for 'on_cancellation'"):

            @flow(on_cancellation=[])
            def flow2():
                pass

    def test_noncallable_hook_raises(self):
        with pytest.raises(
            TypeError,
            match=re.escape(
                "Expected callables in 'on_cancellation'; got str instead. Please"
                " provide a list of hooks to 'on_cancellation':\n\n"
                "@flow(on_cancellation=[hook1, hook2])\ndef my_flow():\n\tpass"
            ),
        ):

            @flow(on_cancellation=["test"])
            def flow1():
                pass

    def test_callable_noncallable_hook_raises(self):
        def cancellation_hook():
            pass

        with pytest.raises(
            TypeError,
            match=re.escape(
                "Expected callables in 'on_cancellation'; got str instead. Please"
                " provide a list of hooks to 'on_cancellation':\n\n"
                "@flow(on_cancellation=[hook1, hook2])\ndef my_flow():\n\tpass"
            ),
        ):

            @flow(on_cancellation=[cancellation_hook, "test"])
            def flow2():
                pass

    def test_on_cancellation_hooks_run_on_cancelled_state(self):
        my_mock = MagicMock()

        def cancelled_hook1(flow, flow_run, state):
            my_mock("cancelled_hook1")

        def cancelled_hook2(flow, flow_run, state):
            my_mock("cancelled_hook2")

        @flow(on_cancellation=[cancelled_hook1, cancelled_hook2])
        def my_flow():
            return State(type=StateType.CANCELLING)

        my_flow._run()
        assert my_mock.mock_calls == [call("cancelled_hook1"), call("cancelled_hook2")]

    def test_on_cancellation_hooks_are_ignored_if_terminal_state_completed(self):
        my_mock = MagicMock()

        def cancelled_hook1(flow, flow_run, state):
            my_mock("cancelled_hook1")

        def cancelled_hook2(flow, flow_run, state):
            my_mock("cancelled_hook2")

        @flow(on_cancellation=[cancelled_hook1, cancelled_hook2])
        def my_flow():
            return State(type=StateType.COMPLETED)

        my_flow._run()
        my_mock.assert_not_called()

    def test_on_cancellation_hooks_are_ignored_if_terminal_state_failed(self):
        my_mock = MagicMock()

        def cancelled_hook1(flow, flow_run, state):
            my_mock("cancelled_hook1")

        def cancelled_hook2(flow, flow_run, state):
            my_mock("cancelled_hook2")

        @flow(on_cancellation=[cancelled_hook1, cancelled_hook2])
        def my_flow():
            return State(type=StateType.FAILED)

        my_flow._run()
        my_mock.assert_not_called()

    def test_other_cancellation_hooks_run_if_one_hook_fails(self):
        my_mock = MagicMock()

        def cancelled1(flow, flow_run, state):
            my_mock("cancelled1")

        def cancelled2(flow, flow_run, state):
            raise Exception("Failing flow")

        def cancelled3(flow, flow_run, state):
            my_mock("cancelled3")

        @flow(on_cancellation=[cancelled1, cancelled2, cancelled3])
        def my_flow():
            return State(type=StateType.CANCELLING)

        my_flow._run()
        assert my_mock.mock_calls == [call("cancelled1"), call("cancelled3")]

    def test_on_cancelled_hook_on_subflow_succeeds(self):
        my_mock = MagicMock()

        def cancelled(flow, flow_run, state):
            my_mock("cancelled")

        def failed(flow, flow_run, state):
            my_mock("failed")

        @flow(on_cancellation=[cancelled])
        def subflow():
            return State(type=StateType.CANCELLING)

        @flow(on_failure=[failed])
        def my_flow():
            subflow()

        my_flow._run()
        assert my_mock.mock_calls == [call("cancelled"), call("failed")]

    @pytest.mark.parametrize(
        "hook1, hook2",
        [
            (create_hook, create_hook),
            (create_hook, create_async_hook),
            (create_async_hook, create_hook),
            (create_async_hook, create_async_hook),
        ],
    )
    def test_on_cancellation_hooks_work_with_sync_and_async(self, hook1, hook2):
        my_mock = MagicMock()
        hook1_with_mock = hook1(my_mock)
        hook2_with_mock = hook2(my_mock)

        @flow(on_cancellation=[hook1_with_mock, hook2_with_mock])
        def my_flow():
            return State(type=StateType.CANCELLING)

        my_flow._run()
        assert my_mock.mock_calls == [call(), call()]

    async def test_on_cancellation_hook_called_on_sigterm_from_flow_with_cancelling_state(
        self, mock_sigterm_handler
    ):
        my_mock = MagicMock()

        def cancelled(flow, flow_run, state):
            my_mock("cancelled")

        @task
        async def cancel_parent():
            async with get_client() as client:
                await client.set_flow_run_state(
                    runtime.flow_run.id, State(type=StateType.CANCELLING), force=True
                )

        @flow(on_cancellation=[cancelled])
        async def my_flow():
            # simulate user cancelling flow run from UI
            await cancel_parent()
            # simulate worker cancellation of flow run
            os.kill(os.getpid(), signal.SIGTERM)

        with pytest.raises(prefect.exceptions.TerminationSignal):
            await my_flow._run()
        assert my_mock.mock_calls == [call("cancelled")]

    async def test_on_cancellation_hook_not_called_on_sigterm_from_flow_without_cancelling_state(
        self, mock_sigterm_handler
    ):
        my_mock = MagicMock()

        def cancelled(flow, flow_run, state):
            my_mock("cancelled")

        @flow(on_cancellation=[cancelled])
        def my_flow():
            # terminate process with SIGTERM
            os.kill(os.getpid(), signal.SIGTERM)

        with pytest.raises(prefect.exceptions.TerminationSignal):
            await my_flow._run()
        my_mock.assert_not_called()

    def test_on_cancellation_hooks_respect_env_var(self, monkeypatch):
        my_mock = MagicMock()
        monkeypatch.setenv("PREFECT__ENABLE_CANCELLATION_AND_CRASHED_HOOKS", "false")

        def cancelled_hook1(flow, flow_run, state):
            my_mock("cancelled_hook1")

        def cancelled_hook2(flow, flow_run, state):
            my_mock("cancelled_hook2")

        @flow(on_cancellation=[cancelled_hook1, cancelled_hook2])
        def my_flow():
            return State(type=StateType.CANCELLING)

        state = my_flow._run()
        assert state.type == StateType.CANCELLING
        my_mock.assert_not_called()


class TestFlowHooksOnCrashed:
    def test_noniterable_hook_raises(self):
        def crashed_hook():
            pass

        with pytest.raises(
            TypeError,
            match=re.escape(
                "Expected iterable for 'on_crashed'; got function instead. Please"
                " provide a list of hooks to 'on_crashed':\n\n"
                "@flow(on_crashed=[hook1, hook2])\ndef my_flow():\n\tpass"
            ),
        ):

            @flow(on_crashed=crashed_hook)
            def flow1():
                pass

    def test_empty_hook_list_raises(self):
        with pytest.raises(ValueError, match="Empty list passed for 'on_crashed'"):

            @flow(on_crashed=[])
            def flow2():
                pass

    def test_noncallable_hook_raises(self):
        with pytest.raises(
            TypeError,
            match=re.escape(
                "Expected callables in 'on_crashed'; got str instead. Please provide a"
                " list of hooks to 'on_crashed':\n\n"
                "@flow(on_crashed=[hook1, hook2])\ndef my_flow():\n\tpass"
            ),
        ):

            @flow(on_crashed=["test"])
            def flow1():
                pass

    def test_callable_noncallable_hook_raises(self):
        def crashed_hook():
            pass

        with pytest.raises(
            TypeError,
            match=re.escape(
                "Expected callables in 'on_crashed'; got str instead. Please provide a"
                " list of hooks to 'on_crashed':\n\n"
                "@flow(on_crashed=[hook1, hook2])\ndef my_flow():\n\tpass"
            ),
        ):

            @flow(on_crashed=[crashed_hook, "test"])
            def flow2():
                pass

    def test_on_crashed_hooks_run_on_crashed_state(self):
        my_mock = MagicMock()

        def crashed_hook1(flow, flow_run, state):
            my_mock("crashed_hook1")

        def crashed_hook2(flow, flow_run, state):
            my_mock("crashed_hook2")

        @flow(on_crashed=[crashed_hook1, crashed_hook2])
        def my_flow():
            return State(type=StateType.CRASHED)

        my_flow._run()
        assert my_mock.mock_calls == [call("crashed_hook1"), call("crashed_hook2")]

    def test_on_crashed_hooks_are_ignored_if_terminal_state_completed(self):
        my_mock = MagicMock()

        def crashed_hook1(flow, flow_run, state):
            my_mock("crashed_hook1")

        def crashed_hook2(flow, flow_run, state):
            my_mock("crashed_hook2")

        @flow(on_crashed=[crashed_hook1, crashed_hook2])
        def my_passing_flow():
            pass

        state = my_passing_flow._run()
        assert state.type == StateType.COMPLETED
        my_mock.assert_not_called()

    def test_on_crashed_hooks_are_ignored_if_terminal_state_failed(self):
        my_mock = MagicMock()

        def crashed_hook1(flow, flow_run, state):
            my_mock("crashed_hook1")

        def crashed_hook2(flow, flow_run, state):
            my_mock("crashed_hook2")

        @flow(on_crashed=[crashed_hook1, crashed_hook2])
        def my_failing_flow():
            raise Exception("Failing flow")

        state = my_failing_flow._run()
        assert state.type == StateType.FAILED
        my_mock.assert_not_called()

    def test_other_crashed_hooks_run_if_one_hook_fails(self):
        my_mock = MagicMock()

        def crashed1(flow, flow_run, state):
            my_mock("crashed1")

        def crashed2(flow, flow_run, state):
            raise Exception("Failing flow")

        def crashed3(flow, flow_run, state):
            my_mock("crashed3")

        @flow(on_crashed=[crashed1, crashed2, crashed3])
        def my_flow():
            return State(type=StateType.CRASHED)

        my_flow._run()
        assert my_mock.mock_calls == [call("crashed1"), call("crashed3")]

    @pytest.mark.parametrize(
        "hook1, hook2",
        [
            (create_hook, create_hook),
            (create_hook, create_async_hook),
            (create_async_hook, create_hook),
            (create_async_hook, create_async_hook),
        ],
    )
    def test_on_crashed_hooks_work_with_sync_and_async(self, hook1, hook2):
        my_mock = MagicMock()
        hook1_with_mock = hook1(my_mock)
        hook2_with_mock = hook2(my_mock)

        @flow(on_crashed=[hook1_with_mock, hook2_with_mock])
        def my_flow():
            return State(type=StateType.CRASHED)

        my_flow._run()
        assert my_mock.mock_calls == [call(), call()]

    def test_on_crashed_hook_on_subflow_succeeds(self):
        my_mock = MagicMock()

        def crashed1(flow, flow_run, state):
            my_mock("crashed1")

        def failed1(flow, flow_run, state):
            my_mock("failed1")

        @flow(on_crashed=[crashed1])
        def subflow():
            return State(type=StateType.CRASHED)

        @flow(on_failure=[failed1])
        def my_flow():
            subflow()

        my_flow._run()
        assert my_mock.mock_calls == [call("crashed1"), call("failed1")]

    async def test_on_crashed_hook_called_on_sigterm_from_flow_without_cancelling_state(
        self, mock_sigterm_handler
    ):
        my_mock = MagicMock()

        def crashed(flow, flow_run, state):
            my_mock("crashed")

        @flow(on_crashed=[crashed])
        def my_flow():
            # terminate process with SIGTERM
            os.kill(os.getpid(), signal.SIGTERM)

        with pytest.raises(prefect.exceptions.TerminationSignal):
            await my_flow._run()
        assert my_mock.mock_calls == [call("crashed")]

    async def test_on_crashed_hook_not_called_on_sigterm_from_flow_with_cancelling_state(
        self, mock_sigterm_handler
    ):
        my_mock = MagicMock()

        def crashed(flow, flow_run, state):
            my_mock("crashed")

        @task
        async def cancel_parent():
            async with get_client() as client:
                await client.set_flow_run_state(
                    runtime.flow_run.id, State(type=StateType.CANCELLING), force=True
                )

        @flow(on_crashed=[crashed])
        async def my_flow():
            # simulate user cancelling flow run from UI
            await cancel_parent()
            # simulate worker cancellation of flow run
            os.kill(os.getpid(), signal.SIGTERM)

        with pytest.raises(prefect.exceptions.TerminationSignal):
            await my_flow._run()
        my_mock.assert_not_called()

    def test_on_crashed_hooks_respect_env_var(self, monkeypatch):
        my_mock = MagicMock()
        monkeypatch.setenv("PREFECT__ENABLE_CANCELLATION_AND_CRASHED_HOOKS", "false")

        def crashed_hook1(flow, flow_run, state):
            my_mock("crashed_hook1")

        def crashed_hook2(flow, flow_run, state):
            my_mock("crashed_hook2")

        @flow(on_crashed=[crashed_hook1, crashed_hook2])
        def my_flow():
            return State(type=StateType.CRASHED)

        state = my_flow._run()
        assert state.type == StateType.CRASHED
        my_mock.assert_not_called()


class TestFlowHooksOnRunning:
    def test_noniterable_hook_raises(self):
        def running_hook():
            pass

        with pytest.raises(
            TypeError,
            match=re.escape(
                "Expected iterable for 'on_running'; got function instead. Please"
                " provide a list of hooks to 'on_running':\n\n"
                "@flow(on_running=[hook1, hook2])\ndef my_flow():\n\tpass"
            ),
        ):

            @flow(on_running=running_hook)
            def flow1():
                pass

    def test_empty_hook_list_raises(self):
        with pytest.raises(ValueError, match="Empty list passed for 'on_running'"):

            @flow(on_running=[])
            def flow2():
                pass

    def test_noncallable_hook_raises(self):
        with pytest.raises(
            TypeError,
            match=re.escape(
                "Expected callables in 'on_running'; got str instead. Please provide"
                " a list of hooks to 'on_running':\n\n"
                "@flow(on_running=[hook1, hook2])\ndef my_flow():\n\tpass"
            ),
        ):

            @flow(on_running=["test"])
            def flow1():
                pass

    def test_callable_noncallable_hook_raises(self):
        def running_hook():
            pass

        with pytest.raises(
            TypeError,
            match=re.escape(
                "Expected callables in 'on_running'; got str instead. Please provide"
                " a list of hooks to 'on_running':\n\n"
                "@flow(on_running=[hook1, hook2])\ndef my_flow():\n\tpass"
            ),
        ):

            @flow(on_running=[running_hook, "test"])
            def flow2():
                pass

    def test_on_running_hooks_run_on_running(self):
        my_mock = MagicMock()

        def running1(flow, flow_run, state):
            my_mock("running1")

        def running2(flow, flow_run, state):
            my_mock("running2")

        @flow(on_running=[running1, running2])
        def my_flow():
            pass

        state = my_flow._run()
        assert state.type == StateType.COMPLETED
        assert my_mock.call_args_list == [call("running1"), call("running2")]

    def test_on_running_hooks_run_on_failure(self):
        my_mock = MagicMock()

        def running1(flow, flow_run, state):
            my_mock("running1")

        def running2(flow, flow_run, state):
            my_mock("running2")

        @flow(on_running=[running1, running2])
        def my_flow():
            raise Exception("oops")

        state = my_flow._run()
        assert state.type == StateType.FAILED
        assert my_mock.call_args_list == [call("running1"), call("running2")]

    def test_other_running_hooks_run_if_a_hook_fails(self):
        my_mock = MagicMock()

        def running1(flow, flow_run, state):
            my_mock("running1")

        def exception_hook(flow, flow_run, state):
            raise Exception("oops")

        def running2(flow, flow_run, state):
            my_mock("running2")

        @flow(on_running=[running1, exception_hook, running2])
        def my_flow():
            pass

        state = my_flow._run()
        assert state.type == StateType.COMPLETED
        assert my_mock.call_args_list == [call("running1"), call("running2")]

    @pytest.mark.parametrize(
        "hook1, hook2",
        [
            (create_hook, create_hook),
            (create_hook, create_async_hook),
            (create_async_hook, create_hook),
            (create_async_hook, create_async_hook),
        ],
    )
    def test_on_running_hooks_work_with_sync_and_async(self, hook1, hook2):
        my_mock = MagicMock()
        hook1_with_mock = hook1(my_mock)
        hook2_with_mock = hook2(my_mock)

        @flow(on_running=[hook1_with_mock, hook2_with_mock])
        def my_flow():
            pass

        state = my_flow._run()
        assert state.type == StateType.COMPLETED
        assert my_mock.call_args_list == [call(), call()]


class TestFlowToDeployment:
    async def test_to_deployment_returns_runner_deployment(self):
        deployment = await test_flow.to_deployment(
            name="test",
            tags=["price", "luggage"],
            parameters={"name": "Arthur"},
            description="This is a test",
            version="alpha",
            enforce_parameter_schema=True,
            triggers=[
                {
                    "name": "Happiness",
                    "enabled": True,
                    "match": {"prefect.resource.id": "prefect.flow-run.*"},
                    "expect": ["prefect.flow-run.Completed"],
                    "match_related": {
                        "prefect.resource.name": "seed",
                        "prefect.resource.role": "flow",
                    },
                }
            ],
        )

        assert isinstance(deployment, RunnerDeployment)
        assert deployment.name == "test"
        assert deployment.tags == ["price", "luggage"]
        assert deployment.parameters == {"name": "Arthur"}
        assert deployment.description == "This is a test"
        assert deployment.version == "alpha"
        assert deployment.enforce_parameter_schema
        assert deployment.triggers == [
            DeploymentEventTrigger(
                name="Happiness",
                enabled=True,
                posture=Posture.Reactive,
                match={"prefect.resource.id": "prefect.flow-run.*"},
                expect=["prefect.flow-run.Completed"],
                match_related={
                    "prefect.resource.name": "seed",
                    "prefect.resource.role": "flow",
                },
            )
        ]

    async def test_to_deployment_accepts_interval(self):
        deployment = await test_flow.to_deployment(name="test", interval=3600)

        assert deployment.schedules
        assert isinstance(deployment.schedules[0].schedule, IntervalSchedule)
        assert deployment.schedules[0].schedule.interval == datetime.timedelta(
            seconds=3600
        )

    async def test_to_deployment_can_produce_a_module_path_entrypoint(self):
        deployment = await test_flow.to_deployment(
            name="test", entrypoint_type=EntrypointType.MODULE_PATH
        )

        assert deployment.entrypoint == f"{test_flow.__module__}.{test_flow.__name__}"

    async def test_to_deployment_accepts_cron(self):
        deployment = await test_flow.to_deployment(name="test", cron="* * * * *")

        assert deployment.schedules
        assert deployment.schedules[0].schedule == CronSchedule(cron="* * * * *")

    async def test_to_deployment_accepts_rrule(self):
        deployment = await test_flow.to_deployment(name="test", rrule="FREQ=MINUTELY")

        assert deployment.schedules
        assert deployment.schedules[0].schedule == RRuleSchedule(rrule="FREQ=MINUTELY")

    async def test_to_deployment_invalid_name_raises(self):
        with pytest.raises(InvalidNameError, match="contains an invalid character"):
            await test_flow.to_deployment("test/deployment")

    @pytest.mark.parametrize(
        "kwargs",
        [
            {**d1, **d2}
            for d1, d2 in combinations(
                [
                    {"interval": 3600},
                    {"cron": "* * * * *"},
                    {"rrule": "FREQ=MINUTELY"},
                    {"schedule": CronSchedule(cron="* * * * *")},
                ],
                2,
            )
        ],
    )
    def test_to_deployment_raises_on_multiple_schedule_parameters(self, kwargs):
        with warnings.catch_warnings():
            # `schedule` parameter is deprecated and will raise a warning
            warnings.filterwarnings("ignore", category=DeprecationWarning)
            expected_message = "Only one of interval, cron, rrule, schedule, or schedules can be provided."
            with pytest.raises(ValueError, match=expected_message):
                test_flow.to_deployment(__file__, **kwargs)


class TestFlowServe:
    @pytest.fixture(autouse=True)
    async def mock_runner_start(self, monkeypatch):
        mock = AsyncMock()
        monkeypatch.setattr("prefect.cli.flow.Runner.start", mock)
        return mock

    async def test_serve_prints_message(self, capsys):
        await test_flow.serve("test")

        captured = capsys.readouterr()

        assert (
            "Your flow 'test-flow' is being served and polling for scheduled runs!"
            in captured.out
        )
        assert "$ prefect deployment run 'test-flow/test'" in captured.out

    async def test_serve_creates_deployment(self, prefect_client: PrefectClient):
        await test_flow.serve(
            name="test",
            tags=["price", "luggage"],
            parameters={"name": "Arthur"},
            description="This is a test",
            version="alpha",
            enforce_parameter_schema=True,
            paused=True,
        )

        deployment = await prefect_client.read_deployment_by_name(name="test-flow/test")

        assert deployment is not None
        # Flow.serve should created deployments without a work queue or work pool
        assert deployment.work_pool_name is None
        assert deployment.work_queue_name is None
        assert deployment.name == "test"
        assert deployment.tags == ["price", "luggage"]
        assert deployment.parameters == {"name": "Arthur"}
        assert deployment.description == "This is a test"
        assert deployment.version == "alpha"
        assert deployment.enforce_parameter_schema
        assert deployment.paused
        assert not deployment.is_schedule_active

    async def test_serve_can_user_a_module_path_entrypoint(self, prefect_client):
        deployment = await test_flow.serve(
            name="test", entrypoint_type=EntrypointType.MODULE_PATH
        )
        deployment = await prefect_client.read_deployment_by_name(name="test-flow/test")

        assert deployment.entrypoint == f"{test_flow.__module__}.{test_flow.__name__}"

    async def test_serve_handles__file__(self, prefect_client: PrefectClient):
        await test_flow.serve(__file__)

        deployment = await prefect_client.read_deployment_by_name(
            name="test-flow/test_flows"
        )

        assert deployment.name == "test_flows"

    async def test_serve_creates_deployment_with_interval_schedule(
        self, prefect_client: PrefectClient
    ):
        await test_flow.serve(
            "test",
            interval=3600,
        )

        deployment = await prefect_client.read_deployment_by_name(name="test-flow/test")

        assert deployment is not None
        assert isinstance(deployment.schedule, IntervalSchedule)
        assert deployment.schedule.interval == datetime.timedelta(seconds=3600)

    async def test_serve_creates_deployment_with_cron_schedule(
        self, prefect_client: PrefectClient
    ):
        await test_flow.serve("test", cron="* * * * *")

        deployment = await prefect_client.read_deployment_by_name(name="test-flow/test")

        assert deployment is not None
        assert deployment.schedule == CronSchedule(cron="* * * * *")

    async def test_serve_creates_deployment_with_rrule_schedule(
        self, prefect_client: PrefectClient
    ):
        await test_flow.serve("test", rrule="FREQ=MINUTELY")

        deployment = await prefect_client.read_deployment_by_name(name="test-flow/test")

        assert deployment is not None
        assert deployment.schedule == RRuleSchedule(rrule="FREQ=MINUTELY")

    @pytest.mark.parametrize(
        "kwargs",
        [
            {**d1, **d2}
            for d1, d2 in combinations(
                [
                    {"interval": 3600},
                    {"cron": "* * * * *"},
                    {"rrule": "FREQ=MINUTELY"},
                    {"schedule": CronSchedule(cron="* * * * *")},
                ],
                2,
            )
        ],
    )
    async def test_serve_raises_on_multiple_schedules(self, kwargs):
        with warnings.catch_warnings():
            # `schedule` parameter is deprecated and will raise a warning
            warnings.filterwarnings("ignore", category=DeprecationWarning)
            expected_message = "Only one of interval, cron, rrule, schedule, or schedules can be provided."
            with pytest.raises(ValueError, match=expected_message):
                await test_flow.serve(__file__, **kwargs)

    async def test_serve_starts_a_runner(self, mock_runner_start):
        """
        This test only makes sure Runner.start() is called. The actual
        functionality of the runner is tested in test_runner.py
        """
        await test_flow.serve("test")

        mock_runner_start.assert_awaited_once()

    async def test_serve_passes_limit_specification_to_runner(self, monkeypatch):
        runner_mock = MagicMock(return_value=AsyncMock())
        monkeypatch.setattr("prefect.runner.Runner", runner_mock)

        limit = 42
        await test_flow.serve("test", limit=limit)

        runner_mock.assert_called_once_with(
            name="test", pause_on_shutdown=ANY, limit=limit
        )


class MockStorage:
    """
    A mock storage class that simulates pulling code from a remote location.
    """

    def __init__(self):
        self._base_path = Path.cwd()

    def set_base_path(self, path: Path):
        self._base_path = path

    @property
    def destination(self):
        return self._base_path

    @property
    def pull_interval(self):
        return 60

    async def pull_code(self):
        code = """
from prefect import Flow

@Flow
def test_flow():
    return 1
"""
        if self._base_path:
            with open(self._base_path / "flows.py", "w") as f:
                f.write(code)

    def to_pull_step(self):
        return {}


class TestFlowFromSource:
    async def test_load_flow_from_source_with_storage(self):
        storage = MockStorage()

        loaded_flow: Flow = await Flow.from_source(
            entrypoint="flows.py:test_flow", source=storage
        )

        # Check that the loaded flow is indeed an instance of Flow and has the expected name
        assert isinstance(loaded_flow, Flow)
        assert loaded_flow.name == "test-flow"
        assert loaded_flow() == 1

    def test_loaded_flow_to_deployment_has_storage(self):
        storage = MockStorage()

        loaded_flow = Flow.from_source(entrypoint="flows.py:test_flow", source=storage)

        deployment = loaded_flow.to_deployment(name="test")

        assert deployment.storage == storage

    def test_loaded_flow_can_be_updated_with_options(self):
        storage = MockStorage()
        storage.set_base_path(Path.cwd())

        loaded_flow = Flow.from_source(entrypoint="flows.py:test_flow", source=storage)

        flow_with_options = loaded_flow.with_options(name="with_options")

        deployment = flow_with_options.to_deployment(name="test")

        assert deployment.storage == storage

    async def test_load_flow_from_source_with_url(self, monkeypatch):
        def mock_create_storage_from_url(url):
            return MockStorage()

        monkeypatch.setattr(
            "prefect.flows.create_storage_from_url", mock_create_storage_from_url
        )  # adjust the import path as per your module's name and location

        loaded_flow = await Flow.from_source(
            source="https://github.com/org/repo.git", entrypoint="flows.py:test_flow"
        )

        # Check that the loaded flow is indeed an instance of Flow and has the expected name
        assert isinstance(loaded_flow, Flow)
        assert loaded_flow.name == "test-flow"
        assert loaded_flow() == 1

    async def test_accepts_storage_blocks(self):
        class FakeStorageBlock(Block):
            _block_type_slug = "fake-storage-block"

            code: str = dedent(
                """\
                from prefect import flow

                @flow
                def test_flow():
                    return 1
                """
            )

            async def get_directory(self, local_path: str):
                (Path(local_path) / "flows.py").write_text(self.code)

        block = FakeStorageBlock()

        loaded_flow = await Flow.from_source(
            entrypoint="flows.py:test_flow", source=block
        )

        assert loaded_flow() == 1

    async def test_raises_on_unsupported_type(self):
        class UnsupportedType:
            what_i_do_here = "who knows?"

        with pytest.raises(TypeError, match="Unsupported source type"):
            await Flow.from_source(
                entrypoint="flows.py:test_flow", source=UnsupportedType()
            )

    def test_load_flow_from_source_on_flow_function(self):
        assert hasattr(flow, "from_source")


class TestFlowDeploy:
    @pytest.fixture
    def mock_deploy(self, monkeypatch):
        mock = AsyncMock()
        monkeypatch.setattr("prefect.flows.deploy", mock)
        return mock

    @pytest.fixture
    def local_flow(self):
        @flow
        def local_flow_deploy():
            pass

        return local_flow_deploy

    @pytest.fixture
    def remote_flow(self):
        remote_flow = flow.from_source(
            entrypoint="flows.py:test_flow", source=MockStorage()
        )
        return remote_flow

    async def test_calls_deploy_with_expected_args(
        self, mock_deploy, local_flow, work_pool, capsys
    ):
        image = DeploymentImage(
            name="my-repo/my-image", tag="dev", build_kwargs={"pull": False}
        )
        await local_flow.deploy(
            name="test",
            tags=["price", "luggage"],
            parameters={"name": "Arthur"},
            description="This is a test",
            version="alpha",
            work_pool_name=work_pool.name,
            work_queue_name="line",
            job_variables={"foo": "bar"},
            image=image,
            build=False,
            push=False,
            enforce_parameter_schema=True,
            paused=True,
        )

        mock_deploy.assert_called_once_with(
            await local_flow.to_deployment(
                name="test",
                tags=["price", "luggage"],
                parameters={"name": "Arthur"},
                description="This is a test",
                version="alpha",
                work_queue_name="line",
                job_variables={"foo": "bar"},
                enforce_parameter_schema=True,
                paused=True,
            ),
            work_pool_name=work_pool.name,
            image=image,
            build=False,
            push=False,
            print_next_steps_message=False,
<<<<<<< HEAD
            stream_docker_build_progress_to_stdout=True,
=======
            ignore_warnings=False,
>>>>>>> fe078613
        )

        console_output = capsys.readouterr().out
        assert "prefect worker start --pool" in console_output
        assert work_pool.name in console_output
        assert "prefect deployment run 'local-flow-deploy/test'" in console_output

    async def test_calls_deploy_with_expected_args_remote_flow(
        self,
        mock_deploy,
        remote_flow,
        work_pool,
    ):
        image = DeploymentImage(
            name="my-repo/my-image", tag="dev", build_kwargs={"pull": False}
        )
        await remote_flow.deploy(
            name="test",
            tags=["price", "luggage"],
            parameters={"name": "Arthur"},
            description="This is a test",
            version="alpha",
            work_pool_name=work_pool.name,
            work_queue_name="line",
            job_variables={"foo": "bar"},
            image=image,
            push=False,
            enforce_parameter_schema=True,
            paused=True,
        )

        mock_deploy.assert_called_once_with(
            await remote_flow.to_deployment(
                name="test",
                tags=["price", "luggage"],
                parameters={"name": "Arthur"},
                description="This is a test",
                version="alpha",
                work_queue_name="line",
                job_variables={"foo": "bar"},
                enforce_parameter_schema=True,
                paused=True,
            ),
            work_pool_name=work_pool.name,
            image=image,
            build=True,
            push=False,
            print_next_steps_message=False,
<<<<<<< HEAD
            stream_docker_build_progress_to_stdout=True,
=======
            ignore_warnings=False,
>>>>>>> fe078613
        )

    async def test_deploy_non_existent_work_pool(
        self,
        mock_deploy,
        local_flow,
    ):
        with pytest.raises(
            ValueError, match="Could not find work pool 'non-existent'."
        ):
            await local_flow.deploy(
                name="test",
                work_pool_name="non-existent",
                image="my-repo/my-image",
            )

    async def test_no_worker_command_for_push_pool(
        self, mock_deploy, local_flow, push_work_pool, capsys
    ):
        await local_flow.deploy(
            name="test",
            work_pool_name=push_work_pool.name,
            image="my-repo/my-image",
        )

        assert "prefect worker start" not in capsys.readouterr().out

    async def test_suppress_console_output(
        self, mock_deploy, local_flow, work_pool, capsys
    ):
        await local_flow.deploy(
            name="test",
            work_pool_name=work_pool.name,
            image="my-repo/my-image",
            print_next_steps=False,
        )

        assert not capsys.readouterr().out<|MERGE_RESOLUTION|>--- conflicted
+++ resolved
@@ -3792,11 +3792,8 @@
             build=False,
             push=False,
             print_next_steps_message=False,
-<<<<<<< HEAD
+            ignore_warnings=False,
             stream_docker_build_progress_to_stdout=True,
-=======
-            ignore_warnings=False,
->>>>>>> fe078613
         )
 
         console_output = capsys.readouterr().out
@@ -3845,11 +3842,8 @@
             build=True,
             push=False,
             print_next_steps_message=False,
-<<<<<<< HEAD
+            ignore_warnings=False,
             stream_docker_build_progress_to_stdout=True,
-=======
-            ignore_warnings=False,
->>>>>>> fe078613
         )
 
     async def test_deploy_non_existent_work_pool(
