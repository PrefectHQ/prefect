import asyncio
import datetime
import enum
import inspect
import os
import signal
import sys
import threading
import time
import warnings
from functools import partial
from itertools import combinations
from pathlib import Path
from textwrap import dedent
from typing import List, Optional
from unittest import mock
from unittest.mock import ANY, MagicMock, call, create_autospec

import anyio
import pydantic
import pytest
import regex as re

import prefect
import prefect.exceptions
from prefect import flow, runtime, tags, task
from prefect.blocks.core import Block
from prefect.client.orchestration import PrefectClient, get_client
from prefect.client.schemas.schedules import (
    CronSchedule,
    IntervalSchedule,
    RRuleSchedule,
)
<<<<<<< HEAD
from prefect.deployments.runner import DeploymentImage, EntrypointType, RunnerDeployment
=======
from prefect.context import PrefectObjectRegistry
from prefect.deployments.runner import DeploymentImage, RunnerDeployment
>>>>>>> e9e1dde5
from prefect.events import DeploymentEventTrigger, Posture
from prefect.exceptions import (
    CancelledRun,
    InvalidNameError,
    ParameterTypeError,
    ReservedArgumentError,
)
from prefect.filesystems import LocalFileSystem
from prefect.flows import (
    Flow,
    load_flow_argument_from_entrypoint,
    load_flow_from_entrypoint,
    load_flow_from_flow_run,
)
from prefect.logging import get_run_logger
from prefect.runtime import flow_run as flow_run_ctx
from prefect.server.schemas.core import TaskRunResult
from prefect.server.schemas.filters import FlowFilter, FlowRunFilter
from prefect.server.schemas.sorting import FlowRunSort
from prefect.settings import (
    PREFECT_FLOW_DEFAULT_RETRIES,
    temporary_settings,
)
from prefect.states import (
    Cancelled,
    Paused,
    PausedRun,
    State,
    StateType,
    raise_state_exception,
)
from prefect.task_runners import ThreadPoolTaskRunner
from prefect.testing.utilities import (
    AsyncMock,
    exceptions_equal,
    get_most_recent_flow_run,
)
from prefect.transactions import transaction
from prefect.types.entrypoint import EntrypointType
from prefect.utilities.annotations import allow_failure, quote
from prefect.utilities.callables import parameter_schema
from prefect.utilities.collections import flatdict_to_dict
from prefect.utilities.hashing import file_hash

# Give an ample amount of sleep time in order to test flow timeouts
SLEEP_TIME = 10


@pytest.fixture
def mock_sigterm_handler():
    if threading.current_thread() != threading.main_thread():
        pytest.skip("Can't test signal handlers from a thread")
    mock = MagicMock()

    def handler(*args, **kwargs):
        mock(*args, **kwargs)

    prev_handler = signal.signal(signal.SIGTERM, handler)
    try:
        yield handler, mock
    finally:
        signal.signal(signal.SIGTERM, prev_handler)


class TestFlow:
    def test_initializes(self):
        f = Flow(
            name="test",
            fn=lambda **kwargs: 42,
            version="A",
            description="B",
            flow_run_name="hi",
        )
        assert f.name == "test"
        assert f.fn() == 42
        assert f.version == "A"
        assert f.description == "B"
        assert f.flow_run_name == "hi"

    def test_initializes_with_callable_flow_run_name(self):
        f = Flow(name="test", fn=lambda **kwargs: 42, flow_run_name=lambda: "hi")
        assert f.name == "test"
        assert f.fn() == 42
        assert f.flow_run_name() == "hi"

    def test_initializes_with_default_version(self):
        f = Flow(name="test", fn=lambda **kwargs: 42)
        assert isinstance(f.version, str)

    @pytest.mark.parametrize(
        "sourcefile", [None, "<stdin>", "<ipython-input-1-d31e8a6792d4>"]
    )
    def test_version_none_if_source_file_cannot_be_determined(
        self, monkeypatch, sourcefile
    ):
        """
        `getsourcefile` will return `None` when functions are defined interactively,
        or other values on Windows.
        """
        monkeypatch.setattr(
            "prefect.flows.inspect.getsourcefile", MagicMock(return_value=sourcefile)
        )

        f = Flow(name="test", fn=lambda **kwargs: 42)
        assert f.version is None

    def test_raises_on_bad_funcs(self):
        with pytest.raises(TypeError):
            Flow(name="test", fn={})

    def test_default_description_is_from_docstring(self):
        def my_fn():
            """
            Hello
            """

        f = Flow(
            name="test",
            fn=my_fn,
        )
        assert f.description == "Hello"

    def test_default_name_is_from_function(self):
        def my_fn():
            pass

        f = Flow(
            fn=my_fn,
        )
        assert f.name == "my-fn"

    def test_raises_clear_error_when_not_compatible_with_validator(self):
        def my_fn(v__args):
            pass

        with pytest.raises(
            ValueError,
            match="Flow function is not compatible with `validate_parameters`",
        ):
            Flow(fn=my_fn)

    @pytest.mark.parametrize(
        "name",
        [
            "my/flow",
            r"my%flow",
            "my<flow",
            "my>flow",
            "my&flow",
        ],
    )
    def test_invalid_name(self, name):
        with pytest.raises(InvalidNameError, match="contains an invalid character"):
            Flow(fn=lambda: 1, name=name)

    def test_invalid_run_name(self):
        class InvalidFlowRunNameArg:
            def format(*args, **kwargs):
                pass

        with pytest.raises(
            TypeError,
            match=(
                "Expected string or callable for 'flow_run_name'; got"
                " InvalidFlowRunNameArg instead."
            ),
        ):
            Flow(fn=lambda: 1, name="hello", flow_run_name=InvalidFlowRunNameArg())

    def test_using_return_state_in_flow_definition_raises_reserved(self):
        with pytest.raises(
            ReservedArgumentError, match="'return_state' is a reserved argument name"
        ):
            Flow(name="test", fn=lambda return_state: 42, version="A", description="B")

    def test_param_description_from_docstring(self):
        def my_fn(x):
            """
            Hello

            Args:
                x: description
            """

        f = Flow(fn=my_fn)
        assert parameter_schema(f).properties["x"]["description"] == "description"


class TestDecorator:
    def test_flow_decorator_initializes(self):
        # TODO: We should cover initialization with a task runner once introduced
        @flow(name="foo", version="B", flow_run_name="hi")
        def my_flow():
            return "bar"

        assert isinstance(my_flow, Flow)
        assert my_flow.name == "foo"
        assert my_flow.version == "B"
        assert my_flow.fn() == "bar"
        assert my_flow.flow_run_name == "hi"

    def test_flow_decorator_initializes_with_callable_flow_run_name(self):
        @flow(flow_run_name=lambda: "hi")
        def my_flow():
            return "bar"

        assert isinstance(my_flow, Flow)
        assert my_flow.fn() == "bar"
        assert my_flow.flow_run_name() == "hi"

    def test_flow_decorator_sets_default_version(self):
        my_flow = flow(flatdict_to_dict)

        assert my_flow.version == file_hash(flatdict_to_dict.__globals__["__file__"])

    def test_invalid_run_name(self):
        class InvalidFlowRunNameArg:
            def format(*args, **kwargs):
                pass

        with pytest.raises(
            TypeError,
            match=(
                "Expected string or callable for 'flow_run_name'; got"
                " InvalidFlowRunNameArg instead."
            ),
        ):

            @flow(flow_run_name=InvalidFlowRunNameArg())
            def flow_with_illegal_run_name():
                pass


class TestFlowWithOptions:
    def test_with_options_allows_override_of_flow_settings(self):
        @flow(
            name="Initial flow",
            description="Flow before with options",
            flow_run_name="OG",
            timeout_seconds=10,
            validate_parameters=True,
            persist_result=True,
            result_serializer="pickle",
            result_storage=LocalFileSystem(basepath="foo"),
            cache_result_in_memory=False,
            on_completion=None,
            on_failure=None,
            on_cancellation=None,
            on_crashed=None,
        )
        def initial_flow():
            pass

        def failure_hook(flow, flow_run, state):
            return print("Woof!")

        def success_hook(flow, flow_run, state):
            return print("Meow!")

        def cancellation_hook(flow, flow_run, state):
            return print("Fizz Buzz!")

        def crash_hook(flow, flow_run, state):
            return print("Crash!")

        flow_with_options = initial_flow.with_options(
            name="Copied flow",
            description="A copied flow",
            flow_run_name=lambda: "new-name",
            task_runner=ThreadPoolTaskRunner,
            retries=3,
            retry_delay_seconds=20,
            timeout_seconds=5,
            validate_parameters=False,
            persist_result=False,
            result_serializer="json",
            result_storage=LocalFileSystem(basepath="bar"),
            cache_result_in_memory=True,
            on_completion=[success_hook],
            on_failure=[failure_hook],
            on_cancellation=[cancellation_hook],
            on_crashed=[crash_hook],
        )

        assert flow_with_options.name == "Copied flow"
        assert flow_with_options.description == "A copied flow"
        assert flow_with_options.flow_run_name() == "new-name"
        assert isinstance(flow_with_options.task_runner, ThreadPoolTaskRunner)
        assert flow_with_options.timeout_seconds == 5
        assert flow_with_options.retries == 3
        assert flow_with_options.retry_delay_seconds == 20
        assert flow_with_options.should_validate_parameters is False
        assert flow_with_options.persist_result is False
        assert flow_with_options.result_serializer == "json"
        assert flow_with_options.result_storage == LocalFileSystem(basepath="bar")
        assert flow_with_options.cache_result_in_memory is True
        assert flow_with_options.on_completion_hooks == [success_hook]
        assert flow_with_options.on_failure_hooks == [failure_hook]
        assert flow_with_options.on_cancellation_hooks == [cancellation_hook]
        assert flow_with_options.on_crashed_hooks == [crash_hook]

    def test_with_options_uses_existing_settings_when_no_override(self, tmp_path: Path):
        storage = LocalFileSystem(basepath=tmp_path)

        @flow(
            name="Initial flow",
            description="Flow before with options",
            task_runner=ThreadPoolTaskRunner,
            timeout_seconds=10,
            validate_parameters=True,
            retries=3,
            retry_delay_seconds=20,
            persist_result=False,
            result_serializer="json",
            result_storage=storage,
            cache_result_in_memory=False,
            log_prints=False,
        )
        def initial_flow():
            pass

        flow_with_options = initial_flow.with_options()

        assert flow_with_options is not initial_flow
        assert flow_with_options.name == "Initial flow"
        assert flow_with_options.description == "Flow before with options"
        assert isinstance(flow_with_options.task_runner, ThreadPoolTaskRunner)
        assert flow_with_options.timeout_seconds == 10
        assert flow_with_options.should_validate_parameters is True
        assert flow_with_options.retries == 3
        assert flow_with_options.retry_delay_seconds == 20
        assert flow_with_options.persist_result is False
        assert flow_with_options.result_serializer == "json"
        assert flow_with_options.result_storage == storage
        assert flow_with_options.cache_result_in_memory is False
        assert flow_with_options.log_prints is False

    def test_with_options_can_unset_timeout_seconds_with_zero(self):
        @flow(timeout_seconds=1)
        def initial_flow():
            pass

        flow_with_options = initial_flow.with_options(timeout_seconds=0)
        assert flow_with_options.timeout_seconds is None

    def test_with_options_can_unset_retries_with_zero(self):
        @flow(retries=3)
        def initial_flow():
            pass

        flow_with_options = initial_flow.with_options(retries=0)
        assert flow_with_options.retries == 0

    def test_with_options_can_unset_retry_delay_seconds_with_zero(self):
        @flow(retry_delay_seconds=3)
        def initial_flow():
            pass

        flow_with_options = initial_flow.with_options(retry_delay_seconds=0)
        assert flow_with_options.retry_delay_seconds == 0

    def test_with_options_uses_parent_flow_run_name_if_not_provided(self):
        def generate_flow_run_name():
            return "new-name"

        @flow(retry_delay_seconds=3, flow_run_name=generate_flow_run_name)
        def initial_flow():
            pass

        flow_with_options = initial_flow.with_options()
        assert flow_with_options.flow_run_name is generate_flow_run_name

    def test_with_options_can_unset_result_options_with_none(self, tmp_path: Path):
        @flow(
            persist_result=True,
            result_serializer="json",
            result_storage=LocalFileSystem(basepath=tmp_path),
        )
        def initial_flow():
            pass

        flow_with_options = initial_flow.with_options(
            persist_result=None,
            result_serializer=None,
            result_storage=None,
        )
        assert flow_with_options.persist_result is None
        assert flow_with_options.result_serializer is None
        assert flow_with_options.result_storage is None

    def test_with_options_signature_aligns_with_flow_signature(self):
        flow_params = set(inspect.signature(flow).parameters.keys())
        with_options_params = set(
            inspect.signature(Flow.with_options).parameters.keys()
        )
        # `with_options` does not accept a new function
        flow_params.remove("__fn")
        # `self` isn't in flow decorator
        with_options_params.remove("self")

        assert flow_params == with_options_params

    def get_flow_run_name():
        name = "test"
        date = "todays_date"
        return f"{name}-{date}"

    @pytest.mark.parametrize(
        "name, match",
        [
            (1, "Expected string for flow parameter 'name'; got int instead."),
            (
                get_flow_run_name,
                (
                    "Expected string for flow parameter 'name'; got function instead."
                    " Perhaps you meant to call it?"
                ),
            ),
        ],
    )
    def test_flow_name_non_string_raises(self, name, match):
        with pytest.raises(TypeError, match=match):
            Flow(
                name=name,
                fn=lambda **kwargs: 42,
                version="A",
                description="B",
                flow_run_name="hi",
            )

    @pytest.mark.parametrize(
        "name",
        [
            "test",
            (get_flow_run_name()),
        ],
    )
    def test_flow_name_string_succeeds(
        self,
        name,
    ):
        f = Flow(
            name=name,
            fn=lambda **kwargs: 42,
            version="A",
            description="B",
            flow_run_name="hi",
        )
        assert f.name == name


class TestFlowCall:
    async def test_call_creates_flow_run_and_runs(self):
        @flow(version="test")
        def foo(x, y=3, z=3):
            return x + y + z

        assert foo(1, 2) == 6

        flow_run = await get_most_recent_flow_run()
        assert flow_run.parameters == {"x": 1, "y": 2, "z": 3}
        assert flow_run.flow_version == foo.version

    async def test_async_call_creates_flow_run_and_runs(self):
        @flow(version="test")
        async def foo(x, y=3, z=3):
            return x + y + z

        assert await foo(1, 2) == 6

        flow_run = await get_most_recent_flow_run()
        assert flow_run.parameters == {"x": 1, "y": 2, "z": 3}
        assert flow_run.flow_version == foo.version

    async def test_call_with_return_state_true(self):
        @flow()
        def foo(x, y=3, z=3):
            return x + y + z

        state = foo(1, 2, return_state=True)

        assert isinstance(state, State)
        assert await state.result() == 6

    def test_call_coerces_parameter_types(self):
        import pydantic  # force this test to use pydantic v2 as its BaseModel iff pydantic v2 is installed

        class CustomType(pydantic.BaseModel):
            z: int

        @flow(version="test")
        def foo(x: int, y: List[int], zt: CustomType):
            return x + sum(y) + zt.z

        result = foo(x="1", y=["2", "3"], zt=CustomType(z=4).model_dump())
        assert result == 10

    def test_call_with_variadic_args(self):
        @flow
        def test_flow(*foo, bar):
            return foo, bar

        assert test_flow(1, 2, 3, bar=4) == ((1, 2, 3), 4)

    def test_call_with_variadic_keyword_args(self):
        @flow
        def test_flow(foo, bar, **foobar):
            return foo, bar, foobar

        assert test_flow(1, 2, x=3, y=4, z=5) == (1, 2, dict(x=3, y=4, z=5))

    async def test_fails_but_does_not_raise_on_incompatible_parameter_types(self):
        @flow(version="test")
        def foo(x: int):
            pass

        state = foo(x="foo", return_state=True)

        with pytest.raises(ParameterTypeError):
            await state.result()

    def test_call_ignores_incompatible_parameter_types_if_asked(self):
        @flow(version="test", validate_parameters=False)
        def foo(x: int):
            return x

        assert foo(x="foo") == "foo"

    @pytest.mark.parametrize("error", [ValueError("Hello"), None])
    async def test_final_state_reflects_exceptions_during_run(self, error):
        @flow(version="test")
        def foo():
            if error:
                raise error

        state = foo(return_state=True)

        # Assert the final state is correct
        assert state.is_failed() if error else state.is_completed()
        assert exceptions_equal(await state.result(raise_on_failure=False), error)

    async def test_final_state_respects_returned_state(self):
        @flow(version="test")
        def foo():
            return State(
                type=StateType.FAILED,
                message="Test returned state",
                data="hello!",
            )

        state = foo(return_state=True)

        # Assert the final state is correct
        assert state.is_failed()
        assert await state.result(raise_on_failure=False) == "hello!"
        assert state.message == "Test returned state"

    async def test_flow_state_reflects_returned_task_run_state(self):
        @task
        def fail():
            raise ValueError("Test")

        @flow(version="test")
        def foo():
            return fail(return_state=True)

        flow_state = foo(return_state=True)

        assert flow_state.is_failed()

        # The task run state is returned as the data of the flow state
        task_run_state = await flow_state.result(raise_on_failure=False)
        assert isinstance(task_run_state, State)
        assert task_run_state.is_failed()
        with pytest.raises(ValueError, match="Test"):
            await task_run_state.result()

    @pytest.mark.skip(reason="Fails with new engine, passed on old engine")
    async def test_flow_state_defaults_to_task_states_when_no_return_failure(self):
        @task
        def fail():
            raise ValueError("Test")

        @flow(version="test")
        def foo():
            fail(return_state=True)
            fail(return_state=True)
            return None

        flow_state = foo(return_state=True)

        assert flow_state.is_failed()

        # The task run states are returned as the data of the flow state
        task_run_states = await flow_state.result(raise_on_failure=False)
        assert len(task_run_states) == 2
        assert all(isinstance(state, State) for state in task_run_states)
        task_run_state = task_run_states[0]
        assert task_run_state.is_failed()
        with pytest.raises(ValueError, match="Test"):
            await raise_state_exception(task_run_states[0])

    @pytest.mark.skip(reason="Fails with new engine, passed on old engine")
    async def test_flow_state_defaults_to_task_states_when_no_return_completed(self):
        @task
        def succeed():
            return "foo"

        @flow(version="test")
        def foo():
            succeed()
            succeed()
            return None

        flow_state = foo(return_state=True)

        # The task run states are returned as the data of the flow state
        task_run_states = await flow_state.result()
        assert len(task_run_states) == 2
        assert all(isinstance(state, State) for state in task_run_states)
        assert await task_run_states[0].result() == "foo"

    @pytest.mark.skip(reason="Fails with new engine, passed on old engine")
    async def test_flow_state_default_includes_subflow_states(self):
        @task
        def succeed():
            return "foo"

        @flow
        def fail():
            raise ValueError("bar")

        @flow(version="test")
        def foo():
            succeed(return_state=True)
            fail(return_state=True)
            return None

        states = await foo(return_state=True).result(raise_on_failure=False)
        assert len(states) == 2
        assert all(isinstance(state, State) for state in states)
        assert await states[0].result() == "foo"
        with pytest.raises(ValueError, match="bar"):
            await raise_state_exception(states[1])

    @pytest.mark.skip(reason="Fails with new engine, passed on old engine")
    async def test_flow_state_default_handles_nested_failures(self):
        @task
        def fail_task():
            raise ValueError("foo")

        @flow
        def fail_flow():
            fail_task(return_state=True)

        @flow
        def wrapper_flow():
            fail_flow(return_state=True)

        @flow(version="test")
        def foo():
            wrapper_flow(return_state=True)
            return None

        states = await foo(return_state=True).result(raise_on_failure=False)
        assert len(states) == 1
        state = states[0]
        assert isinstance(state, State)
        with pytest.raises(ValueError, match="foo"):
            await raise_state_exception(state)

    async def test_flow_state_reflects_returned_multiple_task_run_states(self):
        @task
        def fail1():
            raise ValueError("Test 1")

        @task
        def fail2():
            raise ValueError("Test 2")

        @task
        def succeed():
            return True

        @flow(version="test")
        def foo():
            return (
                fail1(return_state=True),
                fail2(return_state=True),
                succeed(return_state=True),
            )

        flow_state = foo(return_state=True)
        assert flow_state.is_failed()
        assert flow_state.message == "2/3 states failed."

        # The task run states are attached as a tuple
        first, second, third = await flow_state.result(raise_on_failure=False)
        assert first.is_failed()
        assert second.is_failed()
        assert third.is_completed()

        with pytest.raises(ValueError, match="Test 1"):
            await first.result()

        with pytest.raises(ValueError, match="Test 2"):
            await second.result()

    def test_flow_can_end_in_paused_state(self):
        @flow
        def my_flow():
            return Paused()

        with pytest.raises(PausedRun, match="result is not available"):
            my_flow()

        flow_state = my_flow(return_state=True)
        assert flow_state.is_paused()

    def test_flow_can_end_in_cancelled_state(self):
        @flow
        def my_flow():
            return Cancelled()

        flow_state = my_flow(return_state=True)
        assert flow_state.is_cancelled()

    async def test_flow_state_with_cancelled_tasks_has_cancelled_state(self):
        @task
        def cancel():
            return Cancelled()

        @task
        def fail():
            raise ValueError("Fail")

        @task
        def succeed():
            return True

        @flow(version="test")
        def my_flow():
            return cancel.submit(), succeed.submit(), fail.submit()

        flow_state = my_flow(return_state=True)
        assert flow_state.is_cancelled()
        assert flow_state.message == "1/3 states cancelled."

        # The task run states are attached as a tuple
        first, second, third = await flow_state.result(raise_on_failure=False)
        assert first.is_cancelled()
        assert second.is_completed()
        assert third.is_failed()

        with pytest.raises(CancelledRun):
            await first.result()

    def test_flow_with_cancelled_subflow_has_cancelled_state(self):
        @task
        def cancel():
            return Cancelled()

        @flow(version="test")
        def subflow():
            return cancel.submit()

        @flow
        def my_flow():
            return subflow(return_state=True)

        flow_state = my_flow(return_state=True)
        assert flow_state.is_cancelled()
        assert flow_state.message == "1/1 states cancelled."

    class BaseFooModel(pydantic.BaseModel):
        model_config = pydantic.ConfigDict(ignored_types=(Flow,))
        x: int

    class BaseFoo:
        def __init__(self, x):
            self.x = x

    @pytest.mark.parametrize("T", [BaseFoo, BaseFooModel])
    def test_flow_supports_instance_methods(self, T):
        class Foo(T):
            @flow
            def instance_method(self):
                return self.x

        f = Foo(x=1)
        assert Foo(x=5).instance_method() == 5
        assert f.instance_method() == 1
        assert isinstance(Foo(x=10).instance_method, Flow)

    @pytest.mark.parametrize("T", [BaseFoo, BaseFooModel])
    def test_flow_supports_class_methods(self, T):
        class Foo(T):
            def __init__(self, x):
                self.x = x

            @classmethod
            @flow
            def class_method(cls):
                return cls.__name__

        assert Foo.class_method() == "Foo"
        assert isinstance(Foo.class_method, Flow)

    @pytest.mark.parametrize("T", [BaseFoo, BaseFooModel])
    def test_flow_supports_static_methods(self, T):
        class Foo(T):
            def __init__(self, x):
                self.x = x

            @staticmethod
            @flow
            def static_method():
                return "static"

        assert Foo.static_method() == "static"
        assert isinstance(Foo.static_method, Flow)

    @pytest.mark.parametrize("T", [BaseFoo, BaseFooModel])
    async def test_flow_supports_async_instance_methods(self, T):
        class Foo(T):
            @flow
            async def instance_method(self):
                return self.x

        f = Foo(x=1)
        assert await Foo(x=5).instance_method() == 5
        assert await f.instance_method() == 1
        assert isinstance(Foo(x=10).instance_method, Flow)

    @pytest.mark.parametrize("T", [BaseFoo, BaseFooModel])
    async def test_flow_supports_async_class_methods(self, T):
        class Foo(T):
            def __init__(self, x):
                self.x = x

            @classmethod
            @flow
            async def class_method(cls):
                return cls.__name__

        assert await Foo.class_method() == "Foo"
        assert isinstance(Foo.class_method, Flow)

    @pytest.mark.parametrize("T", [BaseFoo, BaseFooModel])
    async def test_flow_supports_async_static_methods(self, T):
        class Foo(T):
            def __init__(self, x):
                self.x = x

            @staticmethod
            @flow
            async def static_method():
                return "static"

        assert await Foo.static_method() == "static"
        assert isinstance(Foo.static_method, Flow)

    def test_flow_supports_instance_methods_with_basemodel(self):
        class Foo(pydantic.BaseModel):
            model_config = pydantic.ConfigDict(ignored_types=(Flow,))
            x: int = 5

            @flow
            def instance_method(self):
                return self.x

        assert Foo().instance_method() == 5
        assert isinstance(Foo().instance_method, Flow)

    def test_flow_supports_class_methods_with_basemodel(self):
        class Foo(pydantic.BaseModel):
            model_config = pydantic.ConfigDict(ignored_types=(Flow,))

            @classmethod
            @flow
            def class_method(cls):
                return cls.__name__

        assert Foo.class_method() == "Foo"
        assert isinstance(Foo.class_method, Flow)

    def test_flow_supports_static_methods_with_basemodel(self):
        class Foo(pydantic.BaseModel):
            model_config = pydantic.ConfigDict(ignored_types=(Flow,))

            @staticmethod
            @flow
            def static_method():
                return "static"

        assert Foo.static_method() == "static"
        assert isinstance(Foo.static_method, Flow)

    def test_error_message_if_decorate_classmethod(self):
        with pytest.raises(
            TypeError, match="@classmethod should be applied on top of @flow"
        ):

            class Foo:
                @flow
                @classmethod
                def bar(cls):
                    pass

    def test_error_message_if_decorate_staticmethod(self):
        with pytest.raises(
            TypeError, match="@staticmethod should be applied on top of @flow"
        ):

            class Foo:
                @flow
                @staticmethod
                def bar():
                    pass


class TestSubflowCalls:
    async def test_subflow_call_with_no_tasks(self):
        @flow(version="foo")
        def child(x, y, z):
            return x + y + z

        @flow(version="bar")
        def parent(x, y=2, z=3):
            return child(x, y, z)

        assert parent(1, 2) == 6

    def test_subflow_call_with_returned_task(self):
        @task
        def compute(x, y, z):
            return x + y + z

        @flow(version="foo")
        def child(x, y, z):
            return compute(x, y, z)

        @flow(version="bar")
        def parent(x, y=2, z=3):
            return child(x, y, z)

        assert parent(1, 2) == 6

    async def test_async_flow_with_async_subflow_and_async_task(self):
        @task
        async def compute_async(x, y, z):
            return x + y + z

        @flow(version="foo")
        async def child(x, y, z):
            return await compute_async(x, y, z)

        @flow(version="bar")
        async def parent(x, y=2, z=3):
            return await child(x, y, z)

        assert await parent(1, 2) == 6

    async def test_async_flow_with_async_subflow_and_sync_task(self):
        @task
        def compute(x, y, z):
            return x + y + z

        @flow(version="foo")
        async def child(x, y, z):
            return compute(x, y, z)

        @flow(version="bar")
        async def parent(x, y=2, z=3):
            return await child(x, y, z)

        assert await parent(1, 2) == 6

    async def test_async_flow_with_sync_subflow_and_sync_task(self):
        @task
        def compute(x, y, z):
            return x + y + z

        @flow(version="foo")
        def child(x, y, z):
            return compute(x, y, z)

        @flow(version="bar")
        async def parent(x, y=2, z=3):
            return child(x, y, z)

        assert await parent(1, 2) == 6

    @pytest.mark.skip(reason="Fails with new engine, passed on old engine")
    def test_sync_flow_with_async_subflow(self):
        result = "a string, not a coroutine"

        @flow
        async def async_child():
            return result

        @flow
        def parent():
            return async_child()

        assert parent() == result

    @pytest.mark.skip(reason="Fails with new engine, passed on old engine")
    def test_sync_flow_with_async_subflow_and_async_task(self):
        @task
        async def compute(x, y, z):
            return x + y + z

        @flow(version="foo")
        async def child(x, y, z):
            return await compute(x, y, z)

        @flow(version="bar")
        def parent(x, y=2, z=3):
            return child(x, y, z)

        assert parent(1, 2) == 6

    async def test_concurrent_async_subflow(self):
        @task
        async def test_task():
            return 1

        @flow(log_prints=True)
        async def child(i):
            assert await test_task() == 1
            return i

        @flow
        async def parent():
            coros = [child(i) for i in range(5)]
            assert await asyncio.gather(*coros) == list(range(5))

        await parent()

    async def test_recursive_async_subflow(self):
        @task
        async def test_task():
            return 1

        @flow
        async def recurse(i):
            assert await test_task() == 1
            if i == 0:
                return i
            else:
                return i + await recurse(i - 1)

        @flow
        async def parent():
            return await recurse(5)

        assert await parent() == 5 + 4 + 3 + 2 + 1

    def test_recursive_sync_subflow(self):
        @task
        def test_task():
            return 1

        @flow
        def recurse(i):
            assert test_task() == 1
            if i == 0:
                return i
            else:
                return i + recurse(i - 1)

        @flow
        def parent():
            return recurse(5)

        assert parent() == 5 + 4 + 3 + 2 + 1

    def test_recursive_sync_flow(self):
        @task
        def test_task():
            return 1

        @flow
        def recurse(i):
            assert test_task() == 1
            if i == 0:
                return i
            else:
                return i + recurse(i - 1)

        assert recurse(5) == 5 + 4 + 3 + 2 + 1

    async def test_subflow_with_invalid_parameters_is_failed(self, prefect_client):
        @flow
        def child(x: int):
            return x

        @flow
        def parent(x):
            return child(x, return_state=True)

        parent_state = parent("foo", return_state=True)

        with pytest.raises(ParameterTypeError, match="invalid parameters"):
            await parent_state.result()

        child_state = await parent_state.result(raise_on_failure=False)
        flow_run = await prefect_client.read_flow_run(
            child_state.state_details.flow_run_id
        )
        assert flow_run.state.is_failed()

    async def test_subflow_with_invalid_parameters_fails_parent(self):
        child_state = None

        @flow
        def child(x: int):
            return x

        @flow
        def parent():
            nonlocal child_state
            child_state = child("foo", return_state=True)

            return child_state, child(1, return_state=True)

        parent_state = parent(return_state=True)

        assert parent_state.is_failed()
        assert "1/2 states failed." in parent_state.message

        with pytest.raises(ParameterTypeError):
            await child_state.result()

    async def test_subflow_with_invalid_parameters_is_not_failed_without_validation(
        self,
    ):
        @flow(validate_parameters=False)
        def child(x: int):
            return x

        @flow
        def parent(x):
            return child(x)

        assert parent("foo") == "foo"

    async def test_subflow_relationship_tracking(self, prefect_client):
        @flow(version="inner")
        def child(x, y):
            return x + y

        @flow()
        def parent():
            return child(1, 2, return_state=True)

        parent_state = parent(return_state=True)
        parent_flow_run_id = parent_state.state_details.flow_run_id
        child_state = await parent_state.result()
        child_flow_run_id = child_state.state_details.flow_run_id

        child_flow_run = await prefect_client.read_flow_run(child_flow_run_id)

        # This task represents the child flow run in the parent
        parent_flow_run_task = await prefect_client.read_task_run(
            child_flow_run.parent_task_run_id
        )

        assert parent_flow_run_task.task_version == "inner"
        assert (
            parent_flow_run_id != child_flow_run_id
        ), "The subflow run and parent flow run are distinct"

        assert (
            child_state.state_details.task_run_id == parent_flow_run_task.id
        ), "The client subflow run state links to the parent task"

        assert all(
            state.state_details.task_run_id == parent_flow_run_task.id
            for state in await prefect_client.read_flow_run_states(child_flow_run_id)
        ), "All server subflow run states link to the parent task"

        assert (
            parent_flow_run_task.state.state_details.child_flow_run_id
            == child_flow_run_id
        ), "The parent task links to the subflow run id"

        assert (
            parent_flow_run_task.state.state_details.flow_run_id == parent_flow_run_id
        ), "The parent task belongs to the parent flow"

        assert (
            child_flow_run.parent_task_run_id == parent_flow_run_task.id
        ), "The server subflow run links to the parent task"

        assert (
            child_flow_run.id == child_flow_run_id
        ), "The server subflow run id matches the client"

    @pytest.mark.skip(reason="Fails with new engine, passed on old engine")
    async def test_sync_flow_with_async_subflow_and_task_that_awaits_result(self):
        """
        Regression test for https://github.com/PrefectHQ/prefect/issues/12053, where
        we discovered that a sync flow running an async flow that awaits `.result()`
        on a submitted task's future can hang indefinitely.
        """

        @task
        async def some_async_task():
            return 42

        @flow
        async def integrations_flow():
            future = await some_async_task.submit()
            return await future.result()

        @flow
        def sync_flow():
            return integrations_flow()

        result = sync_flow()

        assert result == 42


class TestFlowRunTags:
    async def test_flow_run_tags_added_at_call(self, prefect_client):
        @flow
        def my_flow():
            pass

        with tags("a", "b"):
            state = my_flow(return_state=True)

        flow_run = await prefect_client.read_flow_run(state.state_details.flow_run_id)
        assert set(flow_run.tags) == {"a", "b"}

    async def test_flow_run_tags_added_to_subflows(self, prefect_client):
        @flow
        def my_flow():
            with tags("c", "d"):
                return my_subflow(return_state=True)

        @flow
        def my_subflow():
            pass

        with tags("a", "b"):
            subflow_state = await my_flow(return_state=True).result()

        flow_run = await prefect_client.read_flow_run(
            subflow_state.state_details.flow_run_id
        )
        assert set(flow_run.tags) == {"a", "b", "c", "d"}


class TestFlowTimeouts:
    async def test_flows_fail_with_timeout(self):
        @flow(timeout_seconds=0.1)
        def my_flow():
            time.sleep(SLEEP_TIME)

        state = my_flow(return_state=True)
        assert state.is_failed()
        assert state.name == "TimedOut"
        with pytest.raises(TimeoutError):
            await state.result()
        assert "exceeded timeout of 0.1 seconds" in state.message

    async def test_async_flows_fail_with_timeout(self):
        @flow(timeout_seconds=0.1)
        async def my_flow():
            await anyio.sleep(SLEEP_TIME)

        state = await my_flow(return_state=True)
        assert state.is_failed()
        assert state.name == "TimedOut"
        with pytest.raises(TimeoutError):
            await state.result()
        assert "exceeded timeout of 0.1 seconds" in state.message

    async def test_timeout_only_applies_if_exceeded(self):
        @flow(timeout_seconds=10)
        def my_flow():
            time.sleep(0.1)

        state = my_flow(return_state=True)
        assert state.is_completed()

    @pytest.mark.skip(reason="Fails with new engine, passed on old engine")
    async def test_user_timeout_is_not_hidden(self):
        @flow(timeout_seconds=30)
        def my_flow():
            raise TimeoutError("Oh no!")

        state = my_flow(return_state=True)
        assert state.is_failed()
        with pytest.raises(TimeoutError, match="Oh no!"):
            await state.result()
        assert "exceeded timeout" not in state.message

    @pytest.mark.timeout(method="thread")  # alarm-based pytest-timeout will interfere
    def test_timeout_does_not_wait_for_completion_for_sync_flows(self, tmp_path):
        completed = False

        @flow(timeout_seconds=0.1)
        def my_flow():
            time.sleep(SLEEP_TIME)
            nonlocal completed
            completed = True

        state = my_flow(return_state=True)

        assert state.is_failed()
        assert "exceeded timeout of 0.1 seconds" in state.message
        assert not completed

    def test_timeout_stops_execution_at_next_task_for_sync_flows(self, tmp_path):
        """
        Sync flow runs tasks will fail after a timeout which will cause the flow to exit
        """
        completed = False
        task_completed = False

        @task
        def my_task():
            nonlocal task_completed
            task_completed = True

        @flow(timeout_seconds=0.1)
        def my_flow():
            time.sleep(SLEEP_TIME)
            my_task()
            nonlocal completed
            completed = True

        state = my_flow(return_state=True)

        assert state.is_failed()
        assert "exceeded timeout of 0.1 seconds" in state.message

        assert not completed
        assert not task_completed

    async def test_timeout_stops_execution_after_await_for_async_flows(self, tmp_path):
        """
        Async flow runs can be cancelled after a timeout
        """
        completed = False

        @flow(timeout_seconds=0.1)
        async def my_flow():
            # Sleep in intervals to give more chances for interrupt
            for _ in range(100):
                await anyio.sleep(0.1)
            nonlocal completed
            completed = True

        state = await my_flow(return_state=True)

        assert state.is_failed()
        assert "exceeded timeout of 0.1 seconds" in state.message
        assert not completed

    async def test_timeout_stops_execution_in_async_subflows(self, tmp_path):
        """
        Async flow runs can be cancelled after a timeout
        """
        completed = False

        @flow(timeout_seconds=0.1)
        async def my_subflow():
            # Sleep in intervals to give more chances for interrupt
            for _ in range(SLEEP_TIME * 10):
                await anyio.sleep(0.1)
            nonlocal completed
            completed = True

        @flow
        async def my_flow():
            subflow_state = await my_subflow(return_state=True)
            return None, subflow_state

        state = await my_flow(return_state=True)

        (_, subflow_state) = await state.result()
        assert "exceeded timeout of 0.1 seconds" in subflow_state.message
        assert not completed

    async def test_timeout_stops_execution_in_sync_subflows(self, tmp_path):
        """
        Sync flow runs can be cancelled after a timeout once a task is called
        """
        completed = False

        @task
        def timeout_noticing_task():
            pass

        @flow(timeout_seconds=0.1)
        def my_subflow():
            time.sleep(0.5)
            timeout_noticing_task()
            time.sleep(10)
            nonlocal completed
            completed = True

        @flow
        def my_flow():
            subflow_state = my_subflow(return_state=True)
            return None, subflow_state

        state = my_flow(return_state=True)

        (_, subflow_state) = await state.result()
        assert "exceeded timeout of 0.1 seconds" in subflow_state.message

        assert not completed

    async def test_subflow_timeout_waits_until_execution_starts(self, tmp_path):
        """
        Subflow with a timeout shouldn't start their timeout before the subflow is started.
        Fixes: https://github.com/PrefectHQ/prefect/issues/7903.
        """

        completed = False

        @flow(timeout_seconds=1)
        async def downstream_flow():
            nonlocal completed
            completed = True

        @task
        async def sleep_task(n):
            await anyio.sleep(n)

        @flow
        async def my_flow():
            upstream_sleepers = sleep_task.map([0.5, 1.0])
            await downstream_flow(wait_for=upstream_sleepers)

        state = await my_flow(return_state=True)

        assert state.is_completed()

        # Validate the sleep tasks have ran
        assert completed


class ParameterTestModel(pydantic.BaseModel):
    data: int


class ParameterTestClass:
    pass


class ParameterTestEnum(enum.Enum):
    X = 1
    Y = 2


class TestFlowParameterTypes:
    def test_flow_parameters_can_be_unserializable_types(self):
        @flow
        def my_flow(x):
            return x

        data = ParameterTestClass()
        assert my_flow(data) == data

    def test_flow_parameters_can_be_pydantic_types(self):
        @flow
        def my_flow(x):
            return x

        assert my_flow(ParameterTestModel(data=1)) == ParameterTestModel(data=1)

    @pytest.mark.parametrize(
        "data", ([1, 2, 3], {"foo": "bar"}, {"x", "y"}, 1, "foo", ParameterTestEnum.X)
    )
    def test_flow_parameters_can_be_jsonable_python_types(self, data):
        @flow
        def my_flow(x):
            return x

        assert my_flow(data) == data

    is_python_38 = sys.version_info[:2] == (3, 8)

    def test_type_container_flow_inputs(self):
        if self.is_python_38:

            @flow
            def type_container_input_flow(arg1: List[str]) -> str:
                print(arg1)
                return ",".join(arg1)

        else:

            @flow
            def type_container_input_flow(arg1: List[str]) -> str:
                print(arg1)
                return ",".join(arg1)

        assert type_container_input_flow(["a", "b", "c"]) == "a,b,c"

    def test_subflow_parameters_can_be_unserializable_types(self):
        data = ParameterTestClass()

        @flow
        def my_flow():
            return my_subflow(data)

        @flow
        def my_subflow(x):
            return x

        assert my_flow() == data

    def test_flow_parameters_can_be_unserializable_types_that_raise_value_error(self):
        @flow
        def my_flow(x):
            return x

        data = Exception
        # When passing some parameter types, jsonable_encoder will raise a ValueError
        # for a missing a __dict__ attribute instead of a TypeError.
        # This was notably encountered when using numpy arrays as an
        # input type but applies to exception classes as well.
        # See #1638.
        assert my_flow(data) == data

    def test_flow_parameter_annotations_can_be_non_pydantic_classes(self):
        class Test:
            pass

        @flow
        def my_flow(instance: Test):
            return instance

        instance = my_flow(Test())
        assert isinstance(instance, Test)

    def test_subflow_parameters_can_be_pydantic_types(self):
        @flow
        def my_flow():
            return my_subflow(ParameterTestModel(data=1))

        @flow
        def my_subflow(x):
            return x

        assert my_flow() == ParameterTestModel(data=1)

    def test_subflow_parameters_from_future_can_be_unserializable_types(self):
        data = ParameterTestClass()

        @flow
        def my_flow():
            return my_subflow(identity(data))

        @task
        def identity(x):
            return x

        @flow
        def my_subflow(x):
            return x

        assert my_flow() == data

    def test_subflow_parameters_can_be_pydantic_models_from_task_future(self):
        @flow
        def my_flow():
            return my_subflow(identity.submit(ParameterTestModel(data=1)))

        @task
        def identity(x):
            return x

        @flow
        def my_subflow(x):
            return x

        assert my_flow() == ParameterTestModel(data=1)

    def test_subflow_parameter_annotations_can_be_normal_classes(self):
        class Test:
            pass

        @flow
        def my_flow(i: Test):
            return my_subflow(i)

        @flow
        def my_subflow(i: Test):
            return i

        instance = my_flow(Test())
        assert isinstance(instance, Test)


class TestSubflowTaskInputs:
    async def test_subflow_with_one_upstream_task_future(self, prefect_client):
        @task
        def child_task(x):
            return x

        @flow
        def child_flow(x):
            return x

        @flow
        def parent_flow():
            task_future = child_task.submit(1)
            flow_state = child_flow(x=task_future, return_state=True)
            task_future.wait()
            task_state = task_future.state
            return task_state, flow_state

        task_state, flow_state = parent_flow()
        flow_tracking_task_run = await prefect_client.read_task_run(
            flow_state.state_details.task_run_id
        )

        assert flow_tracking_task_run.task_inputs == dict(
            x=[TaskRunResult(id=task_state.state_details.task_run_id)],
        )

    async def test_subflow_with_one_upstream_task_state(self, prefect_client):
        @task
        def child_task(x):
            return x

        @flow
        def child_flow(x):
            return x

        @flow
        def parent_flow():
            task_state = child_task(257, return_state=True)
            flow_state = child_flow(x=task_state, return_state=True)
            return task_state, flow_state

        task_state, flow_state = parent_flow()
        flow_tracking_task_run = await prefect_client.read_task_run(
            flow_state.state_details.task_run_id
        )

        assert flow_tracking_task_run.task_inputs == dict(
            x=[TaskRunResult(id=task_state.state_details.task_run_id)],
        )

    async def test_subflow_with_one_upstream_task_result(self, prefect_client):
        @task
        def child_task(x):
            return x

        @flow
        def child_flow(x):
            return x

        @flow
        def parent_flow():
            task_state = child_task(257, return_state=True)
            task_result = task_state.result()
            flow_state = child_flow(x=task_result, return_state=True)
            return task_state, flow_state

        task_state, flow_state = parent_flow()
        flow_tracking_task_run = await prefect_client.read_task_run(
            flow_state.state_details.task_run_id
        )

        assert flow_tracking_task_run.task_inputs == dict(
            x=[TaskRunResult(id=task_state.state_details.task_run_id)],
        )

    async def test_subflow_with_one_upstream_task_future_and_allow_failure(
        self, prefect_client
    ):
        @task
        def child_task():
            raise ValueError()

        @flow
        def child_flow(x):
            return x

        @flow
        def parent_flow():
            future = child_task.submit()
            flow_state = child_flow(x=allow_failure(future), return_state=True)
            future.wait()
            return quote((future.state, flow_state))

        task_state, flow_state = parent_flow().unquote()
        assert isinstance(await flow_state.result(), ValueError)
        flow_tracking_task_run = await prefect_client.read_task_run(
            flow_state.state_details.task_run_id
        )

        assert task_state.is_failed()
        assert flow_tracking_task_run.task_inputs == dict(
            x=[TaskRunResult(id=task_state.state_details.task_run_id)],
        )

    async def test_subflow_with_one_upstream_task_state_and_allow_failure(
        self, prefect_client
    ):
        @task
        def child_task():
            raise ValueError()

        @flow
        def child_flow(x):
            return x

        @flow
        def parent_flow():
            task_state = child_task(return_state=True)
            flow_state = child_flow(x=allow_failure(task_state), return_state=True)
            return quote((task_state, flow_state))

        task_state, flow_state = parent_flow().unquote()
        assert isinstance(await flow_state.result(), ValueError)
        flow_tracking_task_run = await prefect_client.read_task_run(
            flow_state.state_details.task_run_id
        )

        assert task_state.is_failed()
        assert flow_tracking_task_run.task_inputs == dict(
            x=[TaskRunResult(id=task_state.state_details.task_run_id)],
        )

    async def test_subflow_with_no_upstream_tasks(self, prefect_client):
        @flow
        def bar(x, y):
            return x + y

        @flow
        def foo():
            return bar(x=2, y=1, return_state=True)

        child_flow_state = foo()
        flow_tracking_task_run = await prefect_client.read_task_run(
            child_flow_state.state_details.task_run_id
        )

        assert flow_tracking_task_run.task_inputs == dict(
            x=[],
            y=[],
        )

    async def test_subflow_with_upstream_task_passes_validation(self, prefect_client):
        """
        Regression test for https://github.com/PrefectHQ/prefect/issues/14036
        """

        @task
        def child_task(x: int):
            return x

        @flow
        def child_flow(x: int):
            return x

        @flow
        def parent_flow():
            task_state = child_task(257, return_state=True)
            flow_state = child_flow(x=task_state, return_state=True)
            return task_state, flow_state

        task_state, flow_state = parent_flow()
        assert flow_state.is_completed()

        flow_tracking_task_run = await prefect_client.read_task_run(
            flow_state.state_details.task_run_id
        )

        assert flow_tracking_task_run.task_inputs == dict(
            x=[TaskRunResult(id=task_state.state_details.task_run_id)],
        )


# We flush the APILogHandler in a non-blocking manner, so we need to wait for the logs to be
# written before we can read them to avoid flakiness.
async def _wait_for_logs(
    prefect_client: PrefectClient,
    expected_num_logs: Optional[int] = None,
    timeout: int = 10,
):
    logs = []
    start_time = time.time()
    while True:
        logs = await prefect_client.read_logs()
        if logs:
            if expected_num_logs is None:
                break
            else:
                if len(logs) >= expected_num_logs:
                    break
        if time.time() - start_time > timeout:
            raise TimeoutError("Timed out in _wait_for_logs()")
        await asyncio.sleep(1)
    return logs


@pytest.mark.enable_api_log_handler
class TestFlowRunLogs:
    async def test_user_logs_are_sent_to_orion(self, prefect_client):
        @flow
        def my_flow():
            logger = get_run_logger()
            logger.info("Hello world!")

        my_flow()
        await _wait_for_logs(prefect_client, expected_num_logs=3)

        logs = await prefect_client.read_logs()
        assert "Hello world!" in {log.message for log in logs}

    async def test_repeated_flow_calls_send_logs_to_orion(self, prefect_client):
        @flow
        async def my_flow(i):
            logger = get_run_logger()
            logger.info(f"Hello {i}")

        await my_flow(1)
        await my_flow(2)

        logs = await _wait_for_logs(prefect_client, expected_num_logs=6)
        assert {"Hello 1", "Hello 2"}.issubset({log.message for log in logs})

    async def test_exception_info_is_included_in_log(self, prefect_client):
        @flow
        def my_flow():
            logger = get_run_logger()
            try:
                x + y  # noqa: F821
            except Exception:
                logger.error("There was an issue", exc_info=True)

        my_flow()
        await _wait_for_logs(prefect_client, expected_num_logs=3)

        logs = await prefect_client.read_logs()
        error_logs = "\n".join([log.message for log in logs if log.level == 40])
        assert "Traceback" in error_logs
        assert "NameError" in error_logs, "Should reference the exception type"
        assert "x + y" in error_logs, "Should reference the line of code"

    @pytest.mark.skip(reason="Fails with new engine, passed on old engine")
    @pytest.mark.xfail(reason="Weird state sharing between new and old engine tests")
    async def test_raised_exceptions_include_tracebacks(self, prefect_client):
        @flow
        def my_flow():
            raise ValueError("Hello!")

        with pytest.raises(ValueError):
            my_flow()

        logs = await prefect_client.read_logs()
        assert logs

        error_logs = "\n".join(
            [
                log.message
                for log in logs
                if log.level == 40 and "Encountered exception" in log.message
            ]
        )
        assert "Traceback" in error_logs
        assert "ValueError: Hello!" in error_logs, "References the exception"

    async def test_opt_out_logs_are_not_sent_to_api(self, prefect_client):
        @flow
        def my_flow():
            logger = get_run_logger()
            logger.info(
                "Hello world!",
                extra={"send_to_api": False},
            )

        my_flow()

        logs = await prefect_client.read_logs()
        assert "Hello world!" not in {log.message for log in logs}

    @pytest.mark.xfail(reason="Weird state sharing between new and old engine tests")
    async def test_logs_are_given_correct_id(self, prefect_client):
        @flow
        def my_flow():
            logger = get_run_logger()
            logger.info("Hello world!")

        state = my_flow(return_state=True)
        flow_run_id = state.state_details.flow_run_id

        logs = await prefect_client.read_logs()
        assert all([log.flow_run_id == flow_run_id for log in logs])
        assert all([log.task_run_id is None for log in logs])


@pytest.mark.enable_api_log_handler
class TestSubflowRunLogs:
    async def test_subflow_logs_are_written_correctly(self, prefect_client):
        @flow
        def my_subflow():
            logger = get_run_logger()
            logger.info("Hello smaller world!")

        @flow
        def my_flow():
            logger = get_run_logger()
            logger.info("Hello world!")
            return my_subflow(return_state=True)

        state = my_flow(return_state=True)
        flow_run_id = state.state_details.flow_run_id
        subflow_run_id = (await state.result()).state_details.flow_run_id

        await _wait_for_logs(prefect_client, expected_num_logs=6)

        logs = await prefect_client.read_logs()
        log_messages = [log.message for log in logs]
        assert all([log.task_run_id is None for log in logs])
        assert "Hello world!" in log_messages, "Parent log message is present"
        assert (
            logs[log_messages.index("Hello world!")].flow_run_id == flow_run_id
        ), "Parent log message has correct id"
        assert "Hello smaller world!" in log_messages, "Child log message is present"
        assert (
            logs[log_messages.index("Hello smaller world!")].flow_run_id
            == subflow_run_id
        ), "Child log message has correct id"

    @pytest.mark.skip(reason="Fails with new engine, passed on old engine")
    @pytest.mark.xfail(reason="Weird state sharing between new and old engine tests")
    async def test_subflow_logs_are_written_correctly_with_tasks(self, prefect_client):
        @task
        def a_log_task():
            logger = get_run_logger()
            logger.info("Task log")

        @flow
        def my_subflow():
            a_log_task()
            logger = get_run_logger()
            logger.info("Hello smaller world!")

        @flow
        def my_flow():
            logger = get_run_logger()
            logger.info("Hello world!")
            return my_subflow(return_state=True)

        subflow_state = my_flow()
        subflow_run_id = subflow_state.state_details.flow_run_id

        logs = await prefect_client.read_logs()
        log_messages = [log.message for log in logs]
        task_run_logs = [log for log in logs if log.task_run_id is not None]
        assert all([log.flow_run_id == subflow_run_id for log in task_run_logs])
        assert "Hello smaller world!" in log_messages
        assert (
            logs[log_messages.index("Hello smaller world!")].flow_run_id
            == subflow_run_id
        )


class TestFlowRetries:
    def test_flow_retry_with_error_in_flow(self):
        run_count = 0

        @flow(retries=1)
        def foo():
            nonlocal run_count
            run_count += 1
            if run_count == 1:
                raise ValueError()
            return "hello"

        assert foo() == "hello"
        assert run_count == 2

    async def test_flow_retry_with_error_in_flow_and_successful_task(self):
        task_run_count = 0
        flow_run_count = 0

        @task
        def my_task():
            nonlocal task_run_count
            task_run_count += 1
            return "hello"

        @flow(retries=1)
        def foo():
            nonlocal flow_run_count
            flow_run_count += 1

            state = my_task(return_state=True)

            if flow_run_count == 1:
                raise ValueError()

            return state.result()

        assert foo() == "hello"
        assert flow_run_count == 2
        assert task_run_count == 1

    def test_flow_retry_with_no_error_in_flow_and_one_failed_task(self):
        task_run_count = 0
        flow_run_count = 0

        @task
        def my_task():
            nonlocal task_run_count
            task_run_count += 1

            # Fail on the first flow run but not the retry
            if flow_run_count == 1:
                raise ValueError()

            return "hello"

        @flow(retries=1)
        def foo():
            nonlocal flow_run_count
            flow_run_count += 1
            return my_task()

        assert foo() == "hello"
        assert flow_run_count == 2
        assert task_run_count == 2, "Task should be reset and run again"

    def test_flow_retry_with_error_in_flow_and_one_failed_task(self):
        task_run_count = 0
        flow_run_count = 0

        @task
        def my_task():
            nonlocal task_run_count
            task_run_count += 1

            # Fail on the first flow run but not the retry
            if flow_run_count == 1:
                raise ValueError()

            return "hello"

        @flow(retries=1)
        def my_flow():
            nonlocal flow_run_count
            flow_run_count += 1

            fut = my_task()

            # It is important that the flow run fails after the task run is created
            if flow_run_count == 1:
                raise ValueError()

            return fut

        assert my_flow() == "hello"
        assert flow_run_count == 2
        assert task_run_count == 2, "Task should be reset and run again"

    @pytest.mark.xfail
    async def test_flow_retry_with_branched_tasks(self, prefect_client):
        flow_run_count = 0

        @task
        def identity(value):
            return value

        @flow(retries=1)
        def my_flow():
            nonlocal flow_run_count
            flow_run_count += 1

            # Raise on the first run but use 'foo'
            if flow_run_count == 1:
                identity("foo")
                raise ValueError()
            else:
                # On the second run, switch to 'bar'
                result = identity("bar")

            return result

        my_flow()

        assert flow_run_count == 2

        # The state is pulled from the API and needs to be decoded
        document = await (await my_flow().result()).result()
        result = await prefect_client.retrieve_data(document)

        assert result == "bar"
        # AssertionError: assert 'foo' == 'bar'
        # Wait, what? Because tasks are identified by dynamic key which is a simple
        # increment each time the task is called, if there branching is different
        # after a flow run retry, the stale value will be pulled from the cache.

    async def test_flow_retry_with_no_error_in_flow_and_one_failed_child_flow(
        self, prefect_client: PrefectClient
    ):
        child_run_count = 0
        flow_run_count = 0

        @flow
        def child_flow():
            nonlocal child_run_count
            child_run_count += 1

            # Fail on the first flow run but not the retry
            if flow_run_count == 1:
                raise ValueError()

            return "hello"

        @flow(retries=1)
        def parent_flow():
            nonlocal flow_run_count
            flow_run_count += 1
            return child_flow()

        state = parent_flow(return_state=True)
        assert await state.result() == "hello"
        assert flow_run_count == 2
        assert child_run_count == 2, "Child flow should be reset and run again"

        # Ensure that the tracking task run for the subflow is reset and tracked
        task_runs = await prefect_client.read_task_runs(
            flow_run_filter=FlowRunFilter(
                id={"any_": [state.state_details.flow_run_id]}
            )
        )
        state_types = {task_run.state_type for task_run in task_runs}
        assert state_types == {StateType.COMPLETED}

        # There should only be the child flow run's task
        assert len(task_runs) == 1

    async def test_flow_retry_with_error_in_flow_and_one_successful_child_flow(self):
        child_run_count = 0
        flow_run_count = 0

        @flow
        def child_flow():
            nonlocal child_run_count
            child_run_count += 1
            return "hello"

        @flow(retries=1)
        def parent_flow():
            nonlocal flow_run_count
            flow_run_count += 1
            child_result = child_flow()

            # Fail on the first flow run but not the retry
            if flow_run_count == 1:
                raise ValueError()

            return child_result

        assert parent_flow() == "hello"
        assert flow_run_count == 2
        assert child_run_count == 1, "Child flow should not run again"

    async def test_flow_retry_with_error_in_flow_and_one_failed_child_flow(
        self, prefect_client: PrefectClient
    ):
        child_flow_run_count = 0
        flow_run_count = 0

        @flow
        def child_flow():
            nonlocal child_flow_run_count
            child_flow_run_count += 1

            # Fail on the first flow run but not the retry
            if flow_run_count == 1:
                raise ValueError()

            return "hello"

        @flow(retries=1)
        def parent_flow():
            nonlocal flow_run_count
            flow_run_count += 1

            state = child_flow(return_state=True)

            # It is important that the flow run fails after the child flow run is created
            if flow_run_count == 1:
                raise ValueError()

            return state

        parent_state = parent_flow(return_state=True)
        child_state = await parent_state.result()
        assert await child_state.result() == "hello"
        assert flow_run_count == 2
        assert child_flow_run_count == 2, "Child flow should run again"

        child_flow_run = await prefect_client.read_flow_run(
            child_state.state_details.flow_run_id
        )
        child_flow_runs = await prefect_client.read_flow_runs(
            flow_filter=FlowFilter(id={"any_": [child_flow_run.flow_id]}),
            sort=FlowRunSort.EXPECTED_START_TIME_ASC,
        )

        assert len(child_flow_runs) == 2

        # The original flow run has its failed state preserved
        assert child_flow_runs[0].state.is_failed()

        # The final flow run is the one returned by the parent flow
        assert child_flow_runs[-1] == child_flow_run

    async def test_flow_retry_with_failed_child_flow_with_failed_task(self):
        child_task_run_count = 0
        child_flow_run_count = 0
        flow_run_count = 0

        @task
        def child_task():
            nonlocal child_task_run_count
            child_task_run_count += 1

            # Fail on the first task run but not the retry
            if child_task_run_count == 1:
                raise ValueError()

            return "hello"

        @flow
        def child_flow():
            nonlocal child_flow_run_count
            child_flow_run_count += 1
            return child_task()

        @flow(retries=1)
        def parent_flow():
            nonlocal flow_run_count
            flow_run_count += 1

            state = child_flow()

            return state

        assert parent_flow() == "hello"
        assert flow_run_count == 2
        assert child_flow_run_count == 2, "Child flow should run again"
        assert child_task_run_count == 2, "Child tasks should run again with child flow"

    def test_flow_retry_with_error_in_flow_and_one_failed_task_with_retries(self):
        task_run_retry_count = 0
        task_run_count = 0
        flow_run_count = 0

        @task(retries=1)
        def my_task():
            nonlocal task_run_count, task_run_retry_count
            task_run_count += 1
            task_run_retry_count += 1

            # Always fail on the first flow run
            if flow_run_count == 1:
                raise ValueError("Fail on first flow run")

            # Only fail the first time this task is called within a given flow run
            # This ensures that we will always retry this task so we can ensure
            # retry logic is preserved
            if task_run_retry_count == 1:
                raise ValueError("Fail on first task run")

            return "hello"

        @flow(retries=1)
        def foo():
            nonlocal flow_run_count, task_run_retry_count
            task_run_retry_count = 0
            flow_run_count += 1

            fut = my_task()

            # It is important that the flow run fails after the task run is created
            if flow_run_count == 1:
                raise ValueError()

            return fut

        assert foo() == "hello"
        assert flow_run_count == 2
        assert task_run_count == 4, "Task should use all of its retries every time"

    def test_flow_retry_with_error_in_flow_and_one_failed_task_with_retries_cannot_exceed_retries(
        self,
    ):
        task_run_count = 0
        flow_run_count = 0

        @task(retries=2)
        def my_task():
            nonlocal task_run_count
            task_run_count += 1
            raise ValueError("This task always fails")

        @flow(retries=1)
        def my_flow():
            nonlocal flow_run_count
            flow_run_count += 1

            fut = my_task()

            # It is important that the flow run fails after the task run is created
            if flow_run_count == 1:
                raise ValueError()

            return fut

        with pytest.raises(ValueError, match="This task always fails"):
            my_flow().result().result()

        assert flow_run_count == 2
        assert task_run_count == 6, "Task should use all of its retries every time"

    async def test_flow_with_failed_child_flow_with_retries(self):
        child_flow_run_count = 0
        flow_run_count = 0

        @flow(retries=1)
        def child_flow():
            nonlocal child_flow_run_count
            child_flow_run_count += 1

            # Fail on first try.
            if child_flow_run_count == 1:
                raise ValueError()

            return "hello"

        @flow
        def parent_flow():
            nonlocal flow_run_count
            flow_run_count += 1

            state = child_flow()

            return state

        assert parent_flow() == "hello"
        assert flow_run_count == 1, "Parent flow should only run once"
        assert child_flow_run_count == 2, "Child flow should run again"

    async def test_parent_flow_retries_failed_child_flow_with_retries(self):
        child_flow_retry_count = 0
        child_flow_run_count = 0
        flow_run_count = 0

        @flow(retries=1)
        def child_flow():
            nonlocal child_flow_run_count, child_flow_retry_count
            child_flow_run_count += 1
            child_flow_retry_count += 1

            # Fail during first parent flow run, but not on parent retry.
            if flow_run_count == 1:
                raise ValueError()

            # Fail on first try after parent retry.
            if child_flow_retry_count == 1:
                raise ValueError()

            return "hello"

        @flow(retries=1)
        def parent_flow():
            nonlocal flow_run_count, child_flow_retry_count
            child_flow_retry_count = 0
            flow_run_count += 1

            state = child_flow()

            return state

        assert parent_flow() == "hello"
        assert flow_run_count == 2, "Parent flow should exhaust retries"
        assert (
            child_flow_run_count == 4
        ), "Child flow should run 2 times for each parent run"

    def test_global_retry_config(self):
        with temporary_settings(updates={PREFECT_FLOW_DEFAULT_RETRIES: "1"}):
            run_count = 0

            @flow()
            def foo():
                nonlocal run_count
                run_count += 1
                if run_count == 1:
                    raise ValueError()
                return "hello"

            assert foo() == "hello"
            assert run_count == 2


def test_load_flow_from_entrypoint(tmp_path):
    flow_code = """
    from prefect import flow

    @flow
    def dog():
        return "woof!"
    """
    fpath = tmp_path / "f.py"
    fpath.write_text(dedent(flow_code))

    flow = load_flow_from_entrypoint(f"{fpath}:dog")
    assert flow.fn() == "woof!"


def test_load_flow_from_entrypoint_with_absolute_path(tmp_path):
    # test absolute paths to ensure compatibility for all operating systems

    flow_code = """
    from prefect import flow

    @flow
    def dog():
        return "woof!"
    """
    fpath = tmp_path / "f.py"
    fpath.write_text(dedent(flow_code))

    # convert the fpath into an absolute path
    absolute_fpath = str(fpath.resolve())

    flow = load_flow_from_entrypoint(f"{absolute_fpath}:dog")
    assert flow.fn() == "woof!"


def test_load_flow_from_entrypoint_with_module_path(monkeypatch):
    @flow
    def pretend_flow():
        pass

    import_object_mock = MagicMock(return_value=pretend_flow)
    monkeypatch.setattr(
        "prefect.flows.import_object",
        import_object_mock,
    )
    result = load_flow_from_entrypoint("my.module.pretend_flow")

    assert result == pretend_flow
    import_object_mock.assert_called_with("my.module.pretend_flow")


class TestFlowRunName:
    async def test_invalid_runtime_run_name(self):
        class InvalidFlowRunNameArg:
            def format(*args, **kwargs):
                pass

        @flow
        def my_flow():
            pass

        my_flow.flow_run_name = InvalidFlowRunNameArg()

        with pytest.raises(
            TypeError,
            match=(
                "Expected string or callable for 'flow_run_name'; got"
                " InvalidFlowRunNameArg instead."
            ),
        ):
            my_flow()

    async def test_sets_run_name_when_provided(self, prefect_client):
        @flow(flow_run_name="hi")
        def flow_with_name(foo: str = "bar", bar: int = 1):
            pass

        state = flow_with_name(return_state=True)

        assert state.type == StateType.COMPLETED
        flow_run = await prefect_client.read_flow_run(state.state_details.flow_run_id)
        assert flow_run.name == "hi"

    async def test_sets_run_name_with_params_including_defaults(self, prefect_client):
        @flow(flow_run_name="hi-{foo}-{bar}")
        def flow_with_name(foo: str = "one", bar: str = "1"):
            pass

        state = flow_with_name(bar="two", return_state=True)

        assert state.type == StateType.COMPLETED
        flow_run = await prefect_client.read_flow_run(state.state_details.flow_run_id)
        assert flow_run.name == "hi-one-two"

    async def test_sets_run_name_with_function(self, prefect_client):
        def generate_flow_run_name():
            return "hi"

        @flow(flow_run_name=generate_flow_run_name)
        def flow_with_name(foo: str = "one", bar: str = "1"):
            pass

        state = flow_with_name(bar="two", return_state=True)

        assert state.type == StateType.COMPLETED
        flow_run = await prefect_client.read_flow_run(state.state_details.flow_run_id)
        assert flow_run.name == "hi"

    async def test_sets_run_name_with_function_using_runtime_context(
        self, prefect_client
    ):
        def generate_flow_run_name():
            params = flow_run_ctx.parameters
            tokens = ["hi"]
            print(f"got the parameters {params!r}")
            if "foo" in params:
                tokens.append(str(params["foo"]))

            if "bar" in params:
                tokens.append(str(params["bar"]))

            return "-".join(tokens)

        @flow(flow_run_name=generate_flow_run_name)
        def flow_with_name(foo: str = "one", bar: str = "1"):
            pass

        state = flow_with_name(bar="two", return_state=True)

        assert state.type == StateType.COMPLETED
        flow_run = await prefect_client.read_flow_run(state.state_details.flow_run_id)
        assert flow_run.name == "hi-one-two"

    async def test_sets_run_name_with_function_not_returning_string(
        self, prefect_client
    ):
        def generate_flow_run_name():
            pass

        @flow(flow_run_name=generate_flow_run_name)
        def flow_with_name(foo: str = "one", bar: str = "1"):
            pass

        with pytest.raises(
            TypeError,
            match=(
                r"Callable <function"
                r" TestFlowRunName.test_sets_run_name_with_function_not_returning_string.<locals>.generate_flow_run_name"
                r" at .*> for 'flow_run_name' returned type NoneType but a string is"
                r" required."
            ),
        ):
            flow_with_name(bar="two")

    async def test_sets_run_name_once(self):
        generate_flow_run_name = MagicMock(return_value="some-string")

        def flow_method():
            pass

        mocked_flow_method = create_autospec(
            flow_method, side_effect=RuntimeError("some-error")
        )
        decorated_flow = flow(flow_run_name=generate_flow_run_name, retries=3)(
            mocked_flow_method
        )

        state = decorated_flow(return_state=True)

        assert state.type == StateType.FAILED
        assert mocked_flow_method.call_count == 4
        assert generate_flow_run_name.call_count == 1

    async def test_sets_run_name_once_per_call(self):
        generate_flow_run_name = MagicMock(return_value="some-string")

        def flow_method():
            pass

        mocked_flow_method = create_autospec(flow_method, return_value="hello")
        decorated_flow = flow(flow_run_name=generate_flow_run_name)(mocked_flow_method)

        state1 = decorated_flow(return_state=True)

        assert state1.type == StateType.COMPLETED
        assert mocked_flow_method.call_count == 1
        assert generate_flow_run_name.call_count == 1

        state2 = decorated_flow(return_state=True)

        assert state2.type == StateType.COMPLETED
        assert mocked_flow_method.call_count == 2
        assert generate_flow_run_name.call_count == 2


def create_hook(mock_obj):
    def my_hook(flow, flow_run, state):
        mock_obj()

    return my_hook


def create_async_hook(mock_obj):
    async def my_hook(flow, flow_run, state):
        mock_obj()

    return my_hook


class TestFlowHooksWithKwargs:
    def test_hook_with_extra_default_arg(self):
        data = {}

        def hook(flow, flow_run, state, foo=42):
            data.update(name=hook.__name__, state=state, foo=foo)

        @flow(on_completion=[hook])
        def foo_flow():
            pass

        state = foo_flow(return_state=True)

        assert data == dict(name="hook", state=state, foo=42)

    def test_hook_with_bound_kwargs(self):
        data = {}

        def hook(flow, flow_run, state, **kwargs):
            data.update(name=hook.__name__, state=state, kwargs=kwargs)

        hook_with_kwargs = partial(hook, foo=42)

        @flow(on_completion=[hook_with_kwargs])
        def foo_flow():
            pass

        state = foo_flow(return_state=True)

        assert data == dict(name="hook", state=state, kwargs={"foo": 42})


class TestFlowHooksOnCompletion:
    def test_noniterable_hook_raises(self):
        def completion_hook():
            pass

        with pytest.raises(
            TypeError,
            match=re.escape(
                "Expected iterable for 'on_completion'; got function instead. Please"
                " provide a list of hooks to 'on_completion':\n\n"
                "@flow(on_completion=[hook1, hook2])\ndef my_flow():\n\tpass"
            ),
        ):

            @flow(on_completion=completion_hook)
            def flow1():
                pass

    def test_noncallable_hook_raises(self):
        with pytest.raises(
            TypeError,
            match=re.escape(
                "Expected callables in 'on_completion'; got str instead. Please provide"
                " a list of hooks to 'on_completion':\n\n"
                "@flow(on_completion=[hook1, hook2])\ndef my_flow():\n\tpass"
            ),
        ):

            @flow(on_completion=["test"])
            def flow1():
                pass

    def test_callable_noncallable_hook_raises(self):
        def completion_hook():
            pass

        with pytest.raises(
            TypeError,
            match=re.escape(
                "Expected callables in 'on_completion'; got str instead. Please provide"
                " a list of hooks to 'on_completion':\n\n"
                "@flow(on_completion=[hook1, hook2])\ndef my_flow():\n\tpass"
            ),
        ):

            @flow(on_completion=[completion_hook, "test"])
            def flow2():
                pass

    def test_decorated_on_completion_hooks_run_on_completed(self):
        my_mock = MagicMock()

        @flow
        def my_flow():
            pass

        @my_flow.on_completion
        def completed1(flow, flow_run, state):
            my_mock("completed1")

        @my_flow.on_completion
        def completed2(flow, flow_run, state):
            my_mock("completed2")

        state = my_flow(return_state=True)
        assert state.type == StateType.COMPLETED
        assert my_mock.call_args_list == [call("completed1"), call("completed2")]

    def test_on_completion_hooks_run_on_completed(self):
        my_mock = MagicMock()

        def completed1(flow, flow_run, state):
            my_mock("completed1")

        def completed2(flow, flow_run, state):
            my_mock("completed2")

        @flow(on_completion=[completed1, completed2])
        def my_flow():
            pass

        state = my_flow(return_state=True)
        assert state.type == StateType.COMPLETED
        assert my_mock.call_args_list == [call("completed1"), call("completed2")]

    def test_on_completion_hooks_dont_run_on_failure(self):
        my_mock = MagicMock()

        def completed1(flow, flow_run, state):
            my_mock("completed1")

        def completed2(flow, flow_run, state):
            my_mock("completed2")

        @flow(on_completion=[completed1, completed2])
        def my_flow():
            raise Exception("oops")

        state = my_flow(return_state=True)
        assert state.type == StateType.FAILED
        my_mock.assert_not_called()

    def test_other_completion_hooks_run_if_a_hook_fails(self):
        my_mock = MagicMock()

        def completed1(flow, flow_run, state):
            my_mock("completed1")

        def exception_hook(flow, flow_run, state):
            raise Exception("oops")

        def completed2(flow, flow_run, state):
            my_mock("completed2")

        @flow(on_completion=[completed1, exception_hook, completed2])
        def my_flow():
            pass

        state = my_flow(return_state=True)
        assert state.type == StateType.COMPLETED
        assert my_mock.call_args_list == [call("completed1"), call("completed2")]

    @pytest.mark.parametrize(
        "hook1, hook2",
        [
            (create_hook, create_hook),
            (create_hook, create_async_hook),
            (create_async_hook, create_hook),
            (create_async_hook, create_async_hook),
        ],
    )
    def test_on_completion_hooks_work_with_sync_and_async(self, hook1, hook2):
        my_mock = MagicMock()
        hook1_with_mock = hook1(my_mock)
        hook2_with_mock = hook2(my_mock)

        @flow(on_completion=[hook1_with_mock, hook2_with_mock])
        def my_flow():
            pass

        state = my_flow(return_state=True)
        assert state.type == StateType.COMPLETED
        assert my_mock.call_args_list == [call(), call()]


class TestFlowHooksOnFailure:
    def test_noniterable_hook_raises(self):
        def failure_hook():
            pass

        with pytest.raises(
            TypeError,
            match=re.escape(
                "Expected iterable for 'on_failure'; got function instead. Please"
                " provide a list of hooks to 'on_failure':\n\n"
                "@flow(on_failure=[hook1, hook2])\ndef my_flow():\n\tpass"
            ),
        ):

            @flow(on_failure=failure_hook)
            def flow1():
                pass

    def test_noncallable_hook_raises(self):
        with pytest.raises(
            TypeError,
            match=re.escape(
                "Expected callables in 'on_failure'; got str instead. Please provide a"
                " list of hooks to 'on_failure':\n\n"
                "@flow(on_failure=[hook1, hook2])\ndef my_flow():\n\tpass"
            ),
        ):

            @flow(on_failure=["test"])
            def flow1():
                pass

    def test_callable_noncallable_hook_raises(self):
        def failure_hook():
            pass

        with pytest.raises(
            TypeError,
            match=re.escape(
                "Expected callables in 'on_failure'; got str instead. Please provide a"
                " list of hooks to 'on_failure':\n\n"
                "@flow(on_failure=[hook1, hook2])\ndef my_flow():\n\tpass"
            ),
        ):

            @flow(on_failure=[failure_hook, "test"])
            def flow2():
                pass

    def test_decorated_on_failure_hooks_run_on_failure(self):
        my_mock = MagicMock()

        @flow
        def my_flow():
            raise Exception("oops")

        @my_flow.on_failure
        def failed1(flow, flow_run, state):
            my_mock("failed1")

        @my_flow.on_failure
        def failed2(flow, flow_run, state):
            my_mock("failed2")

        state = my_flow(return_state=True)
        assert state.type == StateType.FAILED
        assert my_mock.call_args_list == [call("failed1"), call("failed2")]

    def test_on_failure_hooks_run_on_failure(self):
        my_mock = MagicMock()

        def failed1(flow, flow_run, state):
            my_mock("failed1")

        def failed2(flow, flow_run, state):
            my_mock("failed2")

        @flow(on_failure=[failed1, failed2])
        def my_flow():
            raise Exception("oops")

        state = my_flow(return_state=True)
        assert state.type == StateType.FAILED
        assert my_mock.call_args_list == [call("failed1"), call("failed2")]

    def test_on_failure_hooks_dont_run_on_completed(self):
        my_mock = MagicMock()

        def failed1(flow, flow_run, state):
            my_mock("failed1")

        def failed2(flow, flow_run, state):
            my_mock("failed2")

        @flow(on_failure=[failed1, failed2])
        def my_flow():
            pass

        state = my_flow(return_state=True)
        assert state.type == StateType.COMPLETED
        my_mock.assert_not_called()

    def test_other_failure_hooks_run_if_a_hook_fails(self):
        my_mock = MagicMock()

        def failed1(flow, flow_run, state):
            my_mock("failed1")

        def exception_hook(flow, flow_run, state):
            raise Exception("oops")

        def failed2(flow, flow_run, state):
            my_mock("failed2")

        @flow(on_failure=[failed1, exception_hook, failed2])
        def my_flow():
            raise Exception("oops")

        state = my_flow(return_state=True)
        assert state.type == StateType.FAILED
        assert my_mock.call_args_list == [call("failed1"), call("failed2")]

    @pytest.mark.parametrize(
        "hook1, hook2",
        [
            (create_hook, create_hook),
            (create_hook, create_async_hook),
            (create_async_hook, create_hook),
            (create_async_hook, create_async_hook),
        ],
    )
    def test_on_failure_hooks_work_with_sync_and_async(self, hook1, hook2):
        my_mock = MagicMock()
        hook1_with_mock = hook1(my_mock)
        hook2_with_mock = hook2(my_mock)

        @flow(on_failure=[hook1_with_mock, hook2_with_mock])
        def my_flow():
            raise Exception("oops")

        state = my_flow(return_state=True)
        assert state.type == StateType.FAILED
        assert my_mock.call_args_list == [call(), call()]


class TestFlowHooksOnCancellation:
    def test_noniterable_hook_raises(self):
        def cancellation_hook():
            pass

        with pytest.raises(
            TypeError,
            match=re.escape(
                "Expected iterable for 'on_cancellation'; got function instead. Please"
                " provide a list of hooks to 'on_cancellation':\n\n"
                "@flow(on_cancellation=[hook1, hook2])\ndef my_flow():\n\tpass"
            ),
        ):

            @flow(on_cancellation=cancellation_hook)
            def flow1():
                pass

    def test_noncallable_hook_raises(self):
        with pytest.raises(
            TypeError,
            match=re.escape(
                "Expected callables in 'on_cancellation'; got str instead. Please"
                " provide a list of hooks to 'on_cancellation':\n\n"
                "@flow(on_cancellation=[hook1, hook2])\ndef my_flow():\n\tpass"
            ),
        ):

            @flow(on_cancellation=["test"])
            def flow1():
                pass

    def test_callable_noncallable_hook_raises(self):
        def cancellation_hook():
            pass

        with pytest.raises(
            TypeError,
            match=re.escape(
                "Expected callables in 'on_cancellation'; got str instead. Please"
                " provide a list of hooks to 'on_cancellation':\n\n"
                "@flow(on_cancellation=[hook1, hook2])\ndef my_flow():\n\tpass"
            ),
        ):

            @flow(on_cancellation=[cancellation_hook, "test"])
            def flow2():
                pass

    def test_decorated_on_cancellation_hooks_run_on_cancelled_state(self):
        my_mock = MagicMock()

        @flow
        def my_flow():
            return State(type=StateType.CANCELLING)

        @my_flow.on_cancellation
        def cancelled_hook1(flow, flow_run, state):
            my_mock("cancelled_hook1")

        @my_flow.on_cancellation
        def cancelled_hook2(flow, flow_run, state):
            my_mock("cancelled_hook2")

        my_flow(return_state=True)
        assert my_mock.mock_calls == [call("cancelled_hook1"), call("cancelled_hook2")]

    def test_on_cancellation_hooks_run_on_cancelled_state(self):
        my_mock = MagicMock()

        def cancelled_hook1(flow, flow_run, state):
            my_mock("cancelled_hook1")

        def cancelled_hook2(flow, flow_run, state):
            my_mock("cancelled_hook2")

        @flow(on_cancellation=[cancelled_hook1, cancelled_hook2])
        def my_flow():
            return State(type=StateType.CANCELLING)

        my_flow(return_state=True)
        assert my_mock.mock_calls == [call("cancelled_hook1"), call("cancelled_hook2")]

    def test_on_cancellation_hooks_are_ignored_if_terminal_state_completed(self):
        my_mock = MagicMock()

        def cancelled_hook1(flow, flow_run, state):
            my_mock("cancelled_hook1")

        def cancelled_hook2(flow, flow_run, state):
            my_mock("cancelled_hook2")

        @flow(on_cancellation=[cancelled_hook1, cancelled_hook2])
        def my_flow():
            return State(type=StateType.COMPLETED)

        my_flow(return_state=True)
        my_mock.assert_not_called()

    def test_on_cancellation_hooks_are_ignored_if_terminal_state_failed(self):
        my_mock = MagicMock()

        def cancelled_hook1(flow, flow_run, state):
            my_mock("cancelled_hook1")

        def cancelled_hook2(flow, flow_run, state):
            my_mock("cancelled_hook2")

        @flow(on_cancellation=[cancelled_hook1, cancelled_hook2])
        def my_flow():
            return State(type=StateType.FAILED)

        my_flow(return_state=True)
        my_mock.assert_not_called()

    def test_other_cancellation_hooks_run_if_one_hook_fails(self):
        my_mock = MagicMock()

        def cancelled1(flow, flow_run, state):
            my_mock("cancelled1")

        def cancelled2(flow, flow_run, state):
            raise Exception("Failing flow")

        def cancelled3(flow, flow_run, state):
            my_mock("cancelled3")

        @flow(on_cancellation=[cancelled1, cancelled2, cancelled3])
        def my_flow():
            return State(type=StateType.CANCELLING)

        my_flow(return_state=True)
        assert my_mock.mock_calls == [call("cancelled1"), call("cancelled3")]

    def test_on_cancelled_hook_on_subflow_succeeds(self):
        my_mock = MagicMock()

        def cancelled(flow, flow_run, state):
            my_mock("cancelled")

        def failed(flow, flow_run, state):
            my_mock("failed")

        @flow(on_cancellation=[cancelled])
        def subflow():
            return State(type=StateType.CANCELLING)

        @flow(on_failure=[failed])
        def my_flow():
            subflow()

        my_flow(return_state=True)
        assert my_mock.mock_calls == [call("cancelled"), call("failed")]

    @pytest.mark.parametrize(
        "hook1, hook2",
        [
            (create_hook, create_hook),
            (create_hook, create_async_hook),
            (create_async_hook, create_hook),
            (create_async_hook, create_async_hook),
        ],
    )
    def test_on_cancellation_hooks_work_with_sync_and_async(self, hook1, hook2):
        my_mock = MagicMock()
        hook1_with_mock = hook1(my_mock)
        hook2_with_mock = hook2(my_mock)

        @flow(on_cancellation=[hook1_with_mock, hook2_with_mock])
        def my_flow():
            return State(type=StateType.CANCELLING)

        my_flow(return_state=True)
        assert my_mock.mock_calls == [call(), call()]

    # runner handles running on cancellation hooks after sending SIGTERM
    @pytest.mark.skip(reason="Fails with new engine, passed on old engine")
    async def test_on_cancellation_hook_called_on_sigterm_from_flow_with_cancelling_state(
        self, mock_sigterm_handler
    ):
        my_mock = MagicMock()

        def cancelled(flow, flow_run, state):
            my_mock("cancelled")

        @task
        async def cancel_parent():
            async with get_client() as client:
                await client.set_flow_run_state(
                    runtime.flow_run.id, State(type=StateType.CANCELLING), force=True
                )

        @flow(on_cancellation=[cancelled])
        async def my_flow():
            # simulate user cancelling flow run from UI
            await cancel_parent()
            # simulate worker cancellation of flow run
            os.kill(os.getpid(), signal.SIGTERM)

        with pytest.raises(prefect.exceptions.TerminationSignal):
            await my_flow(return_state=True)
        assert my_mock.mock_calls == [call("cancelled")]

    async def test_on_cancellation_hook_not_called_on_sigterm_from_flow_without_cancelling_state(
        self, mock_sigterm_handler
    ):
        my_mock = MagicMock()

        def cancelled(flow, flow_run, state):
            my_mock("cancelled")

        @flow(on_cancellation=[cancelled])
        def my_flow():
            # terminate process with SIGTERM
            os.kill(os.getpid(), signal.SIGTERM)

        with pytest.raises(prefect.exceptions.TerminationSignal):
            my_flow(return_state=True)
        my_mock.assert_not_called()

    def test_on_cancellation_hooks_respect_env_var(self, monkeypatch):
        my_mock = MagicMock()
        monkeypatch.setenv("PREFECT__ENABLE_CANCELLATION_AND_CRASHED_HOOKS", "false")

        def cancelled_hook1(flow, flow_run, state):
            my_mock("cancelled_hook1")

        def cancelled_hook2(flow, flow_run, state):
            my_mock("cancelled_hook2")

        @flow(on_cancellation=[cancelled_hook1, cancelled_hook2])
        def my_flow():
            return State(type=StateType.CANCELLING)

        state = my_flow(return_state=True)
        assert state.type == StateType.CANCELLING
        my_mock.assert_not_called()


class TestFlowHooksOnCrashed:
    def test_noniterable_hook_raises(self):
        def crashed_hook():
            pass

        with pytest.raises(
            TypeError,
            match=re.escape(
                "Expected iterable for 'on_crashed'; got function instead. Please"
                " provide a list of hooks to 'on_crashed':\n\n"
                "@flow(on_crashed=[hook1, hook2])\ndef my_flow():\n\tpass"
            ),
        ):

            @flow(on_crashed=crashed_hook)
            def flow1():
                pass

    def test_noncallable_hook_raises(self):
        with pytest.raises(
            TypeError,
            match=re.escape(
                "Expected callables in 'on_crashed'; got str instead. Please provide a"
                " list of hooks to 'on_crashed':\n\n"
                "@flow(on_crashed=[hook1, hook2])\ndef my_flow():\n\tpass"
            ),
        ):

            @flow(on_crashed=["test"])
            def flow1():
                pass

    def test_callable_noncallable_hook_raises(self):
        def crashed_hook():
            pass

        with pytest.raises(
            TypeError,
            match=re.escape(
                "Expected callables in 'on_crashed'; got str instead. Please provide a"
                " list of hooks to 'on_crashed':\n\n"
                "@flow(on_crashed=[hook1, hook2])\ndef my_flow():\n\tpass"
            ),
        ):

            @flow(on_crashed=[crashed_hook, "test"])
            def flow2():
                pass

    def test_decorated_on_crashed_hooks_run_on_crashed_state(self):
        my_mock = MagicMock()

        @flow
        def my_flow():
            return State(type=StateType.CRASHED)

        @my_flow.on_crashed
        def crashed_hook1(flow, flow_run, state):
            my_mock("crashed_hook1")

        @my_flow.on_crashed
        def crashed_hook2(flow, flow_run, state):
            my_mock("crashed_hook2")

        my_flow(return_state=True)
        assert my_mock.mock_calls == [call("crashed_hook1"), call("crashed_hook2")]

    def test_on_crashed_hooks_run_on_crashed_state(self):
        my_mock = MagicMock()

        def crashed_hook1(flow, flow_run, state):
            my_mock("crashed_hook1")

        def crashed_hook2(flow, flow_run, state):
            my_mock("crashed_hook2")

        @flow(on_crashed=[crashed_hook1, crashed_hook2])
        def my_flow():
            return State(type=StateType.CRASHED)

        my_flow(return_state=True)
        assert my_mock.mock_calls == [call("crashed_hook1"), call("crashed_hook2")]

    def test_on_crashed_hooks_are_ignored_if_terminal_state_completed(self):
        my_mock = MagicMock()

        def crashed_hook1(flow, flow_run, state):
            my_mock("crashed_hook1")

        def crashed_hook2(flow, flow_run, state):
            my_mock("crashed_hook2")

        @flow(on_crashed=[crashed_hook1, crashed_hook2])
        def my_passing_flow():
            pass

        state = my_passing_flow(return_state=True)
        assert state.type == StateType.COMPLETED
        my_mock.assert_not_called()

    def test_on_crashed_hooks_are_ignored_if_terminal_state_failed(self):
        my_mock = MagicMock()

        def crashed_hook1(flow, flow_run, state):
            my_mock("crashed_hook1")

        def crashed_hook2(flow, flow_run, state):
            my_mock("crashed_hook2")

        @flow(on_crashed=[crashed_hook1, crashed_hook2])
        def my_failing_flow():
            raise Exception("Failing flow")

        state = my_failing_flow(return_state=True)
        assert state.type == StateType.FAILED
        my_mock.assert_not_called()

    def test_other_crashed_hooks_run_if_one_hook_fails(self):
        my_mock = MagicMock()

        def crashed1(flow, flow_run, state):
            my_mock("crashed1")

        def crashed2(flow, flow_run, state):
            raise Exception("Failing flow")

        def crashed3(flow, flow_run, state):
            my_mock("crashed3")

        @flow(on_crashed=[crashed1, crashed2, crashed3])
        def my_flow():
            return State(type=StateType.CRASHED)

        my_flow(return_state=True)
        assert my_mock.mock_calls == [call("crashed1"), call("crashed3")]

    @pytest.mark.parametrize(
        "hook1, hook2",
        [
            (create_hook, create_hook),
            (create_hook, create_async_hook),
            (create_async_hook, create_hook),
            (create_async_hook, create_async_hook),
        ],
    )
    def test_on_crashed_hooks_work_with_sync_and_async(self, hook1, hook2):
        my_mock = MagicMock()
        hook1_with_mock = hook1(my_mock)
        hook2_with_mock = hook2(my_mock)

        @flow(on_crashed=[hook1_with_mock, hook2_with_mock])
        def my_flow():
            return State(type=StateType.CRASHED)

        my_flow(return_state=True)
        assert my_mock.mock_calls == [call(), call()]

    def test_on_crashed_hook_on_subflow_succeeds(self):
        my_mock = MagicMock()

        def crashed1(flow, flow_run, state):
            my_mock("crashed1")

        def failed1(flow, flow_run, state):
            my_mock("failed1")

        @flow(on_crashed=[crashed1])
        def subflow():
            return State(type=StateType.CRASHED)

        @flow(on_failure=[failed1])
        def my_flow():
            subflow()

        my_flow(return_state=True)
        assert my_mock.mock_calls == [call("crashed1"), call("failed1")]

    # runner handles running on crashed hooks by monitoring the process the flow is running in
    @pytest.mark.skip(reason="Fails with new engine, passed on old engine")
    async def test_on_crashed_hook_called_on_sigterm_from_flow_without_cancelling_state(
        self, mock_sigterm_handler
    ):
        my_mock = MagicMock()

        def crashed(flow, flow_run, state):
            my_mock("crashed")

        @flow(on_crashed=[crashed])
        def my_flow():
            # terminate process with SIGTERM
            os.kill(os.getpid(), signal.SIGTERM)

        with pytest.raises(prefect.exceptions.TerminationSignal):
            await my_flow(return_state=True)
        assert my_mock.mock_calls == [call("crashed")]

    async def test_on_crashed_hook_not_called_on_sigterm_from_flow_with_cancelling_state(
        self, mock_sigterm_handler
    ):
        my_mock = MagicMock()

        def crashed(flow, flow_run, state):
            my_mock("crashed")

        @task
        async def cancel_parent():
            async with get_client() as client:
                await client.set_flow_run_state(
                    runtime.flow_run.id, State(type=StateType.CANCELLING), force=True
                )

        @flow(on_crashed=[crashed])
        async def my_flow():
            # simulate user cancelling flow run from UI
            await cancel_parent()
            # simulate worker cancellation of flow run
            os.kill(os.getpid(), signal.SIGTERM)

        with pytest.raises(prefect.exceptions.TerminationSignal):
            await my_flow(return_state=True)
        my_mock.assert_not_called()

    def test_on_crashed_hooks_respect_env_var(self, monkeypatch):
        my_mock = MagicMock()
        monkeypatch.setenv("PREFECT__ENABLE_CANCELLATION_AND_CRASHED_HOOKS", "false")

        def crashed_hook1(flow, flow_run, state):
            my_mock("crashed_hook1")

        def crashed_hook2(flow, flow_run, state):
            my_mock("crashed_hook2")

        @flow(on_crashed=[crashed_hook1, crashed_hook2])
        def my_flow():
            return State(type=StateType.CRASHED)

        state = my_flow(return_state=True)
        assert state.type == StateType.CRASHED
        my_mock.assert_not_called()


class TestFlowHooksOnRunning:
    def test_noniterable_hook_raises(self):
        def running_hook():
            pass

        with pytest.raises(
            TypeError,
            match=re.escape(
                "Expected iterable for 'on_running'; got function instead. Please"
                " provide a list of hooks to 'on_running':\n\n"
                "@flow(on_running=[hook1, hook2])\ndef my_flow():\n\tpass"
            ),
        ):

            @flow(on_running=running_hook)
            def flow1():
                pass

    def test_noncallable_hook_raises(self):
        with pytest.raises(
            TypeError,
            match=re.escape(
                "Expected callables in 'on_running'; got str instead. Please provide"
                " a list of hooks to 'on_running':\n\n"
                "@flow(on_running=[hook1, hook2])\ndef my_flow():\n\tpass"
            ),
        ):

            @flow(on_running=["test"])
            def flow1():
                pass

    def test_callable_noncallable_hook_raises(self):
        def running_hook():
            pass

        with pytest.raises(
            TypeError,
            match=re.escape(
                "Expected callables in 'on_running'; got str instead. Please provide"
                " a list of hooks to 'on_running':\n\n"
                "@flow(on_running=[hook1, hook2])\ndef my_flow():\n\tpass"
            ),
        ):

            @flow(on_running=[running_hook, "test"])
            def flow2():
                pass

    def test_decorated_on_running_hooks_run_on_running(self):
        my_mock = MagicMock()

        @flow
        def my_flow():
            pass

        @my_flow.on_running
        def running1(flow, flow_run, state):
            my_mock("running1")

        @my_flow.on_running
        def running2(flow, flow_run, state):
            my_mock("running2")

        state = my_flow(return_state=True)
        assert state.type == StateType.COMPLETED
        assert my_mock.call_args_list == [call("running1"), call("running2")]

    def test_on_running_hooks_run_on_running(self):
        my_mock = MagicMock()

        def running1(flow, flow_run, state):
            my_mock("running1")

        def running2(flow, flow_run, state):
            my_mock("running2")

        @flow(on_running=[running1, running2])
        def my_flow():
            pass

        state = my_flow(return_state=True)
        assert state.type == StateType.COMPLETED
        assert my_mock.call_args_list == [call("running1"), call("running2")]

    def test_on_running_hooks_run_on_failure(self):
        my_mock = MagicMock()

        def running1(flow, flow_run, state):
            my_mock("running1")

        def running2(flow, flow_run, state):
            my_mock("running2")

        @flow(on_running=[running1, running2])
        def my_flow():
            raise Exception("oops")

        state = my_flow(return_state=True)
        assert state.type == StateType.FAILED
        assert my_mock.call_args_list == [call("running1"), call("running2")]

    def test_other_running_hooks_run_if_a_hook_fails(self):
        my_mock = MagicMock()

        def running1(flow, flow_run, state):
            my_mock("running1")

        def exception_hook(flow, flow_run, state):
            raise Exception("oops")

        def running2(flow, flow_run, state):
            my_mock("running2")

        @flow(on_running=[running1, exception_hook, running2])
        def my_flow():
            pass

        state = my_flow(return_state=True)
        assert state.type == StateType.COMPLETED
        assert my_mock.call_args_list == [call("running1"), call("running2")]

    @pytest.mark.parametrize(
        "hook1, hook2",
        [
            (create_hook, create_hook),
            (create_hook, create_async_hook),
            (create_async_hook, create_hook),
            (create_async_hook, create_async_hook),
        ],
    )
    def test_on_running_hooks_work_with_sync_and_async(self, hook1, hook2):
        my_mock = MagicMock()
        hook1_with_mock = hook1(my_mock)
        hook2_with_mock = hook2(my_mock)

        @flow(on_running=[hook1_with_mock, hook2_with_mock])
        def my_flow():
            pass

        state = my_flow(return_state=True)
        assert state.type == StateType.COMPLETED
        assert my_mock.call_args_list == [call(), call()]


class TestFlowToDeployment:
    @property
    def flow(self):
        @flow
        def test_flow():
            pass

        return test_flow

    async def test_to_deployment_returns_runner_deployment(self):
        deployment = await self.flow.to_deployment(
            name="test",
            tags=["price", "luggage"],
            parameters={"name": "Arthur"},
            description="This is a test",
            version="alpha",
            enforce_parameter_schema=True,
            triggers=[
                {
                    "name": "Happiness",
                    "enabled": True,
                    "match": {"prefect.resource.id": "prefect.flow-run.*"},
                    "expect": ["prefect.flow-run.Completed"],
                    "match_related": {
                        "prefect.resource.name": "seed",
                        "prefect.resource.role": "flow",
                    },
                }
            ],
        )

        assert isinstance(deployment, RunnerDeployment)
        assert deployment.name == "test"
        assert deployment.tags == ["price", "luggage"]
        assert deployment.parameters == {"name": "Arthur"}
        assert deployment.description == "This is a test"
        assert deployment.version == "alpha"
        assert deployment.enforce_parameter_schema
        assert deployment.triggers == [
            DeploymentEventTrigger(
                name="Happiness",
                enabled=True,
                posture=Posture.Reactive,
                match={"prefect.resource.id": "prefect.flow-run.*"},
                expect=["prefect.flow-run.Completed"],
                match_related={
                    "prefect.resource.name": "seed",
                    "prefect.resource.role": "flow",
                },
            )
        ]

    async def test_to_deployment_accepts_interval(self):
        deployment = await self.flow.to_deployment(name="test", interval=3600)

        assert deployment.schedules
        assert isinstance(deployment.schedules[0].schedule, IntervalSchedule)
        assert deployment.schedules[0].schedule.interval == datetime.timedelta(
            seconds=3600
        )

    async def test_to_deployment_can_produce_a_module_path_entrypoint(self):
        deployment = await self.flow.to_deployment(
            name="test", entrypoint_type=EntrypointType.MODULE_PATH
        )

        assert deployment.entrypoint == f"{self.flow.__module__}.{self.flow.__name__}"

    async def test_to_deployment_accepts_cron(self):
        deployment = await self.flow.to_deployment(name="test", cron="* * * * *")

        assert deployment.schedules
        assert deployment.schedules[0].schedule == CronSchedule(cron="* * * * *")

    async def test_to_deployment_accepts_rrule(self):
        deployment = await self.flow.to_deployment(name="test", rrule="FREQ=MINUTELY")

        assert deployment.schedules
        assert deployment.schedules[0].schedule == RRuleSchedule(rrule="FREQ=MINUTELY")

    async def test_to_deployment_invalid_name_raises(self):
        with pytest.raises(InvalidNameError, match="contains an invalid character"):
            await self.flow.to_deployment("test/deployment")

    @pytest.mark.parametrize(
        "kwargs",
        [
            {**d1, **d2}
            for d1, d2 in combinations(
                [
                    {"interval": 3600},
                    {"cron": "* * * * *"},
                    {"rrule": "FREQ=MINUTELY"},
                    {"schedule": CronSchedule(cron="* * * * *")},
                ],
                2,
            )
        ],
    )
    async def test_to_deployment_raises_on_multiple_schedule_parameters(self, kwargs):
        with warnings.catch_warnings():
            # `schedule` parameter is deprecated and will raise a warning
            warnings.filterwarnings("ignore", category=DeprecationWarning)
            expected_message = "Only one of interval, cron, rrule, schedule, or schedules can be provided."
            with pytest.raises(ValueError, match=expected_message):
                await self.flow.to_deployment(__file__, **kwargs)


class TestFlowServe:
    @property
    def flow(self):
        @flow
        def test_flow():
            pass

        return test_flow

    @pytest.fixture(autouse=True)
    async def mock_runner_start(self, monkeypatch):
        mock = AsyncMock()
        monkeypatch.setattr("prefect.cli.flow.Runner.start", mock)
        return mock

    async def test_serve_prints_message(self, capsys):
        await self.flow.serve("test")

        captured = capsys.readouterr()

        assert (
            "Your flow 'test-flow' is being served and polling for scheduled runs!"
            in captured.out
        )
        assert "$ prefect deployment run 'test-flow/test'" in captured.out

    async def test_serve_creates_deployment(self, prefect_client: PrefectClient):
        await self.flow.serve(
            name="test",
            tags=["price", "luggage"],
            parameters={"name": "Arthur"},
            description="This is a test",
            version="alpha",
            enforce_parameter_schema=True,
            paused=True,
        )

        deployment = await prefect_client.read_deployment_by_name(name="test-flow/test")

        assert deployment is not None
        # Flow.serve should created deployments without a work queue or work pool
        assert deployment.work_pool_name is None
        assert deployment.work_queue_name is None
        assert deployment.name == "test"
        assert deployment.tags == ["price", "luggage"]
        assert deployment.parameters == {"name": "Arthur"}
        assert deployment.description == "This is a test"
        assert deployment.version == "alpha"
        assert deployment.enforce_parameter_schema
        assert deployment.paused
        assert not deployment.is_schedule_active

    async def test_serve_can_user_a_module_path_entrypoint(self, prefect_client):
        deployment = await self.flow.serve(
            name="test", entrypoint_type=EntrypointType.MODULE_PATH
        )
        deployment = await prefect_client.read_deployment_by_name(name="test-flow/test")

        assert deployment.entrypoint == f"{self.flow.__module__}.{self.flow.__name__}"

    async def test_serve_handles__file__(self, prefect_client: PrefectClient):
        await self.flow.serve(__file__)

        deployment = await prefect_client.read_deployment_by_name(
            name="test-flow/test_flows"
        )

        assert deployment.name == "test_flows"

    async def test_serve_creates_deployment_with_interval_schedule(
        self, prefect_client: PrefectClient
    ):
        await self.flow.serve(
            "test",
            interval=3600,
        )

        deployment = await prefect_client.read_deployment_by_name(name="test-flow/test")

        assert deployment is not None
        assert isinstance(deployment.schedule, IntervalSchedule)
        assert deployment.schedule.interval == datetime.timedelta(seconds=3600)

    async def test_serve_creates_deployment_with_cron_schedule(
        self, prefect_client: PrefectClient
    ):
        await self.flow.serve("test", cron="* * * * *")

        deployment = await prefect_client.read_deployment_by_name(name="test-flow/test")

        assert deployment is not None
        assert deployment.schedule == CronSchedule(cron="* * * * *")

    async def test_serve_creates_deployment_with_rrule_schedule(
        self, prefect_client: PrefectClient
    ):
        await self.flow.serve("test", rrule="FREQ=MINUTELY")

        deployment = await prefect_client.read_deployment_by_name(name="test-flow/test")

        assert deployment is not None
        assert deployment.schedule == RRuleSchedule(rrule="FREQ=MINUTELY")

    @pytest.mark.parametrize(
        "kwargs",
        [
            {**d1, **d2}
            for d1, d2 in combinations(
                [
                    {"interval": 3600},
                    {"cron": "* * * * *"},
                    {"rrule": "FREQ=MINUTELY"},
                    {"schedule": CronSchedule(cron="* * * * *")},
                ],
                2,
            )
        ],
    )
    async def test_serve_raises_on_multiple_schedules(self, kwargs):
        with warnings.catch_warnings():
            # `schedule` parameter is deprecated and will raise a warning
            warnings.filterwarnings("ignore", category=DeprecationWarning)
            expected_message = "Only one of interval, cron, rrule, schedule, or schedules can be provided."
            with pytest.raises(ValueError, match=expected_message):
                await self.flow.serve(__file__, **kwargs)

    async def test_serve_starts_a_runner(self, mock_runner_start):
        """
        This test only makes sure Runner.start() is called. The actual
        functionality of the runner is tested in test_runner.py
        """
        await self.flow.serve("test")

        mock_runner_start.assert_awaited_once()

    async def test_serve_passes_limit_specification_to_runner(self, monkeypatch):
        runner_mock = MagicMock(return_value=AsyncMock())
        monkeypatch.setattr("prefect.runner.Runner", runner_mock)

        limit = 42
        await self.flow.serve("test", limit=limit)

        runner_mock.assert_called_once_with(
            name="test", pause_on_shutdown=ANY, limit=limit
        )


class MockStorage:
    """
    A mock storage class that simulates pulling code from a remote location.
    """

    def __init__(self):
        self._base_path = Path.cwd()

    def set_base_path(self, path: Path):
        self._base_path = path

    @property
    def destination(self):
        return self._base_path

    @property
    def pull_interval(self):
        return 60

    async def pull_code(self):
        code = """
from prefect import Flow

@Flow
def test_flow():
    return 1
"""
        if self._base_path:
            with open(self._base_path / "flows.py", "w") as f:
                f.write(code)

    def to_pull_step(self):
        return {}


class TestFlowFromSource:
    async def test_load_flow_from_source_with_storage(self):
        storage = MockStorage()

        loaded_flow: Flow = await Flow.from_source(
            entrypoint="flows.py:test_flow", source=storage
        )

        # Check that the loaded flow is indeed an instance of Flow and has the expected name
        assert isinstance(loaded_flow, Flow)
        assert loaded_flow.name == "test-flow"
        assert loaded_flow() == 1

    async def test_loaded_flow_to_deployment_has_storage(self):
        storage = MockStorage()

        loaded_flow = await Flow.from_source(
            entrypoint="flows.py:test_flow", source=storage
        )

        deployment = await loaded_flow.to_deployment(name="test")

        assert deployment.storage == storage

    async def test_loaded_flow_can_be_updated_with_options(self):
        storage = MockStorage()
        storage.set_base_path(Path.cwd())

        loaded_flow = await Flow.from_source(
            entrypoint="flows.py:test_flow", source=storage
        )

        flow_with_options = loaded_flow.with_options(name="with_options")

        deployment = await flow_with_options.to_deployment(name="test")

        assert deployment.storage == storage

    async def test_load_flow_from_source_with_url(self, monkeypatch):
        def mock_create_storage_from_url(url):
            return MockStorage()

        monkeypatch.setattr(
            "prefect.flows.create_storage_from_url", mock_create_storage_from_url
        )  # adjust the import path as per your module's name and location

        loaded_flow = await Flow.from_source(
            source="https://github.com/org/repo.git", entrypoint="flows.py:test_flow"
        )

        # Check that the loaded flow is indeed an instance of Flow and has the expected name
        assert isinstance(loaded_flow, Flow)
        assert loaded_flow.name == "test-flow"
        assert loaded_flow() == 1

    async def test_accepts_storage_blocks(self):
        class FakeStorageBlock(Block):
            _block_type_slug = "fake-storage-block"

            code: str = dedent(
                """\
                from prefect import flow

                @flow
                def test_flow():
                    return 1
                """
            )

            async def get_directory(self, local_path: str):
                (Path(local_path) / "flows.py").write_text(self.code)

        block = FakeStorageBlock()

        loaded_flow = await Flow.from_source(
            entrypoint="flows.py:test_flow", source=block
        )

        assert loaded_flow() == 1

    async def test_raises_on_unsupported_type(self):
        class UnsupportedType:
            what_i_do_here = "who knows?"

        with pytest.raises(TypeError, match="Unsupported source type"):
            await Flow.from_source(
                entrypoint="flows.py:test_flow", source=UnsupportedType()
            )

    def test_load_flow_from_source_on_flow_function(self):
        assert hasattr(flow, "from_source")


class TestFlowDeploy:
    @pytest.fixture
    def mock_deploy(self, monkeypatch):
        mock = AsyncMock()
        monkeypatch.setattr("prefect.flows.deploy", mock)
        return mock

    @pytest.fixture
    def local_flow(self):
        @flow
        def local_flow_deploy():
            pass

        return local_flow_deploy

    @pytest.fixture
    async def remote_flow(self):
        remote_flow = await flow.from_source(
            entrypoint="flows.py:test_flow", source=MockStorage()
        )
        return remote_flow

    async def test_calls_deploy_with_expected_args(
        self, mock_deploy, local_flow, work_pool, capsys
    ):
        image = DeploymentImage(
            name="my-repo/my-image", tag="dev", build_kwargs={"pull": False}
        )
        await local_flow.deploy(
            name="test",
            tags=["price", "luggage"],
            parameters={"name": "Arthur"},
            description="This is a test",
            version="alpha",
            work_pool_name=work_pool.name,
            work_queue_name="line",
            job_variables={"foo": "bar"},
            image=image,
            build=False,
            push=False,
            enforce_parameter_schema=True,
            paused=True,
        )

        mock_deploy.assert_called_once_with(
            await local_flow.to_deployment(
                name="test",
                tags=["price", "luggage"],
                parameters={"name": "Arthur"},
                description="This is a test",
                version="alpha",
                work_queue_name="line",
                job_variables={"foo": "bar"},
                enforce_parameter_schema=True,
                paused=True,
            ),
            work_pool_name=work_pool.name,
            image=image,
            build=False,
            push=False,
            print_next_steps_message=False,
            ignore_warnings=False,
        )

        console_output = capsys.readouterr().out
        assert "prefect worker start --pool" in console_output
        assert work_pool.name in console_output
        assert "prefect deployment run 'local-flow-deploy/test'" in console_output

    async def test_calls_deploy_with_expected_args_remote_flow(
        self,
        mock_deploy,
        remote_flow,
        work_pool,
    ):
        image = DeploymentImage(
            name="my-repo/my-image", tag="dev", build_kwargs={"pull": False}
        )
        await remote_flow.deploy(
            name="test",
            tags=["price", "luggage"],
            parameters={"name": "Arthur"},
            description="This is a test",
            version="alpha",
            work_pool_name=work_pool.name,
            work_queue_name="line",
            job_variables={"foo": "bar"},
            image=image,
            push=False,
            enforce_parameter_schema=True,
            paused=True,
        )

        mock_deploy.assert_called_once_with(
            await remote_flow.to_deployment(
                name="test",
                tags=["price", "luggage"],
                parameters={"name": "Arthur"},
                description="This is a test",
                version="alpha",
                work_queue_name="line",
                job_variables={"foo": "bar"},
                enforce_parameter_schema=True,
                paused=True,
            ),
            work_pool_name=work_pool.name,
            image=image,
            build=True,
            push=False,
            print_next_steps_message=False,
            ignore_warnings=False,
        )

    async def test_deploy_non_existent_work_pool(
        self,
        mock_deploy,
        local_flow,
    ):
        with pytest.raises(
            ValueError, match="Could not find work pool 'non-existent'."
        ):
            await local_flow.deploy(
                name="test",
                work_pool_name="non-existent",
                image="my-repo/my-image",
            )

    async def test_no_worker_command_for_push_pool(
        self, mock_deploy, local_flow, push_work_pool, capsys
    ):
        await local_flow.deploy(
            name="test",
            work_pool_name=push_work_pool.name,
            image="my-repo/my-image",
        )

        assert "prefect worker start" not in capsys.readouterr().out

    async def test_suppress_console_output(
        self, mock_deploy, local_flow, work_pool, capsys
    ):
        await local_flow.deploy(
            name="test",
            work_pool_name=work_pool.name,
            image="my-repo/my-image",
            print_next_steps=False,
        )

        assert not capsys.readouterr().out


class TestLoadFlowFromFlowRun:
    async def test_load_flow_from_module_entrypoint(
        self, prefect_client: "PrefectClient", monkeypatch
    ):
        @flow
        def pretend_flow():
            pass

        load_flow_from_entrypoint = mock.MagicMock(return_value=pretend_flow)
        monkeypatch.setattr(
            "prefect.flows.load_flow_from_entrypoint",
            load_flow_from_entrypoint,
        )

        flow_id = await prefect_client.create_flow_from_name(pretend_flow.__name__)

        deployment_id = await prefect_client.create_deployment(
            name="My Module Deployment",
            entrypoint="my.module.pretend_flow",
            flow_id=flow_id,
        )

        flow_run = await prefect_client.create_flow_run_from_deployment(
            deployment_id=deployment_id
        )

        result = await load_flow_from_flow_run(flow_run)

        assert result == pretend_flow
        load_flow_from_entrypoint.assert_called_once_with("my.module.pretend_flow")


class TestTransactions:
    def test_grouped_rollback_behavior(self):
        data1, data2 = {}, {}

        @task
        def task1():
            pass

        @task1.on_rollback
        def rollback(txn):
            data1["called"] = True

        @task
        def task2():
            pass

        @task2.on_rollback
        def rollback2(txn):
            data2["called"] = True

        @flow
        def main():
            with transaction():
                task1()
                task2()
                raise ValueError("oopsie")

        main(return_state=True)

        assert data2["called"] is True
        assert data1["called"] is True

    def test_task_failure_causes_previous_to_rollback(self):
        data1, data2 = {}, {}

        @task
        def task1():
            pass

        @task1.on_rollback
        def rollback(txn):
            data1["called"] = True

        @task
        def task2():
            raise RuntimeError("oopsie")

        @task2.on_rollback
        def rollback2(txn):
            data2["called"] = True

        @flow
        def main():
            with transaction():
                task1()
                task2()

        main(return_state=True)

        assert "called" not in data2
        assert data1["called"] is True

    def test_commit_isnt_called_on_rollback(self):
        data = {}

        @task
        def task1():
            pass

        @task1.on_commit
        def rollback(txn):
            data["called"] = True

        @task
        def task2():
            raise ValueError("oopsie")

        @flow
        def main():
            with transaction(None):
                task1()
                task2()

        main(return_state=True)

        assert data == {}


class TestLoadFlowArgumentFromEntrypoint:
    def test_load_flow_name_from_entrypoint(self, tmp_path: Path):
        flow_source = dedent(
            """

        from prefect import flow

        @flow(name="My custom name")
        def flow_function(name: str) -> str:
            return name
        """
        )

        tmp_path.joinpath("flow.py").write_text(flow_source)

        entrypoint = f"{tmp_path.joinpath('flow.py')}:flow_function"

        result = load_flow_argument_from_entrypoint(entrypoint, "name")

        assert result == "My custom name"

    def test_load_flow_name_from_entrypoint_no_name(self, tmp_path: Path):
        flow_source = dedent(
            """

        from prefect import flow

        @flow
        def flow_function(name: str) -> str:
            return name
        """
        )

        tmp_path.joinpath("flow.py").write_text(flow_source)

        entrypoint = f"{tmp_path.joinpath('flow.py')}:flow_function"

        result = load_flow_argument_from_entrypoint(entrypoint, "name")

        assert result == "flow-function"

    def test_load_flow_name_from_entrypoint_dynamic_name_fstring(self, tmp_path: Path):
        flow_source = dedent(
            """

        from prefect import flow

        version = "1.0"

        @flow(name=f"flow-function-{version}")
        def flow_function(name: str) -> str:
            return name
        """
        )

        tmp_path.joinpath("flow.py").write_text(flow_source)

        entrypoint = f"{tmp_path.joinpath('flow.py')}:flow_function"

        result = load_flow_argument_from_entrypoint(entrypoint, "name")

        assert result == "flow-function-1.0"

    def test_load_flow_name_from_entrypoint_dyanmic_name_function(self, tmp_path: Path):
        flow_source = dedent(
            """

        from prefect import flow

        def get_name():
            return "from-a-function"

        @flow(name=get_name())
        def flow_function(name: str) -> str:
            return name
        """
        )

        tmp_path.joinpath("flow.py").write_text(flow_source)

        entrypoint = f"{tmp_path.joinpath('flow.py')}:flow_function"

        result = load_flow_argument_from_entrypoint(entrypoint, "name")

        assert result == "from-a-function"

    def test_load_flow_name_from_entrypoint_dynamic_name_depends_on_missing_import(
        self, tmp_path: Path, caplog: pytest.LogCaptureFixture
    ):
        flow_source = dedent(
            """

        from prefect import flow

        from non_existent import get_name

        @flow(name=get_name())
        def flow_function(name: str) -> str:
            return name
        """
        )

        tmp_path.joinpath("flow.py").write_text(flow_source)

        entrypoint = f"{tmp_path.joinpath('flow.py')}:flow_function"

        result = load_flow_argument_from_entrypoint(entrypoint, "name")

        assert result == "flow-function"
        assert "Failed to parse @flow argument: `name=get_name()`" in caplog.text

    def test_load_async_flow_from_entrypoint_no_name(self, tmp_path: Path):
        flow_source = dedent(
            """
        from prefect import flow

        @flow
        async def flow_function(name: str) -> str:
            return name
        """
        )

        tmp_path.joinpath("flow.py").write_text(flow_source)

        entrypoint = f"{tmp_path.joinpath('flow.py')}:flow_function"

        result = load_flow_argument_from_entrypoint(entrypoint, "name")

        assert result == "flow-function"

    def test_load_flow_description_from_entrypoint(self, tmp_path: Path):
        flow_source = dedent(
            """

        from prefect import flow

        @flow(description="My custom description")
        def flow_function(name: str) -> str:
            return name
        """
        )

        tmp_path.joinpath("flow.py").write_text(flow_source)

        entrypoint = f"{tmp_path.joinpath('flow.py')}:flow_function"

        result = load_flow_argument_from_entrypoint(entrypoint, "description")

        assert result == "My custom description"

    def test_load_flow_description_from_entrypoint_no_description(self, tmp_path: Path):
        flow_source = dedent(
            """

        from prefect import flow

        @flow
        def flow_function(name: str) -> str:
            return name
        """
        )

        tmp_path.joinpath("flow.py").write_text(flow_source)

        entrypoint = f"{tmp_path.joinpath('flow.py')}:flow_function"

        result = load_flow_argument_from_entrypoint(entrypoint, "description")

        assert result is None

    def test_load_no_flow(self, tmp_path: Path):
        flow_source = dedent(
            """

        from prefect import flow
        """
        )

        tmp_path.joinpath("flow.py").write_text(flow_source)

        entrypoint = f"{tmp_path.joinpath('flow.py')}:flow_function"

        with pytest.raises(ValueError, match="Could not find flow"):
            load_flow_argument_from_entrypoint(entrypoint, "name")<|MERGE_RESOLUTION|>--- conflicted
+++ resolved
@@ -31,12 +31,7 @@
     IntervalSchedule,
     RRuleSchedule,
 )
-<<<<<<< HEAD
 from prefect.deployments.runner import DeploymentImage, EntrypointType, RunnerDeployment
-=======
-from prefect.context import PrefectObjectRegistry
-from prefect.deployments.runner import DeploymentImage, RunnerDeployment
->>>>>>> e9e1dde5
 from prefect.events import DeploymentEventTrigger, Posture
 from prefect.exceptions import (
     CancelledRun,
