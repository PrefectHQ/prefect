--- conflicted
+++ resolved
@@ -741,19 +741,6 @@
         with pytest.raises(ValueError, match="Test 2"):
             await second.result()
 
-<<<<<<< HEAD
-=======
-    @pytest.mark.skip(reason="Fails with new engine, passed on old engine")
-    async def test_call_execution_blocked_does_not_run_flow(self):
-        @flow(version="test")
-        def foo(x, y=3, z=3):
-            return x + y + z
-
-        with PrefectObjectRegistry(block_code_execution=True):
-            state = foo(1, 2)
-            assert state is None
-
->>>>>>> 5225782c
     def test_flow_can_end_in_paused_state(self):
         @flow
         def my_flow():
@@ -2333,46 +2320,6 @@
     import_object_mock.assert_called_with("my.module.pretend_flow")
 
 
-<<<<<<< HEAD
-=======
-@pytest.mark.skip(reason="Fails with new engine, passed on old engine")
-async def test_handling_script_with_unprotected_call_in_flow_script(
-    tmp_path,
-    caplog,
-    prefect_client,
-):
-    flow_code_with_call = """
-    from prefect import flow, get_run_logger
-
-    @flow
-    def dog():
-        get_run_logger().warning("meow!")
-        return "woof!"
-
-    dog()
-    """
-    fpath = tmp_path / "f.py"
-    fpath.write_text(dedent(flow_code_with_call))
-    with caplog.at_level("WARNING"):
-        flow = load_flow_from_entrypoint(f"{fpath}:dog")
-
-        # Make sure that warning is raised
-        assert (
-            "Script loading is in progress, flow 'dog' will not be executed. "
-            "Consider updating the script to only call the flow" in caplog.text
-        )
-
-    flow_runs = await prefect_client.read_flows()
-    assert len(flow_runs) == 0
-
-    # Make sure that flow runs when called
-    res = flow()
-    assert res == "woof!"
-    flow_runs = await prefect_client.read_flows()
-    assert len(flow_runs) == 1
-
-
->>>>>>> 5225782c
 class TestFlowRunName:
     async def test_invalid_runtime_run_name(self):
         class InvalidFlowRunNameArg:
