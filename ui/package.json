{
  "name": "@prefecthq/ui",
  "version": "2.8.0",
  "private": true,
  "scripts": {
    "serve": "vite --host",
    "build": "vite build",
    "lint": "eslint src --ext .js,.ts,.vue",
    "lint:fix": "eslint src --fix --debug",
    "validate:types": "vue-tsc --noEmit"
  },
  "dependencies": {
<<<<<<< HEAD
    "@prefecthq/prefect-design": "2.7.9",
    "@prefecthq/prefect-ui-library": "2.8.5",
=======
    "@prefecthq/prefect-design": "2.7.6",
    "@prefecthq/prefect-ui-library": "2.8.9",
>>>>>>> 40c851ab
    "@prefecthq/vue-charts": "2.0.3",
    "@prefecthq/vue-compositions": "1.11.4",
    "@types/lodash.debounce": "4.0.9",
    "axios": "1.6.7",
    "lodash.debounce": "4.0.8",
    "lodash.merge": "^4.6.2",
    "tailwindcss": "3.4.3",
    "vue": "3.4.21",
    "vue-router": "4.3.0"
  },
  "devDependencies": {
    "@prefecthq/eslint-config": "1.0.32",
    "@types/lodash.merge": "^4.6.9",
    "@vitejs/plugin-vue": "5.0.4",
    "autoprefixer": "10.4.19",
    "eslint": "^8.57.0",
    "ts-node": "10.9.2",
    "typescript": "^5.4.4",
    "vite": "5.2.8",
    "vue-tsc": "^2.0.11"
  }
}<|MERGE_RESOLUTION|>--- conflicted
+++ resolved
@@ -10,13 +10,8 @@
     "validate:types": "vue-tsc --noEmit"
   },
   "dependencies": {
-<<<<<<< HEAD
     "@prefecthq/prefect-design": "2.7.9",
-    "@prefecthq/prefect-ui-library": "2.8.5",
-=======
-    "@prefecthq/prefect-design": "2.7.6",
     "@prefecthq/prefect-ui-library": "2.8.9",
->>>>>>> 40c851ab
     "@prefecthq/vue-charts": "2.0.3",
     "@prefecthq/vue-compositions": "1.11.4",
     "@types/lodash.debounce": "4.0.9",
