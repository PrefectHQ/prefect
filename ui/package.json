{
  "name": "@prefecthq/ui",
  "version": "2.8.0",
  "private": true,
  "scripts": {
    "serve": "vite --host",
    "build": "vite build",
    "lint": "eslint src --ext .js,.ts,.vue",
    "lint:fix": "eslint src --fix",
    "validate:types": "vue-tsc --noEmit"
  },
  "dependencies": {
<<<<<<< HEAD
    "@prefecthq/prefect-design": "2.13.3",
    "@prefecthq/prefect-ui-library": "3.11.5",
=======
    "@prefecthq/prefect-design": "2.13.4",
    "@prefecthq/prefect-ui-library": "3.11.4",
>>>>>>> 6001bb99
    "@prefecthq/vue-charts": "2.0.5",
    "@prefecthq/vue-compositions": "1.11.5",
    "@types/lodash.debounce": "4.0.9",
    "axios": "1.7.4",
    "lodash.debounce": "4.0.8",
    "lodash.merge": "^4.6.2",
    "tailwindcss": "3.4.13",
    "vue": "3.5.12",
    "vue-router": "4.4.5"
  },
  "devDependencies": {
    "@prefecthq/eslint-config": "1.0.32",
    "@types/lodash.merge": "^4.6.9",
    "@vitejs/plugin-vue": "5.1.4",
    "autoprefixer": "10.4.20",
    "eslint": "^8.57.1",
    "ts-node": "10.9.2",
    "typescript": "^5.6.3",
    "vite": "5.4.8",
    "vue-tsc": "^2.1.6"
  }
}<|MERGE_RESOLUTION|>--- conflicted
+++ resolved
@@ -10,13 +10,8 @@
     "validate:types": "vue-tsc --noEmit"
   },
   "dependencies": {
-<<<<<<< HEAD
-    "@prefecthq/prefect-design": "2.13.3",
+    "@prefecthq/prefect-design": "2.13.4",
     "@prefecthq/prefect-ui-library": "3.11.5",
-=======
-    "@prefecthq/prefect-design": "2.13.4",
-    "@prefecthq/prefect-ui-library": "3.11.4",
->>>>>>> 6001bb99
     "@prefecthq/vue-charts": "2.0.5",
     "@prefecthq/vue-compositions": "1.11.5",
     "@types/lodash.debounce": "4.0.9",
