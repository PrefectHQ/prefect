--- conflicted
+++ resolved
@@ -10,13 +10,8 @@
     "test": "playwright test"
   },
   "dependencies": {
-<<<<<<< HEAD
-    "@prefecthq/prefect-design": "1.2.5",
     "@prefecthq/prefect-ui-library": "1.1.4",
-=======
     "@prefecthq/prefect-design": "1.3.3",
-    "@prefecthq/prefect-ui-library": "1.1.3",
->>>>>>> bc81c6a4
     "@prefecthq/vue-compositions": "1.3.5",
     "@types/lodash.debounce": "4.0.7",
     "axios": "0.27.2",
