--- conflicted
+++ resolved
@@ -10,13 +10,8 @@
     "validate:types": "vue-tsc --noEmit"
   },
   "dependencies": {
-<<<<<<< HEAD
     "@prefecthq/prefect-design": "2.14.2",
-    "@prefecthq/prefect-ui-library": "3.11.7",
-=======
-    "@prefecthq/prefect-design": "2.14.1",
     "@prefecthq/prefect-ui-library": "3.11.8",
->>>>>>> 4ec7b3fa
     "@prefecthq/vue-charts": "2.0.5",
     "@prefecthq/vue-compositions": "1.11.5",
     "@types/lodash.debounce": "4.0.9",
