--- conflicted
+++ resolved
@@ -11,11 +11,7 @@
   },
   "dependencies": {
     "@prefecthq/prefect-design": "2.2.4",
-<<<<<<< HEAD
-    "@prefecthq/prefect-ui-library": "2.4.14",
-=======
     "@prefecthq/prefect-ui-library": "2.4.13",
->>>>>>> a6a27891
     "@prefecthq/vue-charts": "2.0.3",
     "@prefecthq/vue-compositions": "1.6.7",
     "@types/lodash.debounce": "4.0.9",
