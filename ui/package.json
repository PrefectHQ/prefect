--- conflicted
+++ resolved
@@ -10,13 +10,8 @@
     "validate:types": "vue-tsc --noEmit"
   },
   "dependencies": {
-<<<<<<< HEAD
     "@prefecthq/prefect-design": "2.14.4",
-    "@prefecthq/prefect-ui-library": "3.11.8",
-=======
-    "@prefecthq/prefect-design": "2.14.3",
     "@prefecthq/prefect-ui-library": "3.11.11",
->>>>>>> d332c956
     "@prefecthq/vue-charts": "2.0.5",
     "@prefecthq/vue-compositions": "1.11.5",
     "@types/lodash.debounce": "4.0.9",
