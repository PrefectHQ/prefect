--- conflicted
+++ resolved
@@ -10,13 +10,8 @@
     "validate:types": "vue-tsc --noEmit"
   },
   "dependencies": {
-<<<<<<< HEAD
-    "@prefecthq/prefect-design": "2.14.15",
+    "@prefecthq/prefect-design": "2.14.16",
     "@prefecthq/prefect-ui-library": "3.11.31",
-=======
-    "@prefecthq/prefect-design": "2.14.16",
-    "@prefecthq/prefect-ui-library": "3.11.30",
->>>>>>> 8d1baec2
     "@prefecthq/vue-charts": "2.0.5",
     "@prefecthq/vue-compositions": "1.11.5",
     "@types/lodash.debounce": "4.0.9",
