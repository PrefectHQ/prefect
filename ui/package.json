--- conflicted
+++ resolved
@@ -10,13 +10,8 @@
     "validate:types": "vue-tsc --noEmit"
   },
   "dependencies": {
-<<<<<<< HEAD
-    "@prefecthq/prefect-design": "2.14.3",
+    "@prefecthq/prefect-design": "2.14.4",
     "@prefecthq/prefect-ui-library": "3.11.12",
-=======
-    "@prefecthq/prefect-design": "2.14.4",
-    "@prefecthq/prefect-ui-library": "3.11.11",
->>>>>>> b3bf27fa
     "@prefecthq/vue-charts": "2.0.5",
     "@prefecthq/vue-compositions": "1.11.5",
     "@types/lodash.debounce": "4.0.9",
