--- conflicted
+++ resolved
@@ -10,13 +10,8 @@
     "validate:types": "vue-tsc --noEmit"
   },
   "dependencies": {
-<<<<<<< HEAD
-    "@prefecthq/prefect-design": "2.2.12",
     "@prefecthq/prefect-ui-library": "2.4.32",
-=======
     "@prefecthq/prefect-design": "2.3.0",
-    "@prefecthq/prefect-ui-library": "2.4.30",
->>>>>>> 3cae427c
     "@prefecthq/vue-charts": "2.0.3",
     "@prefecthq/vue-compositions": "1.7.1",
     "@types/lodash.debounce": "4.0.9",
