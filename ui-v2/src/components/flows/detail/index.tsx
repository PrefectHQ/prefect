import { useNavigate } from "@tanstack/react-router";
import {
	getCoreRowModel,
	getPaginationRowModel,
	useReactTable,
} from "@tanstack/react-table";
import type { ChangeEvent } from "react";
import { type JSX, useCallback, useState } from "react";
import type { FlowRun } from "@/api/flow-runs";
import type { Flow } from "@/api/flows";
import type { components } from "@/api/prefect";
import type { FlowRunCardData } from "@/components/flow-runs/flow-run-card";
import {
	FlowRunsList,
	FlowRunsPagination,
	FlowRunsRowCount,
	type PaginationState,
	type SortFilters,
} from "@/components/flow-runs/flow-runs-list";
import { SortFilter } from "@/components/flow-runs/flow-runs-list/flow-runs-filters/sort-filter";
import { StateFilter } from "@/components/flow-runs/flow-runs-list/flow-runs-filters/state-filter";
import type { FlowRunState } from "@/components/flow-runs/flow-runs-list/flow-runs-filters/state-filters.constants";
import { DataTable } from "@/components/ui/data-table";
import { FlowRunActivityBarGraphTooltipProvider } from "@/components/ui/flow-run-activity-bar-graph";
import { SearchInput } from "@/components/ui/input";
import { Tabs, TabsContent, TabsList, TabsTrigger } from "@/components/ui/tabs";
import { TagsInput } from "@/components/ui/tags-input";
import { DeleteFlowDialog } from "./delete-flow-dialog";
import { columns as deploymentColumns } from "./deployment-columns";
import { FlowPageHeader } from "./flow-page-header";
import { FlowStatsSummary } from "./flow-stats-summary";
import {
	getFlowMetadata,
	columns as metadataColumns,
} from "./metadata-columns";

export default function FlowDetail({
	flow,
	flowRuns,
	flowRunsCount,
	flowRunsPages,
	deployments,
	tab = "runs",
	pagination,
	onPaginationChange,
	onPrefetchPage,
	sort,
	onSortChange,
	flowRunSearch,
	onFlowRunSearchChange,
	selectedStates,
	onSelectFilter,
	deploymentSearch,
	onDeploymentSearchChange,
	deploymentTags,
	onDeploymentTagsChange,
}: {
	flow: Flow;
	flowRuns: FlowRun[];
	flowRunsCount: number;
	flowRunsPages: number;
	deployments: components["schemas"]["DeploymentResponse"][];
	tab: "runs" | "deployments" | "details";
	pagination: PaginationState;
	onPaginationChange: (pagination: PaginationState) => void;
	onPrefetchPage: (page: number) => void;
	sort: SortFilters;
	onSortChange: (sort: SortFilters) => void;
	flowRunSearch: string | undefined;
	onFlowRunSearchChange: (search: string) => void;
	selectedStates: Set<FlowRunState>;
	onSelectFilter: (states: Set<FlowRunState>) => void;
	deploymentSearch: string | undefined;
	onDeploymentSearchChange: (search: string) => void;
	deploymentTags: string[];
	onDeploymentTagsChange: (tags: string[]) => void;
}): JSX.Element {
	const navigate = useNavigate();
	const [showDeleteDialog, setShowDeleteDialog] = useState(false);

	const deploymentsTable = useReactTable({
		data: deployments,
		columns: deploymentColumns,
		getCoreRowModel: getCoreRowModel(),
		getPaginationRowModel: getPaginationRowModel(),
		initialState: {
			pagination: {
				pageIndex: 0,
				pageSize: 10,
			},
		},
	});

	const metadataTable = useReactTable({
		columns: metadataColumns,
		data: getFlowMetadata(flow),
		getCoreRowModel: getCoreRowModel(),
		getPaginationRowModel: getPaginationRowModel(),
		onPaginationChange: (pagination) => {
			console.log(pagination);
			return pagination;
		},
		initialState: {
			pagination: {
				pageIndex: 0,
				pageSize: 10,
			},
		},
	});

	// Enrich paginated flow runs with flow object for the list
	const enrichedFlowRuns: FlowRunCardData[] = flowRuns.map((flowRun) => ({
		...flowRun,
		flow: flow,
	}));

	// Handler to clear filters
	const onClearFilters = useCallback(() => {
		onFlowRunSearchChange("");
		onSelectFilter(new Set());
	}, [onFlowRunSearchChange, onSelectFilter]);

	// Handler for deployment tags that satisfies both ChangeEventHandler and (tags: string[]) => void
	// This is needed because TagsInput's onChange prop type is an intersection of both signatures
	const handleDeploymentTagsChange: React.ChangeEventHandler<HTMLInputElement> &
		((tags: string[]) => void) = useCallback(
		(e: string[] | ChangeEvent<HTMLInputElement>) => {
			if (Array.isArray(e)) {
				onDeploymentTagsChange(e);
			}
		},
		[onDeploymentTagsChange],
	);

	return (
		<>
			<div className="container mx-auto">
				<FlowPageHeader
					flow={flow}
					onDelete={() => setShowDeleteDialog(true)}
				/>
				<FlowStatsSummary flowId={flow.id} flow={flow} />
				<Tabs
					value={tab}
					onValueChange={(value) =>
						void navigate({
							to: ".",
							search: (prev) => ({
								...prev,
								tab: value as "runs" | "deployments" | "details",
							}),
						})
					}
				>
					<TabsList>
						<TabsTrigger value="runs">Runs</TabsTrigger>
						<TabsTrigger value="deployments">Deployments</TabsTrigger>
						<TabsTrigger value="details">Details</TabsTrigger>
					</TabsList>
					<TabsContent value="runs">
						<header className="mb-2 flex flex-row justify-between">
							<SearchInput
								placeholder="Run names"
								value={flowRunSearch ?? ""}
								onChange={(e) => onFlowRunSearchChange(e.target.value)}
							/>
							<div className="flex space-x-4">
								<StateFilter
									selectedFilters={selectedStates}
									onSelectFilter={onSelectFilter}
								/>
								<SortFilter value={sort} onSelect={onSortChange} />
							</div>
						</header>
						<FlowRunsRowCount count={flowRunsCount} />
						<FlowRunsList
							flowRuns={enrichedFlowRuns}
							onClearFilters={onClearFilters}
						/>
						<FlowRunsPagination
							count={flowRunsCount}
							pages={flowRunsPages}
							pagination={pagination}
							onChangePagination={onPaginationChange}
							onPrefetchPage={onPrefetchPage}
						/>
					</TabsContent>
					<TabsContent value="deployments">
<<<<<<< HEAD
						<FlowRunActivityBarGraphTooltipProvider>
							{/* Override table container overflow to allow chart tooltips to escape */}
							<div className="[&_[data-slot=table-container]]:overflow-visible">
								<DataTable table={deploymentsTable} />
							</div>
						</FlowRunActivityBarGraphTooltipProvider>
=======
						<header className="mb-4 grid grid-cols-1 gap-2 sm:grid-cols-2">
							<SearchInput
								placeholder="Search deployments..."
								value={deploymentSearch ?? ""}
								onChange={(e) => onDeploymentSearchChange(e.target.value)}
							/>
							<TagsInput
								placeholder="Filter by tags"
								value={deploymentTags}
								onChange={handleDeploymentTagsChange}
							/>
						</header>
						<DataTable table={deploymentsTable} />
>>>>>>> 6abdbf71
					</TabsContent>
					<TabsContent value="details">
						<DataTable table={metadataTable} />
					</TabsContent>
				</Tabs>
			</div>
			<DeleteFlowDialog
				flow={flow}
				open={showDeleteDialog}
				onOpenChange={setShowDeleteDialog}
			/>
		</>
	);
}<|MERGE_RESOLUTION|>--- conflicted
+++ resolved
@@ -186,14 +186,6 @@
 						/>
 					</TabsContent>
 					<TabsContent value="deployments">
-<<<<<<< HEAD
-						<FlowRunActivityBarGraphTooltipProvider>
-							{/* Override table container overflow to allow chart tooltips to escape */}
-							<div className="[&_[data-slot=table-container]]:overflow-visible">
-								<DataTable table={deploymentsTable} />
-							</div>
-						</FlowRunActivityBarGraphTooltipProvider>
-=======
 						<header className="mb-4 grid grid-cols-1 gap-2 sm:grid-cols-2">
 							<SearchInput
 								placeholder="Search deployments..."
@@ -206,8 +198,12 @@
 								onChange={handleDeploymentTagsChange}
 							/>
 						</header>
-						<DataTable table={deploymentsTable} />
->>>>>>> 6abdbf71
+						<FlowRunActivityBarGraphTooltipProvider>
+							{/* Override table container overflow to allow chart tooltips to escape */}
+							<div className="[&_[data-slot=table-container]]:overflow-visible">
+								<DataTable table={deploymentsTable} />
+							</div>
+						</FlowRunActivityBarGraphTooltipProvider>
 					</TabsContent>
 					<TabsContent value="details">
 						<DataTable table={metadataTable} />
