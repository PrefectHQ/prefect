import { Toaster } from "@/components/ui/sonner";
import { createFakeState, createFakeTaskRun } from "@/mocks";
import "@/mocks/mock-json-input";
import { QueryClient } from "@tanstack/react-query";
import {
	RouterProvider,
	createMemoryHistory,
	createRoute,
	createRouter,
} from "@tanstack/react-router";
import { createRootRoute } from "@tanstack/react-router";
import { render, screen, waitFor, within } from "@testing-library/react";
import userEvent from "@testing-library/user-event";
import { buildApiUrl, createWrapper, server } from "@tests/utils";
import { http, HttpResponse } from "msw";
import { beforeEach, describe, expect, it, vi } from "vitest";
import { TaskRunDetailsPage } from ".";

describe("TaskRunDetailsPage", () => {
	const mockTaskRun = createFakeTaskRun({
		flow_run_name: "test-flow",
		name: "test-task",
		state: createFakeState({
			type: "COMPLETED",
			name: "Completed",
		}),
	});

	const mockOnTabChange = vi.fn();

	const renderTaskRunDetailsPage = (props = {}) => {
		const rootRoute = createRootRoute({
			component: () => (
				<>
					<Toaster />
					<TaskRunDetailsPage
						id="test-task-run-id"
						tab="Logs"
						onTabChange={mockOnTabChange}
						{...props}
					/>
				</>
			),
		});

		// Add a mock route for the flow run page
		const flowRunRoute = createRoute({
			path: "/runs/flow-run/$id",
			getParentRoute: () => rootRoute,
			component: () => <div>Flow Run Page</div>,
		});

		const routeTree = rootRoute.addChildren([flowRunRoute]);

		const router = createRouter({
			routeTree,
			history: createMemoryHistory({
				initialEntries: ["/"],
			}),
			context: {
				queryClient: new QueryClient(),
			},
		});

		return [
			render(<RouterProvider router={router} />, {
				wrapper: createWrapper(),
			}),
			router,
		] as const;
	};

	beforeEach(() => {
		server.use(
			http.get(buildApiUrl("/ui/task_runs/:id"), () => {
				return HttpResponse.json(mockTaskRun);
			}),
		);
	});

	it("renders task run details with correct breadcrumb navigation", async () => {
		renderTaskRunDetailsPage();

		// Wait for the task run data to be loaded
		await waitFor(() => {
			expect(screen.getByText("test-task")).toBeInTheDocument();
		});

		// Check breadcrumb navigation
		expect(screen.getByText("Runs")).toBeInTheDocument();
		const nav = screen.getByRole("navigation");
		expect(nav).toHaveTextContent("test-flow");
		expect(nav).toHaveTextContent("test-task");
	});

	it("displays the task run state badge", async () => {
		renderTaskRunDetailsPage();

		await waitFor(() => {
			expect(screen.getByText("Completed")).toBeInTheDocument();
		});
	});

	it("switches between tabs correctly", async () => {
		const [screen] = renderTaskRunDetailsPage();

		// Wait for the task run data to be loaded
		await waitFor(() => {
			expect(screen.getByText("test-task")).toBeInTheDocument();
		});
		const user = userEvent.setup();

		// Click on different tabs
		await user.click(screen.getByRole("tab", { name: "Artifacts" }));
		expect(mockOnTabChange).toHaveBeenCalledWith("Artifacts");

		await user.click(screen.getByRole("tab", { name: "Task Inputs" }));
		expect(mockOnTabChange).toHaveBeenCalledWith("TaskInputs");

		await user.click(screen.getByRole("tab", { name: "Details" }));
		expect(mockOnTabChange).toHaveBeenCalledWith("Details");
	});

<<<<<<< HEAD
	it("displays the task run inputs", async () => {
		renderTaskRunDetailsPage({ tab: "TaskInputs" });

=======
	it("copies task run ID to clipboard and shows success toast", async () => {
		const [screen] = renderTaskRunDetailsPage();
		const user = userEvent.setup();

		// Wait for the task run data to be loaded
>>>>>>> 920dde86
		await waitFor(() => {
			expect(screen.getByText("test-task")).toBeInTheDocument();
		});

<<<<<<< HEAD
		const tabPanel = screen.getByRole("tabpanel", { name: "Task Inputs" });

		await waitFor(() => {
			expect(within(tabPanel).getByText(/"name": \[\]/)).toBeInTheDocument();
=======
		// Open the dropdown menu
		const moreButton = screen.getByRole("button", { expanded: false });
		await user.click(moreButton);

		// Wait for the dropdown menu to be visible and click the Copy ID option
		await waitFor(() => {
			expect(screen.getByText("Copy ID")).toBeInTheDocument();
		});
		await user.click(screen.getByText("Copy ID"));

		// Verify clipboard API was called with the correct ID
		expect(await navigator.clipboard.readText()).toBe(mockTaskRun.id);

		// Verify success toast was shown
		await waitFor(() => {
			expect(
				screen.getByText("Copied task run ID to clipboard"),
			).toBeInTheDocument();
		});
	});

	it("deletes task run and navigates away", async () => {
		// Mock the delete API endpoint
		server.use(
			http.delete(buildApiUrl("/task_runs/:id"), () => {
				return new HttpResponse(null, { status: 204 });
			}),
		);

		const [screen, router] = renderTaskRunDetailsPage();
		const user = userEvent.setup();

		// Wait for the task run data to be loaded
		await waitFor(() => {
			expect(screen.getByText("test-task")).toBeInTheDocument();
		});

		// Open the dropdown menu
		const moreButton = screen.getByRole("button", { expanded: false });
		await user.click(moreButton);

		// Wait for the dropdown menu to be visible and click the Delete option
		await waitFor(() => {
			expect(screen.getByText("Delete")).toBeInTheDocument();
		});
		await user.click(screen.getByText("Delete"));

		// Verify delete confirmation dialog appears
		await waitFor(() => {
			expect(screen.getByText("Delete Task Run")).toBeInTheDocument();
			expect(
				screen.getByText(
					`Are you sure you want to delete task run ${mockTaskRun.name}?`,
				),
			).toBeInTheDocument();
		});

		// Click confirm in the dialog
		await user.click(screen.getByRole("button", { name: /Delete/i }));

		// Verify success toast was shown
		await waitFor(() => {
			expect(screen.getByText("Task run deleted")).toBeInTheDocument();
		});

		// Verify we're on the flow run page
		await waitFor(() => {
			expect(router.state.location.pathname).toBe(
				`/runs/flow-run/${mockTaskRun.flow_run_id}`,
			);
>>>>>>> 920dde86
		});
	});
});<|MERGE_RESOLUTION|>--- conflicted
+++ resolved
@@ -121,27 +121,27 @@
 		expect(mockOnTabChange).toHaveBeenCalledWith("Details");
 	});
 
-<<<<<<< HEAD
 	it("displays the task run inputs", async () => {
 		renderTaskRunDetailsPage({ tab: "TaskInputs" });
-
-=======
+      
+    await waitFor(() => {
+			expect(screen.getByText("test-task")).toBeInTheDocument();
+		});
+
 	it("copies task run ID to clipboard and shows success toast", async () => {
 		const [screen] = renderTaskRunDetailsPage();
 		const user = userEvent.setup();
 
 		// Wait for the task run data to be loaded
->>>>>>> 920dde86
-		await waitFor(() => {
-			expect(screen.getByText("test-task")).toBeInTheDocument();
-		});
-
-<<<<<<< HEAD
+		await waitFor(() => {
+			expect(screen.getByText("test-task")).toBeInTheDocument();
+		});
+
 		const tabPanel = screen.getByRole("tabpanel", { name: "Task Inputs" });
 
 		await waitFor(() => {
 			expect(within(tabPanel).getByText(/"name": \[\]/)).toBeInTheDocument();
-=======
+
 		// Open the dropdown menu
 		const moreButton = screen.getByRole("button", { expanded: false });
 		await user.click(moreButton);
@@ -212,7 +212,6 @@
 			expect(router.state.location.pathname).toBe(
 				`/runs/flow-run/${mockTaskRun.flow_run_id}`,
 			);
->>>>>>> 920dde86
 		});
 	});
 });