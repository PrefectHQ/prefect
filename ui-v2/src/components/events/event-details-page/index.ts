--- conflicted
+++ resolved
@@ -1,6 +1,3 @@
-<<<<<<< HEAD
 export { EventActionMenu } from "./event-action-menu";
-=======
 export { EventDetailsDisplay } from "./event-details-display";
->>>>>>> df4c1523
 export { EventDetailsHeader } from "./event-details-header";