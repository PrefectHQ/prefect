import type { components } from "@/api/prefect";
<<<<<<< HEAD
import { faker } from "@faker-js/faker";
import { createFakeWorkPoolType } from "./create-fake-work-pool-type";
const STATUS_TYPE_VALUES = ["READY", "NOT_READY", "PAUSED"] as const;
=======
import {
	rand,
	randBoolean,
	randNumber,
	randPastDate,
	randProductAdjective,
	randProductName,
	randUuid,
} from "@ngneat/falso";
const STATUS_TYPE_VALUES = ["READY", "NOT_READY", "PAUSED", null] as const;
>>>>>>> 8fe5130e

export const createFakeWorkPool = (
	overrides?: Partial<components["schemas"]["WorkPool"]>,
): components["schemas"]["WorkPool"] => {
	return {
		created: randPastDate().toISOString(),
		description: `${randProductAdjective()} ${randProductName()}`,
		id: randUuid(),
		name: `${randProductAdjective()} work pool`,
		updated: randPastDate().toISOString(),
		base_job_template: {},
<<<<<<< HEAD
		concurrency_limit: faker.number.int({ min: 0, max: 1_000 }),
		default_queue_id: faker.string.uuid(),
		is_paused: faker.datatype.boolean(),
		status: faker.helpers.arrayElement(STATUS_TYPE_VALUES),
		type: createFakeWorkPoolType(),
=======
		concurrency_limit: randNumber({ min: 0, max: 1_000 }),
		default_queue_id: randUuid(),
		is_paused: randBoolean(),
		status: rand(STATUS_TYPE_VALUES),
		type: "process",
>>>>>>> 8fe5130e
		...overrides,
	};
};<|MERGE_RESOLUTION|>--- conflicted
+++ resolved
@@ -1,9 +1,5 @@
 import type { components } from "@/api/prefect";
-<<<<<<< HEAD
-import { faker } from "@faker-js/faker";
 import { createFakeWorkPoolType } from "./create-fake-work-pool-type";
-const STATUS_TYPE_VALUES = ["READY", "NOT_READY", "PAUSED"] as const;
-=======
 import {
 	rand,
 	randBoolean,
@@ -14,7 +10,6 @@
 	randUuid,
 } from "@ngneat/falso";
 const STATUS_TYPE_VALUES = ["READY", "NOT_READY", "PAUSED", null] as const;
->>>>>>> 8fe5130e
 
 export const createFakeWorkPool = (
 	overrides?: Partial<components["schemas"]["WorkPool"]>,
@@ -26,19 +21,11 @@
 		name: `${randProductAdjective()} work pool`,
 		updated: randPastDate().toISOString(),
 		base_job_template: {},
-<<<<<<< HEAD
-		concurrency_limit: faker.number.int({ min: 0, max: 1_000 }),
-		default_queue_id: faker.string.uuid(),
-		is_paused: faker.datatype.boolean(),
-		status: faker.helpers.arrayElement(STATUS_TYPE_VALUES),
-		type: createFakeWorkPoolType(),
-=======
 		concurrency_limit: randNumber({ min: 0, max: 1_000 }),
 		default_queue_id: randUuid(),
 		is_paused: randBoolean(),
 		status: rand(STATUS_TYPE_VALUES),
-		type: "process",
->>>>>>> 8fe5130e
+		type: createFakeWorkPoolType(),
 		...overrides,
 	};
 };