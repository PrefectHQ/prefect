--- conflicted
+++ resolved
@@ -423,7 +423,6 @@
 		const baseFilter = buildFlowRunsFilterFromSearch(deps);
 		const { from, to } = getDateRangeFromSearch(deps);
 
-<<<<<<< HEAD
 		// Prefetch all flow runs and extract IDs for enrichment queries
 		// FlowRunsCard uses useSuspenseQuery for this, so we need to ensure it's prefetched
 		const allFlowRuns = await queryClient.ensureQueryData(
@@ -477,11 +476,6 @@
 		void queryClient.prefetchQuery(
 			buildTaskRunsHistoryQuery(taskRunsHistoryFilter, 30_000),
 		);
-=======
-		// Prefetch all flow runs (used by FlowRunsCard for the bar chart)
-		void queryClient.prefetchQuery(
-			buildFilterFlowRunsQuery(baseFilter, 30_000),
-		);
 
 		// Convert to count filter (without sort/limit/offset) for count queries
 		const countFilter = toFlowRunsCountFilter(baseFilter);
@@ -507,7 +501,6 @@
 				),
 			);
 		});
->>>>>>> 64fa8e89
 
 		// Prefetch flow runs for each state type group to minimize loading when switching tabs
 		// Also prefetch task run counts for the first 3 runs of each state type (used by FlowRunCard)
