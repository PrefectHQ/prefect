--- conflicted
+++ resolved
@@ -9,6 +9,7 @@
 import { z } from "zod";
 import { buildFilterDeploymentsQuery } from "@/api/deployments";
 import {
+	buildCountFlowRunsQuery,
 	buildFilterFlowRunsQuery,
 	buildPaginateFlowRunsQuery,
 	type FlowRunsPaginateFilter,
@@ -17,19 +18,16 @@
 	buildDeploymentsCountByFlowQuery,
 	buildFLowDetailsQuery,
 } from "@/api/flows";
-<<<<<<< HEAD
 import {
 	buildCountTaskRunsQuery,
+	buildGetFlowRunsTaskRunsCountQuery,
 	buildTaskRunsHistoryQuery,
 } from "@/api/task-runs";
-=======
-import { buildGetFlowRunsTaskRunsCountQuery } from "@/api/task-runs";
 import {
 	type PaginationState,
 	SORT_FILTERS,
 	type SortFilters,
 } from "@/components/flow-runs/flow-runs-list";
->>>>>>> 985ef415
 import type { FlowRunState } from "@/components/flow-runs/flow-runs-list/flow-runs-filters/state-filters.constants";
 import FlowDetail from "@/components/flows/detail";
 import {
@@ -212,41 +210,19 @@
 	const [sort, onSortChange] = useSort();
 	const [flowRunSearch, onFlowRunSearchChange] = useFlowRunSearch();
 	const { selectedStates, onSelectFilter } = useStateFilter();
-<<<<<<< HEAD
-	const [{ data: flow }, { data: flowRuns }, { data: deployments }] =
-=======
-
-	// Suspense queries for stable data (flow, activity, deployments)
-	const [{ data: flow }, { data: activity }, { data: deployments }] =
->>>>>>> 985ef415
-		useSuspenseQueries({
-			queries: [
-				buildFLowDetailsQuery(id),
-				buildFilterFlowRunsQuery({
-<<<<<<< HEAD
-					...filterFlowRunsBySearchParams(search),
-					flows: { operator: "and_", id: { any_: [id] } },
-=======
-					flows: { operator: "and_", id: { any_: [id] } },
-					flow_runs: {
-						operator: "and_",
-						start_time: { is_null_: false },
-					},
-					offset: 0,
-					limit: 60,
-					sort: "START_TIME_DESC",
->>>>>>> 985ef415
-				}),
-				buildFilterDeploymentsQuery({
-					sort: "CREATED_DESC",
-					offset: search["deployments.page"] * search["deployments.limit"],
-					limit: search["deployments.limit"],
-					flows: { operator: "and_", id: { any_: [id] } },
-				}),
-			],
-		});
-<<<<<<< HEAD
-=======
+
+	// Suspense queries for stable data (flow, deployments)
+	const [{ data: flow }, { data: deployments }] = useSuspenseQueries({
+		queries: [
+			buildFLowDetailsQuery(id),
+			buildFilterDeploymentsQuery({
+				sort: "CREATED_DESC",
+				offset: search["deployments.page"] * search["deployments.limit"],
+				limit: search["deployments.limit"],
+				flows: { operator: "and_", id: { any_: [id] } },
+			}),
+		],
+	});
 
 	// Use useQuery for paginated flow runs to leverage placeholderData: keepPreviousData
 	// This prevents the page from suspending when search/filter changes
@@ -292,7 +268,6 @@
 		},
 		[queryClient, search, id],
 	);
->>>>>>> 985ef415
 
 	return (
 		<FlowDetail
@@ -318,106 +293,21 @@
 export const Route = createFileRoute("/flows/flow/$id")({
 	component: FlowDetailRoute,
 	validateSearch: zodValidator(searchParams),
-<<<<<<< HEAD
-	loaderDeps: ({ search }) => search,
-	loader: ({ params: { id }, context, deps }) => {
-		const REFETCH_INTERVAL = 30_000;
-
-		void context.queryClient.prefetchQuery(buildFLowDetailsQuery(id));
-		void context.queryClient.prefetchQuery(
-			buildFilterFlowRunsQuery({
-				...filterFlowRunsBySearchParams(deps),
-				flows: { operator: "and_", id: { any_: [id] } },
-			}),
-		);
-		void context.queryClient.prefetchQuery(
-			buildCountFlowRunsQuery({
-				flows: { operator: "and_", id: { any_: [id] } },
-			}),
-		);
-		void context.queryClient.prefetchQuery(
-			buildFilterDeploymentsQuery({
-				sort: "CREATED_DESC",
-				offset: deps["runs.page"] * deps["runs.limit"],
-				limit: deps["runs.limit"],
-				flows: { operator: "and_", id: { any_: [id] } },
-			}),
-		);
-		void context.queryClient.prefetchQuery(
-			buildDeploymentsCountByFlowQuery([id]),
-		);
-
-		// Prefetch FlowStatsSummary queries
-		// FlowRunsHistoryCard queries
-		void context.queryClient.prefetchQuery(
-			buildFilterFlowRunsQuery(
-				buildFlowRunsHistoryFilter(id, 60),
-				REFETCH_INTERVAL,
-			),
-		);
-		void context.queryClient.prefetchQuery(
-			buildCountFlowRunsQuery(
-				buildFlowRunsCountFilterForHistory(id),
-				REFETCH_INTERVAL,
-			),
-		);
-
-		// CumulativeTaskRunsCard queries
-		void context.queryClient.prefetchQuery(
-			buildCountTaskRunsQuery(
-				buildTotalTaskRunsCountFilter(id),
-				REFETCH_INTERVAL,
-			),
-		);
-		void context.queryClient.prefetchQuery(
-			buildCountTaskRunsQuery(
-				buildCompletedTaskRunsCountFilter(id),
-				REFETCH_INTERVAL,
-			),
-		);
-		void context.queryClient.prefetchQuery(
-			buildCountTaskRunsQuery(
-				buildFailedTaskRunsCountFilter(id),
-				REFETCH_INTERVAL,
-			),
-		);
-		void context.queryClient.prefetchQuery(
-			buildCountTaskRunsQuery(
-				buildRunningTaskRunsCountFilter(id),
-				REFETCH_INTERVAL,
-			),
-		);
-		void context.queryClient.prefetchQuery(
-			buildTaskRunsHistoryQuery(
-				buildTaskRunsHistoryFilterForFlow(id),
-				REFETCH_INTERVAL,
-			),
-		);
-=======
 	loaderDeps: ({ search }) => ({
 		flowRunsDeps: search,
 	}),
 	loader: ({ params: { id }, context, deps }) => {
+		const REFETCH_INTERVAL = 30_000;
+
+		// Prefetch flow details
+		void context.queryClient.prefetchQuery(buildFLowDetailsQuery(id));
+
 		// Prefetch paginated flow runs without blocking (uses keepPreviousData)
 		void context.queryClient.prefetchQuery(
 			buildPaginateFlowRunsQuery(
 				buildPaginationBody(deps.flowRunsDeps, id),
 				30_000,
 			),
-		);
-
-		// Prefetch activity data for the bar chart
-		void context.queryClient.prefetchQuery(
-			buildFilterFlowRunsQuery({
-				flows: { operator: "and_", id: { any_: [id] } },
-				flow_runs: {
-					operator: "and_",
-					start_time: { is_null_: false },
-				},
-				offset: 0,
-				limit: 60,
-				sort: "START_TIME_DESC",
-			}),
 		);
 
 		// Prefetch deployments
@@ -435,6 +325,53 @@
 		// Prefetch deployments count
 		void context.queryClient.prefetchQuery(
 			buildDeploymentsCountByFlowQuery([id]),
+		);
+
+		// Prefetch FlowStatsSummary queries
+		// FlowRunsHistoryCard queries
+		void context.queryClient.prefetchQuery(
+			buildFilterFlowRunsQuery(
+				buildFlowRunsHistoryFilter(id, 60),
+				REFETCH_INTERVAL,
+			),
+		);
+		void context.queryClient.prefetchQuery(
+			buildCountFlowRunsQuery(
+				buildFlowRunsCountFilterForHistory(id),
+				REFETCH_INTERVAL,
+			),
+		);
+
+		// CumulativeTaskRunsCard queries
+		void context.queryClient.prefetchQuery(
+			buildCountTaskRunsQuery(
+				buildTotalTaskRunsCountFilter(id),
+				REFETCH_INTERVAL,
+			),
+		);
+		void context.queryClient.prefetchQuery(
+			buildCountTaskRunsQuery(
+				buildCompletedTaskRunsCountFilter(id),
+				REFETCH_INTERVAL,
+			),
+		);
+		void context.queryClient.prefetchQuery(
+			buildCountTaskRunsQuery(
+				buildFailedTaskRunsCountFilter(id),
+				REFETCH_INTERVAL,
+			),
+		);
+		void context.queryClient.prefetchQuery(
+			buildCountTaskRunsQuery(
+				buildRunningTaskRunsCountFilter(id),
+				REFETCH_INTERVAL,
+			),
+		);
+		void context.queryClient.prefetchQuery(
+			buildTaskRunsHistoryQuery(
+				buildTaskRunsHistoryFilterForFlow(id),
+				REFETCH_INTERVAL,
+			),
 		);
 
 		// Background async chain: prefetch task run counts for each flow run
@@ -456,7 +393,6 @@
 
 		// Ensure flow details are loaded (critical data)
 		return context.queryClient.ensureQueryData(buildFLowDetailsQuery(id));
->>>>>>> 985ef415
 	},
 	wrapInSuspense: true,
 });