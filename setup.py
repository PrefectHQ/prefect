import sys
import os

from setuptools import find_packages, setup
from setuptools.command.install import install

import versioneer


class VerifyVersionCommand(install):
    """Verify that the git tag matches our package version"""

    description = "verify that the git tag matches our package version"

    def run(self):
        version = versioneer.get_version()
        tag = os.getenv("CIRCLE_TAG")

        if tag != version:
            info = "Failed version verification: '{0}' does not match the version of this app: '{1}'".format(
                tag, version
            )
            sys.exit(info)


## base requirements
install_requires = open("requirements.txt").read().strip().split("\n")
dev_requires = open("dev-requirements.txt").read().strip().split("\n")
test_requires = open("test-requirements.txt").read().strip().split("\n")

orchestration_extras = {
    "aws": ["boto3 >= 1.9, < 2.0"],
    "azure": ["azure-storage-blob >= 12.1.0, < 13.0"],
    "bitbucket": ["atlassian-python-api >= 2.0.1"],
    "gcp": [
        "google-cloud-secret-manager >= 2.4.0",
        "google-cloud-storage >= 1.13, < 2.0",
    ],
    "git": ["dulwich >= 0.19.7"],
    "github": ["PyGithub >= 1.51, < 2.0"],
    "gitlab": ["python-gitlab >= 2.5.0, < 3.0"],
    "kubernetes": ["kubernetes >= 9.0.0a1, <= 13.0"],
}

extras = {
    "airtable": ["airtable-python-wrapper >= 0.11, < 0.12"],
    "aws": orchestration_extras["aws"],
    "azure": [
        "azure-storage-blob >= 12.1.0, < 13.0",
        "azureml-sdk >= 1.0.65, < 1.1",
        "azure-cosmos >= 3.1.1, <3.2",
    ],
    "bitbucket": orchestration_extras["bitbucket"],
    "dask_cloudprovider": ["dask_cloudprovider[aws] >= 0.2.0"],
    "dev": dev_requires + test_requires,
    "dropbox": ["dropbox ~= 9.0"],
    "ge": ["great_expectations >= 0.11.1"],
    "gcp": [
        "google-cloud-bigquery >= 1.6.0, < 2.0",
    ]
    + orchestration_extras["gcp"],
    "git": orchestration_extras["git"],
    "github": orchestration_extras["github"],
    "gitlab": orchestration_extras["gitlab"],
    "google": [
        "google-cloud-bigquery >= 1.6.0, < 2.0",
    ]
    + orchestration_extras["gcp"],
    "gsheets": ["gspread >= 3.6.0"],
    "jira": ["jira >= 2.0.0"],
    "jupyter": ["papermill >= 2.2.0", "nbconvert >= 6.0.7"],
    "kafka": ["confluent-kafka >= 1.7.0"],
    "kubernetes": ["dask-kubernetes >= 0.8.0"] + orchestration_extras["kubernetes"],
    "pandas": ["pandas >= 1.0.1"],
    "postgres": ["psycopg2-binary >= 2.8.2"],
    "prometheus": ["prometheus-client >= 0.9.0"],
    "mysql": ["pymysql >= 0.9.3"],
    "sql_server": ["pyodbc >= 4.0.30"],
    "pushbullet": ["pushbullet.py >= 0.11.0"],
    "redis": ["redis >= 3.2.1"],
    "rss": ["feedparser >= 5.0.1, < 6.0"],
    "snowflake": ["snowflake-connector-python >= 1.8.2, < 2.5"],
    "spacy": ["spacy >= 2.0.0, < 3.0.0"],
    "templates": ["jinja2 >= 2.0, < 3.0"],
    "test": test_requires,
    "vault": ["hvac >= 0.10"],
    "viz": ["graphviz >= 0.8.3"],
    "twitter": ["tweepy >= 3.5, < 4.0"],
<<<<<<< HEAD
    "dremio": ["pyarrow >= 5.0.0"],
=======
    "dremio": ["pyarrow>=0.15.1"],
    "exasol": ["pyexasol >= 0.16.1"],
    "sodasql": ["soda-sql >= 2.0.0b25"],
    "sendgrid": ["sendgrid >= 6.7.0"],
>>>>>>> 6c0ff577
}


if sys.version_info < (3, 6):
    extras["dev"].remove("black")

extras["all_extras"] = sum(extras.values(), [])

# Extras for docker image builds to include for orchestration
extras["all_orchestration_extras"] = sum(orchestration_extras.values(), [])

# CI extras to control dependencies for tests
extras["task_library_ci"] = sum(extras.values(), [])
extras["task_library_ci"] = [
    r
    for r in extras["task_library_ci"]
    if not r.startswith("dask_cloudprovider") and not r.startswith("pyodbc")
]

extras["base_library_ci"] = (
    extras["all_orchestration_extras"]
    + extras["dev"]
    + extras["pandas"]
    + extras["jira"]
)

cmdclass = {
    "verify_version": VerifyVersionCommand,
}
cmdclass.update(versioneer.get_cmdclass())

setup(
    name="prefect",
    version=versioneer.get_version(),
    cmdclass=cmdclass,
    install_requires=install_requires,
    extras_require=extras,
    scripts=[],
    packages=find_packages(where="src"),
    package_dir={"": "src"},
    package_data={"prefect": ["py.typed"]},
    include_package_data=True,
    entry_points={"console_scripts": ["prefect=prefect.cli:cli"]},
    python_requires=">=3.6",
    description="The Prefect Core automation and scheduling engine.",
    long_description=open("README.md").read(),
    long_description_content_type="text/markdown",
    url="https://www.github.com/PrefectHQ/prefect",
    license="Apache License 2.0",
    author="Prefect Technologies, Inc.",
    author_email="help@prefect.io",
    classifiers=[
        "Development Status :: 4 - Beta",
        "Intended Audience :: Developers",
        "Intended Audience :: System Administrators",
        "License :: OSI Approved :: Apache Software License",
        "Programming Language :: Python :: 3 :: Only",
        "Programming Language :: Python :: 3.6",
        "Programming Language :: Python :: 3.7",
        "Programming Language :: Python :: 3.8",
        "Topic :: Software Development :: Libraries",
        "Topic :: System :: Monitoring",
    ],
)<|MERGE_RESOLUTION|>--- conflicted
+++ resolved
@@ -86,14 +86,10 @@
     "vault": ["hvac >= 0.10"],
     "viz": ["graphviz >= 0.8.3"],
     "twitter": ["tweepy >= 3.5, < 4.0"],
-<<<<<<< HEAD
     "dremio": ["pyarrow >= 5.0.0"],
-=======
-    "dremio": ["pyarrow>=0.15.1"],
     "exasol": ["pyexasol >= 0.16.1"],
     "sodasql": ["soda-sql >= 2.0.0b25"],
     "sendgrid": ["sendgrid >= 6.7.0"],
->>>>>>> 6c0ff577
 }
 
 
