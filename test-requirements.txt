pytest >= 6.0
testfixtures >= 6.10.3
pytest-env >= 0.6.0
pytest-xdist >= 2.0
flaky >= 3.0
<<<<<<< HEAD
responses >=0.14.0
=======
responses >= 0.14.0
>>>>>>> bad8cf89
<|MERGE_RESOLUTION|>--- conflicted
+++ resolved
@@ -3,8 +3,4 @@
 pytest-env >= 0.6.0
 pytest-xdist >= 2.0
 flaky >= 3.0
-<<<<<<< HEAD
-responses >=0.14.0
-=======
-responses >= 0.14.0
->>>>>>> bad8cf89
+responses >= 0.14.0