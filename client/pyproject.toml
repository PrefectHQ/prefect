--- conflicted
+++ resolved
@@ -63,13 +63,8 @@
     "toml>=0.10.0",
     "typing_extensions>=4.10.0,<5.0.0",
     "uvicorn>=0.14.0,!=0.29.0",
-<<<<<<< HEAD
     "websockets>=15.0.1,<16.0",
-    "whenever>=0.7.3,<0.9.0; python_version>='3.13'",
-=======
-    "websockets>=13.0,<16.0",
     "whenever>=0.7.3,<0.10.0; python_version>='3.13'",
->>>>>>> d2fa8bf9
 ]
 [project.urls]
 Changelog = "https://github.com/PrefectHQ/prefect/releases"
