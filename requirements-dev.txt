--- conflicted
+++ resolved
@@ -3,14 +3,10 @@
 mkdocs
 mkdocs-material
 mkdocstrings
-<<<<<<< HEAD
 mock; python_version < '3.8'
+moto
 mypy
 pickle5 >= 0.0.11; python_version < '3.8'
-=======
-moto
-mypy 
->>>>>>> 2ccac551
 pre-commit
 pytest
 pytest-asyncio >= 0.17
