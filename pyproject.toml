[build-system]
<<<<<<< HEAD
requires = ["hatchling", "versioningit"]
build-backend = "hatchling.build"
=======
requires = ["setuptools>=65.6.3", "wheel"]
build-backend = "setuptools.build_meta"
>>>>>>> 442e6441

[project]
name = "prefect"
dynamic = ["version"]
description = "Workflow orchestration and management."
readme = "README.md"
requires-python = ">=3.9"
license = { text = "Apache-2.0" }
authors = [{ name = "Prefect Technologies, Inc.", email = "help@prefect.io" }]
classifiers = [
    "Natural Language :: English",
    "Intended Audience :: Developers",
    "Intended Audience :: System Administrators",
    "License :: OSI Approved :: Apache Software License",
    "Programming Language :: Python :: 3 :: Only",
    "Programming Language :: Python :: 3.9",
    "Programming Language :: Python :: 3.10",
    "Programming Language :: Python :: 3.11",
    "Programming Language :: Python :: 3.12",
    "Topic :: Software Development :: Libraries",
]
dependencies = [
    # Server dependencies
    "aiosqlite>=0.17.0,<1.0.0",
    "alembic>=1.7.5,<2.0.0",
    "apprise>=1.1.0,<2.0.0",
    "asyncpg>=0.23,<1.0.0",
    "click>=8.0,<8.2",
    "cryptography>=36.0.1",
    "dateparser>=1.1.1,<2.0.0",
    "docker>=4.0,<8.0",
    "graphviz>=0.20.1",
    "jinja2>=3.0.0,<4.0.0",
    "jinja2-humanize-extension>=0.4.0",
    "humanize>=4.9.0,<5.0.0",
    "pytz>=2021.1,<2026",
    "readchar>=4.0.0,<5.0.0",
    "sqlalchemy[asyncio]>=2.0,<3.0.0",
    "typer>=0.12.0,!=0.12.2,<0.16.0",
    "prefect[client]",
]
[project.urls]
Changelog = "https://github.com/PrefectHQ/prefect/releases"
Documentation = "https://docs.prefect.io"
Source = "https://github.com/PrefectHQ/prefect"
Tracker = "https://github.com/PrefectHQ/prefect/issues"
[project.optional-dependencies]
client = [
    # Client dependencies
    "anyio>=4.4.0,<5.0.0",
    "asgi-lifespan>=1.0,<3.0",
    "cachetools>=5.3,<6.0",
    "cloudpickle>=2.0,<4.0",
    "coolname>=1.0.4,<3.0.0",
    "croniter>=1.0.12,<7.0.0",
    "exceptiongroup>=1.0.0",
    "fastapi>=0.111.0,<1.0.0",
    "fsspec>=2022.5.0",
    "graphviz>=0.20.1",
    "griffe>=0.49.0,<2.0.0",
    "httpcore>=1.0.5,<2.0.0",
    "httpx[http2]>=0.23,!=0.23.2",
    "importlib_metadata>=4.4;python_version<'3.10'",
    "jsonpatch>=1.32,<2.0",
    "jsonschema>=4.0.0,<5.0.0",
    "opentelemetry-api>=1.27.0,<2.0.0",
    "orjson>=3.7,<4.0",
    "packaging>=21.3,<24.3",
    "pathspec>=0.8.0",
    "pendulum>=3.0.0,<4",
    "prometheus-client>=0.20.0",
    "pydantic>=2.9,<3.0.0,!=2.10.0",
    "pydantic_core>=2.12.0,<3.0.0",
    "pydantic_extra_types>=2.8.2,<3.0.0",
    "pydantic_settings>2.2.1",
    "python-dateutil>=2.8.2,<3.0.0",
    "python-slugify>=5.0,<9.0",
    "python-socks[asyncio]>=2.5.3,<3.0",
    "pyyaml>=5.4.1,<7.0.0",
    "rfc3339-validator>=0.1.4,<0.2.0",
    "rich>=11.0,<14.0",
    "ruamel.yaml>=0.17.0",
    "sniffio>=1.3.0,<2.0.0",
    "toml>=0.10.0",
    "typing_extensions>=4.5.0,<5.0.0",
    "ujson>=5.8.0,<6.0.0",
    "uvicorn>=0.14.0,!=0.29.0",
    "websockets>=10.4,<14.0",
]
otel = [
    "opentelemetry-distro>=0.48b0,<1.0.0",
    "opentelemetry-exporter-otlp>=1.27.0,<2.0.0",
    "opentelemetry-instrumentation>=0.48b0,<1.0.0",
    "opentelemetry-instrumentation-logging>=0.48b0,<1.0.0",
    "opentelemetry-test-utils>=0.48b0,<1.0.0",
]

markdown-docs = [
    "pytest-markdown-docs>=0.6.0",
    "prefect[aws]",
    "prefect[azure]",
    "prefect[bitbucket]",
    "prefect[dask]",
    "prefect[databricks]",
    # "prefect[dbt]",
    "prefect[email]",
    "prefect[gcp]",
    "prefect[github]",
    "prefect[gitlab]",
    "prefect[kubernetes]",
    "prefect[ray]",
    "prefect[shell]",
    "prefect[slack]",
    "prefect[snowflake]",
    "prefect[sqlalchemy]",
]


# Infrastructure extras
aws = ["prefect-aws>=0.5.0"]
azure = ["prefect-azure>=0.4.0"]
gcp = ["prefect-gcp>=0.6.0"]
docker = ["prefect-docker>=0.6.0"]
kubernetes = ["prefect-kubernetes>=0.4.0"]
shell = ["prefect-shell>=0.3.0"]
# Distributed task execution extras
dask = ["prefect-dask>=0.3.0"]
ray = ["prefect-ray>=0.4.0"]
# Version control extras
bitbucket = ["prefect-bitbucket>=0.3.0"]
github = ["prefect-github>=0.3.0"]
gitlab = ["prefect-gitlab>=0.3.0"]
# Database extras
databricks = ["prefect-databricks>=0.3.0"]
dbt = ["prefect-dbt>=0.6.0"]
snowflake = ["prefect-snowflake>=0.28.0"]
sqlalchemy = ["prefect-sqlalchemy>=0.5.0"]
redis = ["prefect-redis>=0.2.0"]
# Monitoring extras
email = ["prefect-email>=0.4.0"]
slack = ["prefect-slack>=0.3.0"]

[project.scripts]
prefect = "prefect.cli:app"

[project.entry-points."mkdocs.plugins"]
render_swagger = "prefect.utilities.render_swagger:SwaggerPlugin"

[dependency-groups]
dev = [
    "cairosvg>=2.7.1",
    "codespell>=2.2.6",
    "ipython>=8.32.0;python_version>='3.10'",
    "jinja2>=1.2",
    "moto>=5",
    "numpy>=2.2.2;python_version>='3.10'",
    "pillow>=11.1.0",
    "pre-commit>=4.1.0",
    "pluggy>=1.5.0",
    "pyright>=1.1.390",
    "pytest>=8.3.4",
    "pytest-asyncio>=0.25.3",
    "pytest-cov>=6.0",
    "pytest-env>=1.1.5",
    "pytest-flakefinder>=1.1.0",
    "pytest-mypy-plugins>=3.2.0",
    "pytest-timeout>=2.3.1",
    "pytest-xdist>=3.6.1",
    "pyyaml>=6.0.1",
    "redis>=5.2.1",
    "setuptools>=65.6.3",
    "uv>=0.5.30",
    "vale>=3.9.5",
    "virtualenv>=20.29.2",
    "watchfiles>=1.0.4",
    "respx>=0.22.0",
    "codespell==2.4.1",
    "ruff==0.9.6",
    "mypy==1.15.0",
    "types-cachetools>=5.3.1",
    "types-PyYAML>=6.0.12",
    "mkdocs>=1.6.1",
    "mkdocs-material>=9.6.4",
    "mkdocstrings[python]>=0.28.0",
    "mkdocs-gen-files>=0.5.0",
    # Need to stay in sync with otel extra
    "opentelemetry-distro>=0.48b0,<1.0.0",
    "opentelemetry-exporter-otlp>=1.27.0,<2.0.0",
    "opentelemetry-instrumentation>=0.48b0,<1.0.0",
    "opentelemetry-instrumentation-logging>=0.48b0,<1.0.0",
    "opentelemetry-test-utils>=0.48b0,<1.0.0",
<<<<<<< HEAD
    "versioningit>=3.1.2",
]

benchmark = [
    "pytest-benchmark>=5.1.0",
    "pytest-codspeed>=2.2.1",
]

[tool.hatch.version]
source = "versioningit"

[tool.versioningit.vcs]
match = ["[0-9]*.[0-9]*.[0-9]*"]

[tool.versioningit.write]
file = "src/prefect/_version.py"

[tool.versioningit.format]
distance = "{base_version}+{distance}.{vcs}{rev}"
dirty = "{base_version}+{distance}.{vcs}{rev}.dirty"
distance-dirty = "{base_version}+{distance}.{vcs}{rev}.dirty"

[tool.hatch.build]
artifacts = ["src/prefect/_version.py"]

[tool.hatch.build.targets.sdist]
include = ["/src/prefect", "/README.md", "/LICENSE", "/pyproject.toml"]
=======
    "versioneer>=0.20.0",
]

benchmark = ["pytest-benchmark>=5.1.0", "pytest-codspeed>=2.2.1"]
>>>>>>> 442e6441


[tool.pytest.ini_options]
testpaths = ["tests"]
addopts = "-rfEs --mypy-only-local-stub"
norecursedirs = [
    "*.egg-info",
    ".git",
    ".mypy_cache",
    "node_modules",
    ".pytest_cache",
    ".vscode",
]
python_files = ["test_*.py", "bench_*.py"]
python_functions = ["test_*", "bench_*"]
markers = [
    "service(arg): a service integration test. For example 'docker'",
    "enable_api_log_handler: by default, sending logs to the API is disabled. Tests marked with this use the handler.",
    "clear_db: marker to clear the database after test completion",
]
env = [
    "PREFECT_TESTING_TEST_MODE=1",
    "PREFECT_TESTING_UNIT_TEST_MODE=1",
    "PREFECT_SERVER_LOGGING_LEVEL=DEBUG",
]
asyncio_mode = "auto"
asyncio_default_fixture_loop_scope = "session"
timeout = 90
filterwarnings = [
    "error",
    "ignore::DeprecationWarning:tornado.platform.asyncio.*",
    "ignore::DeprecationWarning:tornado.ioloop",
    "ignore:Default value default=",
    "ignore:Implicitly cleaning up:ResourceWarning",
    "ignore::ResourceWarning:distributed.diskutils",
    "ignore:unclosed:ResourceWarning:distributed.node",
    "ignore::ImportWarning:google.api_core.exceptions",
    "ignore:coroutine 'Connection.cursor' was never awaited:RuntimeWarning",
    "ignore:coroutine 'AsyncAdapt_asyncpg_cursor._prepare_and_execute' was never awaited:RuntimeWarning",
    "ignore:the imp module is deprecated:DeprecationWarning",
    "ignore:distutils Version classes are deprecated:DeprecationWarning",
    "ignore:The distutils package is deprecated:DeprecationWarning",
    "ignore:Skipped unsupported reflection of expression-based index:sqlalchemy.exc.SAWarning",
    "ignore:The --rsyncdir command line argument and rsyncdirs config variable are deprecated.:DeprecationWarning",
    "ignore:Prefect will drop support for Python 3.7:FutureWarning",
    "ignore:`PREFECT_API_URL` uses `/account/` but should use `/accounts/`.:UserWarning",
    "ignore:`PREFECT_API_URL` should have `/api` after the base URL.:UserWarning",
    "ignore:datetime.datetime.utcnow() is deprecated and scheduled for removal in a future version.:DeprecationWarning",
    "ignore:datetime.datetime.utcfromtimestamp() is deprecated and scheduled for removal in a future version.:DeprecationWarning",
    "ignore::sqlalchemy.exc.SAWarning",
    "ignore::ResourceWarning",
    "ignore::pytest.PytestUnraisableExceptionWarning",
    "ignore::pluggy.PluggyTeardownRaisedWarning",
]

[tool.mypy]
plugins = ["pydantic.mypy"]
ignore_missing_imports = true
follow_imports = "skip"
python_version = "3.9"

[tool.coverage.run]
branch = true

[tool.coverage.report]
exclude_lines = ["@(abc.)?abstractmethod", "if TYPE_CHECKING:"]
omit = ["src/prefect/server/database/migrations/versions/*"]
ignore_errors = true

[tool.ruff]
src = ["src"]
extend-select = ["I"]

[tool.ruff.per-file-ignores]
"__init__.py" = ["E402", "F401", "I"]
"main.py" = ["E402", "F401", "I"]
"src/prefect/utilities/compat.py" = ["F401", "I"]
"tests/conftest.py" = ["F405", "E402", "F403"]
"src/prefect/runtime/*" = ["F822"]
"src/prefect/server/database/migrations/**/*" = ["E501"]

[tool.ruff.isort]
known-third-party = []

[tool.uv.sources]
prefect-aws = { path = "src/integrations/prefect-aws" }
prefect-azure = { path = "src/integrations/prefect-azure" }
prefect-bitbucket = { path = "src/integrations/prefect-bitbucket" }
prefect-dask = { path = "src/integrations/prefect-dask" }
prefect-databricks = { path = "src/integrations/prefect-databricks" }
prefect-dbt = { path = "src/integrations/prefect-dbt" }
prefect-docker = { path = "src/integrations/prefect-docker" }
prefect-email = { path = "src/integrations/prefect-email" }
prefect-gcp = { path = "src/integrations/prefect-gcp" }
prefect-github = { path = "src/integrations/prefect-github" }
prefect-gitlab = { path = "src/integrations/prefect-gitlab" }
prefect-kubernetes = { path = "src/integrations/prefect-kubernetes" }
prefect-ray = { path = "src/integrations/prefect-ray" }
prefect-redis = { path = "src/integrations/prefect-redis" }
prefect-shell = { path = "src/integrations/prefect-shell" }
prefect-slack = { path = "src/integrations/prefect-slack" }
prefect-sqlalchemy = { path = "src/integrations/prefect-sqlalchemy" }
prefect-snowflake = { path = "src/integrations/prefect-snowflake" }

[tool.versioneer]
VCS = "git"
style = "pep440"
versionfile_source = "src/prefect/_version.py"
versionfile_build = "prefect/_version.py"
tag_prefix = ""
parentdir_prefix = "prefect-"<|MERGE_RESOLUTION|>--- conflicted
+++ resolved
@@ -1,11 +1,6 @@
 [build-system]
-<<<<<<< HEAD
 requires = ["hatchling", "versioningit"]
 build-backend = "hatchling.build"
-=======
-requires = ["setuptools>=65.6.3", "wheel"]
-build-backend = "setuptools.build_meta"
->>>>>>> 442e6441
 
 [project]
 name = "prefect"
@@ -197,8 +192,6 @@
     "opentelemetry-instrumentation>=0.48b0,<1.0.0",
     "opentelemetry-instrumentation-logging>=0.48b0,<1.0.0",
     "opentelemetry-test-utils>=0.48b0,<1.0.0",
-<<<<<<< HEAD
-    "versioningit>=3.1.2",
 ]
 
 benchmark = [
@@ -225,13 +218,6 @@
 
 [tool.hatch.build.targets.sdist]
 include = ["/src/prefect", "/README.md", "/LICENSE", "/pyproject.toml"]
-=======
-    "versioneer>=0.20.0",
-]
-
-benchmark = ["pytest-benchmark>=5.1.0", "pytest-codspeed>=2.2.1"]
->>>>>>> 442e6441
-
 
 [tool.pytest.ini_options]
 testpaths = ["tests"]
