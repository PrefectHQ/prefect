--- conflicted
+++ resolved
@@ -3,12 +3,8 @@
 ## Release 2.13.6
 
 ### Specify a default result storage block as a setting
-<<<<<<< HEAD
-Previously, specifying result storage blocks necessitated changes in the @flow / @task decorator. Now, with [#10925](https://github.com/PrefectHQ/prefect/pull/10925), a `PREFECT_DEFAULT_RESULT_STORAGE_BLOCK` setting has been introduced, allowing users to set a default storage block on a work pool or via infra overrides for a deployment. This enhancement enables easier swapping of result storages by just updating the environment in the UI or in your prefect.yaml, eliminating the need to alter your flow source code.
-=======
 
 Previously, specifying result storage blocks necessitated changes in the `@flow` or `@task` decorator. Now, the `PREFECT_DEFAULT_RESULT_STORAGE_BLOCK` setting allows users to set a default storage block on a work pool or via job variables for a deployment. For example, to set a default storage block for a deployment via `prefect.yaml`:
->>>>>>> 14149b80
 
 ```yaml
 - name: my-super-cool-deployment
@@ -20,7 +16,7 @@
     job_variables:
       env:
         PREFECT_DEFAULT_RESULT_STORAGE_BLOCK: s3/my-s3-bucket-block-name
-
+```
 This enhancement enables easier swapping of result storages by just updating the environment in the UI or in your `prefect.yaml`, eliminating the need to alter your flow source code.
 
 See the following pull request for details:
