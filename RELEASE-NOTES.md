# Prefect Release Notes

## Release 2.7.9

### Enhancements
<<<<<<< HEAD
- Add `--head` flag to `flow-run logs` CLI command to limit the number of logs returned — https://github.com/PrefectHQ/prefect/pull/8003
- Add `--num_logs` option to flow-run logs CLI command to specify the number of logs returned — https://github.com/PrefectHQ/prefect/pull/8003
=======
- Add `head` flag to `flow-run logs` CLI command to limit the number of logs returned — https://github.com/PrefectHQ/prefect/pull/8003
- Add `num_logs` option to `flow-run logs` CLI command to specify the number of logs returned — https://github.com/PrefectHQ/prefect/pull/8003
>>>>>>> 4d49e968
- Add option to filter out `.git` files when reading files with the GitHub storage block — https://github.com/PrefectHQ/prefect/pull/8193

### Fixes
- Fix bug causing failures when spawning Windows subprocesses - https://github.com/PrefectHQ/prefect/pull/8184
- Fix possible recursive loop when blocks label themselves as both their own parent and reference — https://github.com/PrefectHQ/prefect/pull/8197

### Documentation
- Add [recipe contribution page](https://docs.prefect.io/recipes/recipes/#contributing-recipes) and [AWS Chalice](https://docs.prefect.io/recipes/recipes/#recipe-catalog) recipe — https://github.com/PrefectHQ/prefect/pull/8183
- Add new `discourse` and `blog` admonition types — https://github.com/PrefectHQ/prefect/pull/8202
- Update Automations and Notifications documentation — https://github.com/PrefectHQ/prefect/pull/8140
- Fix minor API docstring formatting issues — https://github.com/PrefectHQ/prefect/pull/8196

### Collections
- [`prefect-openai` 0.1.0](https://github.com/PrefectHQ/prefect-openai) newly released with support for authentication and completions

### Experimental
- Add ability for deployment create and deployment update to create work pool queues — https://github.com/PrefectHQ/prefect/pull/8129

## New Contributors
* @mj0nez made their first contribution in https://github.com/PrefectHQ/prefect/pull/8201

**All changes**: https://github.com/PrefectHQ/prefect/compare/2.7.8...2.7.9

## Release 2.7.8

### Flow run timeline view

We're excited to announce that a new timeline graph has been added to the flow run page. 
This view helps visualize how execution of your flow run takes place in time, an alternative to the radar view that focuses on the structure of dependencies between task runs.

This feature is currently in beta and we have lots of improvements planned in the near future! We're looking forward to your feedback.

![The timeline view visualizes execution of your flow run over time](https://user-images.githubusercontent.com/6200442/212138540-78586356-89bc-4401-a700-b80b15a17020.png)

### Enhancements
- Add [task option `refresh_cache`](https://docs.prefect.io/concepts/tasks/#refreshing-the-cache) to update the cached data for a task run — https://github.com/PrefectHQ/prefect/pull/7856
- Add logs when a task run receives an abort signal and is in a non-final state — https://github.com/PrefectHQ/prefect/pull/8097
- Add [publishing of multiarchitecture Docker images](https://hub.docker.com/r/prefecthq/prefect-dev) for development builds  — https://github.com/PrefectHQ/prefect/pull/7900
- Add `httpx.WriteError` to client retryable exceptions — https://github.com/PrefectHQ/prefect/pull/8145
- Add support for memory limits and privileged containers to `DockerContainer` — https://github.com/PrefectHQ/prefect/pull/8033

### Fixes
- Add support for `allow_failure` to mapped task arguments — https://github.com/PrefectHQ/prefect/pull/8135
- Update conda requirement regex to support channel and build hashes — https://github.com/PrefectHQ/prefect/pull/8137
- Add numpy array support to orjson serialization — https://github.com/PrefectHQ/prefect/pull/7912

### Experimental
- Rename "Worker pools" to "Work pools" — https://github.com/PrefectHQ/prefect/pull/8107
- Rename default work pool queue — https://github.com/PrefectHQ/prefect/pull/8117
- Add worker configuration — https://github.com/PrefectHQ/prefect/pull/8100
- Add `BaseWorker` and `ProcessWorker` — https://github.com/PrefectHQ/prefect/pull/7996

### Documentation
- Add YouTube video to welcome page - https://github.com/PrefectHQ/prefect/pull/8090
- Add social links - https://github.com/PrefectHQ/prefect/pull/8088
- Increase visibility of Prefect Cloud and Orion REST API documentation - https://github.com/PrefectHQ/prefect/pull/8134

## New Contributors
* @muddi900 made their first contribution in https://github.com/PrefectHQ/prefect/pull/8101
* @ddelange made their first contribution in https://github.com/PrefectHQ/prefect/pull/7900
* @toro-berlin made their first contribution in https://github.com/PrefectHQ/prefect/pull/7856
* @Ewande made their first contribution in https://github.com/PrefectHQ/prefect/pull/7912
* @brandonreid made their first contribution in https://github.com/PrefectHQ/prefect/pull/8153

**All changes**: https://github.com/PrefectHQ/prefect/compare/2.7.7...2.7.8

## Release 2.7.7

### Improved reference documentation

The API reference documentation has been completely rehauled with improved navigation and samples.

The best place to view the REST API documentation is on [Prefect Cloud](https://app.prefect.cloud/api/docs).

<img width="1659" alt="Cloud API Reference Documentation" src="https://user-images.githubusercontent.com/2586601/211107172-cbded5a4-e50c-452f-8525-e36b5988f82e.png">

Note: you can also view the REST API documentation [embedded in our open source documentation](https://docs.prefect.io/api-ref/rest-api-reference/).

We've also improved the parsing and rendering of reference documentation for our Python API. See the [@flow decorator reference](https://docs.prefect.io/api-ref/prefect/flows/#prefect.flows.flow) for example.

### Enhancements
- Add link to blocks catalog after registering blocks in CLI — https://github.com/PrefectHQ/prefect/pull/8017
- Add schema migration of block documents during `Block.save` — https://github.com/PrefectHQ/prefect/pull/8056
- Update result factory creation to avoid creating an extra client instance — https://github.com/PrefectHQ/prefect/pull/8072
- Add logs for deployment flow code loading — https://github.com/PrefectHQ/prefect/pull/8075
- Update `visit_collection` to support annotations e.g. `allow_failure` — https://github.com/PrefectHQ/prefect/pull/7263
- Update annotations to inherit from `namedtuple` for serialization support in Dask — https://github.com/PrefectHQ/prefect/pull/8037
- Add `PREFECT_API_TLS_INSECURE_SKIP_VERIFY` setting to disable client SSL verification — https://github.com/PrefectHQ/prefect/pull/7850
- Update OpenAPI schema for flow parameters to include positions for display — https://github.com/PrefectHQ/prefect/pull/8013
- Add parsing of flow docstrings to populate parameter descriptions in the OpenAPI schema — https://github.com/PrefectHQ/prefect/pull/8004
- Add `validate` to `Block.load` allowing validation to be disabled — https://github.com/PrefectHQ/prefect/pull/7862
- Improve error message when saving a block with an invalid name — https://github.com/PrefectHQ/prefect/pull/8038
- Add limit to task run cache key size — https://github.com/PrefectHQ/prefect/pull/7275
- Add limit to RRule length — https://github.com/PrefectHQ/prefect/pull/7762
- Add flow run history inside the date range picker - https://github.com/PrefectHQ/orion-design/issues/994

### Fixes
- Fix bug where flow timeouts started before waiting for upstreams — https://github.com/PrefectHQ/prefect/pull/7993
- Fix captured Kubernetes error type in `get_job` — https://github.com/PrefectHQ/prefect/pull/8018
- Fix `prefect cloud login` error when no workspaces exist — https://github.com/PrefectHQ/prefect/pull/8034
- Fix serialization of `SecretDict` when used in deployments — https://github.com/PrefectHQ/prefect/pull/8074
- Fix bug where `visit_collection` could fail when accessing extra Pydantic fields — https://github.com/PrefectHQ/prefect/pull/8083

### Experimental
- Add pages and routers for workers — https://github.com/PrefectHQ/prefect/pull/7973

### Documentation
- Update API reference documentation to use new parser and renderer — https://github.com/PrefectHQ/prefect/pull/7855
- Add new REST API reference using Redoc — https://github.com/PrefectHQ/prefect/pull/7503

### Collections
- [`prefect-aws` 0.2.2](https://github.com/PrefectHQ/prefect-aws/releases/tag/v0.2.2) released with many improvements to `S3Bucket`

### Contributors
* @j-tr made their first contribution in https://github.com/PrefectHQ/prefect/pull/8013
* @toby-coleman made their first contribution in https://github.com/PrefectHQ/prefect/pull/8083
* @riquelmev made their first contribution in https://github.com/PrefectHQ/prefect/pull/7768
* @joelluijmes


**All changes**: https://github.com/PrefectHQ/prefect/compare/2.7.5...2.7.7


## Release 2.7.6

This release fixes a critical bug in the SQLite database migrations in 2.7.4 and 2.7.5.

See https://github.com/PrefectHQ/prefect/issues/8058 for details.

**All changes**: https://github.com/PrefectHQ/prefect/compare/2.7.5...2.7.6

## Release 2.7.5

### Schedule flow runs and read logs from the CLI

You can now specify either `--start-in` or `--start-at` when running deployments from the CLI.
```
❯ prefect deployment run foo/test --start-at "3pm tomorrow"
Creating flow run for deployment 'foo/test'...
Created flow run 'pompous-porpoise'.
└── UUID: 0ce7930e-8ec0-40cb-8a0e-65bccb7a9605
└── Parameters: {}
└── Scheduled start time: 2022-12-06 15:00:00
└── URL: <no dashboard available>
```

You can also get the logs for a flow run using `prefect flow-run logs <flow run UUID>`
```
❯ prefect flow-run logs 7aec7a60-a0ab-4f3e-9f2a-479cd85a2aaf 
2022-12-29 20:00:40.651 | INFO    | Flow run 'optimal-pegasus' - meow
2022-12-29 20:00:40.652 | INFO    | Flow run 'optimal-pegasus' - that food in my bowl is gross
2022-12-29 20:00:40.652 | WARNING | Flow run 'optimal-pegasus' - seriously, it needs to be replaced ASAP
2022-12-29 20:00:40.662 | INFO    | Flow run 'optimal-pegasus' - Finished in state Completed()
```

### Enhancements
- Add `--start-in` and `--start-at` to `prefect deployment run` — https://github.com/PrefectHQ/prefect/pull/7772
- Add `flow-run logs` to get logs using the CLI — https://github.com/PrefectHQ/prefect/pull/7982

### Documentation
- Fix task annotation in task runner docs — https://github.com/PrefectHQ/prefect/pull/7977
- Add instructions for building custom blocks — https://github.com/PrefectHQ/prefect/pull/7979

### Collections
- Added `BigQueryWarehouse` block in `prefect-gcp` v0.2.1
- Added `AirbyteConnection` block in `prefect-airbyte` v0.2.0
- Added dbt Cloud metadata API client to `DbtCloudCredentials` in `prefect-dbt` v0.2.7

### Experimental 
- Fix read worker pool queue endpoint — https://github.com/PrefectHQ/prefect/pull/7995
- Fix error in worker pool queue endpoint — https://github.com/PrefectHQ/prefect/pull/7997
- Add filtering to flow runs by worker pool and worker pool queue attributes — https://github.com/PrefectHQ/prefect/pull/8006

### Contributors
* @ohadch made their first contribution in https://github.com/PrefectHQ/prefect/pull/7982
* @mohitsaxenaknoldus made their first contribution in https://github.com/PrefectHQ/prefect/pull/7980

**All changes**: https://github.com/PrefectHQ/prefect/compare/2.7.4...2.7.5


## Release 2.7.4

### Improvements to retry delays: multiple delays, exponential backoff, and jitter

When configuring task retries, you can now configure a delay for each retry! The `retry_delay_seconds` option accepts a list of delays for custom retry behavior. For example, the following task will wait for successively increasing intervals before the next attempt starts:

```python
from prefect import task, flow
import random

@task(retries=3, retry_delay_seconds=[1, 10, 100])
def flaky_function():
    if random.choice([True, False]):
        raise RuntimeError("not this time!")
    return 42
```

Additionally, you can pass a callable that accepts the number of retries as an argument and returns a list. Prefect includes an `exponential_backoff` utility that will automatically generate a list of retry delays that correspond to an exponential backoff retry strategy. The following flow will wait for 10, 20, then 40 seconds before each retry.

```python
from prefect import task, flow
from prefect.tasks import exponential_backoff
import random

@task(retries=3, retry_delay_seconds=exponential_backoff(backoff_factor=10))
def flaky_function():
    if random.choice([True, False]):
        raise RuntimeError("not this time!")
    return 42
```

Many users that configure exponential backoff also wish to jitter the delay times to prevent "thundering herd" scenarios, where many tasks all retry at exactly the same time, causing cascading failures. The `retry_jitter_factor` option can be used to add variance to the base delay. For example, a retry delay of `10` seconds with a `retry_jitter_factor` of `0.5` will be allowed to delay up to `15` seconds. Large values of `retry_jitter_factor` provide more protection against "thundering herds", while keeping the average retry delay time constant. For example, the following task adds jitter to its exponential backoff so the retry delays will vary up to a maximum delay time of 20, 40, and 80 seconds respectively.

```python
from prefect import task, flow
from prefect.tasks import exponential_backoff
import random

@task(
    retries=3,
    retry_delay_seconds=exponential_backoff(backoff_factor=10),
    retry_jitter_factor=1,
)
def flaky_function():
    if random.choice([True, False]):
        raise RuntimeError("not this time!")
    return 42
```

See https://github.com/PrefectHQ/prefect/pull/7961 for implementation details.

### Enhancements
- Add task run names to the `/graph`  API route — https://github.com/PrefectHQ/prefect/pull/7951
- Add vcs directories `.git` and `.hg` (mercurial) to default `.prefectignore` — https://github.com/PrefectHQ/prefect/pull/7919
- Increase the default thread limit from 40 to 250 — https://github.com/PrefectHQ/prefect/pull/7961

### Deprecations
- Add removal date to tag-based work queue deprecation messages — https://github.com/PrefectHQ/prefect/pull/7930

### Documentation
- Fix `prefect deployment` command listing — https://github.com/PrefectHQ/prefect/pull/7949
- Add workspace transfer documentation — https://github.com/PrefectHQ/prefect/pull/7941
- Fix docstring examples in `PrefectFuture` — https://github.com/PrefectHQ/prefect/pull/7877
- Update `setup.py` metadata to link to correct repo — https://github.com/PrefectHQ/prefect/pull/7933

### Experimental
- Add experimental workers API routes — https://github.com/PrefectHQ/prefect/pull/7896

### Collections
- New [`prefect-google-sheets` collection](https://stefanocascavilla.github.io/prefect-google-sheets/)

### Contributors
* @devanshdoshi9 made their first contribution in https://github.com/PrefectHQ/prefect/pull/7949
* @stefanocascavilla made their first contribution in https://github.com/PrefectHQ/prefect/pull/7960
* @quassy made their first contribution in https://github.com/PrefectHQ/prefect/pull/7919

**All changes**: https://github.com/PrefectHQ/prefect/compare/2.7.3...2.7.4

## Release 2.7.3

### Fixes
- Fix bug where flows with names that do not match the function name could not be loaded — https://github.com/PrefectHQ/prefect/pull/7920
- Fix type annotation for `KubernetesJob.job_watch_timeout_seconds` — https://github.com/PrefectHQ/prefect/pull/7914
- Keep data from being lost when assigning a generator to `State.data` — https://github.com/PrefectHQ/prefect/pull/7714

## Release 2.7.2

### Rescheduling paused flow runs

When pausing a flow run, you can ask that Prefect reschedule the run for you instead of blocking until resume. This allows infrastructure to tear down, saving costs if the flow run is going to be pasued for significant amount of time.

You can request that a flow run be rescheduled by setting the `reschedule` option when calling `pause_flow_run`.

```python
from prefect import task, flow, pause_flow_run

@task(persist_result=True)
async def marvin_setup():
    return "a raft of ducks walk into a bar..."

@task(persist_result=True)
async def marvin_punchline():
    return "it's a wonder none of them ducked!"

@flow(persist_result=True)
async def inspiring_joke():
    await marvin_setup()
    await pause_flow_run(timeout=600, reschedule=True)  # pauses for 10 minutes
    await marvin_punchline()
```

If set up as a deployment, running this flow will set up a joke, then pause and leave execution until it is resumed. Once resumed either with the `resume_flow_run` utility or the Prefect UI, the flow will be rescheduled and deliver the punchline.

In order to use this feature pauses, the flow run must be associated with a deployment and results must be enabled.

Read the [pause documentation](https://docs.prefect.io/concepts/flows/#pause-a-flow-run) or see the [pull request](https://github.com/PrefectHQ/prefect/pull/7738) for details.

### Pausing flow runs from the outside

Flow runs from deployments can now be paused outside of the flow itself!

The UI features a **Pause** button for flow runs that will stop execution at the beginning of the _next_ task that runs. Any currently running tasks will be allowed to complete. Resuming this flow will schedule it to start again.

You can also pause a flow run from code: the `pause_flow_run` utility now accepts an optional `flow_run_id` argument. For example, you can pause a flow run from another flow run!

Read the [pause documentation](https://docs.prefect.io/concepts/flows/#pause-a-flow-run) or see the [pull request](https://github.com/PrefectHQ/prefect/pull/7863) for details.

### Pages for individual task run concurrency limits

When viewing task run concurrency in the UI, each limit has its own page. Included in the details for each limit is the tasks that are actively part of that limit.

<img width="1245" alt="image" src="https://user-images.githubusercontent.com/6200442/207954852-60e7a185-0f9d-4a3d-b9f7-2b393ef12726.png">


### Enhancements
- Improve Prefect import time by deferring imports — https://github.com/PrefectHQ/prefect/pull/7836
- Add Opsgenie notification block — https://github.com/PrefectHQ/prefect/pull/7778
- Add individual concurrency limit page with active runs list — https://github.com/PrefectHQ/prefect/pull/7848
- Add `PREFECT_KUBERNETES_CLUSTER_UID` to allow bypass of `kube-system` namespace read — https://github.com/PrefectHQ/prefect/pull/7864
- Refactor `pause_flow_run` for consistency with engine state handling — https://github.com/PrefectHQ/prefect/pull/7857
- API: Allow `reject_transition` to return current state — https://github.com/PrefectHQ/prefect/pull/7830
- Add `SecretDict` block field that obfuscates nested values in a dictionary — https://github.com/PrefectHQ/prefect/pull/7885

### Fixes
- Fix bug where agent concurrency slots may not be released — https://github.com/PrefectHQ/prefect/pull/7845
- Fix circular imports in the `orchestration` module — https://github.com/PrefectHQ/prefect/pull/7883
- Fix deployment builds with scripts that contain flow calls - https://github.com/PrefectHQ/prefect/pull/7817
- Fix path argument behavior in `LocalFileSystem` block - https://github.com/PrefectHQ/prefect/pull/7891
- Fix flow cancellation in `Process` block on Windows - https://github.com/PrefectHQ/prefect/pull/7799

### Documentation
- Add documentation for Automations UI — https://github.com/PrefectHQ/prefect/pull/7833
- Mention recipes and tutorials under Recipes and Collections pages — https://github.com/PrefectHQ/prefect/pull/7876
- Add documentation for Task Run Concurrency UI — https://github.com/PrefectHQ/prefect/pull/7840
- Add `with_options` example to collections usage docs — https://github.com/PrefectHQ/prefect/pull/7894
- Add a link to orion design and better title to UI readme — https://github.com/PrefectHQ/prefect/pull/7484

### Collections
- New [`prefect-kubernetes`](https://prefecthq.github.io/prefect-kubernetes/) collection for [Kubernetes](https://kubernetes.io/) — https://github.com/PrefectHQ/prefect/pull/7907
- New [`prefect-bitbucket`](https://prefecthq.github.io/prefect-bitbucket/) collection for [Bitbucket](https://bitbucket.org/product) — https://github.com/PrefectHQ/prefect/pull/7907

## Contributors
- @jlutran

**All changes**: https://github.com/PrefectHQ/prefect/compare/2.7.1...2.7.2

## Release 2.7.1

### Task concurrency limits page
You can now add task concurrency limits in the ui!

![image](https://user-images.githubusercontent.com/6200442/206586749-3f9fff36-5359-41a9-8727-60523cf89071.png)

### Enhancements
- Add extra entrypoints setting for user module injection; allows registration of custom blocks — https://github.com/PrefectHQ/prefect/pull/7179
- Update orchestration rule to wait for scheduled time to only apply to transition to running — https://github.com/PrefectHQ/prefect/pull/7585
- Use cluster UID and namespace instead of cluster "name" for `KubernetesJob` identifiers — https://github.com/PrefectHQ/prefect/pull/7747
- Add a task run concurrency limits page — https://github.com/PrefectHQ/prefect/pull/7779
- Add setting to toggle interpreting square brackets as style — https://github.com/PrefectHQ/prefect/pull/7810
- Move `/health` API route to root router — https://github.com/PrefectHQ/prefect/pull/7765
- Add `PREFECT_API_ENABLE_HTTP2` setting to allow HTTP/2 to be disabled — https://github.com/PrefectHQ/prefect/pull/7802
- Monitor process after kill and return early when possible — https://github.com/PrefectHQ/prefect/pull/7746
- Update `KubernetesJob` to watch jobs without timeout by default — https://github.com/PrefectHQ/prefect/pull/7786
- Bulk deletion of flows, deployments, and work queues from the UI - https://github.com/PrefectHQ/prefect/pull/7824

### Fixes
- Add lock to ensure that alembic commands are not run concurrently — https://github.com/PrefectHQ/prefect/pull/7789
- Release task concurrency slots when transition is rejected as long as the task is not in a running state — https://github.com/PrefectHQ/prefect/pull/7798
- Fix issue with improperly parsed flow run notification URLs — https://github.com/PrefectHQ/prefect/pull/7173
- Fix radar not updating without refreshing the page - https://github.com/PrefectHQ/prefect/pull/7824
- UI: Fullscreen layouts on screens < `lg` should take up all the available space — https://github.com/PrefectHQ/prefect/pull/7792

### Documentation
- Add documentation for creating a flow run from deployments — https://github.com/PrefectHQ/prefect/pull/7696
- Move `wait_for` examples to the tasks documentation — https://github.com/PrefectHQ/prefect/pull/7788

## Contributors
* @t-yuki made their first contribution in https://github.com/PrefectHQ/prefect/pull/7741
* @padbk made their first contribution in https://github.com/PrefectHQ/prefect/pull/7173

## Release 2.7.0

### Flow run cancellation

We're excited to announce a new flow run cancellation feature!

Flow runs can be cancelled from the CLI, UI, REST API, or Python client. 

For example:

```
prefect flow-run cancel <flow-run-id>
```

When cancellation is requested, the flow run is moved to a "Cancelling" state. The agent monitors the state of flow runs and detects that cancellation has been requested. The agent then sends a signal to the flow run infrastructure, requesting termination of the run. If the run does not terminate after a grace period (default of 30 seconds), the infrastructure will be killed, ensuring the flow run exits.

Unlike the implementation of cancellation in Prefect 1 — which could fail if the flow run was stuck — this provides a strong guarantee of cancellation. 

Note: this process is robust to agent restarts, but does require that an agent is running to enforce cancellation.

Support for cancellation has been added to all core library infrastructure types:

- Docker Containers (https://github.com/PrefectHQ/prefect/pull/7684)
- Kubernetes Jobs (https://github.com/PrefectHQ/prefect/pull/7701)
- Processes (https://github.com/PrefectHQ/prefect/pull/7635)

Cancellation support is in progress for all collection infrastructure types:

- ECS Tasks (https://github.com/PrefectHQ/prefect-aws/pull/163)
- Google Cloud Run Jobs (https://github.com/PrefectHQ/prefect-gcp/pull/76)
- Azure Container Instances (https://github.com/PrefectHQ/prefect-azure/pull/58)

At this time, this feature requires the flow run to be submitted by an agent — flow runs without deployments cannot be cancelled yet, but that feature is [coming soon](https://github.com/PrefectHQ/prefect/pull/7150).

See https://github.com/PrefectHQ/prefect/pull/7637 for more details

### Flow run pause and resume

In addition to cancellations, flow runs can also be paused for manual approval!

```python
from prefect import flow, pause_flow_run


@flow
def my_flow():
    print("hi!")
    pause_flow_run()
    print("bye!")
```

A new `pause_flow_run` utility is provided — when called from within a flow, the flow run is moved to a "Paused" state and execution will block. Any tasks that have begun execution before pausing will finish. Infrastructure will keep running, polling to check whether the flow run has been resumed. Paused flow runs can be resumed with the `resume_flow_run` utility, or from the UI.

A timeout can be supplied to the `pause_flow_run` utility — if the flow run is not resumed within the specified timeout, the flow will fail.

This blocking style of pause that keeps infrastructure running is supported for all flow runs, including subflow runs.

See https://github.com/PrefectHQ/prefect/pull/7637 for more details.

### Logging of prints in flows and tasks

Flows or tasks can now opt-in to logging print statements. This is much like the `log_stdout` feature in Prefect 1, but we've improved the _scoping_ so you can enable or disable the feature at the flow or task level.

In the following example, the print statements will be redirected to the logger for the flow run and task run accordingly:

```python
from prefect import task, flow

@task
def my_task():
    print("world")

@flow(log_prints=True)
def my_flow():
    print("hello")
    my_task()
```

The output from these prints will appear in the UI!

This feature will also capture prints made in functions called by tasks or flows — as long as you're within the context of the run the prints will be logged.

If you have a sensitive task, it can opt-out even if the flow has enabled logging of prints:

```python
@task(log_prints=False)
def my_secret_task():
    print(":)")
```

This print statement will appear locally as normal, but won't be sent to the Prefect logger or API.

See [the logging documentation](https://docs.prefect.io/concepts/logs/#logging-print-statements) for more details.

See https://github.com/PrefectHQ/prefect/pull/7580 for implementation details.


### Agent flow run concurrency limits

Agents can now limit the number of concurrent flow runs they are managing.

For example, start an agent with:

```
prefect agent start -q default --limit 10
```

When the agent submits a flow run, it will track it in a local concurrency slot. If the agent is managing more than 10 flow runs, the agent will not accept any more work from its work queues. When the infrastructure for a flow run exits, the agent will release a concurrency slot and another flow run can be submitted.

This feature is especially useful for limiting resource consumption when running flows locally! It also provides a way to roughly balance load across multiple agents.

Thanks to @eudyptula for contributing!

See https://github.com/PrefectHQ/prefect/pull/7361 for more details.


### Enhancements
- Add agent reporting of crashed flow run infrastructure — https://github.com/PrefectHQ/prefect/pull/7670
- Add Twilio SMS notification block — https://github.com/PrefectHQ/prefect/pull/7685
- Add PagerDuty Webhook notification block — https://github.com/PrefectHQ/prefect/pull/7534
- Add jitter to the agent query loop — https://github.com/PrefectHQ/prefect/pull/7652
- Include final state logs in logs sent to API — https://github.com/PrefectHQ/prefect/pull/7647
- Add `tags` and `idempotency_key` to `run deployment` — https://github.com/PrefectHQ/prefect/pull/7641
- The final state of a flow is now `Cancelled` when any task finishes in a `Cancelled` state — https://github.com/PrefectHQ/prefect/pull/7694
- Update login to prompt for "API key" instead of "authentication key" — https://github.com/PrefectHQ/prefect/pull/7649
- Disable cache on result retrieval if disabled on creation — https://github.com/PrefectHQ/prefect/pull/7627
- Raise `CancelledRun` when retrieving a `Cancelled` state's result — https://github.com/PrefectHQ/prefect/pull/7699
- Use new database session to send each flow run notification — https://github.com/PrefectHQ/prefect/pull/7644
- Increase default agent query interval to 10s — https://github.com/PrefectHQ/prefect/pull/7703
- Add default messages to state exceptions — https://github.com/PrefectHQ/prefect/pull/7705
- Update `run_sync_in_interruptible_worker_thread` to use an event — https://github.com/PrefectHQ/prefect/pull/7704
- Increase default database query timeout to 10s — https://github.com/PrefectHQ/prefect/pull/7717

### Fixes
- Prompt workspace selection if API key is set, but API URL is not set — https://github.com/PrefectHQ/prefect/pull/7648
- Use `PREFECT_UI_URL` for flow run notifications — https://github.com/PrefectHQ/prefect/pull/7698
- Display all parameter values a flow run was triggered with in the UI (defaults and overrides) — https://github.com/PrefectHQ/prefect/pull/7697
- Fix bug where result event is missing when wait is called before submission completes — https://github.com/PrefectHQ/prefect/pull/7571
- Fix support for sync-compatible calls in `deployment build` — https://github.com/PrefectHQ/prefect/pull/7417
- Fix bug in `StateGroup` that caused `all_final` to be wrong — https://github.com/PrefectHQ/prefect/pull/7678
- Add retry on specified httpx network errors — https://github.com/PrefectHQ/prefect/pull/7593
- Fix state display bug when state message is empty — https://github.com/PrefectHQ/prefect/pull/7706

### Documentation
- Fix heading links in docs — https://github.com/PrefectHQ/prefect/pull/7665
- Update login and `PREFECT_API_URL` configuration notes — https://github.com/PrefectHQ/prefect/pull/7674
- Add documentation about AWS retries configuration — https://github.com/PrefectHQ/prefect/pull/7691
- Add GitLab storage block to deployment CLI docs — https://github.com/PrefectHQ/prefect/pull/7686
- Add links to Cloud Run and Container Instance infrastructure — https://github.com/PrefectHQ/prefect/pull/7690
- Update docs on final state determination to reflect `Cancelled` state changes — https://github.com/PrefectHQ/prefect/pull/7700
- Fix link in 'Agents and Work Queues' documentation — https://github.com/PrefectHQ/prefect/pull/7659

### Contributors
- @brian-pond made their first contribution in https://github.com/PrefectHQ/prefect/pull/7659
- @YtKC made their first contribution in https://github.com/PrefectHQ/prefect/pull/7641
- @eudyptula made their first contribution in https://github.com/PrefectHQ/prefect/pull/7361
- @hateyouinfinity
- @jmrobbins13

**All changes**: https://github.com/PrefectHQ/prefect/compare/2.6.9...2.7.0

## Release 2.6.9

### Features

Logging into Prefect Cloud from the CLI has been given a serious upgrade!

<img width="748" alt="Login example" src="https://user-images.githubusercontent.com/2586601/199800241-c1b3691b-f18c-43ee-85e9-53cc3e5b1d48.png">

The `prefect cloud login` command now:

- Can be used non-interactively
- Can open the browser to generate a new API key for you
- Uses a new workspace selector
- Always uses your current profile
- Only prompts for workspace selection when you have more than one workspace

It also detects existing authentication:

- If logged in on the current profile, we will check that you want to reauthenticate
- If logged in on another profile, we will suggest a profile switch

There's also a new `prefect cloud logout` command (contributed by @hallenmaia) to remove credentials from the current profile.

### Enhancements
- Add automatic upper-casing of string log level settings — https://github.com/PrefectHQ/prefect/pull/7592
- Add `infrastructure_pid` to flow run — https://github.com/PrefectHQ/prefect/pull/7595
- Add `PrefectFormatter` to reduce logging configuration duplication — https://github.com/PrefectHQ/prefect/pull/7588
- Update `CloudClient.read_workspaces` to return a model — https://github.com/PrefectHQ/prefect/pull/7332
- Update hashing utilities to allow execution in FIPS 140-2 environments — https://github.com/PrefectHQ/prefect/pull/7620

### Fixes
- Update logging setup to support incremental configuration — https://github.com/PrefectHQ/prefect/pull/7569
- Update logging `JsonFormatter` to output valid JSON — https://github.com/PrefectHQ/prefect/pull/7567
- Remove `inter` CSS import, which blocked UI loads in air-gapped environments — https://github.com/PrefectHQ/prefect/pull/7586
- Return 404 when a flow run is missing during `set_task_run_state` — https://github.com/PrefectHQ/prefect/pull/7603
- Fix directory copy errors with `LocalFileSystem` deployments on Python 3.7 — https://github.com/PrefectHQ/prefect/pull/7441
- Add flush of task run logs when on remote workers — https://github.com/PrefectHQ/prefect/pull/7626

### Documentation
- Add docs about CPU and memory allocation on agent deploying ECS infrastructure blocks — https://github.com/PrefectHQ/prefect/pull/7597

### Contributors
- @hallenmaia 
- @szelenka

**All changes**: https://github.com/PrefectHQ/prefect/compare/2.6.8...2.6.9

## Release 2.6.8

### Enhancements
- Add `--run-once` to `prefect agent start` CLI — https://github.com/PrefectHQ/prefect/pull/7505
- Expose `prefetch-seconds` in `prefect agent start` CLI — https://github.com/PrefectHQ/prefect/pull/7498
- Add start time sort for flow runs to the REST API — https://github.com/PrefectHQ/prefect/pull/7496
- Add `merge_existing_data` flag to `update_block_document` — https://github.com/PrefectHQ/prefect/pull/7470
- Add sanitization to enforce leading/trailing alphanumeric characters for Kubernetes job labels — https://github.com/PrefectHQ/prefect/pull/7528

### Fixes
- Fix type checking for flow name and version arguments — https://github.com/PrefectHQ/prefect/pull/7549
- Fix check for empty paths in `LocalFileSystem` — https://github.com/PrefectHQ/prefect/pull/7477
- Fix `PrefectConsoleHandler` bug where log tracebacks were excluded — https://github.com/PrefectHQ/prefect/pull/7558

### Documentation
- Add glow to Collection Catalog images in dark mode — https://github.com/PrefectHQ/prefect/pull/7535
- New [`prefect-vault`](https://github.com/pbchekin/prefect-vault) collection for integration with Hashicorp Vault

## Contributors
* @kielnino made their first contribution in https://github.com/PrefectHQ/prefect/pull/7517

**All changes**: https://github.com/PrefectHQ/prefect/compare/2.6.7...2.6.8

## Release 2.6.7

### Enhancements
- Add timeout support to tasks — https://github.com/PrefectHQ/prefect/pull/7409
- Add colored log levels — https://github.com/PrefectHQ/prefect/pull/6101
- Update flow and task run page sidebar styling — https://github.com/PrefectHQ/prefect/pull/7426
- Add redirect to logs tab when navigating to parent or child flow runs — https://github.com/PrefectHQ/prefect/pull/7439
- Add `PREFECT_UI_URL` and `PREFECT_CLOUD_UI_URL` settings — https://github.com/PrefectHQ/prefect/pull/7411
- Improve scheduler performance — https://github.com/PrefectHQ/prefect/pull/7450 https://github.com/PrefectHQ/prefect/pull/7433
- Add link to parent flow from subflow details page — https://github.com/PrefectHQ/prefect/pull/7491
- Improve visibility of deployment tags in the deployments page — https://github.com/PrefectHQ/prefect/pull/7491
- Add deployment and flow metadata to infrastructure labels — https://github.com/PrefectHQ/prefect/pull/7479
- Add obfuscation of secret settings — https://github.com/PrefectHQ/prefect/pull/7465

### Fixes
- Fix missing import for `ObjectAlreadyExists` exception in deployments module — https://github.com/PrefectHQ/prefect/pull/7360
- Fix export of `State` and `allow_failure` for type-checkers  — https://github.com/PrefectHQ/prefect/pull/7447
- Fix `--skip-upload` flag in `prefect deployment build` — https://github.com/PrefectHQ/prefect/pull/7437
- Fix `visit_collection` handling of IO objects — https://github.com/PrefectHQ/prefect/pull/7482
- Ensure that queries are sorted correctly when limits are used — https://github.com/PrefectHQ/prefect/pull/7457

### Deprecations
- `PREFECT_CLOUD_URL` has been deprecated in favor of `PREFECT_CLOUD_API_URL` — https://github.com/PrefectHQ/prefect/pull/7411
- `prefect.orion.utilities.names` has been deprecated in favor of `prefect.utilities.names` — https://github.com/PrefectHQ/prefect/pull/7465

### Documentation
- Add support for dark mode — https://github.com/PrefectHQ/prefect/pull/7432 and https://github.com/PrefectHQ/prefect/pull/7462
- Add [audit log documentation](https://docs.prefect.io/ui/audit-log/) for Prefect Cloud — https://github.com/PrefectHQ/prefect/pull/7404
- Add [troubleshooting topics](https://docs.prefect.io/ui/troubleshooting/) for Prefect Cloud — https://github.com/PrefectHQ/prefect/pull/7446

### Collections
- Adds auto-registration of blocks from AWS, Azure, GCP, and Databricks collections — https://github.com/PrefectHQ/prefect/pull/7415
- Add new [`prefect-hightouch`](https://prefecthq.github.io/prefect-hightouch/) collection for [Hightouch](https://hightouch.com/) — https://github.com/PrefectHQ/prefect/pull/7443

### Contributors
- @tekumara
- @bcbernardo made their first contribution in https://github.com/PrefectHQ/prefect/pull/7360
- @br3ndonland made their first contribution in https://github.com/PrefectHQ/prefect/pull/7432

**All changes**: https://github.com/PrefectHQ/prefect/compare/2.6.6...2.6.7


## Release 2.6.6

### Enhancements
- Add work queue status and health display to UI — [#733](https://github.com/PrefectHQ/orion-design/pull/733), [#743](https://github.com/PrefectHQ/orion-design/pull/743), [#750](https://github.com/PrefectHQ/orion-design/pull/750)
- Add `wait_for` to flows; subflows can wait for upstream tasks — https://github.com/PrefectHQ/prefect/pull/7343
- Add informative error if flow run is deleted while running — https://github.com/PrefectHQ/prefect/pull/7390
- Add name filtering support to the `work_queues/filter` API route — https://github.com/PrefectHQ/prefect/pull/7394
- Improve the stability of the scheduler service — https://github.com/PrefectHQ/prefect/pull/7412

### Fixes
- Fix GitHub storage error for Windows — https://github.com/PrefectHQ/prefect/pull/7372
- Fix links to flow runs in notifications — https://github.com/PrefectHQ/prefect/pull/7249
- Fix link to UI deployment page in CLI — https://github.com/PrefectHQ/prefect/pull/7376
- Fix UI URL routing to be consistent with CLI — https://github.com/PrefectHQ/prefect/pull/7391
- Assert that command is a list when passed to `open_process` — https://github.com/PrefectHQ/prefect/pull/7389
- Fix JSON error when serializing certain flow run parameters such as dataframes — https://github.com/PrefectHQ/prefect/pull/7385

### Documentation
- Add versioning documentation — https://github.com/PrefectHQ/prefect/pull/7353

### Collections
- New [`prefect-alert`](https://github.com/khuyentran1401/prefect-alert) collection for sending alerts on flow run fail
- New [Fivetran](https://fivetran.github.io/prefect-fivetran/) collection
- New [GitLab](https://prefecthq.github.io/prefect-gitlab/) collection

## Contributors
- @marwan116

**All changes**: https://github.com/PrefectHQ/prefect/compare/2.6.5...2.6.6

## Release 2.6.5

### Enhancements
- Add support for manual flow run retries — https://github.com/PrefectHQ/prefect/pull/7152
- Improve server performance when retrying flow runs with many tasks — https://github.com/PrefectHQ/prefect/pull/7152
- Add status checks to work queues — https://github.com/PrefectHQ/prefect/pull/7262
- Add timezone parameter to `prefect deployment build` — https://github.com/PrefectHQ/prefect/pull/7282
- UI: Add redirect to original block form after creating a nested block — https://github.com/PrefectHQ/prefect/pull/7284
- Add support for multiple work queue prefixes — https://github.com/PrefectHQ/prefect/pull/7222
- Include "-" before random suffix of Kubernetes job names — https://github.com/PrefectHQ/prefect/pull/7329
- Allow a working directory to be specified for `Process` infrastructure — https://github.com/PrefectHQ/prefect/pull/7252
- Add support for Python 3.11 — https://github.com/PrefectHQ/prefect/pull/7304
- Add persistence of data when a state is returned from a task or flow — https://github.com/PrefectHQ/prefect/pull/7316
- Add `ignore_file` to `Deployment.build_from_flow()` — https://github.com/PrefectHQ/prefect/pull/7012

### Fixes
- Allow `with_options` to reset retries and retry delays — https://github.com/PrefectHQ/prefect/pull/7276
- Fix proxy-awareness in the `OrionClient` — https://github.com/PrefectHQ/prefect/pull/7328
- Fix block auto-registration when changing databases — https://github.com/PrefectHQ/prefect/pull/7350
- Include hidden files when uploading directories to `RemoteFileSystem` storage — https://github.com/PrefectHQ/prefect/pull/7336
- UI: added support for unsetting color-mode preference, `null` is now equivalent to "default" — https://github.com/PrefectHQ/prefect/pull/7321

### Documentation
- Add documentation for Prefect Cloud SSO — https://github.com/PrefectHQ/prefect/pull/7302

### Collections
- New [`prefect-docker`](https://prefecthq.github.io/prefect-docker/) collection for [Docker](https://www.docker.com/)
- New [`prefect-census`](https://prefecthq.github.io/prefect-census/) collection for [Census](https://docs.getcensus.com/)

## Contributors
- @BallisticPain made their first contribution in https://github.com/PrefectHQ/prefect/pull/7252
- @deepyaman
- @hateyouinfinity
- @jmg-duarte
- @taljaards

**All changes**: https://github.com/PrefectHQ/prefect/compare/2.6.4...2.6.5

## Release 2.6.4

### Enhancements
- UI: Rename deployment "Overview" tab to "Description" — https://github.com/PrefectHQ/prefect/pull/7234
- Add `Deployment.build_from_flow` toggle to disable loading of existing values from the API — https://github.com/PrefectHQ/prefect/pull/7218
- Add `PREFECT_RESULTS_PERSIST_BY_DEFAULT` setting to globally toggle the result persistence default — https://github.com/PrefectHQ/prefect/pull/7228
- Add support for using callable objects as tasks — https://github.com/PrefectHQ/prefect/pull/7217
- Add authentication as service principal to the `Azure` storage block — https://github.com/PrefectHQ/prefect/pull/6844
- Update default database timeout from 1 to 5 seconds — https://github.com/PrefectHQ/prefect/pull/7246

### Fixes
- Allow image/namespace fields to be loaded from Kubernetes job manifest — https://github.com/PrefectHQ/prefect/pull/7244
- UI: Update settings API call to respect `ORION_UI_SERVE_BASE` environment variable — https://github.com/PrefectHQ/prefect/pull/7068
- Fix entrypoint path error when deployment is created on Windows then run on Unix — https://github.com/PrefectHQ/prefect/pull/7261

### Collections
- New [`prefect-kv`](https://github.com/madkinsz/prefect-kv) collection for persisting key-value data
- `prefect-aws`: Update [`S3Bucket`](https://prefecthq.github.io/prefect-aws/s3/#prefect_aws.s3.S3Bucket) storage block to enable use with deployments — https://github.com/PrefectHQ/prefect-aws/pull/82
- `prefect-aws`: Add support for arbitrary user customizations to [`ECSTask`](https://prefecthq.github.io/prefect-aws/ecs/) block — https://github.com/PrefectHQ/prefect-aws/pull/120
- `prefect-aws`: Removed the experimental designation from the [`ECSTask`](https://prefecthq.github.io/prefect-aws/ecs/) block
- `prefect-azure`: New [`AzureContainerInstanceJob`](https://prefecthq.github.io/prefect-azure/container_instance/) infrastructure block to run flows or commands as containers on Azure — https://github.com/PrefectHQ/prefect-azure/pull/45

### Contributors
- @Trymzet
- @jmg-duarte
- @mthanded made their first contribution in https://github.com/PrefectHQ/prefect/pull/7068

**All changes**: https://github.com/PrefectHQ/prefect/compare/2.6.3...2.6.4

## Release 2.6.3

### Fixes
- Fix handling of `cache_result_in_memory` in `Task.with_options` — https://github.com/PrefectHQ/prefect/pull/7227

**All changes**: https://github.com/PrefectHQ/prefect/compare/2.6.2...2.6.3

## Release 2.6.2

### Enhancements
- Add `CompressedSerializer` for compression of other result serializers — https://github.com/PrefectHQ/prefect/pull/7164
- Add option to drop task or flow return values from memory — https://github.com/PrefectHQ/prefect/pull/7174
- Add support for creating and reading notification policies from the client — https://github.com/PrefectHQ/prefect/pull/7154
- Add API support for sorting deployments — https://github.com/PrefectHQ/prefect/pull/7187
- Improve searching and sorting of flows and deployments in the UI —  https://github.com/PrefectHQ/prefect/pull/7160
- Improve recurrence rule schedule parsing with support for compound rules  — https://github.com/PrefectHQ/prefect/pull/7165
- Add support for private GitHub repositories — https://github.com/PrefectHQ/prefect/pull/7107

### Fixes
- Improve orchestration handling of `after_transition` when exception encountered — https://github.com/PrefectHQ/prefect/pull/7156
- Prevent block name from being reused on the block creation form in the UI — https://github.com/PrefectHQ/prefect/pull/7096
- Fix bug where `with_options` incorrectly updates result settings — https://github.com/PrefectHQ/prefect/pull/7186
- Add backwards compatibility for return of server-states from flows and tasks — https://github.com/PrefectHQ/prefect/pull/7189
- Fix naming of subflow runs tab on flow run page in the UI — https://github.com/PrefectHQ/prefect/pull/7192
- Fix `prefect orion start` error on Windows when module path contains spaces — https://github.com/PrefectHQ/prefect/pull/7224


### Collections
- New [prefect-monte-carlo](https://prefecthq.github.io/prefect-monte-carlo/) collection for interaction with [Monte Carlo](https://www.montecarlodata.com/)

### Contributors
- @jmg-duarte

**All changes**: https://github.com/PrefectHQ/prefect/compare/2.6.1...2.6.2

## Release 2.6.1

### Fixes
- Fix bug where return values of `{}` or `[]` could be coerced to `None` — https://github.com/PrefectHQ/prefect/pull/7181

## Contributors
* @acookin made their first contribution in https://github.com/PrefectHQ/prefect/pull/7172

**All changes**: https://github.com/PrefectHQ/prefect/compare/2.6.0...2.6.1

## Release 2.6.0

### First-class configuration of results 🎉

Previously, Prefect serialized the results of all flows and tasks with pickle, then wrote them to your local file system.
In this release, we're excited to announce this behavior is fully configurable and customizable.

Here are some highlights:

- Persistence of results is off by default.
    - We will turn on result persistence automatically if needed for a feature you're using, but you can always opt-out.
    - You can easily opt-in for any flow or task.
- You can choose the result serializer.
    - By default, we continue to use a pickle serializer, now with the ability to choose a custom implementation.
    - We now offer a JSON result serializer with support for all of the types supported by Pydantic.
    - You can also write your own serializer for full control.
    - Unless your results are being persisted, they will not be serialized.
- You can change the result storage.
    - By default, we will continue to use the local file system.
    - You can specify any of our storage blocks, such as AWS S3.
    - You can use any storage block you have defined.

All of the options can be customized per flow or task.

```python
from prefect import flow, task

# This flow defines a default result serializer for itself and all tasks in it
@flow(result_serializer="pickle")
def foo():
    one()
    two()
    three()

# This task's result will be persisted to the local file system
@task(persist_result=True)
def one():
    return "one!"

# This task will not persist its result
@task(persist_result=False)
def two():
    return "two!"

# This task will use a different serializer than the rest
@task(persist_result=True, result_serializer="json")
def three():
    return "three!"

# This task will persist its result to an S3 bucket
@task(persist_result=True, result_storage="s3/my-s3-block")
def four()
    return "four!
```

See the [documentation](https://docs.prefect.io/concepts/results/) for more details and examples.
See https://github.com/PrefectHQ/prefect/pull/6908 for implementation details.

### Waiting for tasks even if they fail

You can now specify that a downstream task should wait for an upstream task and run even if the upstream task has failed.

```python
from prefect import task, flow, allow_failure

@flow
def foo():
    upstream_future = fails_sometimes.submit()
    important_cleanup(wait_for=[allow_failure(upstream_future)])

@task
def fails_sometimes():
    raise RuntimeError("oh no!")

@task
def important_cleanup():
    ...
```

See https://github.com/PrefectHQ/prefect/pull/7120 for implementation details.

### Work queue match support for agents

Agents can now match multiple work queues by providing a `--match` string instead of specifying all of the work queues. The agent will poll every work queue with a name that starts with the given string. Your agent will detect new work queues that match the option without requiring a restart!

```
$ prefect agent start --match "foo-"
```

### Enhancements
- Add `--param` / `--params` support `prefect deployment run` — https://github.com/PrefectHQ/prefect/pull/7018
- Add 'Show Active Runs' button to work queue page — https://github.com/PrefectHQ/prefect/pull/7092
- Update block protection to only prevent deletion — https://github.com/PrefectHQ/prefect/pull/7042
- Improve stability by optimizing the HTTP client — https://github.com/PrefectHQ/prefect/pull/7090
- Optimize flow run history queries — https://github.com/PrefectHQ/prefect/pull/7138
- Optimize server handling by saving log batches in individual transactions — https://github.com/PrefectHQ/prefect/pull/7141
- Optimize deletion of auto-scheduled runs — https://github.com/PrefectHQ/prefect/pull/7102

### Fixes
- Fix `DockerContainer` log streaming crash due to "marked for removal" error — https://github.com/PrefectHQ/prefect/pull/6860
- Improve RRule schedule string parsing — https://github.com/PrefectHQ/prefect/pull/7133
- Improve handling of duplicate blocks, reducing errors in server logs — https://github.com/PrefectHQ/prefect/pull/7140
- Fix flow run URLs in notifications and `prefect deployment run` output — https://github.com/PrefectHQ/prefect/pull/7153

### Documentation
- Add documentation for support of proxies — https://github.com/PrefectHQ/prefect/pull/7087
- Fix rendering of Prefect settings in API reference — https://github.com/PrefectHQ/prefect/pull/7067

### Contributors
* @jmg-duarte
* @kevin868 made their first contribution in https://github.com/PrefectHQ/prefect/pull/7109
* @space-age-pete made their first contribution in https://github.com/PrefectHQ/prefect/pull/7122

**All changes**: https://github.com/PrefectHQ/prefect/compare/2.5.0...2.6.0

## Release 2.5.0

### Exciting New Features 🎉

- Add `prefect.deployments.run_deployment` to create a flow run for a deployment with support for:
    - Configurable execution modes: returning immediately or waiting for completion of the run.
    - Scheduling runs in the future or now.
    - Custom flow run names.
    - Automatic linking of created flow run to the flow run it is created from.
    - Automatic tracking of upstream task results passed as parameters.
  <br />
  See https://github.com/PrefectHQ/prefect/pull/7047, https://github.com/PrefectHQ/prefect/pull/7081, and https://github.com/PrefectHQ/prefect/pull/7084

### Enhancements
- Add ability to delete multiple objects on flow run, flow, deployment and work queue pages — https://github.com/PrefectHQ/prefect/pull/7086
- Update `put_directory` to exclude directories from upload counts — https://github.com/PrefectHQ/prefect/pull/7054
- Always suppress griffe logs — https://github.com/PrefectHQ/prefect/pull/7059
- Add OOM warning to `Process` exit code log message — https://github.com/PrefectHQ/prefect/pull/7070
- Add idempotency key support to `OrionClient.create_flow_run_from_deployment` — https://github.com/PrefectHQ/prefect/pull/7074

### Fixes
- Fix default start date filter for deployments page in UI — https://github.com/PrefectHQ/prefect/pull/7025
- Fix `sync_compatible` handling of wrapped async functions and generators — https://github.com/PrefectHQ/prefect/pull/7009
- Fix bug where server could error due to an unexpected null in task caching logic — https://github.com/PrefectHQ/prefect/pull/7031
- Add exception handling to block auto-registration — https://github.com/PrefectHQ/prefect/pull/6997
- Remove the "sync caller" check from `sync_compatible` — https://github.com/PrefectHQ/prefect/pull/7073

### Documentation
- Add `ECSTask` block tutorial to recipes — https://github.com/PrefectHQ/prefect/pull/7066
- Update documentation for organizations for member management, roles, and permissions — https://github.com/PrefectHQ/prefect/pull/7058

## Collections
- New [prefect-soda-core](https://sodadata.github.io/prefect-soda-core/) collection for integration with [Soda](https://www.soda.io/).

### Contributors
- @taljaards

**All changes**: https://github.com/PrefectHQ/prefect/compare/2.4.5...2.5.0

## Release 2.4.5

This release disables block protection. With block protection enabled, as in 2.4.3 and 2.4.4, client and server versions cannot be mismatched unless you are on a version before 2.4.0. Disabling block protection restores the ability for a client and server to have different version.

Block protection was added in 2.4.1 to prevent users from deleting block types that are necessary for the system to function. With this change, you are able to delete block types that will cause your flow runs to fail. New safeguards that do not affect client/server compatibility will be added in the future.

## Release 2.4.3

**When running a server with this version, the client must be the same version. This does not apply to clients connecting to Prefect Cloud.**

### Enhancements
- Warn if user tries to login with API key from Cloud 1 — https://github.com/PrefectHQ/prefect/pull/6958
- Improve concurrent task runner performance — https://github.com/PrefectHQ/prefect/pull/6948
- Raise a `MissingContextError` when `get_run_logger` is called outside a run context — https://github.com/PrefectHQ/prefect/pull/6980
- Adding caching to API configuration lookups to improve performance — https://github.com/PrefectHQ/prefect/pull/6959
- Move `quote` to `prefect.utilities.annotations` — https://github.com/PrefectHQ/prefect/pull/6993
- Add state filters and sort-by to the work-queue, flow and deployment pages — https://github.com/PrefectHQ/prefect/pull/6985

### Fixes
- Fix login to private Docker registries — https://github.com/PrefectHQ/prefect/pull/6889
- Update `Flow.with_options` to actually pass retry settings to new object — https://github.com/PrefectHQ/prefect/pull/6963
- Fix compatibility for protected blocks when client/server versions are mismatched — https://github.com/PrefectHQ/prefect/pull/6986
- Ensure `python-slugify` is always used even if [unicode-slugify](https://github.com/mozilla/unicode-slugify) is installed — https://github.com/PrefectHQ/prefect/pull/6955

### Documentation
- Update documentation for specifying schedules from the CLI — https://github.com/PrefectHQ/prefect/pull/6968
- Add results concept to documentation — https://github.com/PrefectHQ/prefect/pull/6992

### Collections
- New [`prefect-hex` collection](https://prefecthq.github.io/prefect-hex/) — https://github.com/PrefectHQ/prefect/pull/6974
- New [`CloudRunJob` infrastructure block](https://prefecthq.github.io/prefect-gcp/cloud_run/) in `prefect-gcp` — https://github.com/PrefectHQ/prefect-gcp/pull/48

### Contributors
* @Hongbo-Miao made their first contribution in https://github.com/PrefectHQ/prefect/pull/6956
* @hateyouinfinity made their first contribution in https://github.com/PrefectHQ/prefect/pull/6955

## Release 2.4.2

### Fixes
- Remove types in blocks docstring attributes to avoid annotation parsing warnings — https://github.com/PrefectHQ/prefect/pull/6937
- Fixes `inject_client` in scenarios where the `client` kwarg is passed `None` — https://github.com/PrefectHQ/prefect/pull/6942

### Contributors
* @john-jam made their first contribution in https://github.com/PrefectHQ/prefect/pull/6937

## Release 2.4.1

### Enhancements
- Add TTL to `KubernetesJob` for automated cleanup of finished jobs — https://github.com/PrefectHQ/prefect/pull/6785
- Add `prefect kubernetes manifest agent` to generate an agent Kubernetes manifest — https://github.com/PrefectHQ/prefect/pull/6771
- Add `prefect block type delete` to delete block types — https://github.com/PrefectHQ/prefect/pull/6849
- Add dynamic titles to tabs in UI — https://github.com/PrefectHQ/prefect/pull/6914
- Hide secret tails by default — https://github.com/PrefectHQ/prefect/pull/6846
- Add runs tab to show flow runs on the flow, deployment, and work-queue pages in the UI — https://github.com/PrefectHQ/prefect/pull/6721
- Add toggle to disable block registration on application start — https://github.com/PrefectHQ/prefect/pull/6858
- Use injected client during block registration, save, and load — https://github.com/PrefectHQ/prefect/pull/6857
- Refactor of `prefect.client` into `prefect.client.orion` and `prefect.client.cloud` — https://github.com/PrefectHQ/prefect/pull/6847
- Improve breadcrumbs on radar page in UI — https://github.com/PrefectHQ/prefect/pull/6757
- Reject redundant state transitions to prevent duplicate runs — https://github.com/PrefectHQ/prefect/pull/6852
- Update block auto-registration to use a cache to improve performance — https://github.com/PrefectHQ/prefect/pull/6841
- Add ability to define blocks from collections to be registered by default — https://github.com/PrefectHQ/prefect/pull/6890
- Update file systems interfaces to be sync compatible — https://github.com/PrefectHQ/prefect/pull/6511
- Add flow run URLs to notifications — https://github.com/PrefectHQ/prefect/pull/6798
- Add client retries on 503 responses — https://github.com/PrefectHQ/prefect/pull/6927
- Update injected client retrieval to use the flow and task run context client for reduced overhead — https://github.com/PrefectHQ/prefect/pull/6859
- Add Microsoft Teams notification block — https://github.com/PrefectHQ/prefect/pull/6920

### Fixes
- Fix `LocalFileSystem.get_directory` when from and to paths match — https://github.com/PrefectHQ/prefect/pull/6824
- Fix registration of block schema versions — https://github.com/PrefectHQ/prefect/pull/6803
- Update agent to capture infrastructure errors and fail the flow run instead of crashing — https://github.com/PrefectHQ/prefect/pull/6903
- Fix bug where `OrionClient.read_logs` filter was ignored — https://github.com/PrefectHQ/prefect/pull/6885

### Documentation
- Add GitHub and Docker deployment recipe — https://github.com/PrefectHQ/prefect/pull/6825
- Add parameter configuration examples — https://github.com/PrefectHQ/prefect/pull/6886

### Collections
- Add `prefect-firebolt` to collections catalog — https://github.com/PrefectHQ/prefect/pull/6917

### Helm Charts
- Major overhaul in how helm charts in `prefect-helm` are structured and how we version and release them — [2022.09.21 release](https://github.com/PrefectHQ/prefect-helm/releases/tag/2022.09.21)

### Contributors
- @jmg-duarte
- @taljaards
- @yashlad681
- @hallenmaia made their first contributions(!) in https://github.com/PrefectHQ/prefect/pull/6903, https://github.com/PrefectHQ/prefect/pull/6785, and https://github.com/PrefectHQ/prefect/pull/6771
- @dobbersc made their first contribution in https://github.com/PrefectHQ/prefect/pull/6870
- @jnovinger made their first contribution in https://github.com/PrefectHQ/prefect/pull/6916
- @mathijscarlu made their first contribution in https://github.com/PrefectHQ/prefect/pull/6885


## Release 2.4.0

### Exciting New Features 🎉
- Add `ECSTask` infrastructure block to run commands and flows on AWS ECS<br />
    See [the documentation](https://prefecthq.github.io/prefect-aws/ecs/) in the [prefect-aws collection](https://prefecthq.github.io/prefect-aws/) and usage notes in the [infrastructure guide](https://docs.prefect.io/concepts/infrastructure/#ecstask)

### Enhancements
- Update the deployments CLI to better support CI/CD use cases — https://github.com/PrefectHQ/prefect/pull/6697
- Improve database query performance by removing unnecessary SQL transactions — https://github.com/PrefectHQ/prefect/pull/6714
- Update blocks to dispatch instance creation using slugs — https://github.com/PrefectHQ/prefect/pull/6622
- Add flow run start times to flow run metadata in UI — https://github.com/PrefectHQ/prefect/pull/6743
- Update default infrastructure command to be set at runtime — https://github.com/PrefectHQ/prefect/pull/6610
- Allow environment variables to be "unset" in infrastructure blocks — https://github.com/PrefectHQ/prefect/pull/6650
- Add favicon switching feature for flow and task run pages — https://github.com/PrefectHQ/prefect/pull/6794
- Update `Deployment.infrastructure` to accept types outside of the core library i.e. custom infrastructure or from collections — https://github.com/PrefectHQ/prefect/pull/6674
- Update `deployment build --rrule` input to allow start date and timezones — https://github.com/PrefectHQ/prefect/pull/6761

### Fixes
- Update crash detection to ignore abort signals — https://github.com/PrefectHQ/prefect/pull/6730
- Protect against race condition with deployment schedules — https://github.com/PrefectHQ/prefect/pull/6673
- Fix saving of block fields with aliases — https://github.com/PrefectHQ/prefect/pull/6758
- Preserve task dependencies to futures passed as parameters in `.map` — https://github.com/PrefectHQ/prefect/pull/6701
- Update task run orchestration to include latest metadata in context — https://github.com/PrefectHQ/prefect/pull/6791

### Documentation
- Task runner documentation fixes and clarifications — https://github.com/PrefectHQ/prefect/pull/6733
- Add notes for Windows and Linux installation — https://github.com/PrefectHQ/prefect/pull/6750
- Add a catalog of implementation recipes — https://github.com/PrefectHQ/prefect/pull/6408
- Improve storage and file systems documentation — https://github.com/PrefectHQ/prefect/pull/6756
- Add CSS for badges — https://github.com/PrefectHQ/prefect/pull/6655

### Contributors
* @robalar made their first contribution in https://github.com/PrefectHQ/prefect/pull/6701
* @shraddhafalane made their first contribution in https://github.com/PrefectHQ/prefect/pull/6784

## 2.3.2

### Enhancements
* UI displays an error message when backend is unreachable - https://github.com/PrefectHQ/prefect/pull/6670

### Fixes
* Fix issue where parameters weren't updated when a deployment was re-applied by @lennertvandevelde in https://github.com/PrefectHQ/prefect/pull/6668
* Fix issues with stopping Orion on Windows machines - https://github.com/PrefectHQ/prefect/pull/6672
* Fix issue with GitHub storage running in non-empty directories - https://github.com/PrefectHQ/prefect/pull/6693
* Fix issue where some user-supplied values were ignored when creating new deployments - https://github.com/PrefectHQ/prefect/pull/6695

### Collections
* Added [prefect-fugue](https://fugue-project.github.io/prefect-fugue/) 

### Contributors
* @lennertvandevelde made their first contribution! — [https://github.com/PrefectHQ/prefect/pull/6668](https://github.com/PrefectHQ/prefect/pull/6668)

## 2.3.1

### Enhancements
* Add sync compatibility to `run` for all infrastructure types — https://github.com/PrefectHQ/prefect/pull/6654
* Update Docker container name collision log to `INFO` level for clarity — https://github.com/PrefectHQ/prefect/pull/6657
* Refactor block documents queries for speed ⚡️ — https://github.com/PrefectHQ/prefect/pull/6645
* Update block CLI to match standard styling — https://github.com/PrefectHQ/prefect/pull/6679

### Fixes
* Add `git` to the Prefect image — https://github.com/PrefectHQ/prefect/pull/6653
* Update Docker container runs to be robust to container removal — https://github.com/PrefectHQ/prefect/pull/6656
* Fix parsing of `PREFECT_TEST_MODE` in `PrefectBaseModel` — https://github.com/PrefectHQ/prefect/pull/6647
* Fix handling of `.prefectignore` paths on Windows — https://github.com/PrefectHQ/prefect/pull/6680

### Collections
* [prefect-juptyer](https://prefecthq.github.io/prefect-jupyter/)

### Contributors
* @mars-f made their first contribution — https://github.com/PrefectHQ/prefect/pull/6639
* @pdashk made their first contribution — https://github.com/PrefectHQ/prefect/pull/6640

## 2.3.0

### Exciting New Features 🎉

- Add support for deploying flows stored in Docker images — [#6574](https://github.com/PrefectHQ/prefect/pull/6574)
- Add support for deploying flows stored on GitHub — [#6598](https://github.com/PrefectHQ/prefect/pull/6598)
- Add file system block for reading directories from GitHub — [#6517](https://github.com/PrefectHQ/prefect/pull/6517)
- Add a context manager to disable the flow and task run loggers for testing — [#6575](https://github.com/PrefectHQ/prefect/pull/6575)
- Add task run pages to the UI — [#6570](https://github.com/PrefectHQ/prefect/pull/6570)

### Enhancements

- Add "cloud" to `prefect version` server type display — [#6523](https://github.com/PrefectHQ/prefect/pull/6523)
- Use the parent flow run client for child flow runs if available — [#6526](https://github.com/PrefectHQ/prefect/pull/6526)
- Add display of Prefect version when starting agent — [#6545](https://github.com/PrefectHQ/prefect/pull/6545)
- Add type hints to state predicates, e.g. `is_completed()` — [#6561](https://github.com/PrefectHQ/prefect/pull/6561)
- Add error when sync compatible methods are used incorrectly — [#6565](https://github.com/PrefectHQ/prefect/pull/6565)
- Improve performance of task run submission — [#6527](https://github.com/PrefectHQ/prefect/pull/6527)
- Improve performance of flow run serialization for `/flow_runs/filter` endpoint — [#6553](https://github.com/PrefectHQ/prefect/pull/6553)
- Add field to states with untrackable dependencies due to result types — [#6472](https://github.com/PrefectHQ/prefect/pull/6472)
- Update `Task.map` iterable detection to exclude strings and bytes — [#6582](https://github.com/PrefectHQ/prefect/pull/6582)
- Add a version attribute to the block schema model — [#6491](https://github.com/PrefectHQ/prefect/pull/6491)
- Add better error handling in the telemetry service — [#6124](https://github.com/PrefectHQ/prefect/pull/6124)
- Update the Docker entrypoint display for the Prefect image — [#655](https://github.com/PrefectHQ/prefect/pull/6552)
- Add a block creation link to `prefect block type ls` — [#6493](https://github.com/PrefectHQ/prefect/pull/6493)
- Allow customization of notifications of queued flow runs — [#6538](https://github.com/PrefectHQ/prefect/pull/6538)
- Avoid duplicate saves of storage blocks as anonymous blocks — [#6550](https://github.com/PrefectHQ/prefect/pull/6550)
- Remove save of agent default infrastructure blocks — [#6550](https://github.com/PrefectHQ/prefect/pull/6550)
- Add a `--skip-upload` flag to `prefect deployment build` — [#6560](https://github.com/PrefectHQ/prefect/pull/6560)
- Add a `--upload` flag to `prefect deployment apply` — [#6560](https://github.com/PrefectHQ/prefect/pull/6560)
- Add the ability to specify relative sub-paths when working with remote storage for deployments — [#6518](https://github.com/PrefectHQ/prefect/pull/6518)
- Prevent non-UUID slugs from raising errors on `/block_document` endpoints — [#6541](https://github.com/PrefectHQ/prefect/pull/6541)
- Improve Docker image tag parsing to support the full Moby specification — [#6564](https://github.com/PrefectHQ/prefect/pull/6564)
### Fixes

- Set uvicorn `--app-dir` when starting Orion to avoid module collisions — [#6547](https://github.com/PrefectHQ/prefect/pull/6547)
- Resolve issue with Python-based deployments having incorrect entrypoint paths — [#6554](https://github.com/PrefectHQ/prefect/pull/6554)
- Fix Docker image tag parsing when ports are included — [#6567](https://github.com/PrefectHQ/prefect/pull/6567)
- Update Kubernetes Job to use `args` instead of `command` to respect image entrypoints — [#6581](https://github.com/PrefectHQ/prefect/pull/6581)
    - Warning: If you are using a custom image with an entrypoint that does not allow passthrough of commands, flow runs will fail.
- Fix edge case in `sync_compatible` detection when using AnyIO task groups — [#6602](https://github.com/PrefectHQ/prefect/pull/6602)
- Add check for infrastructure and storage block capabilities during deployment build — [#6535](https://github.com/PrefectHQ/prefect/pull/6535)
- Fix issue where deprecated work queue pages showed multiple deprecation notices — [#6531](https://github.com/PrefectHQ/prefect/pull/6531)
- Fix path issues with `RemoteFileSystem` and Windows — [#6620](https://github.com/PrefectHQ/prefect/pull/6620)
- Fix a bug where `RemoteFileSystem.put_directory` did not respect `local_path` — [#6620](https://github.com/PrefectHQ/prefect/pull/6620)

### Documentation

- Add tutorials for creating and using storage and infrastructure blocks — [#6608](https://github.com/PrefectHQ/prefect/pull/6608)
- Update tutorial for running flows in Docker — [#6612](https://github.com/PrefectHQ/prefect/pull/6612)
- Add example of calling a task from a task — [#6501](https://github.com/PrefectHQ/prefect/pull/6501)
- Update database documentation for Postgres to clarify required plugins — [#6566](https://github.com/PrefectHQ/prefect/pull/6566)
- Add example of using `Task.map` in docstring — [#6579](https://github.com/PrefectHQ/prefect/pull/6579)
- Add details about flow run retention policies — [#6577](https://github.com/PrefectHQ/prefect/pull/6577)
- Fix flow parameter name docstring in deployments — [#6599](https://github.com/PrefectHQ/prefect/pull/6599)


### Contributors

Thanks to our external contributors!

- @darrida
- @jmg-duarte
- @MSSandroid

## 2.2.0

### Exciting New Features 🎉
* Added automatic detection of static arguments to `Task.map` in https://github.com/PrefectHQ/prefect/pull/6513

### Fixes
* Updated deployment flow run retry settings with runtime values in https://github.com/PrefectHQ/prefect/pull/6489
* Updated media queries for flow-run-filter in https://github.com/PrefectHQ/prefect/pull/6484
* Added `empirical_policy` to flow run update route in https://github.com/PrefectHQ/prefect/pull/6486
* Updated flow run policy retry settings to be nullable in https://github.com/PrefectHQ/prefect/pull/6488
* Disallowed extra attribute initialization on `Deployment` objects in https://github.com/PrefectHQ/prefect/pull/6505
* Updated `deployment build` to raise an informative error if two infrastructure configs are provided in https://github.com/PrefectHQ/prefect/pull/6504
* Fixed calling async subflows from sync parents in https://github.com/PrefectHQ/prefect/pull/6514

## 2.1.1

### Fixes

* Fixed log on abort when the flow run context is not available in https://github.com/PrefectHQ/prefect/pull/6402
* Fixed error message in `submit_run` in https://github.com/PrefectHQ/prefect/pull/6453
* Fixed error if default parameters are missing on a deployment flow run in https://github.com/PrefectHQ/prefect/pull/6465
* Added error message if `get_run_logger` receives context of unknown type in https://github.com/PrefectHQ/prefect/pull/6401

## 2.1.0

### Build Deployments in Python
The new, YAML-based deployment definition provides a simple, extensible foundation for our new deployment creation experience. Now, by popular demand, we're extending that experience to enable you to define deployments and build them from within Python. You can do so by defining a `Deployment` Python object, specifying the deployment options as properties of the object, then building and applying the object using methods of `Deployment`. See the [documentation](https://docs.prefect.io/concepts/deployments/) to learn more.

### Simplified Agents & Work Queues
Agents and work queues give you control over where and how flow runs are executed. Now, creating an agent (and corresponding work queue) is even easier. Work queues now operate strictly by name, not by matching tags. Deployments, and the flow runs they generate, are explicitly linked to a single work queue, and the work queue is automatically created whenever a deployment references it. This means you no longer need to manually create a new work queue each time you want to want to route a deployment's flow runs separately. Agents can now pull from multiple work queues, and also automatically generate work queues that don't already exist. The result of these improvements is that most users will not have to interact directly with work queues at all, but advanced users can take advantage of them for increased control over how work is distributed to agents. These changes are fully backwards compatible. See the [documentation](https://docs.prefect.io/concepts/work-queues/) to learn more.

### Improvements and bug fixes
* Added three new exceptions to improve errors when parameters are incorrectly supplied to flow runs in https://github.com/PrefectHQ/prefect/pull/6091
* Fixed a task dependency issue where unpacked values were not being correctly traced in https://github.com/PrefectHQ/prefect/pull/6348
* Added the ability to embed `BaseModel` subclasses as fields within blocks, resolving an issue with the ImagePullPolicy field on the KubernetesJob block in https://github.com/PrefectHQ/prefect/pull/6389
* Added comments support for deployment.yaml to enable inline help in https://github.com/PrefectHQ/prefect/pull/6339
* Added support for specifying three schedule types - cron, interval and rrule - to the `deployment build` CLI in https://github.com/PrefectHQ/prefect/pull/6387
* Added error handling for exceptions raised during the pre-transition hook fired by an OrchestrationRule during state transitions in https://github.com/PrefectHQ/prefect/pull/6315
* Updated `visit_collection` to be a synchronous function in https://github.com/PrefectHQ/prefect/pull/6371
* Revised loop service method names for clarity in https://github.com/PrefectHQ/prefect/pull/6131
* Modified deployments to load flows in a worker thread in https://github.com/PrefectHQ/prefect/pull/6340
* Resolved issues with capture of user-raised timeouts in https://github.com/PrefectHQ/prefect/pull/6357
* Added base class and async compatibility to DockerRegistry in https://github.com/PrefectHQ/prefect/pull/6328
* Added `max_depth` to `visit_collection`, allowing recursion to be limited in https://github.com/PrefectHQ/prefect/pull/6367
* Added CLI commands for inspecting and deleting Blocks and Block Types in https://github.com/PrefectHQ/prefect/pull/6422
* Added a Server Message Block (SMB) file system block in https://github.com/PrefectHQ/prefect/pull/6344 - Special thanks to @darrida for this contribution!
* Removed explicit type validation from some API routes in https://github.com/PrefectHQ/prefect/pull/6448
* Improved robustness of streaming output from subprocesses in https://github.com/PrefectHQ/prefect/pull/6445
* Added a default work queue ("default") when creating new deployments from the Python client or CLI in https://github.com/PrefectHQ/prefect/pull/6458

### New Collections
- [prefect-monday](https://prefecthq.github.io/prefect-monday/)
- [prefect-databricks](https://prefecthq.github.io/prefect-databricks/)
- [prefect-fugue](https://github.com/fugue-project/prefect-fugue/)

**Full Changelog**: https://github.com/PrefectHQ/prefect/compare/2.0.4...2.1.0

## 2.0.4

### Simplified deployments
The deployment experience has been refined to remove extraneous artifacts and make configuration even easier. In particular:

-   `prefect deployment build` no longer generates a  `manifest.json` file. Instead, all of the relevant information is written to the `deployment.yaml` file.
- Values in the `deployment.yaml` file are more atomic and explicit
-   Local file system blocks are no longer saved automatically
-   Infrastructure block values can now be overwritten with the new `infra_overrides` field

### Start custom flow runs from the UI
Now, from the deployment page, in addition to triggering an immediate flow run with default parameter arguments, you can also create a custom run. A custom run enables you to configure the run's parameter arguments, start time, name, and more, all while otherwise using the same deployment configuration. The deployment itself will be unchanged and continue to generate runs on its regular schedule.

### Improvements and bug fixes
- Made timeout errors messages on state changes more intuitive
- Added debug level logs for task run rehydration
- Added basic CLI functionality to inspect Blocks; more to come
- Added support for filtering on state name to `prefect flow-run ls`
- Refined autogenerated database migration output

## 2.0.3

This release contains a number of bug fixes and documentation improvements.

### Introducing [`prefect-dbt`](https://prefecthq.github.io/prefect-dbt/)

We've released `prefect-dbt` - a collection of Prefect integrations for working with dbt in your Prefect flows. This collection has been built as part of a partnership with dbt Labs to ensure that it follows best practices for working with dbt.

### Improvements and bug fixes
- Azure storage blocks can use `.prefectignore`
- Resolved bugs and improved interface in the Orion client.
- Resolved a bug in Azure storage blocks that would cause uploads to get stuck.
- Resolved a bug where calling a flow in a separate thread would raise an exception.
- Resolved issues with loading flows from a deployment.
- Corrected some erroneous type annotations.
- Better handling of database errors during state transition validation.
- Better sanitization of labels for Kubernetes Jobs.
- Fixes `--manifest-only` flag of `prefect deployment build` command to ensure that using this flag, the manifest gets generated, but the upload to a storage location is skipped.
- Added support for multiple YAML deployment paths to the `prefect deployment apply` command.


## 2.0.2

This release implements a number of improvements and bug fixes in response to continued engagement by members of our community. Thanks, as always, to all who submitted ideas on how to make Prefect 2 even better.

### Introducing .prefectignore files
 .prefectignore files allow users to omit certain files or directories from their deployments. Similar to other .ignore files, the syntax supports pattern matching, so an entry of `*.pyc` will ensure *all* .pyc files are ignored by the deployment call when uploading to remote storage. Prefect provides a default .prefectignore file, but users can customize it to their needs.

### Improvements and bug fixes
- Users can now leverage Azure storage blocks.
- Users can now submit bug reports and feature enhancements using our issue templates.
- Block deletion is now more performant.
- Inconsistencies in UI button copy have been removed.
- Error messaging is clearer in the `deployment build` CLI command.
- Resolved timeout errors that occurred when using async task functions inside synchronous flows.

## 2.0.1

The response to Prefect 2 has been overwhelming in the best way possible. Thank you to the many community members who tried it out and gave us feedback! Thanks in particular to the students at this week's Prefect Associate Certification Course (PACC) in San Jose for their thoughtful recommendations. This release is a compilation of enhancements and fixes that make for a more resilient, performant, and refined Prefect experience.

### Improvements and bug fixes
- Schedules set via the API or UI are now preserved when building deployments from the CLI
- JSON types are now coerced to none, following Javascript convention and supporting standards compatibility
- The `prefect deployment execute` command has been removed to avoid confusion between running a flow locally from a Python script and running it by an agent using `prefect deployment run`
- This repository now includes templates for pull requests and issues to make bug reports and community contributions easier
- The `scheduler` and `flow-run-notifications` LoopServices have been made more resilient
- Log inserts have been made more performant through smaller log batches
- Local file system blocks created from the UI now point to the right `base_path`
- Support for unmapped values to Task.map has been added as requested by Club42 members
- The `deployment build` command now supports an optional output flag to customize the name of the deployment.yaml file, to better support projects with multiple flows

## 2.0.0

We're thrilled to announce that, with this release, Prefect 2.0 has exited its public beta! Hopefully, this release comes as no surprise. It is the culmination of nearly a year of building in public and incorporating your feedback. Prefect 2.0 is now the default version of the open source `prefect` framework provided [upon installation](https://docs.prefect.io/getting-started/installation/). We will continue enhancing Prefect 2.0 rapidly, but future breaking changes will be less frequent and more notice will be provided.

Prefect 2.0 documentation is now hosted at [docs.prefect.io](https://docs.prefect.io). Prefect 1.0 documentation is now hosted at [docs-v1.prefect.io](https://docs-v1.prefect.io).

### Upgrading from Prefect 1.0
Flows written with Prefect 1.0 will require modifications to run with Prefect 2.0. If you're using Prefect 1.0, please see our [guidance on Discourse for explicitly pinning your Prefect version in your package manager and Docker](https://discourse.prefect.io/t/the-general-availability-release-of-prefect-2-0-going-live-on-wednesday-27th-of-july-may-break-your-flows-unless-you-take-action-as-soon-as-possible/1227), so that you can make the transition to Prefect 2.0 when the time is right for you. See our [migration page](https://upgrade.prefect.io/) to learn more about upgrading.

### Upgrading from earlier versions of Prefect 2.0
We have shipped a lot of breaking changes to Prefect 2.0 over the past week. Most importantly, **recent changes to deployments required that schedules for all previously created deployments be turned off**. You can learn more about the changes via the [deployments concept documentation](https://docs.prefect.io/concepts/deployments/), the [tutorial](https://docs.prefect.io/tutorials/deployments/), or the [discourse guide](https://discourse.prefect.io/t/deployments-are-now-simpler-and-declarative/1255).

## 2.0b16

### Simplified, declarative deployments
Prefect 2.0's deployments are a powerful way to encapsulate a flow, its required infrastructure, its schedule, its parameters, and more. Now, you can create deployments simply, with just two commands:
1. `prefect deployment build ./path/to/flow/file.py:name_of_flow_obj --name "Deployment Name"` produces two files:
     - A manifest file, containing workflow-specific information such as the code location, the name of the entrypoint flow, and flow parameters
     - A `deployment.yaml` file - a complete specification of the metadata and configuration for the deployment such as the name, tags, and description
3. `prefect deployment apply ./deployment.yaml` creates or updates a deployment with the Orion server

Once the deployment is created with the Orion server, it can now be edited via the UI! See the [Deployments documentation to learn more](https://orion-docs.prefect.io/concepts/deployments/).

### Improvements and bug fixes
- The [Dask and Ray tutorials](https://orion-docs.prefect.io/tutorials/dask-ray-task-runners/) have been updated to reflect recent changes
- The [Blocks concept doc](https://orion-docs.prefect.io/concepts/blocks/) has been updated to reflect recent enhancements and includes additional examples
- The [Storage concept doc](https://orion-docs.prefect.io/concepts/storage/) has been updated to reflect recent enhancements
- All IntervalSchedules now require both an anchor date and a timezone
- The new S3 file system block enables you to read and write data as a file on Amazon S3
- The new GCS file system block allows you to read and write data as a file on Google Cloud Storage

## 2.0b15

### Uniquely refer to blocks with slugs
Blocks are a convenient way to secure store and retrieve configuration. Now, retrieving configuration stored with blocks is even easier with slugs, both human and machine readable unique identifiers. By default, block type slugs are a lowercase, dash delimited version of the block type name, but can be customized via the `_block_type_slug` field on a custom Block subclass. Block document slugs are a concatenation of [block-type-slug]/[block-document-name] and can be used as an argument to the `Block.load` method. Slugs and block document names may only include alphanumeric characters and dashes.

**Warning**: This breaking change makes this release incompatible with previous versions of the Orion server and Prefect Cloud 2.0

### Other improvements and bug fixes

## 2.0b14

### Retreive the state of your tasks or flows with the `return_state` kwarg
Beginning with 2.0b9, Prefect 2.0 began returning function results, instead of Prefect futures and states, by default. States are still an important concept in Prefect 2. They can be used to dictate and understand the behavior of your flows. Now, you can access the state for _any_ task or flow with the new `return_state` kwarg. Just set `return_state=True` in you flow or task call and you can access its state with the `.result()` method, even if it's been submitted to a task runner.

### `prefect cloud` commands are easier to use
The `prefect cloud login` command no longer overwrites your current profile with a new API URL and auth key. Instead, the command will prompt you to create a new profile when logging into Prefect Cloud 2.0. Subsequent calls to prefect cloud login using the same key will simply "log in" to prefect cloud by switching to the profile associated with that authentication key.

The new `prefect cloud workspace ls` command lists availible workspaces.

### Other improvements and bug fixes
- The anchor datetime (aka start datetime) for all newly created interval schedules will be the current date & time
- The `prefect orion start` command now handles keyboard interrupts
- CLI performance has been sped up 30-40% through improved import handling
- UI screenschots have been updated throughout the documentation
- Broken links don't feel as bad with our slick new 404 page

## 2.0b13

### Improvements and bug fixes
- RRule schedule strings are now validated on initialization to confirm that the provided RRule strings are valid
- Concepts docs have been updated for clarity and consistency
- `IntervalSchedule`'s now coerce naive datetimes to timezone-aware datetimes, so that interval schedules created with timezone-unaware datetimes will work

## 2.0b12

### Work queue pages now display upcoming runs
A new "Upcoming runs" tab has been added to the work queue page, enabling you to see all of the runs that are eligible for that work queue before they are picked up by an agent.

### Other improvements and bug fixes
- You can now set a concurrency limit when creating a work queue via the CLI
- In order to avoid unwittingly breaking references to shared blocks, block names are no longer editable
- Getting started documentation has been updated and edited for clarity
- Blocks API documentation has been updated to include system, kubernetes, and notifications block modules

## 2.0b11

This release builds upon the collection of small enhancements made in the previous release.

### Default storage has been removed
For convenience, earlier versions of Prefect 2.0 allowed for a global storage setting. With forthcoming enhancements to blocks, this will no longer be necessary.

### Other improvements and bug fixes
- We have published a [guide for migrating workflows from Prefect 1.0 (and lower) to Prefect 2.0](https://orion-docs.prefect.io/migration_guide/)
- The Flow run page now has a clearer empty state that is more consistent with other pages
- Tutorial documentation has been further updated to reflect new result behavior
- Tasks and flows now run in interruptible threads when timeouts are used
- Parameter validation no longer fails on unsupported types
- The UI now returns you to the blocks overview after deleting a block
- Flow run logs have been updated to improve user visibility into task runner usage
- Concurrency limits of 0 are now respected on work queues

## 2.0b10

This release is the first of a series of smaller releases to be released daily.

### Improvements and bug fixes
- The Blocks selection page now includes more complete and consistent metadata about each block type, including block icons, descriptions, and examples
- We've added a new [CLI style guide](https://github.com/PrefectHQ/prefect/blob/orion/docs/contributing/style.md#command-line-interface-cli-output-messages) for contributors
- Work queues no longer filter on flow runner types, this capability will instead be achieved through tags
- Tutorial documentation has been updated to reflect new result behavior

## 2.0b9

Big things are in the works for Prefect 2! This release includes breaking changes and deprecations in preparation for Prefect 2 graduating from its beta period to General Availability.

**With next week's release on July 27th, Prefect 2 will become the default package installed with `pip install prefect`. Flows written with Prefect 1 will require modifications to run with Prefect 2**. Please ensure that your package management process enables you to make the transition when the time is right for you.

### Code as workflows
As Prefect 2 usage has grown, we've observed a pattern among users, especially folks that were not previously users of Prefect 1. Working with Prefect was so much like working in native Python, users were often surprised that their tasks returned futures and states, Prefect objects, rather than results, the data that their Python functions were handling. This led to unfamiliar, potentially intimidating, errors in some cases. With this release, Prefect moves one step closer to code as workflows - tasks now return the results of their functions, rather than their states, by default. This means that you can truly take most native Python scripts, add the relevant @flow and @task decorators, and start running that script as a flow, benefitting from the observability and resilience that Prefect provides.

States and futures are still important concepts in dictating and understanding the behavior of flows. You will still be able to easily access and use them with the `.submit()` method. You will need to modify tasks in existing Prefect 2 flows to use this method to continue working as before.

### Other improvements and bug fixes
- A new `Secret` block can store a string that is encrypted at rest as well as obfuscated in logs and the UI
- Date filters on the flow run page in the UI now support filtering by date _and_ time
- Each work queue page in the UI now includes a command to start a corresponding agent
- Tutorials have been updated for increased clarity and consistency
- Cron schedule setting errors are now more informative
- Prefect now still works even if the active profile is missing
- Conda requirements regex now supports underscores and dots
- The previously deprecated `DeploymentSpec` has been removed

## 2.0b8

This is our biggest release yet! It's full of exciting new features and refinements to existing concepts. Some of these features are the result of careful planning and execution over the past few months, while others are responses to your feedback, unplanned but carefully considered. None would be possible without your continued support. Take it for a spin and let us know what you think!

This release removes the deprecated `DaskTaskRunner` and `RayTaskRunner` from the core library, breaking existing references to them. You can find them in their respective collections [prefect-ray](https://prefecthq.github.io/prefect-ray/) and [prefect-dask](https://prefecthq.github.io/prefect-dask). It also removes the previously deprecated restart policy for the `KubernetesFlowRunnner`. Most importantly, there are new **breaking changes** to the Deployments interface described below.

### Flow Run Retries
Flow run retries have been one of our most requested features, especially given how easy it is to run a flow as a "subflow" or "child flow" with Prefect 2.0. Flow run retries are configured just as task retries are - with the `retries` and `retry_delay_seconds` parameters.

If both a task and its flow have retries configured, tasks within the flow will retry up to their specified task retry limit for each flow run. For example, if you have a **flow** configured with a limit of 2 retries (up to 3 total runs, including the initial attempt), and a **task** in the flow configured with 3 retries (up to 4 attempts per flow run, including the initial attempt). The task could run up to a total of 12 attempts, since task retry limits are reset after each flow run or flow run attempt.

### Notifications
At any time, you can visit the Prefect UI to get a comprehensive view of the state of all of your flows, but when something goes wrong with one of them, you need that information immediately. Prefect 2.0’s new notifications can alert you and your team when any flow enters any state you specify, with or without specific tags.

To create a notification, go to the new Notifications page via the sidebar navigation and select “Create Notification.” Notifications are structured just as you would describe them to someone. For example, if I want to get a Slack message every time my daily-ETL flow fails, my notification will simply read:

> If a run of any flow with **any** tag enters a **failed** state, send a notification to **my-slack-webhook**

When the conditions of the notification are triggered, you’ll receive a simple message:

> The **fuzzy-leopard** run of the **daily-etl** flow entered a **failed** state at **yy-MM-dd HH:mm:ss TMZ**.

Currently, notifications can only be sent to a [Slack webhook](https://api.slack.com/messaging/webhooks) (or email addresses if you are using [Prefect Cloud 2.0](https://app.prefect.cloud)). Over time, notifications will support additional messaging services. Let us know which messaging services you’d like to send your notifications to!

### Flow packaging and deployment
We've revisited our flow packaging and deployment UX, making it both more powerful and easier to use. `DeploymentSpec`s are now just `Deployment`s. Most of the fields are unchanged, but there are a few differences:
- The `flow_storage` field has been replaced with a `packager` field.
- The `flow_location`, `flow_name`, and `flow` parameters are now just `flow`.

We now support customization of the deployment of your flow. Previously, we just uploaded the source code of the flow to a file. Now, we've designed a packaging systems which allows you to control how and where your flow is deployed. We're including three packagers in this release:

- `OrionPackager`: Serializes the flow and stores it in the Orion database, allowing you to get started without setting up remote storage.
- `FilePackager`: Serializes the flow and stores it in a file. The core library supports local and remote filesystems. Additional remote file systems will be available in collections.
- `DockerPackager`: Copies the flow into a new Docker image. You can take full control of the Docker image build or use Prefect to detect your current Python dependencies and install them in the image.

For packagers that support it, three serializers are available as well:

- `ImportSerializer`: Serializes to the import path of the flow. The flow will need to be importable at runtime.
- `SourceSerializer`: Serializes to the source code of the flow's module.
- `PickleSerializer`: Serializes the flow using cloudpickle with support for serialization full modules.

Learn more in the [Deployment concept documentation](https://docs.prefect.io/concepts/deployments/).

You can continue to use your existing `DeploymentSpec`s, but they are deprecated and will be removed in the coming weeks.

### Blocks
We've been working on Blocks behind the scenes for a while. Whether you know it or not, if you've used the past few releases, you've used them. Blocks enable you to securely store configuration with the Prefect Orion server and access it from your code later with just a simple reference. Think of Blocks as secure, UI-editable, type-checked environment variables. We're starting with just a few Blocks - mostly storage, but over time we’ll expand this pattern to include every tool and service in the growing modern data stack. You'll be able to set up access to your entire stack once in just a few minutes, then manage access forever without editing your code. In particular, we've made the following enhancements:
- Block document values can now be updated via the Python client with the `overwrite` flag.
- Blocks now support secret fields. By default, fields identified as secret will be obfuscated when returned to the Prefect UI. The actual values can still be retrieved as necessary.
-  `BlockSchema` objects have a new `secret_fields: List[str]` item in their schema's extra fields. This is a list of all fields that should be considered "secret". It also includes any secret fields from nested blocks referenced by the schema.
- You can now browse your Blocks on the new "Blocks" page, create, and edit them right in the UI.

### Other Improvements
- Task keys, previously a concatenation of several pieces of metadata, are now only the qualified function name. While it is likely to be globally unique, the key can be used to easily identify every instance in which a function of the same name is utilized.
- Tasks now have a `version` that you can set via the task decorator, like the flow version identifier on flow runs.
- An Orion setting, `PREFECT_ORION_DATABASE_PASSWORD`, has been added to allow templating in the database connection URL
- A link to API reference documentation has been added to the Orion startup message.
- Where possible, Prefect 2.0 now exits processes earlier for synchronous flow or task runs that are cancelled. This reduces the range of conditions under which a task run would be marked failed, but continue to run.
- All Prefect client models now allow extras, while the API continues to forbid them, such that older Prefect 2.0 clients can receive and load objects from the API that have additional fields, facilitating backwards compatibility.
- The _all_ attribute has been added to __init__.py for all public modules, declaring the public API for export.
- A new endpoint, `/deployments/{id}/work_queue_check`, enables you to to check which work queues the scheduled runs of a deployment will be eligible for.


### Bug fixes
- Attempting to create a schedule with a cron string that includes a "random" or "hashed" expression will now return an error.

### Contributors
- [Cole Murray](https://github.com/ColeMurray)
- [Oliver Mannion](https://github.com/tekumara)
- [Steve Flitcroft](https://github.com/redsquare)
- [Laerte Pereira](https://github.com/Laerte)

## 2.0b7

This release includes a number of important improvements and bug fixes in response to continued feedback from the community. Note that this release makes a **breaking change** to the Blocks API, making the `2.0b7` Orion server incompatible with previous Orion client versions.```

### Improvements
- Added the color select to the Orion UI in OSS (enabling users to change their state color scheme) for the UI.
- Added anonymous blocks, allowing Prefect to dynamically store blocks for you without cluttering your workspace.
- Performance improvements to the service that marks flows runs as late.
- Added the ability for flow names to include underscores for use in DeploymentSpecs.
- Split [Ray](https://prefecthq.github.io/prefect-ray/) and [Dask](https://prefecthq.github.io/prefect-dask/) task runners into their own collections.
- Removed delays to agent shutdown on keyboard interrupt.
- Added informative messaging when an agent is reading from a paused work queue.
- Improved task naming conventions for tasks defined using lambda functions

### Documentation improvements
- Updated screenshots and description of workflows to reflect new UI
- Revised and extended Prefect Cloud quickstart tutorial
- Added deployments page
- Added documentation for `prefect cloud workspace set` command

### Collections
- [prefect-sqlalchemy](https://prefecthq.github.io/prefect-sqlalchemy/)
- [prefect-dask](https://prefecthq.github.io/prefect-dask/)
- [prefect-ray](https://prefecthq.github.io/prefect-ray/)
- [prefect-snowflake](https://prefecthq.github.io/prefect-snowflake/)
- [prefect-openmetadata](https://prefecthq.github.io/prefect-openmetadata/)
- [prefect-airbyte](https://prefecthq.github.io/prefect-airbyte/)

Note that the Dask and Ray task runners have been moved out of the Prefect core library to reduce the number of dependencies we require for most use cases. Install from the command line with `pip install prefect-dask` and import with `from prefect_dask.task_runners import DaskTaskRunner`.

### Bug fixes
- [Allow Orion UI to run on Windows](https://github.com/PrefectHQ/prefect/pull/5802)
- Fixed a bug in terminal state data handling that caused timeouts
- Disabled flow execution during deployment creation to prevent accidental execution.
- Fixed a bug where Pydantic models being passed to Prefect tasks would drop extra keys and private attributes.
- Fixed a bug where the `KubernetesFlowRunner` was not serializable.

## 2.0b6

We're so grateful for the fountain of feedback we've received about Prefect 2. One of the themes in feedback was that Prefect 2's UI didn't reflect the same clarity and elegance that the rest of Prefect 2 did. We agreed! Today, we've proud to share Prefect 2's completely redesigned UI. It's simpler, faster, and easier to use. Give it a spin!

This release includes several other exciting changes, including:

- **Windows** support
- A new CLI command to delete flow runs: `prefect flow-run delete`
- Improved API error messages
- Support for type-checking with VS Code and other editors that look for a `py.typed` file

Here's a preview of the type hints that you'll start seeing now in editors like VS Code:

<img src="docs/img/release-notes/functionhint.png">

<img src="docs/img/release-notes/futurehint.png">

Note that this release makes a **breaking change** to the Blocks API, making the `2.0b6` Orion server incompatible with previous Orion client versions. You may not be familiar with Blocks, but it's likely that you have already used one in the `flow_storage` part of your `DeploymentSpec`. This change is foundational for powerful new features we're working on for upcoming releases. Blocks will make all sorts of exciting new use cases possible.

After the upgrade your data will remain intact, but you will need to upgrade to `2.0b6` to continue using the Cloud 2.0 API. You can upgrade in just a few simple steps:

-   Install the latest Prefect 2.0 python package: `pip install -U "prefect>=2.0b6"`
-   Restart any existing agent processes
	- If you are using an agent running on Kubernetes, update the Prefect image version to `2.0b6` in your Kubernetes manifest and re-apply the deployment.
	- You don't need to recreate any deployments or pause any schedules - stopping your agent process to perform an upgrade may result in some Late Runs, but those will be picked up once you restart your agent.

## 2.0b5

This release includes some small improvements that we want to deliver immediately instead of bundling them with the next big release.

The `prefect.testing` module is now correctly included in the package on PyPI.

The Prefect UI no longer uses a hard-coded API URL pointing at `localhost`. Instead, the URL is pulled from the `PREFECT_ORION_UI_API_URL` setting. This setting defaults to `PREFECT_API_URL` if set. Otherwise, the default URL is generated from `PREFECT_ORION_API_HOST` and `PREFECT_ORION_API_PORT`. If providing a custom value, the aforementioned settings may be templated into the given string.

## 2.0b4

We're really busy over here at Prefect! We've been getting great feedback from early adopters. There's a lot of work going on behind the scenes as we work on building some exciting new features that will be exclusive to Prefect 2.0, but we want to keep the enhancements flowing to you. In that spirit, there are a lot of quality-of-life improvements here!

While most of the development of Prefect 2.0 is still happening internally, we're incredibly excited to be getting contributions in our open source repository. Big shoutout to our contributors for this last release:

- @dannysepler
- @ColeMurray
- @albarrentine
- @mkarbo
- @AlessandroLollo


### Flow and task runners

- Flow runners now pass all altered settings to their jobs instead of just the API key and URL
- The Kubernetes flow runner supports configuration of a service account name
- The subprocess flow runner streams output by default to match the other flow runners
- The Dask task runner has improved display of task keys in the Dask dashboard
- The Dask task runner now submits the execution graph to Dask allowing optimization by the Dask scheduler

Note that the Dask and Ray task runners will be moving out of the core Prefect library into dedicated `prefect-ray` and `prefect-dask` collections with the next release. This will reduce the number of dependencies we require for most use cases. Since we now have concurrent execution built in to the core library, these packages do not need to be bundled with Prefect. We're looking forward to building additional tasks and flows specific to Ray and Dask in their respective collections.

### Collections

Speaking of collections, we've received our first [user-contributed collection](https://github.com/AlessandroLollo/prefect-cubejs). It includes tasks for [Cube.js](https://cube.dev/), check it out!

The following collections have also been recently released:

- [`prefect-great-expectations`](https://github.com/PrefectHQ/prefect-great-expectations)
- [`prefect-twitter`](https://github.com/PrefectHQ/prefect-twitter)
- [`prefect-github`](https://github.com/PrefectHQ/prefect-github)

You can see a list of all available collections in the [Prefect Collections Catalog](https://docs.prefect.io/collections/catalog/).

### Windows compatibility

We've excited to announce that we've begun work on Windows compatibility. Our full test suite isn't passing yet, but we have core features working on Windows. We expect the majority of the edge cases to be addressed in an upcoming release.

### Documentation improvements

We've added some new documentation and made lots of improvements to existing documentation and tutorials:

- Added documentation for associating conda environments with separate Prefect profiles
- Added storage steps and advanced examples to the Deployments tutorial
- Expanded documentation of storage options
- Added workspace details to the Prefect Cloud documentation
- Improved schedules documentation with examples
- Revised the Kubernetes tutorial to include work queue setup
- Improved tutorial examples of task caching

### CLI

- Deployments can be deleted from the CLI
- The CLI displays help by default
- `prefect version` is robust to server connection errors
- `prefect config view` shows sources by default
- `prefect deployment create` exits with a non-zero exit code if one of the deployments fails to be created
- `prefect config set` allows setting values that contain equal signs
- `prefect config set` validates setting types before saving them
- `prefect profile inpect` displays settings in a profile instead of duplicating prefect config view behavior
- `prefect storage create` trims long descriptions

### Bug squashing

We've eradicated some bugs, replacing them with good behavior:

- Flow runs are now robust to log worker failure
- Deployment creation is now robust to `ObjectAlreadyExists` errors
- Futures from async tasks in sync flows are now marked as synchronous
- Tildes (~) in user-provided paths for `PREFECT_HOME` are expanded
- Fixed parsing of deployments defined in YAML
- Deployment deletion cleans up scheduled runs

### Optimizations and refactors

You might not see these fixes in your day-to-day, but we're dedicated to improving performance and maintaining our reputation as maintainers of an approachable and clean project.

- The `state_name` is attached to run models for improved query performance
- Lifespan management for the ephemeral Orion application is now robust to deadlocks
- The `hello` route has moved out of the `admin` namespace so it is available on Prefect Cloud
- Improved readability and performance of profile management code
- Improved lower-bounds dependency parsing
- Tests are better isolated and will not run against a remote API
- Improved representation of Prefect `Setting` objects
- Added extensive tests for `prefect config` and `prefect profile` commands
- Moved testing utilities and fixtures to the core library for consumption by collections

## 2.0b3

### Improvements

- Improved filter expression display and syntax in the UI.
- Flow runs can be queried more flexibly and performantly.
- Improved results persistence handling.
- Adds code examples to schedules documentation.
- Added a unit testing utility, `prefect_test_harness`.
- Various documentation updates.

### Bug fixes

- The Scheduler no longer crashes on misconfigured schedules.
- The MarkLateRuns service no longer marks runs as `Late` several seconds too early.
- Dashboard filters including flow/task run states can now be saved.
- Flow runs can no longer transition from terminal states. The engine will no longer try to set the final state of a flow run twice.
- Scheduled flow runs are now deleted when their corresponding deployment is deleted.
- Work queues created in the UI now work the same as those created with the CLI.
- Kubernetes flow runners now correctly inject credentials into the execution environment.
- Work queues created via the UI now function correctly.

## 2.0b2


### Improvements

- Docker flow runners can connect to local API applications on Linux without binding to `0.0.0.0`.
- Adds `with_options` method to flows allowing override of settings e.g. the task runner.

### Bug fixes

- The CLI no longer displays tracebacks on sucessful exit.
- Returning pandas objects from tasks does not error.
- Flows are listed correctly in the UI dashboard.

## 2.0b1

We are excited to introduce this branch as [Prefect 2.0](https://www.prefect.io/blog/introducing-prefect-2-0/), powered by [Orion, our second-generation orchestration engine](https://www.prefect.io/blog/announcing-prefect-orion/)! We will continue to develop Prefect 2.0 on this branch. Both the Orion engine and Prefect 2.0 as a whole will remain under active development in beta for the next several months, with a number of major features yet to come.

This is the first release that's compatible with Prefect Cloud 2.0's beta API - more exciting news to come on that soon!

### Expanded UI
Through our technical preview phase, our focus has been on establishing the right [concepts](https://docs.prefect.io/concepts/overview/) and making them accessible through the CLI and API. Now that some of those concepts have matured, we've made them more accessible and tangible through UI representations. This release adds some very important concepts to the UI:

**Flows and deployments**

If you've ever created a deployment without a schedule, you know it can be difficult to find that deployment in the UI. This release gives flows and their deployments a dedicated home on the growing left sidebar navigation. The dashboard continues to be the primary interface for exploring flow runs and their task runs.

**Work queues**

With the [2.0a13 release](https://github.com/PrefectHQ/prefect/blob/orion/RELEASE-NOTES.md#work-queues), we introduced [work queues](https://docs.prefect.io/concepts/work-queues/), which could only be created through the CLI. Now, you can create and edit work queues directly from the UI, then copy, paste, and run a command that starts an agent that pulls work from that queue.

### Collections
Prefect Collections are groupings of pre-built tasks and flows used to quickly build data flows with Prefect.

Collections are grouped around the services with which they interact. For example, to download data from an S3 bucket, you could use the `s3_download` task from the [prefect-aws collection](https://github.com/PrefectHQ/prefect-aws), or if you want to send a Slack message as part of your flow you could use the `send_message` task from the [prefect-slack collection](https://github.com/PrefectHQ/prefect-slack).

By using Prefect Collections, you can reduce the amount of boilerplate code that you need to write for interacting with common services, and focus on the outcome you're seeking to achieve. Learn more about them in [the docs](https://docs.prefect.io/collections/catalog.md).

### Profile switching

We've added the `prefect profile use <name>` command to allow you to easily switch your active profile.

The format for the profiles file has changed to support this. Existing profiles will not work unless their keys are updated.

For example, the profile "foo" must be changed to "profiles.foo" in the file `profiles.toml`:

```toml
[foo]
SETTING = "VALUE"
```

to

```toml
[profiles.foo]
SETTING = "VALUE"
```

### Other enhancements
- It's now much easier to explore Prefect 2.0's major entities, including flows, deployments, flow runs, etc. through the CLI with the `ls` command, which produces consistent, beautifully stylized tables for each entity.
- Improved error handling for issues that the client commonly encounters, such as network errors, slow API requests, etc.
- The UI has been polished throughout to be sleeker, faster, and even more intuitive.
- We've made it even easier to access file storage through [fsspec](https://filesystem-spec.readthedocs.io/en/latest/index.html), which includes [many useful built in implementations](https://filesystem-spec.readthedocs.io/en/latest/api.html#built-in-implementations).

## 2.0a13

We've got some exciting changes to cover in our biggest release yet!

### Work queues

Work queues aggregate work to be done and agents poll a specific work queue for new work. Previously, agents would poll for any scheduled flow run. Now, scheduled flow runs are added to work queues that can filter flow runs by tags, deployment, and flow runner type.

Work queues enable some exiting new features:

- Filtering: Each work queue can target a specific subset of work. This filtering can be adjusted without restarting your agent.
- Concurrency limits: Each work queue can limit the number of flows that run at the same time.
- Pausing: Each work queue can be paused independently. This prevents agents from submitting additional work.

Check out the [work queue documentation](https://docs.prefect.io/concepts/work-queues/) for more details.

Note, `prefect agent start` now requires you to pass a work queue identifier and `prefect orion start` no longer starts an agent by default.

### Remote storage

Prior to this release, the Orion server would store your flow code and results in its local file system. Now, we've introduced storage with external providers including AWS S3, Google Cloud Storage, and Azure Blob Storage.

There's an interactive command, `prefect storage create`, which walks you through the options required to configure storage. Your settings are encrypted and stored in the Orion database.

Note that you will no longer be able to use the Kubernetes or Docker flow runners without configuring storage. While automatically storing flow code in the API was convenient for early development, we're focused on enabling the [hybrid model](https://www.prefect.io/why-prefect/hybrid-model/) as a core feature of Orion.

### Running tasks on Ray

We're excited to announce a new task runner with support for [Ray](https://www.ray.io/). You can run your tasks on an existing Ray cluster, or dynamically create one with each flow run. Ray has powerful support for customizing runtime environments, parallelizing tasks to make use of your full compute power, and dynamically creating distributed task infrastructure.

An [overview of using Ray](https://docs.prefect.io/concepts/task-runners/#running-tasks-on-ray) can be found in our documentation.

### Profiles

Prefect now supports profiles for configuration. You can store settings in profiles and switch between them. For example, this allows you to quickly switch between using a local and hosted API.

View all of the available commands with `prefect config --help` and check out our [settings documentation](https://docs.prefect.io/concepts/settings/) for a full description of how to use profiles.

We've also rehauled our [settings reference](https://docs.prefect.io/api-ref/prefect/settings/#prefect.settings.Settings) to make it easier to see all the available settings. You can override any setting with an environment variable or `prefect config set`.

## 2.0a12

### Filters
Orion captures valuable metadata about your flows, deployments, and their runs. We want it to be just as simple to retrieve this information as it is to record it. This release exposes a powerful set of filter operations to cut through this body of information with ease and precision. Want to see all of the runs of your Daily ETL flow? Now it's as easy as typing `flow:"Daily ETL"` into the filter bar. This update also includes a query builder UI, so you can utilize and learn these operators quickly and easily.

## 2.0a11

### Run Orion on Kubernetes
You can now can run the Orion API, UI, and agent on Kubernetes. We've included a new Prefect CLI command, `prefect kubernetes manifest orion`, that you can use to automatically generate a manifest that runs Orion as a Kubernetes deployment.

Note: Prefect 2.0 beta versions prior to 2.0b6 used the CLI command `prefect orion kubernetes-manifest`.

### Run flows on Kubernetes

With the `KubernetesJob` [infrastructure](https://orion-docs.prefect.io/concepts/infrastructure/), you can now run flows as Kubernetes Jobs. You may specify the Kubernetes flow runner when creating a deployment. If you're running Orion in Kubernetes, you don't need to configure any networking. When the agent runs your deployment, it will create a job, which will start a pod, which creates a container, which runs your flow. You can use standard Kubernetes tooling to display flow run jobs, e.g. `kubectl get jobs -l app=orion`.

## 2.0a10

### Concurrent task runner

Speed up your flow runs with the new Concurrent Task Runner. Whether your code is synchronous or asynchronous, this [task runner](https://docs.prefect.io/concepts/task-runners/) will enable tasks that are blocked on input/output to yield to other tasks. To enable this behavior, this task runner always runs synchronous tasks in a worker thread, whereas previously they would run in the main thread.

### Task run concurrency limits

When running a flow using a task runner that enables concurrent execution, or running many flows across multiple execution environments, you may want to limit the number of certain tasks that can run at the same time.

Concurrency limits are set and enforced with task run tags. For example, perhaps you want to ensure that, across all of your flows, there are no more than three open connections to your production database at once. You can do so by creating a “prod-db” tag and applying it to all of the tasks that open a connection to that database. Then, you can create a concurrency limit with `prefect concurrency-limit create prod-db 3`. Now, Orion will ensure that no more than 3 task runs with the “prod-db” tag will run at the same time. Check out [the documentation](https://docs.prefect.io/concepts/tasks/) for more information about task run concurrency limits and other task level concepts.

This feature was previously only available in a paid tier of Prefect Cloud, our hosted commercial offering. We’re very happy to move it to the open source domain, furthering our goal of making Orion the most capable workflow orchestration tool ever.

### Flow parameters

Previously, when calling a flow, we required passed arguments to be serializable data types. Now, flows will accept arbitrary types, allowing ad hoc flow runs and subflow runs to consume unserializable data types. This change is motivated by two important use-cases:

- The flow decorator can be added to a wider range of existing Python functions
- Results from tasks can be passed directly into subflows without worrying about types

Setting flow parameters via the API still requires serializable data so we can store your new value for the parameter. However, we support automatic deserialization of those parameters via type hints. See the [parameters documentation](https://docs.prefect.io/concepts/flows/#parameters) for more details.

### Database migrations

The run metadata that Orion stores in its database is a valuable record of what happened and why. With new database migrations for both SQLite and PostgreSQL, you can retain your data when upgrading. The CLI interface has been updated to include new commands and revise an existing command to leverage these migrations:

- `prefect orion reset-db` is now `prefect orion database reset`
- `prefect orion database upgrade` runs upgrade migrations
- `prefect orion database downgrade` runs downgrade migrations

**Breaking Change**
Because these migrations were not in place initially, if you have installed any previous version of Orion, you must first delete or stamp the existing database with `rm ~/.prefect/orion.db` or `prefect orion database stamp`, respectively. Learn more about database migrations in [the documentation](https://docs.prefect.io/tutorials/orion/#the-database).

### CLI refinements

The CLI has gotten some love with miscellaneous additions and refinements:

- Added `prefect --version` and `prefect -v` to expose version info
- Updated `prefect` to display `prefect --help`
- Enhanced `prefect dev` commands:
    - Added `prefect dev container` to start a container with local code mounted
    - Added `prefect dev build-image` to build a development image
    - Updated `prefect dev start` to hot-reload on API and agent code changes
    - Added `prefect dev api` and `prefect dev agent` to launch hot-reloading services individually

### Other enhancements

- Feel the thrill when you start Orion or an agent with our new banners
- Added a new logging setting for the Orion server log level, defaulting to "WARNING", separate from the client logging setting
- Added a method, `with_options`, to the `Task` class. With this method, you can easily create a new task with modified settings based on an existing task. This will be especially useful in creating tasks from a prebuilt collection, such as Prefect’s task library.
- The logs tab is now the default tab on flow run page, and has been refined with usability and aesthetic improvements.
- As Orion becomes more capable of distributed deployments, the risk of client/server incompatibility issues increases. We’ve added a guard against these issues with API version checking for every request. If the version is missing from the request header, the server will attempt to handle it. If the version is incompatible with the Orion server version, the server will reject it.

## 2.0a9

### Logs

This release marks another major milestone on Orion's continued evolution into a production ready tool. Logs are fundamental output of any orchestrator. Orion's logs are designed to work exactly the way that you'd expect them to work. Our logger is built entirely on Python's [standard library logging configuration hooks](https://docs.python.org/3/library/logging.config.html), so you can easily output to JSON, write to files, set levels, and more - without Orion getting in the way. All logs are associated with a flow run ID. Where relevant, they are also associated with a task run ID.

Once you've run your flow, you can find the logs in a dedicated tab on the flow run page, where you can copy them all or one line at a time. You can even watch them come in as your flow run executes. Future releases will enable further filter options and log downloads.
Learn more about logging in [the docs](https://docs.prefect.io/concepts/logs/).

### Other Enhancements

In addition to logs, we also included the scheduler in the set of services started with `prefect orion start`. Previously, this required a dedicated flag or an additional command. Now, the scheduler is always available while Orion is running.

## 2.0a8

The 2.0a7 release required users to pull Docker images (e.g. `docker pull prefecthq/prefect:2.0a7-python3.8`) before the agent could run flows in Docker.

This release adds pull policies to the `DockerFlowRunner` allowing full control over when your images should be pulled from a registry. We infer reasonable defaults from the tag of your image, following the behavior of [Kubernetes image pull policies](https://kubernetes.io/docs/concepts/containers/images/#image-pull-policy).

## 2.0a7

### Flow Runners

On the heels of the recent rename of Onion's `Executor` to `TaskRunner`, this release introduces `FlowRunner`, an analogous concept that specifies the infrastructure that a flow runs on. Just as a task runner can be specified for a flow, which encapsulates tasks, a flow runner can be specified for a deployment, which encapsulates a flow. This release includes two flow runners, which we expect to be the most commonly used:
- **SubprocessFlowRunner** - The subprocess flow runner is the default flow runner. It allows for specification of a runtime Python environment with `virtualenv` and `conda` support.
- **DockerFlowRunner** - Executes the flow run in a Docker container. The image, volumes, labels, and networks can be customized. From this release on, Docker images for use with this flow runner will be published with each release.

Future releases will introduce runners for executing flows on Kubernetes and major cloud platform's container compute services (e.g. AWS ECS, Google Cloud Run).

### Other enhancements
In addition to flow runners, we added several other enhancements and resolved a few issues, including:
- Corrected git installation command in docs
- Refined UI through color, spacing, and alignment updates
- Resolved memory leak issues associated with the cache of session factories
- Improved agent locking of double submitted flow runs and handling for failed flow run submission

## 2.0a6

### Subflows and Radar follow up
With the 2.0a5 release, we introduced the ability to navigate seamlessly between subflows and parent flows via Radar. In this release, we further enabled that ability by:
- Enabling the dedicated subflow runs tab on the Flow Run page
- Tracking of upstream inputs to subflow runs
- Adding a flow and task run count to all subflow run cards in the Radar view
- Adding a mini Radar view on the Flow run page

### Task Runners
Previous versions of Prefect could only trigger execution of code defined within tasks. Orion can trigger execution of significant code that can be run _outside of tasks_. In order to make the role previously played by Prefect's `Executor` more explicit, we have renamed `Executor` to `TaskRunner`.

A related `FlowRunner` component is forthcoming.

### Other enhancements
In addition to task runners and subflow UI enhancements, we added several other enhancements and resolved a few issues, including:
- Introduced dependency injection pathways so that Orion's database access can be modified after import time
- Enabled the ability to copy the run ID from the flow run page
- Added additional metadata to the flow run page details panel
- Enabled and refined dashboard filters to improve usability, reactivity, and aesthetics
- Added a button to remove filters that prevent deployments without runs from displaying in the dashboard
- Implemented response scoped dependency handling to ensure that a session is always committed before a response is returned to the user

## 2.0a5

### Radar: A new way of visualizing workflows
Orion can orchestrate dynamic, DAG-free workflows. Task execution paths may not be known to Orion prior to a run—the graph “unfolds” as execution proceeds. Radar embraces this dynamism, giving users the clearest possible view of their workflows.

Orion’s Radar is based on a structured, radial canvas upon which tasks are rendered as they are orchestrated. The algorithm optimizes readability through consistent node placement and minimal edge crossings. Users can zoom and pan across the canvas to discover and inspect tasks of interest. The mini-map, edge tracing, and node selection tools make workflow inspection a breeze. Radar also supports direct click-through to a subflow from its parent, enabling users to move seamlessly between task execution graphs.

### Other enhancements
While our focus was on Radar, we also made several other material improvements to Orion, including:
- Added popovers to dashboard charts, so you can see the specific data that comprises each visualization
- Refactored the `OrionAgent` as a fully client side construct
- Enabled custom policies through dependency injection at runtime into Orion via context managers

## 2.0a4

We're excited to announce the fourth alpha release of Prefect's second-generation workflow engine.

In this release, the highlight is executors. Executors are used to run tasks in Prefect workflows.
In Orion, you can write a flow that contains no tasks.
It can call many functions and execute arbitrary Python, but it will all happen sequentially and on a single machine.
Tasks allow you to track and orchestrate discrete chunks of your workflow while enabling powerful execution patterns.

[Executors](https://docs.prefect.io/concepts/executors/) are the key building blocks that enable you to execute code in parallel, on other machines, or with other engines.

### Dask integration

Those of you already familiar with Prefect have likely used our Dask executor.
The first release of Orion came with a Dask executor that could run simple local clusters.
This allowed tasks to run in parallel, but did not expose the full power of Dask.
In this release of Orion, we've reached feature parity with the existing Dask executor.
You can [create customizable temporary clusters](https://docs.prefect.io/tutorials/dask-task-runner/) and [connect to existing Dask clusters](https://docs.prefect.io/tutorials/dask-task-runner/).
Additionally, because flows are not statically registered, we're able to easily expose Dask annotations, which allow you to [specify fine-grained controls over the scheduling of your tasks](https://docs.prefect.io/tutorials/dask-task-runner/) within Dask.


### Subflow executors

[Subflow runs](https://docs.prefect.io/concepts/flows/#composing-flows) are a first-class concept in Orion and this enables new execution patterns.
For example, consider a flow where most of the tasks can run locally, but for some subset of computationally intensive tasks you need more resources.
You can move your computationally intensive tasks into their own flow, which uses a `DaskExecutor` to spin up a temporary Dask cluster in the cloud provider of your choice.
Next, you simply call the flow that uses a `DaskExecutor` from your other, parent flow.
This pattern can be nested or reused multiple times, enabling groups of tasks to use the executor that makes sense for their workload.

Check out our [multiple executor documentation](https://docs.prefect.io/concepts/executors/#using-multiple-task-runners) for an example.


### Other enhancements

While we're excited to talk about these new features, we're always hard at work fixing bugs and improving performance. This release also includes:

- Updates to database engine disposal to support large, ephemeral server flow runs
- Improvements and additions to the `flow-run` and `deployment` command-line interfaces
    - `prefect deployment ls`
    - `prefect deployment inspect <name>`
    - `prefect flow-run inspect <id>`
    - `prefect flow-run ls`
- Clarification of existing documentation and additional new documentation
- Fixes for database creation and startup issues<|MERGE_RESOLUTION|>--- conflicted
+++ resolved
@@ -3,13 +3,8 @@
 ## Release 2.7.9
 
 ### Enhancements
-<<<<<<< HEAD
 - Add `--head` flag to `flow-run logs` CLI command to limit the number of logs returned — https://github.com/PrefectHQ/prefect/pull/8003
-- Add `--num_logs` option to flow-run logs CLI command to specify the number of logs returned — https://github.com/PrefectHQ/prefect/pull/8003
-=======
-- Add `head` flag to `flow-run logs` CLI command to limit the number of logs returned — https://github.com/PrefectHQ/prefect/pull/8003
-- Add `num_logs` option to `flow-run logs` CLI command to specify the number of logs returned — https://github.com/PrefectHQ/prefect/pull/8003
->>>>>>> 4d49e968
+- Add `--num_logs` option to `flow-run logs` CLI command to specify the number of logs returned — https://github.com/PrefectHQ/prefect/pull/8003
 - Add option to filter out `.git` files when reading files with the GitHub storage block — https://github.com/PrefectHQ/prefect/pull/8193
 
 ### Fixes
