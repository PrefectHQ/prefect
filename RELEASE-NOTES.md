# Prefect Release Notes

## Release 2.14.5

<<<<<<< HEAD
### Storage block compatibility with `flow.from_source`

You can now use all your existing storage blocks with `flow.from_source`! Using storage blocks with `from_source` is great when you need to synchronize your credentials and configuration for your code storage location with your flow run execution environments. Plus, because block configuration is stored serverside and pulled at execution time, you can update your code storage credentials and configuration without redeploying your flows!

Here's an example of loading and serving a flow from an S3 bucket:

```python
from prefect import flow
from prefect_aws import AwsCredentials
from prefect_aws.s3 import S3Bucket

if __name__ == "__main__":
    flow.from_source(
        source=S3Bucket(
            bucket_name="my-code-storage-bucket",
            credentials=AwsCredentials(
                aws_access_key_id="my-access-key-id",
                aws_secret_access_key="my-secret-access-key",
            ),
        ),
        entrypoint="flows.py:my_flow",
    ).deploy(name="my-deployment", work_pool_name="above-ground")
```

Here's an example of loading and deploying a flow from an S3 bucket:

```python
from prefect import flow
from prefect_aws.s3 import S3Bucket

if __name__ == "__main__":
    flow.from_source(
        source=S3Bucket.load("my-code-storage-bucket"), entrypoint="flows.py:my_flow"
    ).deploy(name="my-deployment", work_pool_name="above-ground")
```

Note that a storage block must be saved before deploying a flow, but it doesn't need to be saved if you're serving a remotely stored flow.

See the following pull request for implementation details:
- https://github.com/PrefectHQ/prefect/pull/11092

### Enhancements
- add settings for worker webserver host and port — https://github.com/PrefectHQ/prefect/pull/11175
- Safely retrieve `flow_run_id` in `EventsWorker` — https://github.com/PrefectHQ/prefect/pull/11182
- Add client-side setting for default work pool — https://github.com/PrefectHQ/prefect/pull/11137
- Add task run tag concurrency slot wait setting — https://github.com/PrefectHQ/prefect/pull/11020
=======
### Highlight TBD
- Add support for storage blocks to `flow.from_source` — https://github.com/PrefectHQ/prefect/pull/11092

### Enhancements
- Add customizable host and port settings for worker webserver — https://github.com/PrefectHQ/prefect/pull/11175
- Safely retrieve `flow_run_id` in `EventsWorker` for finding related events — https://github.com/PrefectHQ/prefect/pull/11182
- Add client-side setting for specifying a default work pool — https://github.com/PrefectHQ/prefect/pull/11137
- Allow configuration of task run tag concurrency slot delay transition time via setting — https://github.com/PrefectHQ/prefect/pull/11020
>>>>>>> f2afc93f

### Fixes
- Fix access token retrieval when using `GitRepository` with a private repo and `.deploy` — https://github.com/PrefectHQ/prefect/pull/11156
- Fix bug where check for required packages fails incorrectly during `prefect deploy` — https://github.com/PrefectHQ/prefect/pull/11111
- Fix routing to the Flows page from a flow run in the Prefect UI — https://github.com/PrefectHQ/prefect/pull/11190
- Ensure Flow Runs page reacts to filter changes - https://github.com/PrefectHQ/prefect-ui-library/pull/1874
- Optimize memory usage by clearing `args/kwargs` in a Prefect `Call` post-execution -  https://github.com/PrefectHQ/prefect/pull/11153
- Allow logs to handle un-uuid-like flow_run_ids - https://github.com/PrefectHQ/prefect/pull/11191
- Only run unit tests for Python file changes — https://github.com/PrefectHQ/prefect/pull/11159
- Add codespell config and add to pre-commit  — https://github.com/PrefectHQ/prefect/pull/10893
- Update token regex in release notes generation script for VSCode compatibility - https://github.com/PrefectHQ/prefect/pull/11195

### Documentation
- Add Terraform Provider to guides, tidy guides navigation — https://github.com/PrefectHQ/prefect/pull/11170
- Update Prefect Cloud documentation to reflect product changes — https://github.com/PrefectHQ/prefect/pull/11157
- Adding Prefect Cloud section to README — https://github.com/PrefectHQ/prefect/pull/11167
- Update work pool-based deployment guide to include `.deploy` — https://github.com/PrefectHQ/prefect/pull/11174
- Add Github information to auth-related Prefect Cloud documentation — https://github.com/PrefectHQ/prefect/pull/11178
- Update tutorial workers.md — https://github.com/PrefectHQ/prefect/pull/11185
- Update mkdocs material pin — https://github.com/PrefectHQ/prefect/pull/11160
- Fix typo in audit log documentation — https://github.com/PrefectHQ/prefect/pull/11161
- Fix typo in workers tutorial example — https://github.com/PrefectHQ/prefect/pull/11183

### Contributors
- @yarikoptic made their first contribution in https://github.com/PrefectHQ/prefect/pull/10893
- @taljaards

**All changes**: https://github.com/PrefectHQ/prefect/compare/2.14.4...2.14.5

## Release 2.14.4

### New improved flow run graph with dependency layout

The flow run graph in the Prefect UI has been rebuilt from the ground up, offering significantly improved performance capabilities that allow larger flow runs to be displayed much more smoothly. We’ve added three new layouts: two non-temporal layout options, designed to provide a clearer picture of the dependency paths, and one to facilitate easy comparison of run durations. The x-axis can now be independently scaled for temporal layouts; and you can adjust it in the graph settings or with the new keyboard shortcuts - and +. We included additional small bug fixes, including the display of cached tasks.

<p align="center">
<img width="976" alt="flow run graph sequential grid view" src="https://user-images.githubusercontent.com/6776415/281769376-bccc4cd5-db2c-42b9-9c21-fc32b094323b.png">
</p>

See the following pull requests for implementation details:
- https://github.com/PrefectHQ/prefect/pull/11112
- https://github.com/PrefectHQ/prefect/pull/11105
- https://github.com/PrefectHQ/prefect/pull/11113
- https://github.com/PrefectHQ/prefect/pull/11132
- https://github.com/PrefectHQ/prefect/pull/11138

### Enhancements
- Add API route for block counts — https://github.com/PrefectHQ/prefect/pull/11090
- Improved tag handling on `DeploymentImage` for `.deploy`:
    - https://github.com/PrefectHQ/prefect/pull/11115
    - https://github.com/PrefectHQ/prefect/pull/11119
- Allow `image` passed into `.deploy` to be optional if loading flow from storage — https://github.com/PrefectHQ/prefect/pull/11117
- Ensure client avoids image builds when deploying to managed work pools — https://github.com/PrefectHQ/prefect/pull/11120
- Add `SIGTERM` handling to runner to gracefully handle timeouts — https://github.com/PrefectHQ/prefect/pull/11133
- Allow tasks to use `get_run_logger` w/o parent flow run — https://github.com/PrefectHQ/prefect/pull/11129
- Allow `ResultFactory` creation `from_task` when no `flow_run_context` — https://github.com/PrefectHQ/prefect/pull/11134

### Fixes
- Avoid printing references to workers when deploying to managed pools — https://github.com/PrefectHQ/prefect/pull/11122

### Documentation
- Fix docstring for `flow.deploy` method example — https://github.com/PrefectHQ/prefect/pull/11108
- Add warning about image architecture to push pool guide — https://github.com/PrefectHQ/prefect/pull/11118
- Move webhooks guide to `Development` section in guides index — https://github.com/PrefectHQ/prefect/pull/11141

**All changes**: https://github.com/PrefectHQ/prefect/compare/2.14.3...2.14.4

## Release 2.14.3

### Observability with deployment status

You can now track the status of your deployments in the Prefect UI, which is especially useful when serving flows as they have no associated work pool or worker. If you see a flow run enter a `LATE` state (it isn’t running), you can click into the deployment for that flow run and see a red indicator next to your deployment. The worker, runner, or agent polling that deployment or its associated work queue is offline.
- Deployments created from served flows will have a `READY` status if its associated process is running.
- Deployments created in a work pool will have a `READY` status when a worker is `ONLINE` and polling the associated work queue.
- Deployments created in a push work pool (Prefect Cloud) will always have a `READY` status.
  
<p align="center">
<img width="976" alt="a late flow run for a deployment that is `NOT_READY`" src="https://github.com/PrefectHQ/prefect/assets/42048900/db20979a-870d-44c4-ac0b-66f70d99e58b">
</p>

In Prefect Cloud, an event is emitted each time a deployment changes status. These events are viewable in the Event Feed.
<p align="center">
<img width="538" alt="event feed deployment status events" src="https://github.com/PrefectHQ/prefect/assets/42048900/8ee076cd-fd30-47d1-9ee5-6b5a3b383b63">
</p>

You can also create an automation triggered by deployment status changes on the Automations page!

<p align="center">
<img width="862" alt="deployment status trigger on automations page" src="https://github.com/PrefectHQ/prefect/assets/42048900/87a0945e-9b9e-406b-b020-fbd9733cb4c3">
</p>

See the following pull requests for implementation details:
- https://github.com/PrefectHQ/prefect-ui-library/pull/1801
- https://github.com/PrefectHQ/prefect/pull/10969
- https://github.com/PrefectHQ/prefect/pull/10951
- https://github.com/PrefectHQ/prefect/pull/10949

### Additional storage options for `flow.from_source`

You can now load flows from a variety of storage options with `flow.from_source`! In addition to loading flows from a git repository, you can load flows from any supported `fsspec` protocol.

Here's an example of loading and serving a flow from an S3 bucket:

```python
from prefect import flow

if __name__ == "__main__":
    flow.from_source(
        source="s3://my-bucket/my-folder",
        entrypoint="flows.py:my_flow",
    ).serve(name="deployment-from-remote-flow")
```

You can use the `RemoteStorage` class to provide additional configuration options.

Here's an example of loading and serving a flow from Azure Blob Storage with a custom account name:

```python
from prefect import flow
from prefect.runner.storage import RemoteStorage

if __name__ == "__main__":
    flow.from_source(
        source=RemoteStorage(url="az://my-container/my-folder", account_name="my-account-name"),
        entrypoint="flows.py:my_flow",
    ).serve(name="deployment-from-remote-flow")
```

See the following pull request for implementation details:
- https://github.com/PrefectHQ/prefect/pull/11072

### Enhancements
- Add option to skip building a Docker image with `flow.deploy` — https://github.com/PrefectHQ/prefect/pull/11082
- Display placeholder on the variables page when no variables are present — https://github.com/PrefectHQ/prefect/pull/11044
- Allow composite sort of block documents by `block_type_name` and name — https://github.com/PrefectHQ/prefect/pull/11054
- Add option to configure a warning via `PREFECT_TASK_INTROSPECTION_WARN_THRESHOLD` if task parameter introspection takes a long time — https://github.com/PrefectHQ/prefect/pull/11075

### Fixes
- Update cancellation cleanup service to allow for infrastructure teardown — https://github.com/PrefectHQ/prefect/pull/11055
- Allow `password` to be provided in `credentials` for `GitRespository` — https://github.com/PrefectHQ/prefect/pull/11056
- Enable page refresh loading for non dashboard pages — https://github.com/PrefectHQ/prefect/pull/11065
- Allow runner to load remotely stored flows when running hooks — https://github.com/PrefectHQ/prefect/pull/11077
- Fix reading of flow run graph with unstarted runs — https://github.com/PrefectHQ/prefect/pull/11070
- Allow Pydantic V2 models in flow function signatures — https://github.com/PrefectHQ/prefect/pull/10966
- Run `prefect-client` build workflow on reqs.txt updates — https://github.com/PrefectHQ/prefect/pull/11079
- Skips unsupported Windows tests — https://github.com/PrefectHQ/prefect/pull/11076
- Avoid yanked `pytest-asyncio==0.22.0` — https://github.com/PrefectHQ/prefect/pull/11064

### Documentation
- Add guide to daemonize a worker or `.serve` process with systemd — https://github.com/PrefectHQ/prefect/pull/11008
- Add clarification of term `task` in Global Concurrency docs — https://github.com/PrefectHQ/prefect/pull/11085
- Update Global Concurrency guide to highlight general purpose use of concurrency limits — https://github.com/PrefectHQ/prefect/pull/11074
- Update push work pools documentation to mention concurrency — https://github.com/PrefectHQ/prefect/pull/11068
- Add documentation on Prefect Cloud teams — https://github.com/PrefectHQ/prefect/pull/11057
- Update 2.14.2 release notes  — https://github.com/PrefectHQ/prefect/pull/11053
- Fix rendering of marketing banner on the Prefect dashboard — https://github.com/PrefectHQ/prefect/pull/11069
- Fix typo in `README.md` — https://github.com/PrefectHQ/prefect/pull/11058

## New Contributors
* @vatsalya-vyas made their first contribution in https://github.com/PrefectHQ/prefect/pull/11058

**All changes**: https://github.com/PrefectHQ/prefect/compare/2.14.2...2.14.3

## Release 2.14.2

### Ability to pass **kwargs to state change hooks

You can now pass a partial (sometimes called ["curried"](https://www.geeksforgeeks.org/partial-functions-python/)) hook to your tasks and flows, allowing for more tailored post-execution behavior.

```python
from functools import partial
from prefect import flow

data = {}

def my_hook(flow, flow_run, state, **kwargs):
    data.update(state=state, **kwargs)

@flow(on_completion=[partial(my_hook, my_arg="custom_value")])
def lazy_flow():
    pass

state = lazy_flow(return_state=True)

assert data == {"my_arg": "custom_value", "state": state}
```

This can be used in conjunction with the `.with_options` method on tasks and flows to dynamically provide extra kwargs to your hooks, like [this example](https://docs.prefect.io/latest/concepts/states/#pass-kwargs-to-your-hooks) in the docs.

See the following pull request for implementation details:
- https://github.com/PrefectHQ/prefect/pull/11022

### Fixes
- Moves responsibility for running `on_cancellation` and `on_crashed` flow hooks to runner when present — https://github.com/PrefectHQ/prefect/pull/11026

**All changes**: https://github.com/PrefectHQ/prefect/compare/2.14.1...2.14.2

## Release 2.14.1

### Documentation
- Add Python `serve` and `deploy` options to the `schedules` concepts documentation — https://github.com/PrefectHQ/prefect/pull/11000

### Fixes
- Refine flow parameter validation to use the correct form of validation depending on if the parameter is a pydantic v1 or v2 model.  — https://github.com/PrefectHQ/prefect/pull/11028

**All changes**: https://github.com/PrefectHQ/prefect/compare/2.14.0...2.14.1

## Release 2.14.0

### Introducing the `prefect-client`

This release provides a new way of running flows using the `prefect-client` package. This slimmed down version of `prefect` has a small surface area of functionality and is intended for interacting with the Prefect server or Prefect Cloud **only**. You can install `prefect-client` by using `pip`:

```bash
pip install prefect-client
```

To use it, you will need to configure your environment to interact with a remote Prefect API by setting the `PREFECT_API_URL` and `PREFECT_API_KEY` environment variables. Using it in your code remains the same:

```python
from prefect import flow, task

@flow(log_prints=True)
def hello_world():
    print("Hello from prefect-client!")

hello_world()
```

See implementation details in the following pull request:
-  https://github.com/PrefectHQ/prefect/pull/10988

### Enhancements
- Add flow name to the label for subflow runs in the Prefect UI — https://github.com/PrefectHQ/prefect/pull/11009

### Fixes
- Fix ability to pull flows and build deployments in Windows environments - https://github.com/PrefectHQ/prefect/pull/10989
- Remove unnecessary work queue health indicator from push pools in the Prefect UI dashboard - https://github.com/PrefectHQ/prefect-ui-library/pull/1813
- Rename mismatched alembic file — https://github.com/PrefectHQ/prefect/pull/10888

### Documentation
- Standardize heading capitalization in guide to developing a new worker type — https://github.com/PrefectHQ/prefect/pull/10999
- Update Docker guide to mention image builds with `prefect.yaml` and `flow.deploy` — https://github.com/PrefectHQ/prefect/pull/11012
- Update Kubernetes guide to mention and link to Python-based flow `deploy` creation method — https://github.com/PrefectHQ/prefect/pull/11010

## New Contributors
* @m-steinhauer made their first contribution in https://github.com/PrefectHQ/prefect/pull/10888
* @maitlandmarshall made their first contribution in https://github.com/PrefectHQ/prefect/pull/10989

**All changes**: https://github.com/PrefectHQ/prefect/compare/2.13.8...2.14.0

## Release 2.13.8

### Introducing `flow.deploy`

When we released `flow.serve`, we introduced a radically simple way to deploy flows. Serving flows is perfect for many use cases, but the need for persistent infrastructure means serving flows may not work well for flows that require expensive or limited infrastructure.

We're excited to introduce `flow.deploy` as a simple transition from running your served flows on persistent infrastructure to executing your flows on dynamically provisioned infrastructure via work pools and workers. `flow.deploy` ensures your flows execute consistently across environments by packaging your flow into a Docker image and making that image available to your workers when executing your flow.

Updating your serve script to a deploy script is as simple as changing `serve` to `deploy`, providing a work pool to deploy to, and providing a name for the built image.

Here's an example of a serve script:

```python
from prefect import flow


@flow(log_prints=True)
def hello_world(name: str = "world", goodbye: bool = False):
    print(f"Hello {name} from Prefect! 🤗")

    if goodbye:
        print(f"Goodbye {name}!")


if __name__ == "__main__":
    hello_world.serve(
        name="my-first-deployment",
        tags=["onboarding"],
        parameters={"goodbye": True},
        interval=60,
    )
```

transitioned to a deploy script:

```python
from prefect import flow


@flow(log_prints=True)
def hello_world(name: str = "world", goodbye: bool = False):
    print(f"Hello {name} from Prefect! 🤗")

    if goodbye:
        print(f"Goodbye {name}!")


if __name__ == "__main__":
    hello_world.deploy(
        name="my-first-deployment",
        tags=["onboarding"],
        parameters={"goodbye": True},
        interval=60,
        work_pool_name="above-ground",
        image='my_registry/hello_world:demo'
    )
```

You can also use `deploy` as a replacement for `serve` if you want to deploy multiple flows at once.

For more information, check out our tutorial's newly updated [Worker & Work Pools](https://docs.prefect.io/latest/tutorial/workers/) section! 

See implementation details in the following pull requests:
- https://github.com/PrefectHQ/prefect/pull/10957
- https://github.com/PrefectHQ/prefect/pull/10975
- https://github.com/PrefectHQ/prefect/pull/10993

### Enhancements
- Add `last_polled` column to deployment table — https://github.com/PrefectHQ/prefect/pull/10949
- Add `status` and `last_polled` to deployment API responses — https://github.com/PrefectHQ/prefect/pull/10951
- Add flow run graph v2 endpoint tuned for UI applications — https://github.com/PrefectHQ/prefect/pull/10912
- Add ability to convert `GitRepository` into `git_clone` deployment step — https://github.com/PrefectHQ/prefect/pull/10957
- Update `/deployments/get_scheduled_flow_runs` endpoint to update deployment status — https://github.com/PrefectHQ/prefect/pull/10969

### Fixes
- Clarify CLI prompt message for missing integration library for worker — https://github.com/PrefectHQ/prefect/pull/10990
- Renamed `ruamel-yaml` to `ruamel.yaml` in `requirements.txt` — https://github.com/PrefectHQ/prefect/pull/10987
- Clarify work pool banner on Work Pool page UI — https://github.com/PrefectHQ/prefect/pull/10992

### Documentation
- Clean up `Using the Prefect Orchestration Client` guide — https://github.com/PrefectHQ/prefect/pull/10968
- Add link to Coiled's documentation for hosting served flows — https://github.com/PrefectHQ/prefect/pull/10977
- Clarify that access control lists do not affect related objects  — https://github.com/PrefectHQ/prefect/pull/10934
- Improve block-based deployment concept page metadata and admonitions — https://github.com/PrefectHQ/prefect/pull/10970
- Update docs to prioritize workers over agents — https://github.com/PrefectHQ/prefect/pull/10904
- Update work pools and workers tutorial to use `flow.deploy` — https://github.com/PrefectHQ/prefect/pull/10985
- Move Docker image discussion to Docker guide — https://github.com/PrefectHQ/prefect/pull/10910

### Contributors
* @lpequignot made their first contribution in https://github.com/PrefectHQ/prefect/pull/10987

**All changes**: https://github.com/PrefectHQ/prefect/compare/2.13.7...2.13.8

## Release 2.13.7

### Enabling Pydantic V2

In 2.13.5 we released experimental support for Pydantic V2, which made it co-installable via forced install. In this release, we are enabling co-installation by default which will allow you to leverage Pydantic V2 in your flows and tasks. Additionally, you can choose to update to Pydantic V2 on your own timeline as we maintain compatibility with V1 within flows and tasks.

See implementation details in the following pull request:
- https://github.com/PrefectHQ/prefect/pull/10946

### Documentation

- Fix typo in release notes - https://github.com/PrefectHQ/prefect/pull/10950

### Contributors
- @taljaards

**All changes**: https://github.com/PrefectHQ/prefect/compare/2.13.6...2.13.7

## Release 2.13.6

### Specify a default result storage block as a setting

Previously, specifying result storage blocks necessitated changes in the `@flow` or `@task` decorator. Now, the `PREFECT_DEFAULT_RESULT_STORAGE_BLOCK` setting allows users to set a default storage block on a work pool or via job variables for a deployment. For example, to set a default storage block for a deployment via `prefect.yaml`:

```yaml
deployments:
- name: my-super-cool-deployment
  entrypoint: some_directory/some_file.py:my_flow
  schedule:
    cron: "0 20 * * 1-5"
  work_pool:
    name: ecs-pool
    job_variables:
      env:
        PREFECT_DEFAULT_RESULT_STORAGE_BLOCK: s3/my-s3-bucket-block-name
```
This enhancement enables easier swapping of result storages by just updating the environment in the UI or in your `prefect.yaml`, eliminating the need to alter your flow source code.

See the following pull request for details:
- https://github.com/PrefectHQ/prefect/pull/10925

### Experimental support for enhanced cancellation

We're introducing a new experimental feature that will enable more consistent and reliable cancellation of flow runs. 

To enable enhanced cancellation, set the `PREFECT_EXPERIMENTAL_ENABLE_ENHANCED_CANCELLATION` setting on your worker or agents to `True`:

```bash
prefect config set PREFECT_EXPERIMENTAL_ENABLE_ENHANCED_CANCELLATION=True
```

When enabled, you can cancel flow runs where cancellation can fail, such as when your worker is offline. We will continue to develop enhanced cancellation to improve its reliability and performance. If you encounter any issues, please let us know in Slack or with a Github issue.

Note: If you are using the Kubernetes worker, you will need to update your `prefect-kubernetes` installation to `0.3.1`. If you are using the Cloud Run or Vertex AI workers, you will need to update your `prefect-gcp` installation to `0.5.1`.

See the following pull requests for details:
- https://github.com/PrefectHQ/prefect/pull/10920
- https://github.com/PrefectHQ/prefect/pull/10944

### Enhancements
- Add link to Prefect Cloud information in the Prefect UI — https://github.com/PrefectHQ/prefect/pull/10909

### Fixes
- Avoid `prefect deploy` prompt for remote storage if a global pull step is already defined - https://github.com/PrefectHQ/prefect/pull/10941

### Documentation
- Add a guide for using the Prefect client — https://github.com/PrefectHQ/prefect/pull/10924
- Remove icons from side navigation for improved readability — https://github.com/PrefectHQ/prefect/pull/10908
- Update deployments tutorial for consistent styling — https://github.com/PrefectHQ/prefect/pull/10911
- Fix typo in CLI command in deployments tutorial — https://github.com/PrefectHQ/prefect/pull/10937
- Fix typo in logging guide — https://github.com/PrefectHQ/prefect/pull/10936
- Update documentation styling  — https://github.com/PrefectHQ/prefect/pull/10913

### Contributors
* @Sun-of-a-beach made their first contribution in https://github.com/PrefectHQ/prefect/pull/10937
- @manaw

**All changes**: https://github.com/PrefectHQ/prefect/compare/2.13.5...2.13.6

## Release 2.13.5

### Load and serve remotely stored flows

You can now load and serve flows from a git repository! 

With the new `flow.from_source` method, you can specify a git repository and a path to a flow file in that repository. This method will return a flow object that can be run or served with `flow.serve()`.

Here's an example of loading a flow from a git repository and serving it:

```python
from prefect import flow

if __name__ == "__main__":
    flow.from_source(
        source="https://github.com/org/repo.git",
        entrypoint="path/to/flow.py:my_flow",
    ).serve(name="deployment-from-remote-flow")
```

When you load and serve a flow from a git repository, the serving process will periodically poll the repository for changes. This means that you can update the flow in the repository and the changes will be reflected in the served flow without restarting the serve script!

To learn more about loading and serving flows from a git repository, check out [the docs](https://docs.prefect.io/latest/concepts/flows/#retrieve-a-flow-from-remote-storage)!

See the following pull requests for details:
- https://github.com/PrefectHQ/prefect/pull/10884
- https://github.com/PrefectHQ/prefect/pull/10850

### Experimental Pydantic 2 Compatibility

We're working eagerly toward having `prefect` installable with either `pydantic<2` or `pydantic>2`.  As a first step toward compatibility, we've ensured that Prefect's use of `pydantic` is isolated from _your_ use of `pydantic` in as many ways as possible.  As of this release, `prefect` still has a stated `pydantic` requirement of `<2`, but we are testing against `pydantic>2` in our continuous integration tests.  If you're feeling adventurous, feel free to manually install `pydantic>2` and run some flows with it.  If you do, please let us know how it's going with a note in Slack or with a Github issue.

See the following pull requests for details
- https://github.com/PrefectHQ/prefect/pull/10860
- https://github.com/PrefectHQ/prefect/pull/10867
- https://github.com/PrefectHQ/prefect/pull/10868
- https://github.com/PrefectHQ/prefect/pull/10870
- https://github.com/PrefectHQ/prefect/pull/10873
- https://github.com/PrefectHQ/prefect/pull/10891
- https://github.com/PrefectHQ/prefect/pull/10876

### Enhancements
- Use flow run context for default values in task run logger — https://github.com/PrefectHQ/prefect/pull/10334
- Default `PREFECT_UI_API_URL` to relative path /api — https://github.com/PrefectHQ/prefect/pull/10755
- Add blob storage options to `prefect deploy` — https://github.com/PrefectHQ/prefect/pull/10656
- Add retries on responses with a 408 status code — https://github.com/PrefectHQ/prefect/pull/10883

### Fixes
- Ensure agents only query work queues in `default-agent-pool`  work pool if no pool is specified — https://github.com/PrefectHQ/prefect/pull/10804
- Update `Runner` to correctly handle spaces in Python executable path — https://github.com/PrefectHQ/prefect/pull/10878
- Update `PREFECT__FLOW_RUN_ID` environment variable to dash-delimited UUID format — https://github.com/PrefectHQ/prefect/pull/10881
- Fix bug preventing importing `prefect` in a thread — https://github.com/PrefectHQ/prefect/pull/10871

### Documentation
- Add GCP Vertex AI worker to worker types list in work pools documentation — https://github.com/PrefectHQ/prefect/pull/10858
- Expound upon rate limit info and global concurrency use cases in concurrency guide — https://github.com/PrefectHQ/prefect/pull/10886
- Point docker guide link to tutorial on workers — https://github.com/PrefectHQ/prefect/pull/10872
- Clarify workers and work pools as an alternative to `.serve()` in tutorials — https://github.com/PrefectHQ/prefect/pull/10861
- Fix typo in deployments concept page — https://github.com/PrefectHQ/prefect/pull/10857
- Remove beta label from push work pool documentation — https://github.com/PrefectHQ/prefect/pull/10848

### Contributors
* @alexmojaki made their first contribution in https://github.com/PrefectHQ/prefect/pull/10334

**All changes**: https://github.com/PrefectHQ/prefect/compare/2.13.4...2.13.5

## Release 2.13.4

### Enhancements
- Lift API and database constraints that require task runs to have an associated flow run id — https://github.com/PrefectHQ/prefect/pull/10816

### Fixes
- Fix an issue with infinite scrolling on the sub flow runs tab in the UI - https://github.com/PrefectHQ/prefect-ui-library/pull/1788

### Documentation
- Add dark mode base job template screenshot to work pools documentation — https://github.com/PrefectHQ/prefect/pull/10849
- Drop beta tag from push work pools documentation — https://github.com/PrefectHQ/prefect/pull/10799
- Improve logo sizing and general housekeeping - https://github.com/PrefectHQ/prefect/pull/10830

## Release 2.13.3

## Allow configuration of a work pool's base job template via the CLI
Previously, the creation and modification of work pools, including editing the base job template, were done through the Prefect UI. Now you can alter the base job template through CLI commands:

Retrieve the default base job template for a given work pool:
```bash
prefect work-pool get-default-base-job-template --type kubernetes
```

You can customize the base job template by passing a JSON file to the `--base-job-template` flag:
```bash
prefect work-pool create my-k8s-pool --type kubernetes --base-job-template ./path/template.yaml
```

Useful for version control, you can now make updates to a work pool's base job template via the CLI:
```bash
prefect work-pool update my-work-pool --base-job-template base-job-template.json --description "My work pool" --concurrency-limit 10
```

See the documentation on [work pools](https://docs.prefect.io/latest/concepts/work-pools/) for more information, or see the following pull requests for implementation details:
- https://github.com/PrefectHQ/prefect/pull/10793
- https://github.com/PrefectHQ/prefect/pull/10797
- https://github.com/PrefectHQ/prefect/pull/10796
- https://github.com/PrefectHQ/prefect/pull/10798
- https://github.com/PrefectHQ/prefect/pull/10844

## Allow users to customize their default flow runs view in the Prefect UI
You can now set your own default filter view on your Flow Runs page! You must first save and name a view before you can set it as your default. This setting is only stored locally so it will not be shared across machines/browsers. 

<img width="1034" alt="image" src="https://github.com/PrefectHQ/prefect/assets/22418768/cd3b20e2-7df6-4336-9f6c-21f55393b745" alt="new option to set a saved filter as the default">

Note: The previous default view ("Default view") has been renamed to "Past week".

## New Google Vertex AI work pool and worker
- Run flows in containers on Google Vertex AI. 
- Requires a Google Cloud Platform account and prefect-gcp library installed. Read more [here](https://prefecthq.github.io/prefect-gcp/vertex_worker/).

### Enhancements
- Display `pull_steps` on Deployments page in the Prefect UI — https://github.com/PrefectHQ/prefect/pull/10819
- Add `/deployments/get_scheduled_flow_runs` endpoint for retrieving scheduled flow runs from deployments — https://github.com/PrefectHQ/prefect/pull/10817
- Add flow run filter for fetching the first-level subflows for a given flow — https://github.com/PrefectHQ/prefect/pull/10806

### Fixes
- Raise `RuntimeError` error if `pip_install_requirements` step fails — https://github.com/PrefectHQ/prefect/pull/10823
- Use a fixed list of known collection registry views - https://github.com/PrefectHQ/prefect/pull/10838

### Documentation
- Fix typos in documentation and codebase — https://github.com/PrefectHQ/prefect/pull/10813
- Fix example in tasks concept documentation — https://github.com/PrefectHQ/prefect/pull/10833
- Update `git_clone` deployment step example in documentation — https://github.com/PrefectHQ/prefect/pull/10827
- Add `prefect deploy` guide to guide index for visibility  — https://github.com/PrefectHQ/prefect/pull/10828
- Fix warning in deployment storage guide documentation — https://github.com/PrefectHQ/prefect/pull/10825

### Contributors
* @arthurgtllr made their first contribution in https://github.com/PrefectHQ/prefect/pull/10833
- @mj0nez

**All changes**: https://github.com/PrefectHQ/prefect/compare/2.13.2...2.13.3

## Release 2.13.2

### Opt-in server-side enforcement of deployment parameter schemas

We've added the ability to enforce parameter schemas for deployments via the Prefect API! This feature will prevent creation of flow runs with parameters that are incompatible with deployed flows, allowing you to discover errors sooner and avoid provisioning infrastructure for flow runs destined to fail.

Use `enforce_parameter_schema` when deploying your flow to guard against invalid parameters:

```python
from prefect import flow
from pydantic import BaseModel


class Person(BaseModel):
    name: str
    greeting: str = "Hello"


@flow(log_prints=True)
def my_flow(person: Person, name: str = "world"):
    print(f'{person.name} says, "{person.greeting}, {name}!"')


if __name__ == "__main__":
    my_flow.serve(
        "testing-params",
        enforce_parameter_schema=True,
    )

```

An attempt to run the created deployment with invalid parameters will fail and give a reason the flow run cannot be created:
```bash
> prefect deployment run 'my-flow/testing-params' -p person='{"name": 1}'

Error creating flow run: Validation failed for field 'person.name'. Failure reason: 1 is not of type 'string'
```

You can enable parameter enforcement via `prefect deploy` with the `--enforce-parameter-schema` flag or by setting `enforce_parameter_schema` to `True` in your `prefect.yaml` file.

See the following pull request for details:
- https://github.com/PrefectHQ/prefect/pull/10773

### Enhanced deployment flexibility with pattern-based deploying

In an effort to increase flexibility and provide more powerful deployment options, this enhancement enables users to deploy flows based on a variety of patterns, facilitating versatile and dynamic deployment management:

**Deploy all deployments for a specific flow:**
```bash
prefect deploy -n flow-a/*
```

**Deploy all deployments for a specific deployment:**
```bash
prefect deploy -n */prod
```
Note: This was previously possible in non-interactive mode with `prefect --no-prompt deploy -n prod`

**Deploy all deployments containing a specified string in the flow name:**
```bash
prefect deploy -n *extract*/*
```

**Deploy deployments with a mix of pattern matching styles**
```bash
prefect deploy -n flow-a/* -n */prod
```

**Deploy deployments with a mix of pattern matching and without:**
```bash
prefect deploy -n flow-a/* -n flow-b/default
```

See the following pull request for details:
- https://github.com/PrefectHQ/prefect/pull/10772

### Enhancements
- Add API route for work pool counts — https://github.com/PrefectHQ/prefect/pull/10770
- Add CLI command to get default base job template — https://github.com/PrefectHQ/prefect/pull/10776

### Fixes
- Make paths relative rather than absolute in the `prefect dev build-ui` command — https://github.com/PrefectHQ/prefect/pull/10390
- Lower the upper bound on pinned pendulum library — https://github.com/PrefectHQ/prefect/pull/10752
- Fix command handling in `run_shell_script` deployment step on Windows — https://github.com/PrefectHQ/prefect/pull/10719
- Fix validation on concurrency limits — https://github.com/PrefectHQ/prefect/pull/10790
- Fix Prefect variable resolution in deployments section of `prefect.yaml` — https://github.com/PrefectHQ/prefect/pull/10783

### Documentation
- Update UI screenshot for role creation — https://github.com/PrefectHQ/prefect/pull/10732
- Add `push work pools` tag to push work pools guide to raise visibility — https://github.com/PrefectHQ/prefect/pull/10739
- Update docs with recent brand changes — https://github.com/PrefectHQ/prefect/pull/10736
- Update Prefect Cloud quickstart guide to include new features — https://github.com/PrefectHQ/prefect/pull/10742
- Fix broken diagram in workers tutorial — https://github.com/PrefectHQ/prefect/pull/10762
- Add screenshots to artifacts concept page — https://github.com/PrefectHQ/prefect/pull/10748
- Remove boost from block-based deployments page in documentation and improve visibility of `prefect deploy` — https://github.com/PrefectHQ/prefect/pull/10775
- Add example of retrieving default base job template to work pools concept documentation — https://github.com/PrefectHQ/prefect/pull/10784
- Add references to `enforce_parameter_schema` to docs — https://github.com/PrefectHQ/prefect/pull/10782
- Add documentation for pattern matching in `prefect deploy` — https://github.com/PrefectHQ/prefect/pull/10791

### New contributors
* @danielhstahl made their first contribution in https://github.com/PrefectHQ/prefect/pull/10390
* @morremeyer made their first contribution in https://github.com/PrefectHQ/prefect/pull/10759
* @NikoRaisanen made their first contribution in https://github.com/PrefectHQ/prefect/pull/10719

**All changes**: https://github.com/PrefectHQ/prefect/compare/2.13.1...2.13.2

## Release 2.13.1

### Hide subflow runs in the Prefect UI
We’ve added the ability to filter out subflow runs from the list on the Flow Runs page! This feature is especially beneficial for those who frequently use subflows, making it easier to focus on parent flows with less clutter.

![Hide subflows in UI demo](https://github.com/PrefectHQ/prefect/assets/31014960/7f6a9473-8003-4a90-8ff7-4d766623b38b)

See the following for implementation details:
- https://github.com/PrefectHQ/prefect/pull/10708

### Enhancements
- Add `run_count` to `prefect.runtime.flow_run`  — https://github.com/PrefectHQ/prefect/pull/10676
- Add `run_count` to `prefect.runtime.task_run`  — https://github.com/PrefectHQ/prefect/pull/10676
- Allow passing deployment triggers via CLI with `prefect deploy` — https://github.com/PrefectHQ/prefect/pull/10690
- Add `is_null` filter for deployments to `/flows/filter` endpoint — https://github.com/PrefectHQ/prefect/pull/10724
- Show associated flow name on Custom Run page in the Prefect UI - https://github.com/PrefectHQ/prefect-ui-library/pull/1744
- Add ability to reset a task-based concurrency limit from the UI - https://github.com/PrefectHQ/prefect-ui-library/pull/1746
- Display error `details` returned by API - https://github.com/PrefectHQ/prefect-ui-library/pull/1712
- Add pagination to Deployments and Flows pages in the Prefect UI - https://github.com/PrefectHQ/prefect-ui-library/pull/1732
- Add opt-in to display large flow run graphs in Prefect UI - https://github.com/PrefectHQ/prefect-ui-library/pull/1739
- Add Prefect logo to UI sidebar and fix dashboard padding — https://github.com/PrefectHQ/prefect/pull/10684
- Add ability to update existing deployment configurations with `prefect deploy` — https://github.com/PrefectHQ/prefect/pull/10718

### Fixes
- Avoid creating unpersisted blocks remotely — https://github.com/PrefectHQ/prefect/pull/10649
- Handling DST in `CronSchedules` — https://github.com/PrefectHQ/prefect/pull/10678
- Allow Python classes as flow/task type hints — https://github.com/PrefectHQ/prefect/pull/10711
- Fix formatting of `SendgridEmail.to_emails` example in notifications API reference — https://github.com/PrefectHQ/prefect/pull/10669
- Streamline Artifact search filters to match other pages in the Prefect UI - https://github.com/PrefectHQ/prefect-ui-library/pull/1689
- Improve the mobile navigation in the Prefect UI — https://github.com/PrefectHQ/prefect/pull/10686

### Documentation
- Add object ACL documentation — https://github.com/PrefectHQ/prefect/pull/10695
- Use better arrow icon for `Try Cloud` button — https://github.com/PrefectHQ/prefect/pull/10675
- Improves bash output format in code blocks on concepts/agents page — https://github.com/PrefectHQ/prefect/pull/10680
- Update concepts screen shots to reflect improved Prefect UI — https://github.com/PrefectHQ/prefect/pull/10670
- Update event feed screenshot in concepts pages — https://github.com/PrefectHQ/prefect/pull/10685
- Update Prefect Cloud index screenshots and remove Prefect Cloud quickstart — https://github.com/PrefectHQ/prefect/pull/10692
- Add error summaries section to Prefect Cloud index — https://github.com/PrefectHQ/prefect/pull/10698
- Clarify supported artifact types — https://github.com/PrefectHQ/prefect/pull/10706
- Update Prefect Cloud pages screenshots — https://github.com/PrefectHQ/prefect/pull/10700
- Fix broken links in events concept docs and variables guide — https://github.com/PrefectHQ/prefect/pull/10726

### New Contributors
* @odoublewen made their first contribution in https://github.com/PrefectHQ/prefect/pull/10706

**All changes**: https://github.com/PrefectHQ/prefect/compare/2.13.0...2.13.1

## Release 2.13.0

### Introducing global concurrency limits

Control task execution and system stability with Prefect's new global concurrency and rate limits. 

- **Concurrency Limits:** Manage task execution efficiently, controlling how many tasks can run simultaneously. Ideal for optimizing resource usage and customizing task execution.

- **Rate Limits:** Ensure system stability by governing the frequency of requests or operations. Perfect for preventing overuse, ensuring fairness, and handling errors gracefully.

Choose concurrency limits for resource optimization and task management, and opt for rate limits to maintain system stability and fair access to services. To begin using global concurrency limits check out our [guide](https://docs.prefect.io/guides/global-concurrency-limits/).

See the following pull request for details:
- https://github.com/PrefectHQ/prefect/pull/10496

### Introducing work pool and worker status

Work pools and workers are critical components of Prefect's distributed execution model. To help you monitor and manage your work pools and workers, we've added status indicators to the Prefect UI.

Work pools can now have one of three statuses:
- `Ready` -  at least one online worker is polling the work pool and the work pool is ready to accept work.
- `Not Ready` - no online workers are polling the work pool and indicates that action needs to be taken to allow the work pool to accept work.
- `Paused` - the work pool is paused and work will not be executed until it is unpaused.

![Prefect dashboard showing work pool health](https://user-images.githubusercontent.com/12350579/265874237-7fae81e0-1b1a-460b-9fc5-92d969326d22.png)

Workers can now have one of two statuses:
- `Online` - the worker is polling the work pool and is ready to accept work.
- `Offline` - the worker is not polling the work pool and is not ready to accept work. Indicates that the process running the worker has stopped or crashed.

![worker table showing status](https://user-images.githubusercontent.com/12350579/265815336-c8a03c06-2b48-47c5-be93-1dbde0e5bf0d.png)

With the introduction of work pool and worker status, we are deprecating work queue health. Work queue health indicators will be removed in a future release.

See the documentation on [work pool status](https://docs.prefect.io/latest/concepts/work-pools/#work-pool-status) and [worker status](https://docs.prefect.io/latest/concepts/work-pools/#worker-status) for more information.

See the following pull request for details:
- https://github.com/PrefectHQ/prefect/pull/10636
- https://github.com/PrefectHQ/prefect/pull/10654

### Removing deprecated Orion references

Six months ago, we deprecated references to `orion` in our codebase. In this release, we're removing those references. If you still have references to `ORION` in your profile, run `prefect config validate` to automatically convert all of the settings in your *current* profile to the new names!

For example:
```bash
❯ prefect config validate
Updated 'PREFECT_ORION_DATABASE_CONNECTION_URL' to 'PREFECT_API_DATABASE_CONNECTION_URL'.
Configuration valid!
```

#### Below is a full guide to the changes:
##### Settings renamed:
    - `PREFECT_LOGGING_ORION_ENABLED` → `PREFECT_LOGGING_TO_API_ENABLED`
    - `PREFECT_LOGGING_ORION_BATCH_INTERVAL` → `PREFECT_LOGGING_TO_API_BATCH_INTERVAL`
    - `PREFECT_LOGGING_ORION_BATCH_SIZE` → `PREFECT_LOGGING_TO_API_BATCH_SIZE`
    - `PREFECT_LOGGING_ORION_MAX_LOG_SIZE` → `PREFECT_LOGGING_TO_API_MAX_LOG_SIZE`
    - `PREFECT_LOGGING_ORION_WHEN_MISSING_FLOW` → `PREFECT_LOGGING_TO_API_WHEN_MISSING_FLOW`
    - `PREFECT_ORION_BLOCKS_REGISTER_ON_START` → `PREFECT_API_BLOCKS_REGISTER_ON_START`
    - `PREFECT_ORION_DATABASE_CONNECTION_URL` → `PREFECT_API_DATABASE_CONNECTION_URL`
    - `PREFECT_ORION_DATABASE_MIGRATE_ON_START` → `PREFECT_API_DATABASE_MIGRATE_ON_START`
    - `PREFECT_ORION_DATABASE_TIMEOUT` → `PREFECT_API_DATABASE_TIMEOUT`
    - `PREFECT_ORION_DATABASE_CONNECTION_TIMEOUT` → `PREFECT_API_DATABASE_CONNECTION_TIMEOUT`
    - `PREFECT_ORION_SERVICES_SCHEDULER_LOOP_SECONDS` → `PREFECT_API_SERVICES_SCHEDULER_LOOP_SECONDS`
    - `PREFECT_ORION_SERVICES_SCHEDULER_DEPLOYMENT_BATCH_SIZE` → `PREFECT_API_SERVICES_SCHEDULER_DEPLOYMENT_BATCH_SIZE`
    - `PREFECT_ORION_SERVICES_SCHEDULER_MAX_RUNS` → `PREFECT_API_SERVICES_SCHEDULER_MAX_RUNS`
    - `PREFECT_ORION_SERVICES_SCHEDULER_MIN_RUNS` → `PREFECT_API_SERVICES_SCHEDULER_MIN_RUNS`
    - `PREFECT_ORION_SERVICES_SCHEDULER_MAX_SCHEDULED_TIME` → `PREFECT_API_SERVICES_SCHEDULER_MAX_SCHEDULED_TIME`
    - `PREFECT_ORION_SERVICES_SCHEDULER_MIN_SCHEDULED_TIME` → `PREFECT_API_SERVICES_SCHEDULER_MIN_SCHEDULED_TIME`
    - `PREFECT_ORION_SERVICES_SCHEDULER_INSERT_BATCH_SIZE` → `PREFECT_API_SERVICES_SCHEDULER_INSERT_BATCH_SIZE`
    - `PREFECT_ORION_SERVICES_LATE_RUNS_LOOP_SECONDS` → `PREFECT_API_SERVICES_LATE_RUNS_LOOP_SECONDS`
    - `PREFECT_ORION_SERVICES_LATE_RUNS_AFTER_SECONDS` → `PREFECT_API_SERVICES_LATE_RUNS_AFTER_SECONDS`
    - `PREFECT_ORION_SERVICES_PAUSE_EXPIRATIONS_LOOP_SECONDS` → `PREFECT_API_SERVICES_PAUSE_EXPIRATIONS_LOOP_SECONDS`
    - `PREFECT_ORION_SERVICES_CANCELLATION_CLEANUP_LOOP_SECONDS` → `PREFECT_API_SERVICES_CANCELLATION_CLEANUP_LOOP_SECONDS`
    - `PREFECT_ORION_API_DEFAULT_LIMIT` → `PREFECT_API_DEFAULT_LIMIT`
    - `PREFECT_ORION_API_HOST` → `PREFECT_SERVER_API_HOST`
    - `PREFECT_ORION_API_PORT` → `PREFECT_SERVER_API_PORT`
    - `PREFECT_ORION_API_KEEPALIVE_TIMEOUT` → `PREFECT_SERVER_API_KEEPALIVE_TIMEOUT`
    - `PREFECT_ORION_UI_ENABLED` → `PREFECT_UI_ENABLED`
    - `PREFECT_ORION_UI_API_URL` → `PREFECT_UI_API_URL`
    - `PREFECT_ORION_ANALYTICS_ENABLED` → `PREFECT_SERVER_ANALYTICS_ENABLED`
    - `PREFECT_ORION_SERVICES_SCHEDULER_ENABLED` → `PREFECT_API_SERVICES_SCHEDULER_ENABLED`
    - `PREFECT_ORION_SERVICES_LATE_RUNS_ENABLED` → `PREFECT_API_SERVICES_LATE_RUNS_ENABLED`
    - `PREFECT_ORION_SERVICES_FLOW_RUN_NOTIFICATIONS_ENABLED` → `PREFECT_API_SERVICES_FLOW_RUN_NOTIFICATIONS_ENABLED`
    - `PREFECT_ORION_SERVICES_PAUSE_EXPIRATIONS_ENABLED` → `PREFECT_API_SERVICES_PAUSE_EXPIRATIONS_ENABLED`
    - `PREFECT_ORION_TASK_CACHE_KEY_MAX_LENGTH` → `PREFECT_API_TASK_CACHE_KEY_MAX_LENGTH`
    - `PREFECT_ORION_SERVICES_CANCELLATION_CLEANUP_ENABLED` → `PREFECT_API_SERVICES_CANCELLATION_CLEANUP_ENABLED`
##### Changes:
    - Module `prefect.client.orion` → `prefect.client.orchestration`
    - Command group `prefect orion` → `prefect server`
    - Module `prefect.orion` → `prefect.server`
    - Logger `prefect.orion` → `prefect.server`
    - Constant `ORION_API_VERSION` → `SERVER_API_VERSION`
    - Kubernetes deployment template application name changed from `prefect-orion` → `prefect-server`
    - Command `prefect kubernetes manifest orion` → `prefect kubernetes manifest server`
    - Log config handler `orion` → `api`
    - Class `OrionLogWorker` → `APILogWorker`
    - Class `OrionHandler` → `APILogHandler`
    - Directory `orion-ui` → `ui`
    - Class `OrionRouter` → `PrefectRouter`
    - Class `OrionAPIRoute` → `PrefectAPIRoute`
    - Class `OrionDBInterface` → `PrefectDBInterface`
    - Class `OrionClient` → `PrefectClient`

See the following pull request for details:
- Remove deprecated `orion` references — https://github.com/PrefectHQ/prefect/pull/10642

### Fixes
- Fix an issue with `prefect server start` on Windows - https://github.com/PrefectHQ/prefect/pull/10547

### Documentation
- Update deployment concept documentation to emphasize server-side deployment — https://github.com/PrefectHQ/prefect/pull/10615
- Add Kubernetes guide for deploying worker to Azure AKS — https://github.com/PrefectHQ/prefect/pull/10575
- Add information on `--no-prompt` and `PREFECT_CLI_PROMPT` to deployment documentation — https://github.com/PrefectHQ/prefect/pull/10600
- Fix broken link to docker guide with redirect and harmonize naming — https://github.com/PrefectHQ/prefect/pull/10624
- Remove invalid link in API keys documentation — https://github.com/PrefectHQ/prefect/pull/10658
- Update screenshots and CLI log output in quickstart documentation — https://github.com/PrefectHQ/prefect/pull/10659

**All changes**: https://github.com/PrefectHQ/prefect/compare/2.12.1...2.13.0

## Release 2.12.1

This release includes some important fixes and enhancements. In particular, it resolves an issue preventing the flow run graph from rendering correctly in some cases.

### Enhancements
- Reduce logging noise on QueueServices startup failures and item processing failures — https://github.com/PrefectHQ/prefect/pull/10564
- Expose a setting for configuring a process limit on served flows — https://github.com/PrefectHQ/prefect/pull/10602

### Fixes
- Improve failure recovery for websockets — https://github.com/PrefectHQ/prefect/pull/10597
- Fix flow run graph rendering issues — https://github.com/PrefectHQ/prefect/pull/10606

### Documentation
- Update Docker guide to include with `flow.serve()` — https://github.com/PrefectHQ/prefect/pull/10596

### Contributors
* @urimandujano made their first contribution in https://github.com/PrefectHQ/prefect/pull/10564

**All changes**: https://github.com/PrefectHQ/prefect/compare/2.12.0...2.12.1

## Release 2.12.0

### Introducing `Flow.serve()`

We're excited to introduce a radically simple way to deploy flows. 

The new `.serve()` method available on every flow allows you to take your existing flows and schedule or trigger runs via the Prefect UI and CLI. 

This addition makes it easier than it's ever been to deploy flows with Prefect:

```python title="hello.py"
from prefect import flow

@flow
def hello(name = "Marvin"):
    print(f"Hello {name}!")

if __name__ == "__main__":
    # Creates a deployment named 'hello/hourly-greeting'
    # which will run the 'hello' flow once an hour
    hello.serve(name="hourly-greeting", interval=3600)
```

Running this script will start a process that will run the `hello` flow every hour and make it triggerable via the Prefect UI or CLI:

```
> python hello.py
╭─────────────────────────────────────────────────────────────────────────────────────╮
│ Your flow 'hello' is being served and polling for scheduled runs!                   │
│                                                                                     │
│ To trigger a run for this flow, use the following command:                          │
│                                                                                     │
│         $ prefect deployment run 'hello/hourly-greeting'                            │
│                                                                                     │
╰─────────────────────────────────────────────────────────────────────────────────────╯
```

To start serving your flows, check out our newly updated [quickstart](https://docs.prefect.io/latest/getting-started/quickstart/) and [tutorial](https://docs.prefect.io/latest/tutorial/).

See the following pull requests for details:
- https://github.com/PrefectHQ/prefect/pull/10534
- https://github.com/PrefectHQ/prefect/pull/10549
- https://github.com/PrefectHQ/prefect/pull/10574
- https://github.com/PrefectHQ/prefect/pull/10585


### A fresh look and feel

The Prefect UI just got a fresh coat of paint! We've carefully updated colors throughout the UI to ensure a more cohesive and visually appealing experience. Whether you're a fan of the light or dark side (or switch between both), you'll notice our interfaces now shine brighter and feel more harmonious. Dive in and explore the new hues!

![Updated Prefect UI in light and dark modes](https://github.com/PrefectHQ/prefect/assets/42048900/c526619c-22d3-44e6-82ee-255ae1233035)

See the following pull requests for implementation details:
- https://github.com/PrefectHQ/prefect/pull/10546
- https://github.com/PrefectHQ/prefect/pull/10578
- https://github.com/PrefectHQ/prefect/pull/10584
- https://github.com/PrefectHQ/prefect/pull/10583
- https://github.com/PrefectHQ/prefect/pull/10588

### Enhancements
- Allow JSON infra overrides via `prefect deploy` — https://github.com/PrefectHQ/prefect/pull/10355
- Improve validation for `Flow.name` — https://github.com/PrefectHQ/prefect/pull/10463
- Add a Docker image for conda for Python 3.11 — https://github.com/PrefectHQ/prefect/pull/10532
- Increase default `PREFECT_API_REQUEST_TIMEOUT` setting to 60 seconds — https://github.com/PrefectHQ/prefect/pull/10543
- Remove missing work queue warning from the deployment page — https://github.com/PrefectHQ/prefect/pull/10550
- Add `PREFECT_SQLALCHEMY_POOL_SIZE` and `PREFECT_SQLALCHEMY_MAX_OVERFLOW` settings to configure SQLAlchemy connection pool size — https://github.com/PrefectHQ/prefect/pull/10348
- Improve format handling of `GitLab` and `Bitbucket` tokens during `git_clone` deployment step — https://github.com/PrefectHQ/prefect/pull/10555
- Persist active tabs in Prefect UI pages upon refresh — https://github.com/PrefectHQ/prefect/pull/10544
- Add ability to view subflows in the UI that are linked from `run_deployment` with `DaskTaskRunner` and `RayTaskRunner` — https://github.com/PrefectHQ/prefect/pull/10541
- Improve CLI output for push work pools https://github.com/PrefectHQ/prefect/pull/10582

### Fixes
- Pin `anyio` to < 4 in `requirements.txt` — https://github.com/PrefectHQ/prefect/pull/10570
- Add upper bounds to core requirements to prevent major version upgrades https://github.com/PrefectHQ/prefect/pull/10592
- Fix race condition in concurrent subflow runs involving `AsyncWaiters` — https://github.com/PrefectHQ/prefect/pull/10533
- Fix `cloud login` false success when `PREFECT_API_KEY` set as environment variable or expired — https://github.com/PrefectHQ/prefect/pull/8641
- Fix ability to view deployments page tags on larger screens - https://github.com/PrefectHQ/prefect/pull/10566
- Properly indent `docker-git` recipe `prefect.yaml` — https://github.com/PrefectHQ/prefect/pull/10519
- Fix Slack community invitation link — https://github.com/PrefectHQ/prefect/pull/10509

### Experimental
- Serialize concurrency requests — https://github.com/PrefectHQ/prefect/pull/10545

### Documentation
- Detail Kubernetes work pool usage in Kubernetes guide — https://github.com/PrefectHQ/prefect/pull/10516
- Add quickstart documentation, simplify welcome page and API reference overview — https://github.com/PrefectHQ/prefect/pull/10520
- Add block and agent-based deployments to leftside navigation — https://github.com/PrefectHQ/prefect/pull/10528
- Add `Try Prefect Cloud` button to documentation header — https://github.com/PrefectHQ/prefect/pull/10537
- Remove blank menu bar in documentation header — https://github.com/PrefectHQ/prefect/pull/10565
- Fix link to guide on moving data to and from cloud providers — https://github.com/PrefectHQ/prefect/pull/10521
- Shorten push work pools description in guides index — https://github.com/PrefectHQ/prefect/pull/10589
- Organize guides index into sections: Development, Execution, Workers and Agents, and Other Guides — https://github.com/PrefectHQ/prefect/pull/10587

### Contributors
- @mattklein

**All changes**: https://github.com/PrefectHQ/prefect/compare/2.11.5...2.12.0

## Release 2.11.5

### New Guides

We're happy to announce two new guides to help you get the most out of Prefect!

#### How to move data to and from cloud providers

Moving data to cloud-based storage and retrieving it is crucial in many data engineering setups. [This guide](https://docs.prefect.io/latest/guides/moving-data/) provides step-by-step instructions to seamlessly integrate and interact with popular cloud services like AWS, Azure, and GCP.

#### Running flows with Kubernetes

For those aiming to optimize their flows using Kubernetes, this guide provides a deep dive on how to efficiently run flows on Kubernetes using containers. Catering to both novices and seasoned experts, [this guide](https://docs.prefect.io/latest/guides/deployment/kubernetes/) offers insights for all proficiency levels.

See the following pull requests for details:
- https://github.com/PrefectHQ/prefect/pull/10133
- https://github.com/PrefectHQ/prefect/pull/10368
- https://github.com/PrefectHQ/prefect/pull/10591

### Enhancements
- Warn users upon setting a misconfigured `PREFECT_API_URL` — https://github.com/PrefectHQ/prefect/pull/10450
- Show CLI warning if worker is polling a paused work pool or queue  — https://github.com/PrefectHQ/prefect/pull/10369
- Optimize the query generated by the `/task_runs` endpoint — https://github.com/PrefectHQ/prefect/pull/10422
- Extend optimization on `/task_runs` endpoint to include safety guard — https://github.com/PrefectHQ/prefect/pull/10466
- Add `DiscordWebhook` notification block — https://github.com/PrefectHQ/prefect/pull/10394
- Remove reference to deprecated `prefect project ls` in interactive `prefect deploy` command — https://github.com/PrefectHQ/prefect/pull/10473

### Fixes
- Remove base job template validation when work pools are read — https://github.com/PrefectHQ/prefect/pull/10486

### Experimental
- Codify concurrency context managers and rate limiting with tests — https://github.com/PrefectHQ/prefect/pull/10414

### Documentation
- Add reference to workers in flows documentation admonition — https://github.com/PrefectHQ/prefect/pull/10464
- Combine Kubernetes worker and flows pages — https://github.com/PrefectHQ/prefect/pull/10448
- Remove references to `flow_name` from deployments documentation — https://github.com/PrefectHQ/prefect/pull/10477
- Improve readability of Kubernetes guide  — https://github.com/PrefectHQ/prefect/pull/10481
- Fix typos in contribution and host documentation — https://github.com/PrefectHQ/prefect/pull/10488
- Raise visibility of push work pools documentation — https://github.com/PrefectHQ/prefect/pull/10497
- Fix heading size, remove unnecessary link in deployments documentation — https://github.com/PrefectHQ/prefect/pull/10489
- Add GCP-specific guide for deploying a GKE cluster to host a worker — https://github.com/PrefectHQ/prefect/pull/10490
- Fix typo in `prefect-gcs` deployment example — https://github.com/PrefectHQ/prefect/pull/10442
- Move guide on upgrading from agents to workers — https://github.com/PrefectHQ/prefect/pull/10445
- Fix grammatical errors in documentation — https://github.com/PrefectHQ/prefect/pull/10457
- Clarify deployments variables and fix `prefect.yaml` example — https://github.com/PrefectHQ/prefect/pull/10474
- Update `README` header image with new Prefect branding — https://github.com/PrefectHQ/prefect/pull/10493

## Contributors
- @mattklein made their first contribution in https://github.com/PrefectHQ/prefect/pull/10422
- @vishalsanfran made their first contribution in https://github.com/PrefectHQ/prefect/pull/10394
- @AmanSal1
- @mj0nez

**All changes**: https://github.com/PrefectHQ/prefect/compare/2.11.4...2.11.5

## Release 2.11.4

### Guide to upgrade from agents to workers
Upgrading to workers significantly enhances the experience of deploying flows. It simplifies the specification of each flow's infrastructure and runtime environment. 

A [worker](/concepts/work-pools/#worker-overview) is the fusion of an [agent](/concepts/agents/) with an [infrastructure block](/concepts/infrastructure/). Like agents, workers poll a work pool for flow runs that are scheduled to start. Like infrastructure blocks, workers are typed - they work with only one kind of infrastructure and they specify the default configuration for jobs submitted to that infrastructure.

We've written [a handy guide](https://docs.prefect.io/latest/guides/upgrade-guide-agents-to-workers/) that describes how to upgrade from agents to workers in just a few quick steps.

### Visualize your flow before running it
Until now, the only way to produce a visual schematic of a flow has been to run it and view the corresponding flow run page in the Prefect UI. Some flows, though, are time consuming or expensive to run. Now, you can get a quick sense of the structure of your flow using the `.visualize()` method. Calling this method will attempt to locally produce an image of the flow's schematic diagram without running the flow's code.

![viz-return-value-tracked](https://github.com/PrefectHQ/prefect/assets/3407835/325ef46e-82ce-4400-93d2-b3110c805116)

See the [flows documentation](https://docs.prefect.io/latest/concepts/flows/#visualizing-flow-structure) or the [pull request](https://github.com/PrefectHQ/prefect/pull/10417) for more information.

### Enhancements
- Update `prefect deploy` to skip building docker image prompt if `build` key explicitly set to null in `prefect.yaml` — https://github.com/PrefectHQ/prefect/pull/10371
- Handle spot instance eviction in Kubernetes Infrastructure Block — https://github.com/PrefectHQ/prefect/pull/10426

### Fixes
- Reduce wait time between tasks by adding a clause to the visiting function to raise if it encounters a quote annotation — https://github.com/PrefectHQ/prefect/pull/10370
- Enable dashboard filters to update with each polling interval so the 24h time span constantly updates — https://github.com/PrefectHQ/prefect/pull/10327
- Resolve issue with validation of templated variables in base job template of work pool — https://github.com/PrefectHQ/prefect/pull/10385
- Update CLI to refer to a "work pool" instead of a "worker pool" — https://github.com/PrefectHQ/prefect/pull/10309

### Documentation
- Elevate Guides in navigation and remove migration guide — https://github.com/PrefectHQ/prefect/pull/10361
- Update notes about community support — https://github.com/PrefectHQ/prefect/pull/10322
- Update concepts page to clean up table and remove unnecessary header — https://github.com/PrefectHQ/prefect/pull/10374
- Improve headings on deployments concept page — https://github.com/PrefectHQ/prefect/pull/10366
- Update the storage guide for Bitbucket to add `x-token-auth` — https://github.com/PrefectHQ/prefect/pull/10379
- Add Planetary Computer collection — https://github.com/PrefectHQ/prefect/pull/10387
- Highlight `@flow` decorator instead of function in tutorial — https://github.com/PrefectHQ/prefect/pull/10401
- Update tutorial summary list — https://github.com/PrefectHQ/prefect/pull/10403
- Update Cloud connection guide to include whitelisting URLs — https://github.com/PrefectHQ/prefect/pull/10418
- Update code snippets and highlighting in tutorial — https://github.com/PrefectHQ/prefect/pull/10391
- Remove "Reference Material" section from tutorial — https://github.com/PrefectHQ/prefect/pull/10402
- Fix typo in schedules concept page — https://github.com/PrefectHQ/prefect/pull/10378
- Fix typo on artifacts concept page — https://github.com/PrefectHQ/prefect/pull/10380

### Contributors
- @shahrukhx01 made their first contribution in https://github.com/PrefectHQ/prefect/pull/10378
- @giorgiobasile
- @marwan116

**All changes**: https://github.com/PrefectHQ/prefect/compare/2.11.3...2.11.4

## Release 2.11.3

## Enhanced support for environment variables in `run_shell_script` step

Previously, to expand environment variables in the `run_shell_script` step, you had to enclose your scripts in `bash -c`. We have optimized this process by introducing a new field: `expand_env_vars`. By setting this field to `true`, you can easily pass environment variables to your script.

Consider the following example where the script utilizes the `$USER` environment variable:
```yaml
pull:
    - prefect.deployments.steps.run_shell_script:
        script: |
            echo "User: $USER"
            echo "Home Directory: $HOME"
        stream_output: true
        expand_env_vars: true
```

For implementation details, see the following pull request:
- https://github.com/PrefectHQ/prefect/pull/10198

### Enhancements
- Change language for `--ci` option in `prefect deploy --help`. — https://github.com/PrefectHQ/prefect/pull/10347

### Experimental
- Port concurrency limit v2 API and modeling from Prefect Cloud — https://github.com/PrefectHQ/prefect/pull/10363

### Documentation
- Add Prefect Cloud quickstart to navigation menu — https://github.com/PrefectHQ/prefect/pull/10350
- Fix typo in deployments documentation — https://github.com/PrefectHQ/prefect/pull/10353
- Reorganize concepts pages — https://github.com/PrefectHQ/prefect/pull/10359

### Contributors
- @AmanSal1

**All changes**: https://github.com/PrefectHQ/prefect/compare/2.11.2...2.11.3

## Release 2.11.2

### Enhancements
- Explicitly set all calls to `pendulum.now()` to "UTC" — https://github.com/PrefectHQ/prefect/pull/10320

### Documentation
- Add guide for specifying storage for deployments — https://github.com/PrefectHQ/prefect/pull/10150
- Add ACI push work pool guide — https://github.com/PrefectHQ/prefect/pull/10323
- Move some concepts and cloud pages to guides section — https://github.com/PrefectHQ/prefect/pull/10328

### Deprecations
- Deprecate `FlowRunCreate.deployment_id` — https://github.com/PrefectHQ/prefect/pull/10324

### Contributors
- @psofiterol made their first contribution in https://github.com/PrefectHQ/prefect/pull/10320

**All changes**: https://github.com/PrefectHQ/prefect/compare/2.11.1...2.11.2

## Release 2.11.1

### Enhancements
- Add `work_queue_name` field when creating a flow run for a deployment, enabling the queue setting to be overridden on a per-run basis — https://github.com/PrefectHQ/prefect/pull/10276
- Prevent accidental credential logging on BindFailure by logging only a list of key names, but not the values — https://github.com/PrefectHQ/prefect/pull/10264
- Allow task runs to explicitly return `Paused` states, therefore pausing the flow run using the same settings — https://github.com/PrefectHQ/prefect/pull/10269

### Fixes
- Hide links to work queues for push work pools — https://github.com/PrefectHQ/prefect-ui-library/pull/1603
- Fix issue with `Pause` state fields — https://github.com/PrefectHQ/prefect-ui-library/pull/1606
- Fix issue with flow run logs missing until after refresh — https://github.com/PrefectHQ/prefect-ui-library/pull/1594

### Experimental
- Add a general use concurrency context manager — https://github.com/PrefectHQ/prefect/pull/10267
- Add `rate_limit` function to block execution while acquiring slots — https://github.com/PrefectHQ/prefect/pull/10299

### Documentation
- Add redirect to quickstart page — https://github.com/PrefectHQ/prefect/pull/10292
- Add missing quotation mark in docstring — https://github.com/PrefectHQ/prefect/pull/10286
- Fix `run_deployment` docstring rendering — https://github.com/PrefectHQ/prefect/pull/10310
- Fix type in deployment docs — https://github.com/PrefectHQ/prefect/pull/10303

### Contributors
- @Sche7 made their first contribution in https://github.com/PrefectHQ/prefect/pull/10286
- @LennyArdiles made their first contribution in https://github.com/PrefectHQ/prefect/pull/10264
- @Akshat0410 made their first contribution in https://github.com/PrefectHQ/prefect/pull/10303

**All changes**: https://github.com/PrefectHQ/prefect/compare/2.11.0...2.11.1

## Release 2.11.0

### Flow summary graphs and stats
Each flow page now includes graphs of its recent flow runs, task runs, and (in Prefect Cloud) related events, as well as summary statistics!

<img width="1373" alt="Screenshot 2023-07-20 at 3 42 51 PM" src="https://github.com/PrefectHQ/prefect/assets/3407835/5a914db7-7373-4396-8515-272201bbbfa1">

Flow details have been moved to a dedicated tab. For implementation details, see the following pull request:
- https://github.com/PrefectHQ/prefect/pull/10242

### Work pools and workers are now generally available
Since first being introduced in Prefect 2.10.0, Prefect [workers and work pools](https://docs.prefect.io/2.10.21/concepts/work-pools/) have come a long way. There are now work pools for every major infrastructure type. Work pools expose rich configuration of their infrastructure. Every work pool type has a base configuration with sensible defaults such that you can begin executing work with just a single command. The infrastructure configuration is fully customizable from the Prefect UI.

Push work pools, recently released in Prefect Cloud, remain a beta feature.

For implementation details, see the following pull requests:
- https://github.com/PrefectHQ/prefect/pull/10244
- https://github.com/PrefectHQ/prefect/pull/10243

### Enhancements
- Use `orjson_dumps_extra_compatible` when serializing in `build_from_flow`  — https://github.com/PrefectHQ/prefect/pull/10232

### Fixes
- Make `resolve_futures_to_data` function raise on failure by default — https://github.com/PrefectHQ/prefect/pull/10197
- Fix flow runs page not polling for new runs and not loading more flow runs when scrolling — https://github.com/PrefectHQ/prefect/pull/10247
- Don't create DB default during settings load — https://github.com/PrefectHQ/prefect/pull/10246
- Fix issues causing flow runs to be incorrectly marked as failed — https://github.com/PrefectHQ/prefect/pull/10249
- Fix incorrect path in error message — https://github.com/PrefectHQ/prefect/pull/10255
- Fix `LocalFileSystem.get_directory` with basepath behaviour  — https://github.com/PrefectHQ/prefect/pull/10258
- Fix Dashboard refresh cadence — https://github.com/PrefectHQ/prefect/pull/10227

### Documentation
- Add undocumented runtime parameters — https://github.com/PrefectHQ/prefect/pull/10229
- Add Deployment Quickstart — https://github.com/PrefectHQ/prefect/pull/9985
- Add guide for setting up a push work pool — https://github.com/PrefectHQ/prefect/pull/10248
- Add guide for deploying a flow using Docker — https://github.com/PrefectHQ/prefect/pull/10252
- Edit install and quickstart pages for clarity — https://github.com/PrefectHQ/prefect/pull/10231
- Update automations screenshots — https://github.com/PrefectHQ/prefect/pull/10245
- Fix typos on Deployment Management page — https://github.com/PrefectHQ/prefect/pull/10241
- Fix flow retries example — https://github.com/PrefectHQ/prefect/pull/10233
- Fix missing document title and adding terminal login section — https://github.com/PrefectHQ/prefect/pull/10256

### Contributors
- @dbentall made their first contribution in https://github.com/PrefectHQ/prefect/pull/10258
- @mesejo

**All changes**: https://github.com/PrefectHQ/prefect/compare/2.10.21...2.11.0

## Release 2.10.21

### The Prefect Dashboard - your heads up display
The response to the experimental Prefect dashboard was so enthusiastic that we've made it generally available as the default landing page in the Prefect UI. The dashboard provides an overview of all Prefect activity, surfaces the urgent information, and provides the context to understand that information. With the dashboard, you can:
- Confirm that all flows run in the past 24 hours behaved as expected
- Identify a flow run that recently failed and jump directly to its page
- See a work pool that is unhealthy and the work that is impacted

### Deploy deployments prefixed by flow name during `prefect deploy` 
You can now specify the deployment to be executed by prefixing the deployment name with the flow name.

For example, the following command creates a deployment with the name `my-deployment` for a flow with the name `my-flow`:
```bash
prefect deploy --name my-flow/my-deployment
```

This is especially useful when you have several flows with deployments that have the same name.

For implementation details, see the following pull request:
- https://github.com/PrefectHQ/prefect/pull/10189

### Use environment variables in deployment steps
Prefect now supports the usage of environment variables in deployment steps, allowing you to access environment variables during the `pull` action at runtime or during the `build` and `push` actions when running `prefect deploy`. Particularly useful for CI/CD builds, this makes Prefect deployments more versatile. 

For example, you can now use the following syntax to set an image tag of a Dockerized build by loading an environment variable during the `build` action:

```yaml
build:
- prefect_docker.deployments.steps.build_docker_image:
    requires: prefect-docker>0.1.0
    image_name: my-image/orion
    tag: '{{ $CUSTOM_TAG }}'
```

You can also use environment variables inside of steps. 

For example:
```yaml
- prefect.deployments.steps.run_shell_script:
    script: echo "test-'{{ $PREFECT_API_URL }}'"
    stream_output: true
```

For implementation details, see the following pull request:
- https://github.com/PrefectHQ/prefect/pull/10199

### Use `prefect deploy` with multiple deployments with the same name
When there are multiple deployments with the same name, the `prefect deploy` command now prompts you to choose which one to deploy:

For example, if you have the following `prefect.yaml`:
```yaml
deployments:
- name: "default"
  entrypoint: "flows/hello.py:hello"

- name: "default"
  entrypoint: "flows/hello.py:hello_parallel"
```
running `prefect deploy -n default` will now prompt you to choose which flow to create a deployment for:

<img width="904" alt="prompt choose a deployment" src="https://github.com/PrefectHQ/prefect/assets/42048900/bff5369f-9568-41c9-a2b1-b2ecdd6cd8c8">

For implementation details, see the following pull request:
- https://github.com/PrefectHQ/prefect/pull/10189

### Enhancements
- Enable workspace dashboard by default — https://github.com/PrefectHQ/prefect/pull/10202
- Add `SendgridEmail` notification block — https://github.com/PrefectHQ/prefect/pull/10118
- Raise state change hook errors during creation if not correctly formatted — https://github.com/PrefectHQ/prefect/pull/9692
- Improve `prefect deploy` nonexistent entrypoint `ValueError` - https://github.com/PrefectHQ/prefect/pull/10210
- Truncate row length in interactive `prefect deploy` table display - https://github.com/PrefectHQ/prefect/pull/10209
- Add `prefect.runtime.flow_run.parent_flow_run_id` and `prefect.runtime.flow_run.parent_deployment_id` - https://github.com/PrefectHQ/prefect/pull/10204

### Fixes
- Adds handling for failed Kubernetes jobs — https://github.com/PrefectHQ/prefect/pull/10125

### Documentation
- Fix formatting in `mkdocs.yml` — https://github.com/PrefectHQ/prefect/pull/10187
- Fix link to API docs in automations documentation — https://github.com/PrefectHQ/prefect/pull/10208
- Remove the duplicate listing in installation documentation — https://github.com/PrefectHQ/prefect/pull/10200
- Fix example in proactive trigger documentation — https://github.com/PrefectHQ/prefect/pull/10203
- Remove references to nonexistent `prefect profile get` - https://github.com/PrefectHQ/prefect/pull/10214

## Contributors
* @rkscodes
* @Ishankoradia made their first contribution in https://github.com/PrefectHQ/prefect/pull/10118
* @bsenst made their first contribution in https://github.com/PrefectHQ/prefect/pull/10200

**All changes**: https://github.com/PrefectHQ/prefect/compare/2.10.20...2.10.21

## Release 2.10.20

### Resolving UI form input issues

This release resolves bugs preventing UI form inputs from being rendered and parsed correctly, including:
- Dates & times — https://github.com/PrefectHQ/prefect-ui-library/pull/1554
- List values — https://github.com/PrefectHQ/prefect-ui-library/pull/1556
- JSON fields — https://github.com/PrefectHQ/prefect-ui-library/pull/1557

### Prefect no longer supports Python 3.7

Python 3.7 reached end-of-life on 27 Jun 2023. Consistent with our warning, this release drops Python 3.7 support. Prefect now requires Python 3.8 or later.

### Enhancements
- Add UUID validation for webhook CLI commands to raise errors earlier and more clearly — https://github.com/PrefectHQ/prefect/pull/10005
- Clarify Dockerfile rename prompt in `prefect deploy` — https://github.com/PrefectHQ/prefect/pull/10124
- Improve `prefect deploy` error message — https://github.com/PrefectHQ/prefect/pull/10175
- Add `work_pool_name` to `Deployment` docstring — https://github.com/PrefectHQ/prefect/pull/10174

### Contributors
- @toby-coleman

**All changes**: https://github.com/PrefectHQ/prefect/compare/2.10.19...2.10.20

## Release 2.10.19

### Peer into the future with the experimental dashboard

We're excited to make the new Prefect dashboard available as an experimental feature. The dashboard provides an overview of all Prefect activity, surfaces the urgent information, and provides the context to understand that information. With the dashboard, you can:
- Confirm that all flows run in the past 24 hours behaved as expected
- Identify a flow run that recently failed and jump directly to its page
- See a work pool that is unhealthy and the work that is impacted

You can enable the new dashboard by running `prefect config set PREFECT_EXPERIMENTAL_ENABLE_WORKSPACE_DASHBOARD=True` in your terminal.

See [this pull request](https://github.com/PrefectHQ/prefect/pull/10152) for implementation details.

### Improvements to `git_clone` deployment pull step

Previously, users had to apply the appropriate format for their service credentials in a `Secret` block using the `access_token` field in `git_clone`. The `git_clone` pull step now includes an additional `credentials` field, allowing users to leverage their existing `GitHubCredentials`, `GitLabCredentials`, or `BitBucketCredentials` blocks when cloning from a private repository. For examples of providing credentials, see the [updated documentation](https://docs.prefect.io/2.10.19/concepts/deployments-ux/#the-pull-action).

For implementation details see:
- https://github.com/PrefectHQ/prefect/pull/10157

### Fixes
- Improve language in `prefect deploy` to not recommend deprecated `-f/--flow` — https://github.com/PrefectHQ/prefect/pull/10121
- Pin Pydantic to v1 in `requirements.txt` — https://github.com/PrefectHQ/prefect/pull/10144
- Add default value of `None` for `WorkQueue.work_pool_id` — https://github.com/PrefectHQ/prefect/pull/10106

### Documentation
- Update `git_clone` documentation with examples of using credentials field - https://github.com/PrefectHQ/prefect/pull/10168
- Add documentation on deleting blocks — https://github.com/PrefectHQ/prefect/pull/10115
- Add docs tabs linking and styling  — https://github.com/PrefectHQ/prefect/pull/10113
- Fix example in `Block.load` docstring — https://github.com/PrefectHQ/prefect/pull/10098
- Fix task tutorial documentation example — https://github.com/PrefectHQ/prefect/pull/10120
- Clarify heading in rate limits documentation — https://github.com/PrefectHQ/prefect/pull/10148
- Fix link in events documentation — https://github.com/PrefectHQ/prefect/pull/10160
- Remove outdated disclaimer about configuring webhooks with the Prefect Cloud UI — https://github.com/PrefectHQ/prefect/pull/10167

### Integrations
- Add `prefect-earthdata` integration — https://github.com/PrefectHQ/prefect/pull/10151

### Contributors
- @rkscodes
- @StefanBRas
* @JordonMaule made their first contribution in https://github.com/PrefectHQ/prefect/pull/10120
* @AmanSal1 made their first contribution in https://github.com/PrefectHQ/prefect/pull/10121
* @giorgiobasile made their first contribution in https://github.com/PrefectHQ/prefect/pull/10151

**All changes**: https://github.com/PrefectHQ/prefect/compare/2.10.18...2.10.19

## Release 2.10.18

### Docker image support during flow deployment
We enhanced support for Docker-based infrastructures when deploying flows through the interactive `prefect deploy` experience. Users can now easily custom-build or auto-build Docker images and push them to remote registries if they so choose.

The CLI automatically detects if a work pool supports Docker images (e.g., docker, ecs, cloud-run) during `prefect deploy` and will now guide the user through the experience of building and pushing a Docker image if support is detected.

This enhancement to managing deployments will greatly simplify the process of creating `build` and `push` steps for deployments.

Not only that, we will also create a `pull` step for you when you choose to build a Docker image through `prefect deploy`. Whether you have your own Dockerfile or you want to use the auto-build feature in `build_docker_image`, we will create a `pull` step for you to help you set the correct path to your flow code.

See the following pull requests for implementation details:
- https://github.com/PrefectHQ/prefect/pull/10022
- https://github.com/PrefectHQ/prefect/pull/10090

### Event-driven deployments with triggers
You can now easily incorporate event-based triggers into your Prefect Cloud deployments - simply add triggers to your `prefect.yaml` file or directly from the Prefect UI deployment page. Deployment triggers utilize automations - any automation that runs flows from a given deployment will be reflected on that deployment page.

See the following pull requests for implementation details:
- https://github.com/PrefectHQ/prefect/pull/10049
- https://github.com/PrefectHQ/prefect/pull/10097

### Enhancements
- Allow saving of updated deployment configurations — https://github.com/PrefectHQ/prefect/pull/10018
- Add `--install-policy` option to `prefect worker start` - https://github.com/PrefectHQ/prefect/pull/10040
- Update Docker-based `prefect init` recipes to use `push_docker_image` step — https://github.com/PrefectHQ/prefect/pull/10092

### Fixes
- Fix deployment `pull` step saving by preserving placeholders with missing values — https://github.com/PrefectHQ/prefect/pull/10053
- Fix `prefect server start` and `prefect agent start` on Windows — https://github.com/PrefectHQ/prefect/pull/10059
- Add ability to use Prefect variables in `job_variables` section of deploy config in `prefect.yaml` — https://github.com/PrefectHQ/prefect/pull/10078
- Add default option to `new_parameters.pop` in `explode_variadic_parameter` used to handle `**kwargs` in task mapping — https://github.com/PrefectHQ/prefect/pull/10067
- Skip schedule prompts in `prefect deploy` if schedule is set or null in `prefect.yaml` — https://github.com/PrefectHQ/prefect/pull/10074
- Fix saving of `pull` and `push` step deployment configuration — https://github.com/PrefectHQ/prefect/pull/10087
- Fix issue hosting and running the UI in unsecured contexts - https://github.com/PrefectHQ/prefect-design/pull/829

### Documentation
- Adjust docs to reflect Prefect requires Python 3.8 — https://github.com/PrefectHQ/prefect/pull/9853
- Add custom `pull` step examples to deployment management docs — https://github.com/PrefectHQ/prefect/pull/10073
- Add troubleshooting guide to docs — https://github.com/PrefectHQ/prefect/pull/10079
- Add information on finding Prefect Cloud account id and workspace id — https://github.com/PrefectHQ/prefect/pull/10103
- Reference webhooks documentation from events documentation — https://github.com/PrefectHQ/prefect/pull/10045
- Simplify deployment description in docs — https://github.com/PrefectHQ/prefect/pull/10050

### Contributors
- @garylavayou made their first contribution in https://github.com/PrefectHQ/prefect/pull/10060
- @themattmorris made their first contribution in https://github.com/PrefectHQ/prefect/pull/10056
- @NodeJSmith
- @rpeden

**All changes**: https://github.com/PrefectHQ/prefect/compare/2.10.17...2.10.18

## Release 2.10.17

### Improved Prefect tutorial

Prefect's documentation has an [improved tutorial](https://docs.prefect.io/2.10.17/tutorial/), redesigned to include Prefect's recent enhancements. With the introduction of work pools and the interactive deployment CLI, the new tutorial reflects the elevated experience that these new features offer, alongside the key elements and features of Prefect. You can find content related to more advanced features or less common use cases in the [Guides](https://docs.prefect.io/2.10.17/guides/) section.

### Enhancements
- Update Prefect client to follow redirects by default — https://github.com/PrefectHQ/prefect/pull/9988
- Always show checkboxes on list items, rather than animating them on hover — https://github.com/PrefectHQ/prefect-ui-library/pull/1490
- New `CustomWebhookNotificationBlock` for triggering custom webhooks in response to flow run state changes — https://github.com/PrefectHQ/prefect/pull/9547

### Fixes
- Limit the number of files concurrently opened by `prefect deploy` when searching for flows — https://github.com/PrefectHQ/prefect/pull/10014
- Fix `TypeError: crypto.randomUUID is not a function` that caused pages to break — https://github.com/PrefectHQ/prefect-ui-library/pull/1501

### Documentation
- Fix broken link to `prefect-docker` documentation on the deployments UX page — https://github.com/PrefectHQ/prefect/pull/10013
- Document `--work-queue / -q` arguments to `worker start` command — https://github.com/PrefectHQ/prefect/pull/10027
- Add link to join Club 42 to Community page — https://github.com/PrefectHQ/prefect/pull/9927
- Improve Prefect tutorial to be more succinct and purposeful  — https://github.com/PrefectHQ/prefect/pull/9940

### Contributors
* @eclark9270 made their first contribution in https://github.com/PrefectHQ/prefect/pull/9927
* @AutumnSun1996 made their first contribution in https://github.com/PrefectHQ/prefect/pull/9547
* @dianaclarke made their first contribution in https://github.com/PrefectHQ/prefect/pull/9988

**All changes**: https://github.com/PrefectHQ/prefect/compare/2.10.16...2.10.17

## Release 2.10.16

### Run `prefect deploy` without providing a flow entrypoint

We're making it easier than ever to deploy your first flow! Previously, you needed to run `prefect deploy <entrypoint>` to deploy a specific flow. Now, you can simply run `prefect deploy` and the interactive CLI will guide you through the process of selecting a flow to deploy!

![flow selector example](https://user-images.githubusercontent.com/12350579/247144440-d89916d4-cbf1-408e-9959-45df94a35f8d.png)

For more details on implementation, see the following pull request: 
- https://github.com/PrefectHQ/prefect/pull/10004

### Enhancements
- Add option to specify work queue priority during creation from CLI — https://github.com/PrefectHQ/prefect/pull/9999
- Improve 'Invalid timezone' error message — https://github.com/PrefectHQ/prefect/pull/10007

### Fixes
- Fix wrong key used in generated `git_clone` step — https://github.com/PrefectHQ/prefect/pull/9997

### Deprecations
- Deprecate `prefect deploy` `--ci` flag — https://github.com/PrefectHQ/prefect/pull/10002

### Documentation
- Resolve missing image in Prefect Cloud event documentation — https://github.com/PrefectHQ/prefect/pull/9904
- Fix typo in webhooks documentation — https://github.com/PrefectHQ/prefect/pull/10003

### Integrations
- Fix bug in `KubernetesWorker` where flow runs crashed during submission - https://github.com/PrefectHQ/prefect-kubernetes/pull/76

### Contributors
- @kkdenk made their first contribution in https://github.com/PrefectHQ/prefect/pull/9904
- @rito-sixt

**All changes**: https://github.com/PrefectHQ/prefect/compare/2.10.15...2.10.16

## Release 2.10.15

## Introducing deployment configuration saving in `prefect deploy`
We are excited to announce a significant enhancement to our `prefect deploy` command to make your deployment process even more intuitive.

Previously, users had to recall their deployment configurations each time they wanted to redeploy with the same settings. Recognizing this potential inconvenience, we've now incorporated a feature to save your deployment inputs for future use, thereby streamlining redeployments.

The new interactive `prefect deploy` command guides you through the deployment process, from setting the schedule and the work pool to the `pull` step. After your deployment is created, you will have the option to save your inputs. Choosing "yes" will create a `prefect.yaml` file if one does not exist. The `prefect.yaml` file will contain your inputs stored in the deployments list and the generated `pull` step.

![saving with prefect deploy demo](https://github.com/PrefectHQ/prefect/assets/12350579/47d30cee-b0db-42c8-9d35-d7b25cd7856c)

If you have a `prefect.yaml` file in the same directory where you run your command, running the `deploy` command again allows you to reuse the saved deployment configuration or create a new one. If you choose to create a new deployment, you will again be given the option to save your inputs. This way, you can maintain a list of multiple deployment configurations, ready to be used whenever needed!

For more details on implementation, see the following pull request:
- https://github.com/PrefectHQ/prefect/pull/9948

### Fixes
- Fix error in `prefect deploy` when `.prefect` folder is absent — https://github.com/PrefectHQ/prefect/pull/9972
- Fix use of deprecated `git_clone_project` — https://github.com/PrefectHQ/prefect/pull/9978
- Fix exception raised in `prefect init` command when no recipe is selected — https://github.com/PrefectHQ/prefect/pull/9963

### Documentation
- Fix broken deployments api-ref page — https://github.com/PrefectHQ/prefect/pull/9965

**All changes**: https://github.com/PrefectHQ/prefect/compare/2.10.14...2.10.15

## Release 2.10.14

### Simplifying project-based deployments

We've now simplified deployment management even further by consolidating the `prefect.yaml` and `deployment.yaml` files and removing the creation of the `.prefect` folder when running `prefect init`. We've also deprecated the name `projects`, renaming steps that had `projects` in the name.

For example:

```yaml
pull:
    - prefect.projects.steps.git_clone_project:
        id: clone-step
        repository: https://github.com/org/repo.git
```
is now
```yaml
pull:
    - prefect.deployments.steps.git_clone:
        id: clone-step
        repository: https://github.com/org/repo.git
```

An example using the `prefect_gcp` library:
```yaml
build:
    - prefect_gcp.projects.steps.push_project_to_gcs:
        requires: prefect-gcp
        bucket: my-bucket
        folder: my-project
```
is now
```yaml
build:
    - prefect_gcp.deployments.steps.push_to_gcs:
        requires: prefect-gcp
        bucket: my-bucket
        folder: my-project
```

In addition, we've removed the need to use the `project` command group through the CLI. Now, instead of `prefect project init` you can simply run `prefect init`. To use a deployment configuration recipe during initialization, you no longer need to run a `prefect project` command. Running `prefect init` will guide you through an interactive experience to choose a recipe if you so desire.

![prefect init recipe interaction](https://github.com/PrefectHQ/prefect/assets/42048900/c2bea9b4-4e1f-4029-8772-50ecde6073a7)

We have also deprecated deploying a flow via flow name (`-f`), allowing a single, streamlined way to deploy.
```python
prefect deploy ./path/to/flow.py:flow-fn-name
```

See these pull requests for implementation details:
- https://github.com/PrefectHQ/prefect/pull/9887
- https://github.com/PrefectHQ/prefect/pull/9930
- https://github.com/PrefectHQ/prefect/pull/9928
- https://github.com/PrefectHQ/prefect/pull/9944
- https://github.com/PrefectHQ/prefect/pull/9942
- https://github.com/PrefectHQ/prefect/pull/9957
- https://github.com/PrefectHQ/prefect-gcp/pull/189
- https://github.com/PrefectHQ/prefect-aws/pull/278

### Prefect Cloud Webhook CLI

[Webhooks on Prefect Cloud](https://docs.prefect.io/2.10.14/cloud/webhooks/) allow you to capture events from a wide variety of sources in your data stack, translating them into actionable Prefect events in your workspace. Produce Prefect events from any system that can make an HTTP request and use those events in automations or to trigger event-driven deployments.

Even if you have minimal control over the systems you're integrating with, Prefect Cloud webhooks give you [full programmable control](https://docs.prefect.io/2.10.14/cloud/webhooks/#webhook-templates) over how you transform incoming HTTP requests into Prefect events with Jinja2 templating.  We even have a [built-in preset for CloudEvents](https://docs.prefect.io/2.10.14/cloud/webhooks/#accepting-cloudevents).

Webhooks are currently available [via the API and `prefect` CLI](https://docs.prefect.io/2.10.14/cloud/webhooks/#configuring-webhooks).

You can create your first Cloud webhook via the CLI like so:
```bash
prefect cloud webhook create your-webhook-name \
    --description "Receives webhooks from your system" \
    --template '{ "event": "your.event.name", "resource": { "prefect.resource.id": "your.resource.id" } }'
```

See the following pull request for implementation details:
- https://github.com/PrefectHQ/prefect/pull/9874

### Enhancements
- Make related automations visible from `prefect deployment inspect` — https://github.com/PrefectHQ/prefect/pull/9929
- Enable deleting blocks with Python SDK — https://github.com/PrefectHQ/prefect/pull/9932
- Enhance ability to delete a single flow on the flows page - https://github.com/PrefectHQ/prefect-ui-library/pull/1478
- Add `work_pool_name` to work queue API responses — https://github.com/PrefectHQ/prefect/pull/9659
- Add httpx request method to Prefect Cloud client — https://github.com/PrefectHQ/prefect/pull/9873
- Mark flow as crashed if infrastructure submission fails — https://github.com/PrefectHQ/prefect/pull/9691
- Re-enable the retrieval of existing clients from flow and task run contexts when safe — https://github.com/PrefectHQ/prefect/pull/9880
- Add `prefect --prompt/--no-prompt` to force toggle interactive CLI sessions — https://github.com/PrefectHQ/prefect/pull/9897
- Return sorted task run ids when inspecting concurrency limit via CLI — https://github.com/PrefectHQ/prefect/pull/9711
- Use existing thread in `BatchedQueueService` to reduce queue retrieval overhead — https://github.com/PrefectHQ/prefect/pull/9877

### Fixes
- Provide a default `DTSTART` to anchor `RRULE` schedules to ensure extra schedules not created — https://github.com/PrefectHQ/prefect/pull/9872
- Fix bug where attribute error raised on service shutdown when the app startup fails — https://github.com/PrefectHQ/prefect/pull/9900
- Improve retry behavior when SQLite database locked — https://github.com/PrefectHQ/prefect/pull/9938

### Documentation
- Add tip on `PREFECT_API_URL` setting for workers and agents — https://github.com/PrefectHQ/prefect/pull/9882
- Add deployment triggers documentation — https://github.com/PrefectHQ/prefect/pull/9886
- Add more detailed documentation to the engine api-ref — https://github.com/PrefectHQ/prefect/pull/9924
- Add note on matching on multiple resources when using automations — https://github.com/PrefectHQ/prefect/pull/9867
- Updates automations examples in docs — https://github.com/PrefectHQ/prefect/pull/9952
- Update Prefect Cloud users documentation on user settings — https://github.com/PrefectHQ/prefect/pull/9920
- Boost non-API docs pages to optimize search results — https://github.com/PrefectHQ/prefect/pull/9854
- Update testing documentation tag — https://github.com/PrefectHQ/prefect/pull/9905
- Exemplify how to import Prefect client — https://github.com/PrefectHQ/prefect/pull/9671

## Contributors
- @Hongbo-Miao
- @rito-sixt made their first contribution in https://github.com/PrefectHQ/prefect/pull/9711
- @drpin2341 made their first contribution in https://github.com/PrefectHQ/prefect/pull/9905
- @amansal1 made their first contribution in https://github.com/PrefectHQ/prefect-ui-library/pull/1478

**All changes**: https://github.com/PrefectHQ/prefect/compare/2.10.13...2.10.14

## Release 2.10.13

### Improvements to projects-based deployments

![prefect deploy output with interactive cron schedule](https://github.com/PrefectHQ/prefect/assets/12350579/c94f45e6-3b7a-4356-84cd-f36a29f0415c)

Project-based deployments are now easier to use, especially for first time users! You can now run `prefect deploy` without first initializing a project. If you run `prefect deploy` without a project initialized, the CLI will generate a default pull step that your worker can use to retrieve your flow code when executing scheduled flow runs. The prefect deploy command will also prompt you with scheduling options, making it even easier to schedule your flows!

See these two pull requests for implementation details:
- https://github.com/PrefectHQ/prefect/pull/9832
- https://github.com/PrefectHQ/prefect/pull/9844

This release also adds two new deployment steps: `pip_install_requirements` and `run_shell_script`. Both of these are new 'utility' deployment steps that can be used to automate portions of your deployment process.

Use the `pip_install_requirements` step to install Python dependencies before kicking off a flow run:
```yaml
pull:
    - prefect.projects.steps.git_clone_project:
        id: clone-step
        repository: https://github.com/org/repo.git
    - prefect.projects.steps.pip_install_requirements:
        directory: {{ clone-step.directory }}
        requirements_file: requirements.txt
        stream_output: False
```

Use the `run_shell_script` step to grab your repository's commit hash and use it to tag your Docker image:
```yaml
build:
    - prefect.projects.steps.run_shell_script:
        id: get-commit-hash
        script: git rev-parse --short HEAD
        stream_output: false
    - prefect.projects.steps.build_docker_image:
        requires: prefect-docker
        image_name: my-image
        image_tag: "{{ get-commit-hash.stdout }}"
        dockerfile: auto
```

See these two pull requests for implementation details:
- https://github.com/PrefectHQ/prefect/pull/9810
- https://github.com/PrefectHQ/prefect/pull/9868

### Enhancements
- Allow project `pull` steps to pass step outputs — https://github.com/PrefectHQ/prefect/pull/9861
- Update work queue health indicators in Prefect UI for greater clarity - https://github.com/PrefectHQ/prefect-ui-library/pull/1464
- State messages no longer include tracebacks — https://github.com/PrefectHQ/prefect/pull/9835
- Allow passing a payload to `emit_instance_method_called_event` - https://github.com/PrefectHQ/prefect/pull/9869

### Fixes
- Reference `.prefectignore` files when moving files around locally to - https://github.com/PrefectHQ/prefect/pull/9863
- Fix typo in warning message raised when flow is called during script loading — https://github.com/PrefectHQ/prefect/pull/9817
- Allow creation of identical block names between different block types - https://github.com/PrefectHQ/prefect-ui-library/pull/1473
- Ensure flow timeouts do not override existing alarm signal handlers — https://github.com/PrefectHQ/prefect/pull/9835
- Ensure timeout tracking begins from the actual start of the call, rather than the scheduled start — https://github.com/PrefectHQ/prefect/pull/9835
- Ensure timeout monitoring threads immediately exit upon run completion — https://github.com/PrefectHQ/prefect/pull/9835
- Fix bug where background services could throw logging errors on interpreter exit — https://github.com/PrefectHQ/prefect/pull/9835
- Fix bug where asynchronous timeout enforcement could deadlock — https://github.com/PrefectHQ/prefect/pull/9835

### Documentation
- Add documentation on Prefect Cloud webhook usage - https://github.com/PrefectHQ/prefect/pull/9857
- Fix broken link and Prefect server reference in Cloud docs — https://github.com/PrefectHQ/prefect/pull/9820
- Fix broken link to Docker guide in API reference docs — https://github.com/PrefectHQ/prefect/pull/9821
- Update subflow run cancellation information in flows concept doc — https://github.com/PrefectHQ/prefect/pull/9753
- Improve ability to give feedback on documentation — https://github.com/PrefectHQ/prefect/pull/9836
- Add projects deployment diagram to work pool, workers & agents concept doc — https://github.com/PrefectHQ/prefect/pull/9841
- Add missing Prefect Server URL in API reference docs — https://github.com/PrefectHQ/prefect/pull/9864
- Fix code typo in task runners concept doc — https://github.com/PrefectHQ/prefect/pull/9818
- Add documentation on flow run parameter size limit — https://github.com/PrefectHQ/prefect/pull/9847
- Fix link to orchestration tutorial in execution tutorial - https://github.com/PrefectHQ/prefect/pull/9862

### Contributors
- @ac1997 made their first contribution in https://github.com/PrefectHQ/prefect/pull/9862

**All changes**: https://github.com/PrefectHQ/prefect/compare/2.10.12...2.10.13

## Release 2.10.12

### The deployments page is back

We got a lot of positive feedback about the new flows page that was redesigned to include deployments, but several users pointed out that the it wasn't quite a full replacement for the dedicated deployments page. The deployments page has been re-added to the navigation menu until the new flows page is a worthy substitute.

See the [pull request](https://github.com/PrefectHQ/prefect/pull/9800) for implementation details.

### Enhancements
- All server-side schemas now have dedicated client-side duplicates — https://github.com/PrefectHQ/prefect/pull/9577
- Import of `prefect.server` is delayed to improve CLI start time and `import prefect` time — https://github.com/PrefectHQ/prefect/pull/9577
- Add task run as a related object to emitted events — https://github.com/PrefectHQ/prefect/pull/9759
- Emit task run state change events when orchestrating a task run — https://github.com/PrefectHQ/prefect/pull/9684
- Add healthcheck webserver to workers — https://github.com/PrefectHQ/prefect/pull/9687
- Create files and directories with user-scoped permissions — https://github.com/PrefectHQ/prefect/pull/9789
- Runtime variables mocked with environment variables for testing are now coerced to the correct type — https://github.com/PrefectHQ/prefect/pull/9561

### Fixes
- Show 404 instead of blank page in UI flow run id is invalid or if flow run is missing — https://github.com/PrefectHQ/prefect/pull/9746
- Fix bug where event loop shutdown hooks could fail due to early garbage collection — https://github.com/PrefectHQ/prefect/pull/9748
- Fix process worker `documentation_url` — https://github.com/PrefectHQ/prefect/pull/9791
- Fix bug where given priority was ignored when creating a work queue — https://github.com/PrefectHQ/prefect/pull/9798
- Fix inconsistent work queue handling by agent when cancelling flow runs — https://github.com/PrefectHQ/prefect/pull/9757

### Experimental
- Add `dashboard` experiment via `ENABLE_WORKSPACE_DASHBOARD` — https://github.com/PrefectHQ/prefect/pull/9802, https://github.com/PrefectHQ/prefect/pull/9799

### Deprecations
- Deprecate `create_orion_api` in favor of `create_api_app` — https://github.com/PrefectHQ/prefect/pull/9745
- Deprecate "send_to_orion" logging option in favor of "send_to_api" — https://github.com/PrefectHQ/prefect/pull/9743

### Documentation
- Add descriptions to concept tables — https://github.com/PrefectHQ/prefect/pull/9718
- Removes unreferenced requests import in 'real-world example' — https://github.com/PrefectHQ/prefect/pull/9760
- Add state change hooks to guides overview page — https://github.com/PrefectHQ/prefect/pull/9761
- Fix typo in flows and tasks tutorials — https://github.com/PrefectHQ/prefect/pull/9762
- Update task docs to reference common params and link to all params — https://github.com/PrefectHQ/prefect/pull/9787
- Add Google Analytics to documentation — https://github.com/PrefectHQ/prefect/pull/9793
- Remove outdated announcement — https://github.com/PrefectHQ/prefect/pull/9792
- Add extra loggers example — https://github.com/PrefectHQ/prefect/pull/9714
- Clarify work pool priority options — https://github.com/PrefectHQ/prefect/pull/9752
- Update worker requirements in projects tutorial — https://github.com/PrefectHQ/prefect/pull/9579
- Fix default value comment in docs/concepts/variables — https://github.com/PrefectHQ/prefect/pull/9771
- Fix formatting of link to Ray page — https://github.com/PrefectHQ/prefect/pull/9772
- Add book a rubber duck links — https://github.com/PrefectHQ/prefect/pull/9790

### Contributors
- @marco-buttu made their first contribution in https://github.com/PrefectHQ/prefect/pull/9771
- @jcozar87 made their first contribution in https://github.com/PrefectHQ/prefect/pull/9561
- @rmorshea

**All changes**: https://github.com/PrefectHQ/prefect/compare/2.10.11...2.10.12

## Release 2.10.11

### Interactive Deployments and Work Pool Wizard 🧙

This release simplifies deployment and work pool creation.

![interactive-prefect-deploy-console-output](https://github.com/PrefectHQ/prefect/assets/12350579/c861b8dd-2dbb-4cfa-82f9-69008714f9fe)

Firstly, the `prefect deploy` command has been upgraded to provide interactive prompts for deployment names and work pool selections. If you don't provide a deployment name via the CLI or a `deployment.yaml` file, the CLI will prompt you to do so. Furthermore, if a work pool name isn't specified, the CLI will guide you through the available work pools for your workspace. This feature aims to make deployments more approachable, especially for first-time users, requiring just an entrypoint to a flow to get started.

![work-pool-wizard-infrastructure-choices](https://github.com/PrefectHQ/prefect/assets/12350579/383f004b-816e-4a52-98c3-46745e273362)

Secondly, we've added a work pool creation wizard to streamline the process and spotlight various infrastructure types. The wizard will walk you through the essentials: basic work pool info, infrastructure type, and infrastructure configuration. The infrastructure type step will present you with a list of available infrastructure types, each with an icon and a description.

Together, these improvements offer an interactive, guided experience that not only simplifies deployments and work pool creation but also empowers users to navigate the process confidently and efficiently.

Check out these pull requests for more details:
- https://github.com/PrefectHQ/prefect-ui-library/pull/1431
- https://github.com/PrefectHQ/prefect/pull/9707
- https://github.com/PrefectHQ/prefect/pull/9686

### Enhancements
- Emit events from deployments, work queues, and work pools — https://github.com/PrefectHQ/prefect/pull/9635
- Improve SQLite database transaction behavior — https://github.com/PrefectHQ/prefect/pull/9594
- Add support for SQLAlchemy 2 — https://github.com/PrefectHQ/prefect/pull/9656
- Add `on_cancellation` flow run state change hook — https://github.com/PrefectHQ/prefect/pull/9389
- Improve cancellation cleanup service iteration over subflow runs - https://github.com/PrefectHQ/prefect/pull/9731
- Add request retry support to Prefect Cloud client — https://github.com/PrefectHQ/prefect/pull/9724
- Add `PREFECT_CLIENT_MAX_RETRIES` for configuration of maximum HTTP request retries - https://github.com/PrefectHQ/prefect/pull/9735
- Add an `/api/ready` endpoint to the Prefect server to check database connectivity — https://github.com/PrefectHQ/prefect/pull/9701
- Display URL to flow run on creation - https://github.com/PrefectHQ/prefect/pull/9740
- Add guard against changing the profile path from `prefect config set` — https://github.com/PrefectHQ/prefect/pull/9696
- Use flow run logger to report traceback for failed submissions — https://github.com/PrefectHQ/prefect/pull/9733
- Improve default Prefect image tag when using development versions — https://github.com/PrefectHQ/prefect/pull/9503
- Emit worker event when a flow run is scheduled to run or cancel — https://github.com/PrefectHQ/prefect/pull/9702
- Add ability to filter for `Retrying` state in the Task Runs tab of the Prefect UI — https://github.com/PrefectHQ/prefect-ui-library/pull/1410

### Fixes
- Display CLI deprecation warnings to STDERR instead of STDOUT — https://github.com/PrefectHQ/prefect/pull/9690
- Fix hanging flow runs from deployments when variables retrieved in base scope - https://github.com/PrefectHQ/prefect/pull/9665
- Fix maximum character length when updating variables — https://github.com/PrefectHQ/prefect/pull/9710
- Fix bug where agents would fail when processing runs with deleted deployments — https://github.com/PrefectHQ/prefect/pull/9464
- Fix bug where `uvicorn` could not be found when server was started from an unloaded virtual environment - https://github.com/PrefectHQ/prefect/pull/9734
- Allow table artifacts `table` argument as list of lists — https://github.com/PrefectHQ/prefect/pull/9732
- Fix bug where events worker would fail if the API URL includes a trailing `/` — https://github.com/PrefectHQ/prefect/pull/9663
- Fix bug where flow run timeline crashed when custom state names were used — https://github.com/PrefectHQ/prefect-ui-library/pull/1448

### Collections
- Stream Kubernetes Worker flow run logs to the API - [#72](https://github.com/PrefectHQ/prefect-kubernetes/pull/72)
- Stream ECS Worker flow run logs to the API - [#267](https://github.com/PrefectHQ/prefect-aws/pull/267)
- Stream Cloud Run Worker flow run logs logs to the API - [#183](https://github.com/PrefectHQ/prefect-gcp/pull/183)
- Add `prefect-spark-on-k8s-operator` to integrations catalog list — [#9029](https://github.com/PrefectHQ/prefect/pull/9029)
- Add optional `accelerator_count` property for `VertexAICustomTrainingJob` - [#174](https://github.com/PrefectHQ/prefect-gcp/pull/174)
- Add `result_transformer` parameter to customize the return structure of `bigquery_query` - [#176](https://github.com/PrefectHQ/prefect-gcp/pull/176)
- Add `boot_disk_type` and `boot_disk_size_gb` properties for `VertexAICustomTrainingJob` - [#177](https://github.com/PrefectHQ/prefect-gcp/pull/177)
- Fix bug where incorrect credentials model was selected when `MinIOCredentials` was used with `S3Bucket` - [#254](https://github.com/PrefectHQ/prefect-aws/pull/254)
- Fix bug where `S3Bucket.list_objects` was truncating prefix paths ending with slashes - [#263](https://github.com/PrefectHQ/prefect-aws/pull/263)
- Fix bug where ECS worker could not cancel flow runs - [#268](https://github.com/PrefectHQ/prefect-aws/pull/268)
- Improve failure message when creating a Kubernetes job fails - [#71](https://github.com/PrefectHQ/prefect-kubernetes/pull/71)

### Deprecations
- Rename `prefect.infrastructure.docker` to `prefect.infrastructure.container` - https://github.com/PrefectHQ/prefect/pull/8788
- Rename `prefect.docker` to `prefect.utilities.dockerutils` - https://github.com/PrefectHQ/prefect/pull/8788

### Documentation
- Create examples of working with Prefect REST APIs — https://github.com/PrefectHQ/prefect/pull/9661
- Add state change hook documentation - https://github.com/PrefectHQ/prefect/pull/9721
- Add tip about private repositories in projects documentation — https://github.com/PrefectHQ/prefect/pull/9685
- Improve runtime context documentation — https://github.com/PrefectHQ/prefect/pull/9652
- Simplify the flow and task configuration documentation — https://github.com/PrefectHQ/prefect/pull/9420
- Clarify task retries documentation — https://github.com/PrefectHQ/prefect/pull/9575
- Fix typos in cloud documentation — https://github.com/PrefectHQ/prefect/pull/9657
- Update automations documentation — https://github.com/PrefectHQ/prefect/pull/9680
- Fix typo in tutorial documentation — https://github.com/PrefectHQ/prefect/pull/9646
- Add tip on `keys` in artifacts documentation — https://github.com/PrefectHQ/prefect/pull/9666
- Expand docstrings for artifacts — https://github.com/PrefectHQ/prefect/pull/9704
- Update description of `image` parameter of `DockerContainer` in infrastructure documentation — https://github.com/PrefectHQ/prefect/pull/9682
- Lowercase Prefect server where appropriate — https://github.com/PrefectHQ/prefect/pull/9697
- Remove `Upgrading from Prefect Beta` section of installation page — https://github.com/PrefectHQ/prefect/pull/9726
- Update rate limit documentation to include `/set_state` and `/flows` endpoint for Prefect Cloud — https://github.com/PrefectHQ/prefect/pull/9694
- Update documentation links in UI to concepts when possible — https://github.com/PrefectHQ/prefect-ui-library/pull/1351

## Contributors
* @BitTheByte
* @snikch made their first contribution in https://github.com/PrefectHQ/prefect/pull/9646
* @rkscodes made their first contribution in https://github.com/PrefectHQ/prefect/pull/9682
* @sarahmk125 made their first contribution in https://github.com/PrefectHQ/prefect/pull/9694

**All changes**: https://github.com/PrefectHQ/prefect/compare/2.10.10...2.10.11

## Release 2.10.10

### The need for (CLI) speed

We wanted the CLI to be as fast as the rest of Prefect. Through a series of enhancements, we've sped up CLI performance by as much as 4x on some systems!

See the following pull requests for implementation details:

- Delay `apprise` imports — https://github.com/PrefectHQ/prefect/pull/9557
- Defer import of `dateparser` — https://github.com/PrefectHQ/prefect/pull/9582
- Defer loading of Prefect integrations until necessary — https://github.com/PrefectHQ/prefect/pull/9571
- Add `Block.get_block_class_from_key` and replace external uses of `lookup_type` — https://github.com/PrefectHQ/prefect/pull/9621
- Load collections before auto-registering block types on the server — https://github.com/PrefectHQ/prefect/pull/9626
- Do not restrict deployment build infrastructure types to types known at import time — https://github.com/PrefectHQ/prefect/pull/9625

### Enhancements
- Handle `SIGTERM` received by workers gracefully — https://github.com/PrefectHQ/prefect/pull/9530
- Add ability to view table artifacts with NaN values in the Prefect UI — https://github.com/PrefectHQ/prefect/pull/9585
- Update `prefect version` command to avoid creating the database if it does not exist — https://github.com/PrefectHQ/prefect/pull/9586
- Allow client retries when server SQLite database is busy — https://github.com/PrefectHQ/prefect/pull/9632
- Allow client retries when general database errors are encountered — https://github.com/PrefectHQ/prefect/pull/9633
- Ensure published Docker images have latest versions of requirements — https://github.com/PrefectHQ/prefect/pull/9640

### Fixes
- Fix bug where `SIGTERM` was not properly captured as a flow run crash for flow runs created by a deployment — https://github.com/PrefectHQ/prefect/pull/9543
- Fix deadlock when logging is overridden from an asynchronous context — https://github.com/PrefectHQ/prefect/pull/9602
- Fix orchestration race conditions by adding lock for update to flow run state transitions — https://github.com/PrefectHQ/prefect/pull/9590
- Fix date range filter on flow runs page — https://github.com/PrefectHQ/prefect/pull/9636
- Fix bug where ephemeral server raised exceptions client-side — https://github.com/PrefectHQ/prefect/pull/9637
- Fix bug where ARM64 Docker images had a corrupt database — https://github.com/PrefectHQ/prefect/pull/9587

### Documentation
- Clarify the retry on tasks concept page — https://github.com/PrefectHQ/prefect/pull/9560
- Improve the navigation structure and clarity of the API docs — https://github.com/PrefectHQ/prefect/pull/9574
- Add `work_pool_name` to `Deployment.build_from_flow` on deployments concept page — https://github.com/PrefectHQ/prefect/pull/9581
- Add additional worker types to work pools, workers & agents concept page — https://github.com/PrefectHQ/prefect/pull/9580
- Add docstrings for all schema filters — https://github.com/PrefectHQ/prefect/pull/9572

**All changes**: https://github.com/PrefectHQ/prefect/compare/2.10.9...2.10.10

## Release 2.10.9

### Worker logs can now be seen on the flow run page

Workers now link relevant logs to specific flow runs, allowing you to view infrastructure-related logs on your flow run page.

<img width="1294" alt="Process worker logs" src="https://github.com/PrefectHQ/prefect/assets/2586601/658c2883-69f7-4ee0-abf6-a20ee4723b3a">


You'll see generic logs from all worker types. Integration worker implementations such as Kubernetes workers will be updated to send additional rich logs to give you insight into the behavior of flow run infrastructure.

See https://github.com/PrefectHQ/prefect/pull/9496 for details.

### Enhancements
- Handle `SIGTERM` received by agent gracefully — https://github.com/PrefectHQ/prefect/pull/8691
- Add global default settings for flow and task retries and retry delay seconds — https://github.com/PrefectHQ/prefect/pull/9171
- Add support for populating submodules to `git_clone_project` projects step — https://github.com/PrefectHQ/prefect/pull/9504
- Add wrapper for exceptions encountered while resolving parameter inputs — https://github.com/PrefectHQ/prefect/pull/8584
- Add flush of logs before exiting deployed flow run processes to ensure messages are not lost — https://github.com/PrefectHQ/prefect/pull/9516
- Update worker to be able to include itself as a related resource — https://github.com/PrefectHQ/prefect/pull/9531

### Fixes
- Fix bug where `SIGTERM` was not properly captured as a flow run crash — https://github.com/PrefectHQ/prefect/pull/9498
- Fix pass of optional parameters to API in `client.create_work_queue` — https://github.com/PrefectHQ/prefect/pull/9521

### Documentation
- Add tip about flow run level concurrency — https://github.com/PrefectHQ/prefect/pull/9490
- Add documentation on `on_failure` flow run state change hook — https://github.com/PrefectHQ/prefect/pull/9511
- Update tutorials landing page — https://github.com/PrefectHQ/prefect/pull/9450


### Contributors
* @andrewbrannan made their first contribution in https://github.com/PrefectHQ/prefect/pull/9521
- @ddelange

**All changes**: https://github.com/PrefectHQ/prefect/compare/2.10.8...2.10.9

## Release 2.10.8

### Flow run orchestration rule updates

A flow run orchestration rule which was previously intended to prevent backwards transitions is updated in this release to allow most transitions. Now, it only prevents some transitions to `PENDING` states to prevent race conditions during handling of runs by multiple agents or workers. This improves orchestration behavior during infrastructure restarts. For example, when a Kubernetes pod is interrupted, the flow run can be rescheduled on a new pod by Kubernetes. Previously, Prefect would abort the run as it attempted to transition from a `RUNNING` to a `RUNNING` state. Now, Prefect will allow this transition and your flow run will continue.

In summary, the following rules apply now:
- `CANCELLED` -> `PENDING` is not allowed
- `CANCELLING`/`RUNNING` -> `RUNNING` is allowed
- `CANCELLING`/`RUNNING`/`PENDING` -> `SCHEDULED` is allowed

See https://github.com/PrefectHQ/prefect/pull/9447 for details.


### Enhancements
- Display message when service back-off is reset to avoid confusion — https://github.com/PrefectHQ/prefect/pull/9463
- Improve `QueueService` performance — https://github.com/PrefectHQ/prefect/pull/9481

### Fixes
- Ensure deployment creation does not require write access when a prefectignore file exists — https://github.com/PrefectHQ/prefect/pull/9460
- Fix bug where `deployment apply` command could hang on exit — https://github.com/PrefectHQ/prefect/pull/9481

### Deprecations
- Add future warning for Python 3.7 EOL — https://github.com/PrefectHQ/prefect/pull/9469

### Documentation
- Move creating a new worker type tutorial to guides — https://github.com/PrefectHQ/prefect/pull/9455
- Fix `name` description in `deployment.yaml` reference — https://github.com/PrefectHQ/prefect/pull/9461


**All changes**: https://github.com/PrefectHQ/prefect/compare/2.10.7...2.10.8


## Release 2.10.7

### New and improved Flows page

This release combines the previously separate flows and deployments UI pages into a single, holistic page that brings together flows and deployments, as well as their recent and upcoming runs. You can now see the state of the most recent flow run for each flow and deployment, giving you a snapshot of the status of your workspace. In addition, you can now filter deployments by whether their schedule is active and the work pool to which flow runs are submitted. See https://github.com/PrefectHQ/prefect/pull/9438 for details.

![flows-page](https://user-images.githubusercontent.com/3407835/236275227-04944fde-cdc2-4f44-bcae-eb65f4cafa0d.png)

### `on_crashed` state change hook for flows
This release introduces the new `on_crashed` hook for flows, allowing you to add client-side hooks that will be called when your flow crashes. This is useful for cases where you want to execute code without involving the Prefect API, and for custom handling on `CRASHED` terminal states. This callable hook will receive three arguments: `flow`, `flow_run`, and `state`.

Here is an example of how to use the `on_crashed` hook in your flow:

```python
from prefect import flow

def crash_hook(flow, flow_run, state):
    print("Don't Panic! But the flow has crashed...")

@flow(on_crashed=[crash_hook])
def my_flow():
    # call `crash_hook` if this flow enters a `CRASHED` state
    pass

if __name__ == '__main__':
    my_flow()
```

Now, if your flow crashes, `crash_hook` will be executed! Notably, you can also call the same hook for a variety of terminal states, or call multiple hooks for the same terminal state. For example:

```python
@flow(on_crashed=[my_hook], on_failure=[my_hook])
def my_flow():
   # call the same hook if this flow enters a `FAILED` or `CRASHED` state
   pass

@flow(on_crashed=[my_first_hook, my_second_hook])
def my_flow():
   # call two different hooks if this flow enters a `CRASHED` state
   pass
```

See the [pull request](https://github.com/PrefectHQ/prefect/pull/9418) for implementation details.

### Enhancements
- Prevent unnecessarily verbose logs by updating `log_prints` to ignore prints where a custom `file` is used — https://github.com/PrefectHQ/prefect/pull/9358
- Create a process work pool by default when a new worker is started with a new work pool name and no type — https://github.com/PrefectHQ/prefect/pull/9326
- Add support for asynchronous project steps — https://github.com/PrefectHQ/prefect/pull/9388
- Update `critical_service_loop` to retry on all 5XX HTTP status codes — https://github.com/PrefectHQ/prefect/pull/9400
- Add backoff on failure to agent critical loop services — https://github.com/PrefectHQ/prefect/pull/9402
- Add print statement to `git pull` to isolate issues between clone and execution — https://github.com/PrefectHQ/prefect/pull/9328
- Add `on_crashed` flow run state change hook — https://github.com/PrefectHQ/prefect/pull/9418
- Make build->push step explicit in docker project recipes — https://github.com/PrefectHQ/prefect/pull/9417
- Add storage blocks to cli `deployment build` help description  — https://github.com/PrefectHQ/prefect/pull/9411
- Add `call_in_...` methods to the concurrency API — https://github.com/PrefectHQ/prefect/pull/9415
- Add support for `Callable[[], T]` to concurrency API methods — https://github.com/PrefectHQ/prefect/pull/9413
- Add a parameters JSON input option for deployments in the UI — [`#1405`](https://github.com/PrefectHQ/prefect-ui-library/pull/1405)
- Improve consistency in UI help modals — [`#1397`](https://github.com/PrefectHQ/prefect-ui-library/pull/1397)

### Fixes
- Add guard against null schedule in `deployment.yaml` — https://github.com/PrefectHQ/prefect/pull/9373
- Fix issue preventing work pool filter from being applied to the flow runs page — https://github.com/PrefectHQ/prefect/pull/9390
- Fix project recipe `image_name` and `tag` templating in docker-git, docker-gcs, and docker-s3 — https://github.com/PrefectHQ/prefect/pull/9425
- Fix bug with work queues showing as unhealthy when a work queue with the same name is unhealthy — https://github.com/PrefectHQ/prefect/pull/9437
- Fix bug where child flows would not fail the parent when they received invalid arguments — https://github.com/PrefectHQ/prefect/pull/9386
- Fix schema values mapping on the create flow run forms to ensure all parameter values can be edited — [`#1407`](https://github.com/PrefectHQ/prefect-ui-library/pull/1407)
- Add a check for color scheme to ensure the flow run state favicon is visible — [`#1392`](https://github.com/PrefectHQ/prefect-ui-library/pull/1392)
- Fix deadlock during API log handler flush when logging configuration is overridden — https://github.com/PrefectHQ/prefect/pull/9354
- Fix send/drain race conditions in queue services — https://github.com/PrefectHQ/prefect/pull/9426
- Fix bug where missing trailing slash in remote filesystems path would cause download failures — https://github.com/PrefectHQ/prefect/pull/9440

### Documentation
- Add a link to bug bounty program information — https://github.com/PrefectHQ/prefect/pull/9366
- Add `Additional Resources` Section to Work Pools, Workers, & Agents page — https://github.com/PrefectHQ/prefect/pull/9393
- Fix mistaken placement of `result_storage` parameter — https://github.com/PrefectHQ/prefect/pull/9422
- Add concept list to concept section parent page — https://github.com/PrefectHQ/prefect/pull/9404
- Add Paused and Cancelling states to states concept page — https://github.com/PrefectHQ/prefect/pull/9435
- Update docs logos — https://github.com/PrefectHQ/prefect/pull/9365
- Direct *Prefect Integration template* link to the correct page — https://github.com/PrefectHQ/prefect/pull/9362
- Update landing page image — https://github.com/PrefectHQ/prefect/pull/9448

### New Contributors
- @rmorshea made their first contribution in https://github.com/PrefectHQ/prefect/pull/9422

**All changes**: https://github.com/PrefectHQ/prefect/compare/2.10.6...2.10.7

## Release 2.10.6

### Deploy many flows at once with projects

You can now declare multiple deployments for your project in the `deployment.yaml` file. When multiple deployments are declared in a project, you can deploy any number of those deployments at a time by providing the names of the deployments in the `prefect deploy` command. You can also deploy all the deployments in a project with the `--all` flag on the `prefect deploy` command.

Deployments that are declared in a project are independent of each other and can be deployed to different work pools, on different schedules, or using different project actions. By default, deployments will use the build, pull, and push actions defined in the projects `prefect.yaml` file, but those actions can be overridden by setting build, pull, or push on a deployment declared in `deployment.yaml`. This enables patterns like different project storage methods and multiple Dockerfiles for a project.

Because the deployments are all declared in a single YAML file, you can also take advantage of YAML anchors and aliases to avoid duplication in your `deployment.yaml` file. This enables declaring custom projects actions once and reusing them across different deployments or using the same schedule for multiple deployments.
To learn more about Projects, check out our [documentation](https://docs.prefect.io/latest/concepts/projects/) and [tutorials](https://docs.prefect.io/latest/tutorials/projects/) to quickly accelerate your flow deployment process!
See https://github.com/PrefectHQ/prefect/pull/9217 for details.

### Improve run restart behavior

Previously, transitions out of terminal states were allowed in very specific cases:

- A task run could move from a failed/crashed/cancelled state to running if the flow run was retrying
- A flow run could move to a scheduled (awaiting retry) state

These rules could prevent runs from executing again during manual restarts or worker rescheduling.  We now allow transitions out of terminal states unless the run is completed _and_ has a persisted result to improve our behavior during these cases.

For example, these changes enable the following behaviors:

- A task run that fails and is orchestrated again will run instead of aborting
- A task run that completes but does not persist its result will run again on flow run retry
- A flow run may be rescheduled without using the "awaiting retry" name
- A flow run that fails and is orchestrated again will run instead of aborting

See https://github.com/PrefectHQ/prefect/pull/9152 for details.

### Enhancements
- Add support for recursive flow calls — https://github.com/PrefectHQ/prefect/pull/9342
- Add support for concurrent runs same flow — https://github.com/PrefectHQ/prefect/pull/9342
- Add ability for `flow_run_name` and `task_run_name` settings to accept functions — https://github.com/PrefectHQ/prefect/pull/8933
- Add pending items count to service failure exception message — https://github.com/PrefectHQ/prefect/pull/9306
- Add `severity` key to JSON-formatted logs for GCP compatibility — https://github.com/PrefectHQ/prefect/pull/9200
- Update orchestration rules to allow transitions from terminal states — https://github.com/PrefectHQ/prefect/pull/9152
- Enable filtering flows by work pool at the `/flows/filter` endpoint — https://github.com/PrefectHQ/prefect/pull/9308
- Add `--tail` option to `prefect flow-run logs` CLI — https://github.com/PrefectHQ/prefect/pull/9028
- Enhance UI handling of flow run graph and accompanying selection panel — https://github.com/PrefectHQ/prefect/pull/9333
- Enhance UI rendering of schema-generated forms (used for flow run creation, deployment editing, block configuration, notifications, and work pool job templates) and their values — https://github.com/PrefectHQ/prefect-ui-library/pull/1384
- Update icons and Prefect logo — https://github.com/PrefectHQ/prefect/pull/9352
- Add results to task run page — https://github.com/PrefectHQ/prefect-ui-library/pull/1372
- Add artifacts to task run page — https://github.com/PrefectHQ/prefect/pull/9353
- Show entrypoint and path in deployment details — https://github.com/PrefectHQ/prefect-ui-library/pull/1364
- Enhance clarity of error message by raising `UnfinishedRun` instead of `MissingResult` when state is not final — https://github.com/PrefectHQ/prefect-ui-library/pull/9334

### Fixes
- Ensure the Prefect UI displays actual parameters used to kick off a flow run — https://github.com/PrefectHQ/prefect/pull/9293
- Ensure workers only create one client while running — https://github.com/PrefectHQ/prefect/pull/9302
- Ensure services are drained on global loop shutdown — https://github.com/PrefectHQ/prefect/pull/9307
- Show logs on pending flow run pages — https://github.com/PrefectHQ/prefect/pull/9313
- Fix `flow-run logs --limit` — https://github.com/PrefectHQ/prefect/pull/9314
- Fix `future.result()` and `future.wait()` calls from async contexts — https://github.com/PrefectHQ/prefect/pull/9316
- Update `QueueService.send` to wait for the item to be placed in the queue before returning — https://github.com/PrefectHQ/prefect/pull/9318
- Update `resolve_futures_to_data` and `resolve_futures_to_states` to wait for futures in the correct event loop — https://github.com/PrefectHQ/prefect/pull/9336
- Fix bug where tasks were not called when debug mode was enabled — https://github.com/PrefectHQ/prefect/pull/9341
- Fix bug where boolean values for new flow runs created through the UI were not sent if the value matched the deployment's schema default — https://github.com/PrefectHQ/prefect-ui-library/pull/1389
- Fix race condition in event loop thread start — https://github.com/PrefectHQ/prefect/pull/9343

### Documentation
- Add tutorial for developing a new worker — https://github.com/PrefectHQ/prefect/pull/9179
- Fix social cards to enable previews when linking documentation — https://github.com/PrefectHQ/prefect/pull/9321
- Fix rendering of Prefect Server and Cloud feature list — https://github.com/PrefectHQ/prefect/pull/9305
- Fix a broken link and clarify language — https://github.com/PrefectHQ/prefect/pull/9295
- Update "Event Feed" screenshot — https://github.com/PrefectHQ/prefect/pull/9349

### New Contributors
- @rsampaths16 made their first contribution in https://github.com/PrefectHQ/prefect/pull/8933
- @Shubhamparashar made their first contribution in https://github.com/PrefectHQ/prefect/pull/9028

**All changes**: https://github.com/PrefectHQ/prefect/compare/2.10.5...2.10.6

## Release 2.10.5

### Deploy a Prefect flow via Github Actions

With the new [Deploy a Prefect flow](https://github.com/marketplace/actions/deploy-a-prefect-flow) GitHub Action, you can automate the build process for deployments orchestrated by Prefect Cloud. The action leverages the new [Projects](https://docs.prefect.io/latest/concepts/projects/) system. See the [action page](https://github.com/marketplace/actions/deploy-a-prefect-flow) for examples and configuration options.

### Cloud Provider Workers

Workers, Prefect's next-generation agents, have dedicated infrastructure types. This week, we are releasing typed workers for each major cloud provider: AWS, GCP, and Azure. You will be able to find them in the [prefect-aws](https://github.com/PrefectHQ/prefect-aws), [prefect-gcp](https://prefecthq.github.io/prefect-gcp/), and [prefect-azure](https://github.com/PrefectHQ/prefect-azure) collections, respectively.

See the following pull requests for implementation details:
- https://github.com/PrefectHQ/prefect-aws/pull/238
- https://github.com/PrefectHQ/prefect-aws/pull/244
- https://github.com/PrefectHQ/prefect-gcp/pull/172
- https://github.com/PrefectHQ/prefect-azure/pull/87

### Enhancements
- Add `idempotency_key` to flow runs filter — [#8600](https://github.com/PrefectHQ/prefect/pull/8600)
- Add `details` tab to flow run page and increase flow run graph width — [#9258](https://github.com/PrefectHQ/prefect/pull/9258)
- Add status code to base client log on retry — [#9265](https://github.com/PrefectHQ/prefect/pull/9265)

### Fixes
- Fix issue in which work queues were duplicated in the `default-agent-pool` when creating a deployment — [#9046](https://github.com/PrefectHQ/prefect/pull/9046)
- Add `configuration` to `Worker.kill_infrastructure` signature — [#9250](https://github.com/PrefectHQ/prefect/pull/9250)
- Update `critical_service_loop` to throw a runtime error on failure — [#9267](https://github.com/PrefectHQ/prefect/pull/9267)
- Fix pip requirement inference compatibility with Python 3.11+ and pip 23.1+ — [#9278](https://github.com/PrefectHQ/prefect/pull/9278)
- Fix validation error occurring on default values in `variables` schema of `Workpool.base_job_template` [#9282](https://github.com/PrefectHQ/prefect/pull/9282)
### Experimental
- Add `worker.executed-flow-run` event — [#9227](https://github.com/PrefectHQ/prefect/pull/9227)
- Emit events for worker lifecycle — [#9249](https://github.com/PrefectHQ/prefect/pull/9249)
- Emit `cancelled-flow-run` event when worker cancels a flow run — [#9255](https://github.com/PrefectHQ/prefect/pull/9255)

### Documentation
- Fix broken link on docs landing page — [#9247](https://github.com/PrefectHQ/prefect/pull/9247)
- Remove outdated warning from task run concurrency UI docs — [#9256](https://github.com/PrefectHQ/prefect/pull/9256)
- Add `edit` button to docs to improve ability to fix documentation — [#9259](https://github.com/PrefectHQ/prefect/pull/9259)
- Remove UI documentation pages, reorganize content, and simplify side bar navigation structure — [#9039](https://github.com/PrefectHQ/prefect/pull/9039)
- Add tutorial for creating a worker — [#9179](https://github.com/PrefectHQ/prefect/pull/9179)
- Add GitHub Action to trigger versioned builds in docs repository — [#8984](https://github.com/PrefectHQ/prefect/pull/8984)

**All changes**: https://github.com/PrefectHQ/prefect/compare/2.10.4...2.10.5

## Release 2.10.4

This release further refines Prefect 2.10 with enhancements for [project deployments](https://docs.prefect.io/latest/concepts/projects/#the-deployment-yaml-file) and
[workers](https://docs.prefect.io/latest/concepts/work-pools/#worker-overview), fixes for flow run cancellation and the worker CLI, and more.

### More flexible project deployments
Prior to this release, removing keys from a project's `deployment.yaml` caused an error. Thanks to the changes in [#9190](https://github.com/PrefectHQ/prefect/pull/9190), Prefect now uses default values for any required keys missing from your project's configuration.

### Enhancements
- Allow partial `deployment.yaml` files for projects by using defaults for missing values — [#9190](https://github.com/PrefectHQ/prefect/pull/9190)
- Add flow run cancellation support for workers — [#9198](https://github.com/PrefectHQ/prefect/pull/9198)

### Fixes
- Prevent scheduled flow runs from getting stuck in `CANCELLING` state  — [#8414](https://github.com/PrefectHQ/prefect/pull/8414)
- Fix `work_queues` and `worker_type` arguments for the `prefect worker start` CLI command — [#9154](https://github.com/PrefectHQ/prefect/pull/9154)
- Fix overflow in flow run logger UI [`#1342`](https://github.com/PrefectHQ/prefect-ui-library/pull/1342)
- Fix schema form handling of reference objects [`#1332`](https://github.com/PrefectHQ/prefect-ui-library/pull/1332)
- Improve flow graph UX by suppressing shortcuts when a metakey is active [`#1333`](https://github.com/PrefectHQ/prefect-ui-library/pull/1333)

### Experimental
- Emit an event when a worker submits a flow run for execution — [#9203](https://github.com/PrefectHQ/prefect/pull/9203)

### Documentation
- Fix a broken link by removing an obsolete redirect — [#9189](https://github.com/PrefectHQ/prefect/pull/9189)
- Add polling interval information to worker and agent documentation — [#9209](https://github.com/PrefectHQ/prefect/pull/9209)
- Update documentation badge styling to improve docs usability — [#9207](https://github.com/PrefectHQ/prefect/pull/9207)

**All changes**: https://github.com/PrefectHQ/prefect/compare/2.10.3...2.10.4

## Release 2.10.3

This release builds on 2.10 to further improve the experience of setting up and deploying from [a prefect project](https://docs.prefect.io/latest/tutorials/projects/).  In particular, initializing with a recipe now initializes an interactive CLI experience that guides you to a correct setup.  This experience can be avoided for programmatic initialization by providing all required fields for the recipe via CLI.  For more information, see [the project documentation](https://docs.prefect.io/latest/concepts/projects/).  We will continue to enhance the deployment experience as we receive feedback, so please keep it coming!

This release also includes [a critical fix](https://github.com/PrefectHQ/prefect/pull/9180) for Prefect logs that were sometimes delayed in being sent to the API.


### Enhancements
- Rename `prefect.__root_path__` to `prefect.__development_base_path__` — https://github.com/PrefectHQ/prefect/pull/9136
- Include flow run and flow as related resources when emitting events via the events worker — https://github.com/PrefectHQ/prefect/pull/9129
- Improve Cloud storage Projects recipes — https://github.com/PrefectHQ/prefect/pull/9145
- Use new sessions and transactions for each query during `CancellationCleanup` — https://github.com/PrefectHQ/prefect/pull/9124
- Stream `git` output during `git_clone_project` — https://github.com/PrefectHQ/prefect/pull/9149
- Update deployment defaults with project init — https://github.com/PrefectHQ/prefect/pull/9146
- Add ability to mock `prefect.runtime` attributes via environment variable — https://github.com/PrefectHQ/prefect/pull/9156
- Add scheduling options to deploy CLI — https://github.com/PrefectHQ/prefect/pull/9176
- Add deployment and flow filters to `/artifacts/filter` and `/artifacts/latest/filter` routes — https://github.com/PrefectHQ/prefect/pull/9089
- Add `/artifacts/latest/count` route — https://github.com/PrefectHQ/prefect/pull/9090
- Add flow run metadata to task run logger — https://github.com/PrefectHQ/prefect/pull/9170
- Add pragma statements automatically if sqlite writing database migrations for SQLite — https://github.com/PrefectHQ/prefect/pull/9169
- Improve Projects `recipe` initialization UX — https://github.com/PrefectHQ/prefect/pull/9158

### Fixes
- Update `prefect deploy` to pull `flow_name` and `entrypoint` from deployment.yaml if specified — https://github.com/PrefectHQ/prefect/pull/9157
- Fix bug where non-zero status codes would be reported when deployed flow runs paused or failed — https://github.com/PrefectHQ/prefect/pull/9175
- Hide command when access token is provided and `git_clone_project` fails — https://github.com/PrefectHQ/prefect/pull/9150
- Fix bug where log worker only sent logs to API on flush rather than on an interval — https://github.com/PrefectHQ/prefect/pull/9180
- Fix apply artifact collection filter — https://github.com/PrefectHQ/prefect/pull/9153

### Documentation
- Add artifacts to API reference — https://github.com/PrefectHQ/prefect/pull/9143
- Expand upon Projects `steps` documentation — https://github.com/PrefectHQ/prefect/pull/9151

### Collections
- Add `prefect-spark-on-k8s-operator` to integrations catalog list — https://github.com/PrefectHQ/prefect/pull/9029

### Contributors
* @tardunge made their first contribution in https://github.com/PrefectHQ/prefect/pull/9029

**All changes**: https://github.com/PrefectHQ/prefect/compare/2.10.2...2.10.3

## Release 2.10.2

Fixes a bug where deployments were not downloaded from remote storage blocks during flow runs — https://github.com/PrefectHQ/prefect/pull/9138

### Enhancements
- Add httpx.ConnectTimeout to the list of retry exceptions in base client — https://github.com/PrefectHQ/prefect/pull/9125

### Contributors
* @sorendaugaard made their first contribution in https://github.com/PrefectHQ/prefect/pull/9125


**All changes**: https://github.com/PrefectHQ/prefect/compare/2.10.1...2.10.2

## Release 2.10.1

Fixes a bug with accessing project recipes through the CLI. See the [pull request](https://github.com/PrefectHQ/prefect/pull/9132) for implementation details.

## Release 2.10.0

Prefect deployments often have critical, implicit dependencies on files and build artifacts, such as containers, that are created and stored outside of Prefect. Each of these dependencies is a potential stumbling block when deploying a flow — you need to ensure that they're satisfied for your flow to run successfully. In this release, we're introducing two new beta features, workers and projects, to help you better manage your flow deployment process. Additionally, we're releasing variables for centralized management of management and expanding events and automations to include blocks. There are a lot of highlighted features this week — but we've also made some significant performance improvements alongside a slew of bug fixes and enhancements!

### Workers [Beta]

Workers are next-generation agents, designed from the ground up to interact with [work pools](https://docs.prefect.io/concepts/work-pools/). Each worker manages flow run infrastructure of a specific type and must pull from a work pool with a matching type. Existing work pools are all "agent" typed for backwards compatibility with our agents — but new work pools can be assigned a specific infrastructure type. Specifying a type for a work pool simplifies choosing what kind of infrastructure will be used when creating a flow run.

Work pools expose rich configuration of their infrastructure. Every work pool type has a base configuration with sensible defaults such that you can begin executing work with just a single command. The infrastructure configuration is fully customizable from the Prefect UI. For example, you can now customize the entire payload used to run flows on Kubernetes — you are not limited to the fields Prefect exposes in its SDK. We provide templating to inject runtime information and common settings into infrastructure creation payloads. Advanced users can add _custom_ template variables which are then exposed the same as Prefect's default options in an easy to use UI.

If the work pool’s configuration is updated, all workers automatically begin using the new settings — you no longer need to redeploy your agents to change infrastructure settings. For advanced use cases, you can override settings on a per-deployment basis.

This release includes Process, Kubernetes, and Docker worker types. Additional worker types will be included in subsequent releases.

Creating a Kubernetes work pool:

<img width="1601" alt="Creating a new Kubernetes work pool" src="https://user-images.githubusercontent.com/2586601/230471683-63875a04-f331-4cf1-8b1b-69c2cd0e4e05.png">
<img width="1601" alt="Advanced configuration of the work pool infrastructure" src="https://user-images.githubusercontent.com/2586601/230471686-7146e930-34fc-43ae-a946-9e3795c4a27a.png">

Adding a new variable to the advanced work pool configuration will expose it in the basic config:

<img width="1551" alt="Adding a variable to the advanced config" src="https://user-images.githubusercontent.com/2586601/230475075-b535b158-62a8-4b88-9439-0054f58e8f77.png">
<img width="1601" alt="New variables can be adjusted in the basic config" src="https://user-images.githubusercontent.com/2586601/230473701-b8db1973-eb03-4682-86cc-64b698356048.png">

See the updated [work pool, workers, & agents concepts documentation](https://docs.prefect.io/latest/concepts/work-pools/) for more information.

### Projects [Beta]

A project is a directory of files that define one or more flows, deployments, Python packages, or any other dependencies that your flow code needs to run. If you’ve been using Prefect, or working on any non-trivial Python project, you probably have an organized structure like this already. Prefect projects are minimally opinionated, so they can work with the structure you already have in place and with the containerization, version control, and build automation tools that you know and love. With projects as directories, you can make relative references between files while retaining portability. We expect most projects to map directly to a git repository. In fact, projects offer a first-class way to clone a git repository so they can be easily shared and synced.

Projects also include a lightweight build system that you can use to define the process for deploying flows in that project. That procedure is specified in a new `prefect.yaml` file, in which you can specify steps to build the necessary artifacts for a project's deployments, push those artifacts, and retrieve them at runtime.

Projects are a contract between you and a worker, specifying what you do when you create a deployment, and what the worker will do before it kicks off that deployment. Together, projects and workers bridge your development environment, where your flow code is written, and your execution environment, where your flow code runs. Create your first Prefect project by following [this tutorial](https://docs.prefect.io/latest/tutorials/projects/).

See the new [project concept doc](https://docs.prefect.io/latest/concepts/projects/) for more information or the following pull requests for implementation details:

- https://github.com/PrefectHQ/prefect/pull/8930
- https://github.com/PrefectHQ/prefect/pull/9103
- https://github.com/PrefectHQ/prefect/pull/9105
- https://github.com/PrefectHQ/prefect/pull/9112
- https://github.com/PrefectHQ/prefect/pull/9093
- https://github.com/PrefectHQ/prefect/pull/9083
- https://github.com/PrefectHQ/prefect/pull/9041

### Variables

Variables enable you to store and reuse non-sensitive bits of data, such as configuration information. Variables are named, mutable string values, much like environment variables. They are scoped to a Prefect Server instance or a single workspace in Prefect Cloud. Variables can be created or modified at any time. While variable values are most commonly loaded during flow runtime, they can be loaded in other contexts, at any time, such that they can be used to pass configuration information to Prefect configuration files, such as project steps. You can access any variable via the Python SDK via the `.get()` method.

```python
from prefect import variables

# from a synchronous context
answer = variables.get('the_answer')
print(answer)
# 42

# from an asynchronous context
answer = await variables.get('the_answer')
print(answer)
# 42

# without a default value
answer = variables.get('not_the_answer')
print(answer)
# None

# with a default value
answer = variables.get('not_the_answer', default='42')
print(answer)
# 42
```

See the new [variables concept doc](https://docs.prefect.io/latest/concepts/variables/) for more information or the [pull request](https://github.com/PrefectHQ/prefect/pull/9088) for implementation details.

### Events

Continuing the rollout of events[https://docs.prefect.io/concepts/events-and-resources/] as the primary unit of observability in Prefect Cloud, Prefect will now emit events for all block method calls by default. These events can be viewed in the Event feed, allowing you to analyze the interactions your flows and tasks have with external systems such as storage locations, notification services, and infrastructure. Additionally, you can trigger automations based on these events. For example, you can create an automation that is triggered when a file is uploaded to a storage location.

![image](https://user-images.githubusercontent.com/26799928/230421783-997e4fda-a02f-4bf4-88e1-f51a2f890cf5.png)

### Versioned documentation

We're releasing a lot of new features every week and we know not everyone is on the latest version of Prefect. We've added versioning to our documentation website to make it easier to find the docs for the version of Prefect that you're using.

Now, when you visit the Prefect documentation site, you'll see a version selector at the top of the page.

![versioned docs](https://user-images.githubusercontent.com/228762/230432235-26fc9406-1390-4c63-9956-b8cdabdfba6f.png)


### Breaking Changes
- Unused options for sorting logs have been removed from the API — https://github.com/PrefectHQ/prefect/pull/7873

### Enhancements
- Add artifacts view to flow run page — https://github.com/PrefectHQ/prefect/pull/9109
- Improve performance of the background event worker — https://github.com/PrefectHQ/prefect/pull/9019
- Update deployment flow run creation to default to a SCHEDULED state instead of PENDING — https://github.com/PrefectHQ/prefect/pull/9049
- Add `PREFECT_CLIENT_RETRY_EXTRA_CODES` to allow retry on additional HTTP status codes — https://github.com/PrefectHQ/prefect/pull/9056
- Improve performance of the background log worker — https://github.com/PrefectHQ/prefect/pull/9048
- Update agent cancellation check interval to double the scheduled check interval — https://github.com/PrefectHQ/prefect/pull/9084
- Update default agent query interval from 10s to 15s — https://github.com/PrefectHQ/prefect/pull/9085
- Add a 10 minute cache to API healthchecks — https://github.com/PrefectHQ/prefect/pull/9069
- Improve performance of concurrent task runner — https://github.com/PrefectHQ/prefect/pull/9073
- Improve performance of waiting for task submission — https://github.com/PrefectHQ/prefect/pull/9072
- Add retry on 502 BAD GATEWAY to client — https://github.com/PrefectHQ/prefect/pull/9102
- Update local and remote file systems to return path on write — https://github.com/PrefectHQ/prefect/pull/8965
- Add artifacts `/count` route — https://github.com/PrefectHQ/prefect/pull/9022
- Improve performance of automatic block registration — https://github.com/PrefectHQ/prefect/pull/8838
- Improve performance of log retrieval queries — https://github.com/PrefectHQ/prefect/pull/9035
- Improve performance of artifact retrieval — https://github.com/PrefectHQ/prefect/pull/9061 / https://github.com/PrefectHQ/prefect/pull/9064
- Add `--type` option to create work-pool CLI — https://github.com/PrefectHQ/prefect/pull/8993
- Improve flow run timeline performance — https://github.com/PrefectHQ/prefect-ui-library/pull/1315
- Add flow names to sub flows on the flow run timeline graph — https://github.com/PrefectHQ/prefect-ui-library/pull/1304

### Fixes
- Fix bug where iterable defaults were treated as mapped parameters — https://github.com/PrefectHQ/prefect/pull/9021
- Fix sequential execution with mapped tasks using the SequentialTaskRunner — https://github.com/PrefectHQ/prefect/pull/8473
- Fix race condition where futures did not wait for submission to complete — https://github.com/PrefectHQ/prefect/pull/9070
- Fix detection of iterables within `quote` annotations while mapping — https://github.com/PrefectHQ/prefect/pull/9095
- Fix Dockerfile copy of UI package files on latest Docker version — https://github.com/PrefectHQ/prefect/pull/9077

### Documentation
- Add copy to clipboard button in documentation code blocks — https://github.com/PrefectHQ/prefect/pull/9026
- Fixed styling of deployments mermaid diagram — https://github.com/PrefectHQ/prefect/pull/9017
- Add documentation for database migrations — https://github.com/PrefectHQ/prefect/pull/9044
- Adds documentation for BitBucket to flow code storage types — https://github.com/PrefectHQ/prefect/pull/9080
- Update rate limit documentation for Cloud — https://github.com/PrefectHQ/prefect/pull/9100

### Contributors
- @mianos made their first contribution in https://github.com/PrefectHQ/prefect/pull/9077
- @dominictarro made their first contribution in https://github.com/PrefectHQ/prefect/pull/8965
- @joelluijmes
- @john-jam

**All changes**: https://github.com/PrefectHQ/prefect/compare/2.9.0...2.10.0

## Release 2.9.0

### Track and manage artifacts

Most workflows produce or update an artifact of some kind, whether it's a table, a file, or a model. With Prefect Artifacts, you can track changes to these outputs and richly display them in the UI as tables, markdown, and links. Artifacts may be associated with a particular task run, flow run, or even exist outside a flow run context, enabling you to not only observe your flows, but the objects that they interact with as well.

![Artifacts top-level view](https://user-images.githubusercontent.com/27291717/228905742-0bad7874-6b6b-4000-9111-1c4d0e0bd6e1.png)

A variety of artifact types are available. To create an artifact that produces a table, for example, you can use the `create_table_artifact()` function.

```python
from prefect import task, flow
from prefect.artifacts import create_table_artifact

@task
def my_table_task():
    table_data = [
        {"id": 0, "name": "Dublin", "lat": 53.3498, "lon": -6.2603,},
        {"id": 1, "name": "London", "lat": 51.5074, "lon": -0.1278,},
        {"id": 2, "name": "New York", "lat": 40.7128, "lon": -74.0060,},
        {"id": 3, "name": "Oslo", "lat": 59.9139, "lon": 10.7522,},
        {"id": 4, "name": "Paris", "lat": 48.8566, "lon": 2.3522,},
        {"id": 5, "name": "Rome", "lat": 41.9028, "lon": 12.4964,},
        {"id": 6, "name": "Tokyo", "lat": 35.6895, "lon": 139.6917,},
        {"id": 7, "name": "Vancouver", "lat": 49.2827, "lon": -123.1207,}
    ]

    return create_table_artifact(
        key="cities-table",
        table=table_data,
        description="A table of cities and their coordinates",
    )

@flow
def my_flow():
    table = my_table_task()
    return table

if __name__ == "__main__":
    my_flow()

```

You can view your artifacts in the Artifacts page of the Prefect UI, easily search the data in your new table artifact, and toggle between a rendered and raw version of your data.

![Table artifact in a timeline view](https://user-images.githubusercontent.com/27291717/228905740-bd297de9-6381-45ec-aba3-8b72def70a08.png)

See [the documentation](https://docs.prefect.io/concepts/artifacts) for more information, as well as the following pull requests for implementation details:
- https://github.com/PrefectHQ/prefect/pull/9003
- https://github.com/PrefectHQ/prefect/pull/8832
- https://github.com/PrefectHQ/prefect/pull/8932
- https://github.com/PrefectHQ/prefect/pull/8875
- https://github.com/PrefectHQ/prefect/pull/8874
- https://github.com/PrefectHQ/prefect/pull/8985

### Configure result storage keys

When persisting results, Prefect stores data at a unique, randomly-generated path. While this is convenient for ensuring the result is never overwritten, it limits organization of result files. In this release, we've added configuration of result storage keys, which gives you control over the result file path. Result storage keys can be dynamically formatted with access to all of the modules in `prefect.runtime` and the run's `parameters`.

For example, you can name each result to correspond to the flow run that produced it and a parameter it received:

```python
from prefect import flow, task

@flow()
def my_flow():
    hello_world()
    hello_world(name="foo")
    hello_world(name="bar")

@task(
    persist_result=True,
    result_storage_key="hello__{flow_run.name}__{parameters[name]}.json",
)
def hello_world(name: str = "world"):
    return f"hello {name}"

my_flow()
```

Which will persist three result files in the storage directory:
```
$ ls ~/.prefect/storage | grep "hello__"
hello__rousing-mushroom__bar.json
hello__rousing-mushroom__foo.json
hello__rousing-mushroom__world.json
```

See [the documentation](https://docs.prefect.io/concepts/results/#result-storage-key) for more information.

### Expanded `prefect.runtime`

The `prefect.runtime` module is now the preferred way to access information about the current run. In this release, we've added the following attributes:

- `prefect.runtime.task_run.id`
- `prefect.runtime.task_run.name`
- `prefect.runtime.task_run.task_name`
- `prefect.runtime.task_run.tags`
- `prefect.runtime.task_run.parameters`
- `prefect.runtime.flow_run.name`
- `prefect.runtime.flow_run.flow_name`
- `prefect.runtime.flow_run.parameters`

See [the documentation](https://docs.prefect.io/concepts/runtime-context/) for more information.

See the following pull requests for implementation details:
- https://github.com/PrefectHQ/prefect/pull/8947
- https://github.com/PrefectHQ/prefect/pull/8948
- https://github.com/PrefectHQ/prefect/pull/8949
- https://github.com/PrefectHQ/prefect/pull/8951
- https://github.com/PrefectHQ/prefect/pull/8954
- https://github.com/PrefectHQ/prefect/pull/8956

### Enhancements
- Add unique integers to worker thread names for inspection — https://github.com/PrefectHQ/prefect/pull/8908
- Add support to `JSONSerializer` for serialization of exceptions so they are persisted even on failure — https://github.com/PrefectHQ/prefect/pull/8922
- Add Gzip middleware to the UI and API FastAPI apps for compressing responses — https://github.com/PrefectHQ/prefect/pull/8931
- Update the runtime to detect flow run information from task run contexts — https://github.com/PrefectHQ/prefect/pull/8951

### Fixes
- Fix imports in copytree backport for Python 3.7 — https://github.com/PrefectHQ/prefect/pull/8925
- Retry on sqlite operational errors — https://github.com/PrefectHQ/prefect/pull/8950
- Add 30 second timeout to shutdown of the log worker thread — https://github.com/PrefectHQ/prefect/pull/8983

### Documentation
- Disambiguate reference to "Blocks" — https://github.com/PrefectHQ/prefect/pull/8921
- Fix broken concepts link — https://github.com/PrefectHQ/prefect/pull/8923
- Add note about fine-grained PAT format — https://github.com/PrefectHQ/prefect/pull/8929
- Add `UnpersistedResult` type — https://github.com/PrefectHQ/prefect/pull/8953
- Update docs CSS and config for versioning compatibility — https://github.com/PrefectHQ/prefect/pull/8957
- Clarify Filesystem package dependencies — https://github.com/PrefectHQ/prefect/pull/8989
- Update flow runs documentation — https://github.com/PrefectHQ/prefect/pull/8919
- Fix missing backticks on Work Pools concept page — https://github.com/PrefectHQ/prefect/pull/8942
- Update links to the release notes in the installation guide — https://github.com/PrefectHQ/prefect/pull/8974
- Fix `EXTRA_PIP_PACKAGES` info in Docker guide — https://github.com/PrefectHQ/prefect/pull/8995
- Fix `KubernetesJob.job_watch_timeout_seconds` docstring — https://github.com/PrefectHQ/prefect/pull/8977
- Add task run runtime to API reference — https://github.com/PrefectHQ/prefect/pull/8998
- Add documentation for runtime context — https://github.com/PrefectHQ/prefect/pull/8999

### Contributors
- @andreadistefano made their first contribution in https://github.com/PrefectHQ/prefect/pull/8942
- @knl made their first contribution in https://github.com/PrefectHQ/prefect/pull/8974
- @thomas-te made their first contribution in https://github.com/PrefectHQ/prefect/pull/8959
## Release 2.8.7

If you have been watching the experimental section of our release notes, you may have noticed a lot of work around concurrency tooling, flow run graph enhancements, and result artifacts. With this release, these experiments have culminated into exciting features!

### Engine reliability

Supporting mixed asynchronous and synchronous code is complicated, but important. When designing Prefect 2, we wanted to account for the future growth of asynchronous Python and the many user requests for asynchronous task support. Most of this complexity is buried in the Prefect engine, which manages execution of your flows and tasks. With this release, we've made some dramatic improvements to the engine, closing some long-standing bugs and ensuring that it isn't a point of failure when running your flows.

The behavioral changes include:

- All orchestration of flows and tasks happens in a dedicated worker thread
- Synchronous flows are run on the main thread instead of worker threads
    — Solves problems where flow code must be in the main thread e.g. https://github.com/PrefectHQ/prefect/issues/5991
- Asynchronous flows no longer share an event loop with the Prefect engine
- Flow timeouts are now enforced with signals
    — Allows interrupt of long-running system calls like `sleep` for more effective timeout enforcement
- Asynchronous flows can be called from sync flows
- Asynchronous tasks can be used as upstream dependencies for sync tasks in async flows
- Synchronous tasks can be submitted from asynchronous flows
- Waiting for many tasks that sleep no longer causes deadlocks
- Flows with thousands of synchronous tasks are less likely to crash
- Debug mode now enables verbose logging from Prefect concurrency internals
- The API limits itself to 100 concurrent requests when using SQLite as a backend
    — Avoids database file contention when using high levels of concurrency
- Resolving task inputs no longer uses worker threads
    — Resolves issues where large numbers of upstream task inputs would cause deadlocks
    — Instead of using worker threads, we wait for upstream tasks on the event loop to support high levels of concurrency

See the following pull requests for implementation details:

- https://github.com/PrefectHQ/prefect/pull/8702
- https://github.com/PrefectHQ/prefect/pull/8887
- https://github.com/PrefectHQ/prefect/pull/8903
- https://github.com/PrefectHQ/prefect/pull/8830

### Results tab on flow run pages

The Prefect UI now renders information about your flow run and task run results!

This view provides a visual representation of the output of your tasks and flows and, when possible, provides links to results persisted using any of our storage blocks. To see this in your UI, run any flow and navigate to the run page; from there you'll see a new tab, "Results":

![Results list view](https://user-images.githubusercontent.com/27291717/227274576-1379c67c-6624-4a79-9bf7-83ae70e1fb4d.png)
![Results grid view](https://user-images.githubusercontent.com/27291717/227274578-35673508-09e2-4b83-bc22-11538f813eea.png)

See the following pull requests for implementation details:
- https://github.com/PrefectHQ/prefect-ui-library/pull/1207
- https://github.com/PrefectHQ/prefect-ui-library/pull/1213
- https://github.com/PrefectHQ/prefect-ui-library/pull/1223
- https://github.com/PrefectHQ/prefect/pull/8904
- https://github.com/PrefectHQ/prefect/pull/8759

### Flow run graph

We heard that people loved the simplicity and sleekness of the timeline on the flow run page, but valued the radar graph's ability to traverse between flow runs and subflows runs. This release introduces the ability to expand and collapse subflow runs within the timeline. With these enhancements, the flow run timeline has now evolved into a general purpose flow run graph, with the ability to render thousands of nodes and edges performantly. The radar graph has been retired. You can now observe and explore your flow runs even more quickly and easily in a single flow run graph!

<img width="1497" alt="Flow run timeline" src="https://user-images.githubusercontent.com/2586601/227337664-8d856634-7093-4002-ab55-57986eeaa2ed.png">
<img width="1496" alt="Subflow run expansion" src="https://user-images.githubusercontent.com/2586601/227337673-5cc574c9-76a6-442b-b579-e8fd2a184fd3.png">

### Enhancements
- Add `--reverse` option to the flow run logs CLI to view logs in descending order — https://github.com/PrefectHQ/prefect/pull/8625
- Show all flow runs for deployments rather than just the last 7 days — https://github.com/PrefectHQ/prefect/pull/8837
- Add jitter to Prefect client request retries — https://github.com/PrefectHQ/prefect/pull/8839
- Add `deployment.name` and `deployment.version` to `prefect.runtime` — https://github.com/PrefectHQ/prefect/pull/8864
- Add `flow_run.scheduled_start_time` to `prefect.runtime` — https://github.com/PrefectHQ/prefect/pull/8864
- Adjust SQLite sync mode for improved performance — https://github.com/PrefectHQ/prefect/pull/8071
- Add debug level log of active profile on module import — https://github.com/PrefectHQ/prefect/pull/8856
- Update server to use new FastAPI lifespan context manager — https://github.com/PrefectHQ/prefect/pull/8842
- Add support for variadic keyword arguments to `Task.map` — https://github.com/PrefectHQ/prefect/pull/8188
- Show the full run history in the UI — https://github.com/PrefectHQ/prefect/pull/8885

### Fixes
- Fix `prefect dev start` failure — https://github.com/PrefectHQ/prefect/pull/8850
- Fix bug where `propose_state` could exceed recursion limits during extended waits — https://github.com/PrefectHQ/prefect/pull/8827
- Fix configuration of flow run infrastructure when using agent default — https://github.com/PrefectHQ/prefect/pull/8872
- Fix saving block document secrets that have not been modified — https://github.com/PrefectHQ/prefect/pull/8848
- Disable SLSA provenance setting in Docker buildx to resolve image pull errors with certain Cloud providers — https://github.com/PrefectHQ/prefect/pull/8889
- Fix race condition in worker thread start — https://github.com/PrefectHQ/prefect/pull/8886
- The state message has been returned to the flow run metadata panel on the right side of the flow run page — https://github.com/PrefectHQ/prefect/pull/8885

### Experimental
- Update to worker base job template logic for nested placeholders — https://github.com/PrefectHQ/prefect/pull/8795
- Require lowercase artifact `key` field — https://github.com/PrefectHQ/prefect/pull/8860
- Create `emit_event` helper that takes args for an `Event` and emits it via a worker — https://github.com/PrefectHQ/prefect/pull/8867
- Allow multiple artifacts to have the same key — https://github.com/PrefectHQ/prefect/pull/8855
- Add common values to job configuration prior to flow run submission — https://github.com/PrefectHQ/prefect/pull/8826

### Deprecations
- Creating data documents will now throw deprecation warnings — https://github.com/PrefectHQ/prefect/pull/8760

### Documentation
- Add documentation for events and resources — https://github.com/PrefectHQ/prefect/pull/8858

### Contributors
* @lounis89 made their first contribution in https://github.com/PrefectHQ/prefect/pull/8625
* @mesejo made their first contribution in https://github.com/PrefectHQ/prefect/pull/8842

**All changes**: https://github.com/PrefectHQ/prefect/compare/2.8.6...2.8.7

## Release 2.8.6

### `prefect.runtime` for context access

Many users of Prefect run their flows in highly dynamic environments; because of this it can be incredibly useful to access information about the current flow run or deployment run outside of a flow function for configuration purposes. For example, if we are running a Prefect deployment within a larger Dask cluster, we might want to use each flow run id as the Dask client name for easier searching of the scheduler logs. Prefect now offers a user-friendly way of accessing this information through the `prefect.runtime` namespace:

```python
from prefect.runtime import flow_run
from prefect import flow
from prefect_dask.task_runners import DaskTaskRunner

@flow(task_runner=DaskTaskRunner(client_kwargs = {"name": flow_run.id}))
def my_flow():
    ...
```

This will create a Dask client whose name mirrors the flow run ID. Similarly, you can use `prefect.runtime` to access parameters that were passed to this deployment run via `prefect.runtime.deployment.parameters`. Note that all of these attributes will be empty if they are not available.

See https://github.com/PrefectHQ/prefect/pull/8790 for details.

### Enhancements
- Add deployment id support to `run_deployment` — https://github.com/PrefectHQ/prefect/pull/7958
- Disable Postgres JIT for performance improvements — https://github.com/PrefectHQ/prefect/pull/8804

### Fixes
- Fix blocking file read in async method `Deployment.load_from_yaml` — https://github.com/PrefectHQ/prefect/pull/8798
- Allow tasks and flows to make redundant transitions such as `RUNNING` -> `RUNNING` — https://github.com/PrefectHQ/prefect/pull/8802

### Experimental
- Enable setting environment variables for worker submitted flow runs — https://github.com/PrefectHQ/prefect/pull/8706
- Add `--work-queue` option to worker CLI — https://github.com/PrefectHQ/prefect/pull/8771
- Add artifact description column — https://github.com/PrefectHQ/prefect/pull/8805
- Format types in result descriptions as code — https://github.com/PrefectHQ/prefect/pull/8808
- Add artifacts for unpersisted results — https://github.com/PrefectHQ/prefect/pull/8759
- Update default result descriptions — https://github.com/PrefectHQ/prefect/pull/8772

### Documentation
- Update workspace roles table to emphasize differences between roles — https://github.com/PrefectHQ/prefect/pull/8787
- Add webhook block docs — https://github.com/PrefectHQ/prefect/pull/8773
- Update info on Ray's support for hardware and software — https://github.com/PrefectHQ/prefect/pull/8811

### Helm chart
- Helm charts are now automatically published on each Prefect release — https://github.com/PrefectHQ/prefect/pull/8776

### Contributors
- @devanshdoshi9

**All changes**: https://github.com/PrefectHQ/prefect/compare/2.8.5...2.8.6

## Release 2.8.5

### Enhancements
- Add an endpoint to retrieve data from the collection registry — https://github.com/PrefectHQ/prefect/pull/8685
- Remove deployment flow run foreign key to speed up deployment deletion — https://github.com/PrefectHQ/prefect/pull/8684

### Fixes
- Fix `prefect cloud login` detection of "ENTER" on some machines — https://github.com/PrefectHQ/prefect/pull/8705
- Fix Kubernetes job watch timeout request error by rounding floats — https://github.com/PrefectHQ/prefect/pull/8733
- Fix flow load errors by excluding fsspec `2023.3.0` during requirements installation — https://github.com/PrefectHQ/prefect/pull/8757
- Fix Deployment and Concurrency Limit pages tabs — https://github.com/PrefectHQ/prefect/pull/8716
- Add tests for base exceptions and calls — https://github.com/PrefectHQ/prefect/pull/8734

### Experimental
- Refactor supervisor API to allow configuration — https://github.com/PrefectHQ/prefect/pull/8695
- Consolidate `WorkItem` and `Call` classes — https://github.com/PrefectHQ/prefect/pull/8697
- Use `PREFECT_API_URL` when initializing the events client — https://github.com/PrefectHQ/prefect/pull/8704
- Refactor supervisors to interact directly with "Worker" threads — https://github.com/PrefectHQ/prefect/pull/8714
- Add chaining to cancel contexts — https://github.com/PrefectHQ/prefect/pull/8719
- Add portal abstract base for worker threads and supervisors — https://github.com/PrefectHQ/prefect/pull/8717
- Fix bugs in supervisors implementation — https://github.com/PrefectHQ/prefect/pull/8718
- Refactor concurrency module and add documentation — https://github.com/PrefectHQ/prefect/pull/8724
- Update block event resource IDs to use block-document id instead of name — https://github.com/PrefectHQ/prefect/pull/8730
- Add cancellation reporting to calls and waiters — https://github.com/PrefectHQ/prefect/pull/8731
- Add worker command output when applying deployments with a work pool — https://github.com/PrefectHQ/prefect/pull/8725
- Add support for float timeouts using alarms — https://github.com/PrefectHQ/prefect/pull/8737
- Add the ability to discover type from work pool when starting a worker — https://github.com/PrefectHQ/prefect/pull/8711
- Add basic event instrumentation to blocks — https://github.com/PrefectHQ/prefect/pull/8686

### Documentation
- Corrected typo in Storage.md — https://github.com/PrefectHQ/prefect/pull/8692
- Fix `prefect flow-run cancel` help — https://github.com/PrefectHQ/prefect/pull/8755

### Contributors
* @Zesky665 made their first contribution in https://github.com/PrefectHQ/prefect/pull/8692
* @predatorprasad made their first contribution in https://github.com/PrefectHQ/prefect/pull/8755

**All changes**: https://github.com/PrefectHQ/prefect/compare/2.8.4...2.8.5

## Release 2.8.4

### Enhancements
- Enable `DefaultAzureCredential` authentication for Azure filesystem block — https://github.com/PrefectHQ/prefect/pull/7513
- Add support for yaml config strings to `KubernetesClusterConfig` — https://github.com/PrefectHQ/prefect/pull/8643
- Add `--description` flag to `prefect deployment build` CLI command — https://github.com/PrefectHQ/prefect/pull/8603
- Handle SIGTERM received by server gracefully — https://github.com/PrefectHQ/prefect/pull/7948
- Optimize database query performance by changing SQLAlchemy lazy loads from `joined` to `selectin` — https://github.com/PrefectHQ/prefect/pull/8659
- Add clarifying modal to the task run page in the UI — https://github.com/PrefectHQ/prefect/pull/8295

### Fixes
- Ensure flow parameters default values are present during deployment runs — https://github.com/PrefectHQ/prefect/pull/8666
- Use a monotonic clock for Kubernetes job watch timeout deadline calculation — https://github.com/PrefectHQ/prefect/pull/8680
- Fix version misaligned on the settings page in the UI — https://github.com/PrefectHQ/prefect/pull/8676

### Experimental
- Refactor supervisors to manage submission — https://github.com/PrefectHQ/prefect/pull/8631
- Improve supervisor repr for debugging — https://github.com/PrefectHQ/prefect/pull/8633
- Add timeout support to supervisors — https://github.com/PrefectHQ/prefect/pull/8649
- Track flow run id when generating task run results — https://github.com/PrefectHQ/prefect/pull/8674
- Create `EventsWorker` to manage client lifecycle and abstract async nature — https://github.com/PrefectHQ/prefect/pull/8673

### Documentation
- Add tutorial for running an agent on Azure Container Instances — https://github.com/PrefectHQ/prefect/pull/8620
- Add security headers for docs — https://github.com/PrefectHQ/prefect/pull/8655
- Add markdown link fix in orchestration docs — https://github.com/PrefectHQ/prefect/pull/8660

## New Contributors
* @samdyzon made their first contribution in https://github.com/PrefectHQ/prefect/pull/7513
* @mjschock made their first contribution in https://github.com/PrefectHQ/prefect/pull/8660
* @jcorrado76 made their first contribution in https://github.com/PrefectHQ/prefect/pull/8603
* @scharlottej13 made their first contribution in https://github.com/PrefectHQ/prefect/pull/8669

**All changes**: https://github.com/PrefectHQ/prefect/compare/2.8.3...2.8.4

## Release 2.8.3

### `on_completion` and `on_failure` hooks for flows and tasks
With this release you can now add client-side hooks that will be called when your flow or task enters a `Completed` or `Failed` state. This is great for any case where you want to execute code without involvement of the Prefect API.

Both flows and tasks include `on_completion` and `on_failure` options where a list of callable hooks can be provided. The callable will receive three arguments:
- `flow`, `flow_run`, and `state` in the case of a flow hook
- `task`, `task_run`, and `state` in the case of a task hook

For example, here we add completion hooks to a flow and a task:

```python
from prefect import task, flow

def my_completion_task_hook_1(task, task_run, state):
    print("This is the first hook — Task completed!!!")

def my_completion_task_hook_2(task, task_run, state):
  print("This is the second hook — Task completed!!!")

def my_completion_flow_hook(flow, flow_run, state):
    print("Flow completed!!!")

@task(on_completion=[my_completion_task_hook_1, my_completion_task_hook_2])
def my_task():
    print("This is the task!")

@flow(on_completion=[my_completion_flow_hook])
def my_flow():
    my_task()

if __name__ == "__main__":
    my_flow()
```

Next, we'll include a failure hook as well. It's worth noting that you can supply both `on_completion` and `on_failure` hooks to a flow or task. Only the hooks that are relevant to the final state of the flow or task will be called.

```python
from prefect import task, flow

def my_task_completion_hook(task, task_run, state):
    print("Our task completed successfully!")

def my_task_failure_hook(task, task_run, state):
    print("Our task failed :(")

@task(on_completion=[my_task_completion_hook], on_failure=[my_task_failure_hook])
def my_task():
    raise Exception("Oh no!")

@flow
def my_flow():
    my_task.submit()

if __name__ == "__main__":
    my_flow()
```

### Enhancements
- Update `quote` handling in input resolution to skip descending into the quoted expression — https://github.com/PrefectHQ/prefect/pull/8576
- Add light and dark mode color and contrast enhancements to UI — https://github.com/PrefectHQ/prefect/pull/8629

### Fixes
- Fix `Task.map` type hint for type-checker compatibility with async tasks — https://github.com/PrefectHQ/prefect/pull/8607
- Update Docker container name sanitization to handle "ce" and "ee" when checking Docker version — https://github.com/PrefectHQ/prefect/pull/8588
- Fix Kubernetes Job watch timeout behavior when streaming logs — https://github.com/PrefectHQ/prefect/pull/8618
- Fix date range filter selection on the flow runs UI page — https://github.com/PrefectHQ/prefect/pull/8616
- Fix Kubernetes not streaming logs when using multiple containers in Job — https://github.com/PrefectHQ/prefect/pull/8430

### Experimental
- Update worker variable typing for clearer display in the UI — https://github.com/PrefectHQ/prefect/pull/8613
- Update `BaseWorker` to ignore flow runs with associated storage block — https://github.com/PrefectHQ/prefect/pull/8619
- Add experimental API for artifacts — https://github.com/PrefectHQ/prefect/pull/8404

### Documentation
- Add documentation for resuming a flow run via the UI — https://github.com/PrefectHQ/prefect/pull/8621
- Add [`prefect-sifflet`](https://siffletapp.github.io/prefect-sifflet/) to Collections catalog — https://github.com/PrefectHQ/prefect/pull/8599


### Contributors
- @jefflaporte made their first contribution in https://github.com/PrefectHQ/prefect/pull/8430
- @AzemaBaptiste made their first contribution in https://github.com/PrefectHQ/prefect/pull/8599
- @darrida

**All changes**: https://github.com/PrefectHQ/prefect/compare/2.8.2...2.8.3

## Release 2.8.2

### Fixes
- Re-enable plugin loading in `prefect` module init — https://github.com/PrefectHQ/prefect/pull/8569

### Documentation
- Fix logging format override example — https://github.com/PrefectHQ/prefect/pull/8565


### Experimental
- Add events client to `PrefectClient` — https://github.com/PrefectHQ/prefect/pull/8546


**All changes**: https://github.com/PrefectHQ/prefect/compare/2.8.1...2.8.2

## Release 2.8.1

### New names, same behavior

We knew we were onto something big when we [first announced Prefect Orion](https://www.prefect.io/guide/blog/announcing-prefect-orion/), our second-generation orchestration engine, but we didn't know just how big. Orion's foundational design principles of dynamism, developer experience, and observability have shaped the Prefect 2 codebase to such an extent that it's difficult to tell where Orion ends and other components begin. For example, it's been challenging to communicate clearly about the “Orion API” (the orchestration API), an “Orion Server” (a hosted instance of the API and UI), and individual components of that server.

With this release, **we've removed references to "Orion" and replaced them with more explicit, conventional nomenclature throughout the codebase**. All changes are **fully backwards compatible** and will follow our standard deprecation cycle of six months. These changes clarify the function of various components, commands, variables, and more.

See the [deprecated section](https://github.com/PrefectHQ/prefect/blob/main/RELEASE-NOTES.md#deprecated) for a full rundown of changes.

Note: Many settings have been renamed but your old settings will be respected. To automatically convert all of the settings in your current profile to the new names, run the `prefect config validate` command.


### Enhancements
- Add `MattermostWebhook` notification block — https://github.com/PrefectHQ/prefect/pull/8341
- Add ability to pass in RRule string to `--rrule` option in `prefect set-schedule` command — https://github.com/PrefectHQ/prefect/pull/8543

### Fixes
- Fix default deployment parameters not populating in the UI — https://github.com/PrefectHQ/prefect/pull/8518
- Fix ability to use anchor date when setting an interval schedule with the `prefect set-schedule` command — https://github.com/PrefectHQ/prefect/pull/8524

### Documentation
- Add table listing available blocks — https://github.com/PrefectHQ/prefect/pull/8443
- Fix work pools documentation links — https://github.com/PrefectHQ/prefect/pull/8477
- Add examples for custom automation triggers — https://github.com/PrefectHQ/prefect/pull/8476
- Add webhooks to Automations  docs — https://github.com/PrefectHQ/prefect/pull/8514
- Document Prefect Cloud API rate limits — https://github.com/PrefectHQ/prefect/pull/8529

### Experimental
- Add metadata fields to `BaseWorker` — https://github.com/PrefectHQ/prefect/pull/8527
- Add default artifact metadata to `LiteralResults` and `PersistedResults` — https://github.com/PrefectHQ/prefect/pull/8501

### Deprecated
- Default SQLite database name changed from `orion.db` to `prefect.db`
- Logger `prefect.orion` renamed to `prefect.server`
- Constant `ORION_API_VERSION` renamed to `SERVER_API_VERSION`
- Kubernetes deployment template application name changed from `prefect-orion` to `prefect-server`
- Command `prefect kubernetes manifest orion` renamed to `prefect kubernetes manifest server`
- Log config handler `orion` renamed to `api`
- Class `OrionLogWorker` renamed to `APILogWorker`
- Class `OrionHandler` renamed to `APILogHandler`
- Directory `orion-ui` renamed to `ui`
- Class `OrionRouter` renamed to `PrefectRouter`
- Class `OrionAPIRoute` renamed to `PrefectAPIRoute`
- Class `OrionDBInterface` renamed to `PrefectDBInterface`
- Class `OrionClient` renamed to `PrefectClient`
- Module `prefect.client.orion` renamed to `prefect.client.orchestration`
- Command group `prefect orion` renamed to `prefect server`
- Module `prefect.orion` renamed to `prefect.server`
- The following settings have been renamed:
    — `PREFECT_LOGGING_ORION_ENABLED` → `PREFECT_LOGGING_TO_API_ENABLED`
    — `PREFECT_LOGGING_ORION_BATCH_INTERVAL` → `PREFECT_LOGGING_TO_API_BATCH_INTERVAL`
    — `PREFECT_LOGGING_ORION_BATCH_SIZE` → `PREFECT_LOGGING_TO_API_BATCH_SIZE`
    — `PREFECT_LOGGING_ORION_MAX_LOG_SIZE` → `PREFECT_LOGGING_TO_API_MAX_LOG_SIZE`
    — `PREFECT_LOGGING_ORION_WHEN_MISSING_FLOW` → `PREFECT_LOGGING_TO_API_WHEN_MISSING_FLOW`
    — `PREFECT_ORION_BLOCKS_REGISTER_ON_START` → `PREFECT_API_BLOCKS_REGISTER_ON_START`
    — `PREFECT_ORION_DATABASE_CONNECTION_URL` → `PREFECT_API_DATABASE_CONNECTION_URL`
    — `PREFECT_ORION_DATABASE_MIGRATE_ON_START` → `PREFECT_API_DATABASE_MIGRATE_ON_START`
    — `PREFECT_ORION_DATABASE_TIMEOUT` → `PREFECT_API_DATABASE_TIMEOUT`
    — `PREFECT_ORION_DATABASE_CONNECTION_TIMEOUT` → `PREFECT_API_DATABASE_CONNECTION_TIMEOUT`
    — `PREFECT_ORION_SERVICES_SCHEDULER_LOOP_SECONDS` → `PREFECT_API_SERVICES_SCHEDULER_LOOP_SECONDS`
    — `PREFECT_ORION_SERVICES_SCHEDULER_DEPLOYMENT_BATCH_SIZE` → `PREFECT_API_SERVICES_SCHEDULER_DEPLOYMENT_BATCH_SIZE`
    — `PREFECT_ORION_SERVICES_SCHEDULER_MAX_RUNS` → `PREFECT_API_SERVICES_SCHEDULER_MAX_RUNS`
    — `PREFECT_ORION_SERVICES_SCHEDULER_MIN_RUNS` → `PREFECT_API_SERVICES_SCHEDULER_MIN_RUNS`
    — `PREFECT_ORION_SERVICES_SCHEDULER_MAX_SCHEDULED_TIME` → `PREFECT_API_SERVICES_SCHEDULER_MAX_SCHEDULED_TIME`
    — `PREFECT_ORION_SERVICES_SCHEDULER_MIN_SCHEDULED_TIME` → `PREFECT_API_SERVICES_SCHEDULER_MIN_SCHEDULED_TIME`
    — `PREFECT_ORION_SERVICES_SCHEDULER_INSERT_BATCH_SIZE` → `PREFECT_API_SERVICES_SCHEDULER_INSERT_BATCH_SIZE`
    — `PREFECT_ORION_SERVICES_LATE_RUNS_LOOP_SECONDS` → `PREFECT_API_SERVICES_LATE_RUNS_LOOP_SECONDS`
    — `PREFECT_ORION_SERVICES_LATE_RUNS_AFTER_SECONDS` → `PREFECT_API_SERVICES_LATE_RUNS_AFTER_SECONDS`
    — `PREFECT_ORION_SERVICES_PAUSE_EXPIRATIONS_LOOP_SECONDS` → `PREFECT_API_SERVICES_PAUSE_EXPIRATIONS_LOOP_SECONDS`
    — `PREFECT_ORION_SERVICES_CANCELLATION_CLEANUP_LOOP_SECONDS` → `PREFECT_API_SERVICES_CANCELLATION_CLEANUP_LOOP_SECONDS`
    — `PREFECT_ORION_API_DEFAULT_LIMIT` → `PREFECT_API_DEFAULT_LIMIT`
    — `PREFECT_ORION_API_HOST` → `PREFECT_SERVER_API_HOST`
    — `PREFECT_ORION_API_PORT` → `PREFECT_SERVER_API_PORT`
    — `PREFECT_ORION_API_KEEPALIVE_TIMEOUT` → `PREFECT_SERVER_API_KEEPALIVE_TIMEOUT`
    — `PREFECT_ORION_UI_ENABLED` → `PREFECT_UI_ENABLED`
    — `PREFECT_ORION_UI_API_URL` → `PREFECT_UI_API_URL`
    — `PREFECT_ORION_ANALYTICS_ENABLED` → `PREFECT_SERVER_ANALYTICS_ENABLED`
    — `PREFECT_ORION_SERVICES_SCHEDULER_ENABLED` → `PREFECT_API_SERVICES_SCHEDULER_ENABLED`
    — `PREFECT_ORION_SERVICES_LATE_RUNS_ENABLED` → `PREFECT_API_SERVICES_LATE_RUNS_ENABLED`
    — `PREFECT_ORION_SERVICES_FLOW_RUN_NOTIFICATIONS_ENABLED` → `PREFECT_API_SERVICES_FLOW_RUN_NOTIFICATIONS_ENABLED`
    — `PREFECT_ORION_SERVICES_PAUSE_EXPIRATIONS_ENABLED` → `PREFECT_API_SERVICES_PAUSE_EXPIRATIONS_ENABLED`
    — `PREFECT_ORION_TASK_CACHE_KEY_MAX_LENGTH` → `PREFECT_API_TASK_CACHE_KEY_MAX_LENGTH`
    — `PREFECT_ORION_SERVICES_CANCELLATION_CLEANUP_ENABLED` → `PREFECT_API_SERVICES_CANCELLATION_CLEANUP_ENABLED`


### Contributors
- @qheuristics made their first contribution in https://github.com/PrefectHQ/prefect/pull/8478
- @KernelErr made their first contribution in https://github.com/PrefectHQ/prefect/pull/8485

**All changes**: https://github.com/PrefectHQ/prefect/compare/2.8.0...2.8.1

## Release 2.8.0

### Prioritize flow runs with work pools 🏊

![Work pools allow you to organize and prioritize work](https://user-images.githubusercontent.com/12350579/217914094-e8064420-294b-4033-b12e-c0f58da521d5.png)

With this release, flow runs can now be prioritized among work queues via work pools! Work pools allow you to organize and prioritize work by grouping related work queues together. Within work pools, you can assign a priority to each queue, and flow runs scheduled on higher priority work queues will be run before flow runs scheduled on lower priority work queues. This allows agents to prioritize work that is more important or time-sensitive even if there is a large backlog of flow runs on other work queues in a given work pool.

All existing work queues will be assigned to a default work pool named `default-agent-pool`. Creating a new work pool can be done via the Work Pools page in the UI or via the CLI.

To create a new work pool named "my-pool" via the CLI:

```bash
prefect work-pool create "my-pool"
```

Each work pool starts out with a default queue. New queues can be added to a work pool via the UI or the CLI.

To create a new work queue in a work pool via the CLI:

```bash
prefect work-queue create "high-priority" --pool "my-pool"
```

Deployments can now be assigned to a work queue in a specific work pool. Use the `--pool` flag to specify the work pool and the `--queue` flag to specify the work queue when building a deployment.

```bash
prefect deployment build \
    --pool my-pool \
    --queue high-priority \
    --name high-priority \
    high_priority_flow.py:high_priority_flow
```

Once a deployment has been created and is scheduling flow runs on a work queue, you can start an agent to pick up those flow runs by starting an agent with the `--pool` flag.

```bash
prefect agent start --pool my-pool
```

Starting an agent with the `--pool` command allows the agent to pick up flow runs for the entire pool even as new queues are added to the pool. If you want to start an agent that only picks up flow runs for a specific queue, you can use the `--queue` flag.

```bash
prefect agent start --pool my-pool --queue high-priority
```

To learn more about work pools, check out the [docs](https://docs.prefect.io/concepts/work-pools/) or see the relevant pull requests:

### Enhancements
- Add ability to filter on work pool and queue when querying flow runs — https://github.com/PrefectHQ/prefect/pull/8459
- Ensure agent respects work queue priority — https://github.com/PrefectHQ/prefect/pull/8458
- Add ability to create a flow run from the UI with parameters from a previous run — https://github.com/PrefectHQ/prefect/pull/8405
- Add generic `Webhook` block — https://github.com/PrefectHQ/prefect/pull/8401
- Add override customizations functionality to deployments via CLI — https://github.com/PrefectHQ/prefect/pull/8349
- Add ability to reset concurrency limits in CLI to purge existing runs from taking concurrency slots — https://github.com/PrefectHQ/prefect/pull/8408
- Ensure matching flow run state information in UI — https://github.com/PrefectHQ/prefect/pull/8441
- Customize CLI block registration experience based on `PREFECT_UI_URL` — https://github.com/PrefectHQ/prefect/pull/8438

### Fixes
- Fix `prefect dev start` command — https://github.com/PrefectHQ/prefect/pull/8176
- Fix display of long log messages when in the UI — https://github.com/PrefectHQ/prefect/pull/8449
- Update `get_run_logger` to accommodate returning `logging.LoggerAdapter` — https://github.com/PrefectHQ/prefect/pull/8422
- Restore Prefect wrapper around HTTP errors for nicer error messages — https://github.com/PrefectHQ/prefect/pull/8391
- Fix display of work pool flow run filter in the UI — https://github.com/PrefectHQ/prefect/pull/8453

### Documentation
- Update Infrastructure concept documentation with `extra-pip-package` example and updated `deployment.yaml` — https://github.com/PrefectHQ/prefect/pull/8465
- Add work pools documentation — https://github.com/PrefectHQ/prefect/pull/8377

### Contributors
- @carderne

**All changes**: https://github.com/PrefectHQ/prefect/compare/2.7.12...2.8.0

## Release 2.7.12

### Custom flow and task run names 🎉

Both tasks and flows now expose a mechanism for customizing the names of runs! This new keyword argument (`flow_run_name` for flows, `task_run_name` for tasks) accepts a string that will be used to create a run name for each run of the function. The most basic usage is as follows:

```python
from datetime import datetime
from prefect import flow, task

@task(task_run_name="custom-static-name")
def my_task(name):
  print(f"hi {name}")

@flow(flow_run_name="custom-but-fixed-name")
def my_flow(name: str, date: datetime):
  return my_task(name)

my_flow()
```

This is great, but doesn’t help distinguish between multiple runs of the same task or flow. In order to make these names dynamic, you can template them using the parameter names of the task or flow function, using all of the basic rules of Python string formatting as follows:

```python
from datetime import datetime
from prefect import flow, task

@task(task_run_name="{name}")
def my_task(name):
  print(f"hi {name}")

@flow(flow_run_name="{name}-on-{date:%A}")
def my_flow(name: str, date: datetime):
  return my_task(name)

my_flow()
```

See [the docs](https://docs.prefect.io/tutorials/tasks/#basic-flow-configuration) or https://github.com/PrefectHQ/prefect/pull/8378 for more details.

### Enhancements
- Update the deployment page to show the runs tab before the description — https://github.com/PrefectHQ/prefect/pull/8398

### Fixes
- Fix artifact migration to only include states that have non-null data — https://github.com/PrefectHQ/prefect/pull/8420
- Fix error when using `prefect work-queue ls` without enabling work pools — https://github.com/PrefectHQ/prefect/pull/8427

### Experimental
- Add error when attempting to apply a deployment to a work pool that hasn't been created yet — https://github.com/PrefectHQ/prefect/pull/8413
- Create queues in the correct work pool when applying a deployment for a queue that hasn't been created yet — https://github.com/PrefectHQ/prefect/pull/8413

### Contributors
- @NodeJSmith

**All changes**: https://github.com/PrefectHQ/prefect/compare/2.7.11...2.7.12



## Release 2.7.11

### Using loggers outside of flows

Prefect now defaults to displaying a warning instead of raising an error when you attempt to use Prefect loggers outside of flow or task runs. We've also added a setting `PREFECT_LOGGING_TO_API_WHEN_MISSING_FLOW` to allow configuration of this behavior to silence the warning or raise an error as before. This means that you can attach Prefect's logging handler to existing loggers without breaking your workflows.

```python
from prefect import flow
import logging

my_logger = logging.getLogger("my-logger")
my_logger.info("outside the flow")

@flow
def foo():
    my_logger.info("inside the flow")

if __name__ == "__main__":
    foo()
```

We want to see messages from `my-logger` in the UI. We can do this with `PREFECT_LOGGING_EXTRA_LOGGERS`.

```
$ PREFECT_LOGGING_EXTRA_LOGGERS="my-logger" python example.py
example.py:6: UserWarning: Logger 'my-logger' attempted to send logs to Orion without a flow run id. The Orion log handler can only send logs within flow run contexts unless the flow run id is manually provided.
  my_logger.info("outside the flow")
18:09:30.518 | INFO    | my-logger — outside the flow
18:09:31.028 | INFO    | prefect.engine — Created flow run 'elated-curassow' for flow 'foo'
18:09:31.104 | INFO    | my-logger — inside the flow
18:09:31.179 | INFO    | Flow run 'elated-curassow' — Finished in state Completed()
```

Notice, we got a warning. This helps avoid confusion when certain logs don't appear in the UI, but if you understand that you can turn it off:

```
$ prefect config set PREFECT_LOGGING_TO_API_WHEN_MISSING_FLOW=ignore
Set 'PREFECT_LOGGING_TO_API_WHEN_MISSING_FLOW' to 'ignore'.
Updated profile 'default'.
```

### Enhancements
- Update default task run name to exclude hash of task key — https://github.com/PrefectHQ/prefect/pull/8292
- Update Docker images to update preinstalled packages on build — https://github.com/PrefectHQ/prefect/pull/8288
- Add PREFECT_LOGGING_TO_API_WHEN_MISSING_FLOW to allow loggers to be used outside of flows — https://github.com/PrefectHQ/prefect/pull/8311
- Display Runs before Deployments on flow pages — https://github.com/PrefectHQ/prefect/pull/8386
- Clarify output CLI message when switching profiles — https://github.com/PrefectHQ/prefect/pull/8383

### Fixes
- Fix bug preventing agents from properly updating Cancelling runs to a Cancelled state — https://github.com/PrefectHQ/prefect/pull/8315
- Fix bug where Kubernetes job monitoring exited early when no timeout was given — https://github.com/PrefectHQ/prefect/pull/8350

### Experimental
- We're working on work pools, groups of work queues. Together, work pools & queues give you greater flexibility and control in organizing and prioritizing work.
     — Add updates to work queue `last_polled` time when polling work pools — https://github.com/PrefectHQ/prefect/pull/8338
     — Add CLI support for work pools — https://github.com/PrefectHQ/prefect/pull/8259
     — Add fields to `work_queue` table to accommodate work pools — https://github.com/PrefectHQ/prefect/pull/8264
     — Add work queue data migration — https://github.com/PrefectHQ/prefect/pull/8327
     — Fix default value for priority on `WorkQueue` core schema — https://github.com/PrefectHQ/prefect/pull/8373
- Add ability to exclude experimental fields in API calls — https://github.com/PrefectHQ/prefect/pull/8274, https://github.com/PrefectHQ/prefect/pull/8331
- Add Prefect Cloud Events schema and clients — https://github.com/PrefectHQ/prefect/pull/8357

### Documentation
- Add git commands to Prefect Recipes contribution page — https://github.com/PrefectHQ/prefect/pull/8283
- Add `retry_delay_seconds` and `exponential_backoff` examples to Tasks retries documentation — https://github.com/PrefectHQ/prefect/pull/8280
- Add role permissions regarding block secrets — https://github.com/PrefectHQ/prefect/pull/8309
- Add getting started tutorial video to Prefect Cloud Quickstart — https://github.com/PrefectHQ/prefect/pull/8336
- Add tips for re-registering blocks from Prefect Collections — https://github.com/PrefectHQ/prefect/pull/8333
- Improve examples for Kubernetes infrastructure overrides — https://github.com/PrefectHQ/prefect/pull/8312
- Add mention of reverse proxy for `PREFECT_API_URL` config — https://github.com/PrefectHQ/prefect/pull/8240
- Fix unused Cloud Getting Started page — https://github.com/PrefectHQ/prefect/pull/8291
- Fix Prefect Cloud typo in FAQ — https://github.com/PrefectHQ/prefect/pull/8317

### Collections
- Add `ShellOperation` implementing `JobBlock` in `v0.1.4` release of `prefect-shell` — https://github.com/PrefectHQ/prefect-shell/pull/55
- Add `CensusSync` implementing `JobBlock` in `v0.1.1` release of `prefect-census` — https://github.com/PrefectHQ/prefect-census/pull/15

### Contributors
- @chiaberry
- @hozn
- @manic-miner
- @space-age-pete

**All changes**: https://github.com/PrefectHQ/prefect/compare/2.7.10...2.7.11

## Release 2.7.10

### Flow run cancellation enhancements

We're excited to announce an upgrade to our flow run cancellation feature, resolving common issues.

We added SIGTERM handling to the flow run engine. When cancellation is requested, the agent sends a termination signal to the flow run infrastructure. Previously, this signal resulted in the immediate exit of the flow run. Now, the flow run will detect the signal and attempt to shut down gracefully. This gives the run an opportunity to clean up any resources it is managing. If the flow run does not gracefully exit in a reasonable time (this differs per infrastructure type), it will be killed.

We improved our handling of runs that are in the process of cancelling. When a run is cancelled, it's first placed in a "cancelling" state then moved to a "cancelled" state when cancellation is complete. Previously, concurrency slots were released as soon as cancellation was requested. Now, the flow run will continue to occupy concurrency slots until a "cancelled" state is reached.

We added cleanup of tasks and subflows belonging to cancelled flow runs. Previously, these tasks and subflows could be left in a "running" state. This can cause problems with concurrency slot consumption and restarts, so we've added a service that updates the states of the children of recently cancelled flow runs.

See https://github.com/PrefectHQ/prefect/pull/8126 for implementation details.


### Multiarchitecture Docker builds

In 2.7.8, we announced that we were publishing development Docker images, including multiarchitecture images. This was the first step in the incremental rollout of multiarchitecture Docker images. We're excited to announce we will be publishing multiarchitecture Docker images starting with this release.

You can try one of the new images by including the `--platform` specifier, e.g.:

```bash
$ docker run --platform linux/arm64 --pull always prefecthq/prefect:2-latest prefect version
```

We will be publishing images for the following architectures:

- linux/amd64
- linux/arm64

This should provide a significant speedup to anyone running containers on ARM64 machines (I'm looking at you, Apple M1 chips!) and reduce the complexity for our users that are deploying on different platforms. The workflow for building our images was rewritten from scratch, and it'll be easy for us to expand support to include other common platforms.

Shoutout to [@ddelange](https://github.com/ddelange) who led implementation of the feature.
See https://github.com/PrefectHQ/prefect/pull/7902 for details.

### Enhancements
- Add [`is_schedule_active` option](https://docs.prefect.io/api-ref/prefect/deployments/#prefect.deployments.Deployment) to `Deployment` class to allow control of automatic scheduling — https://github.com/PrefectHQ/prefect/pull/7430

- Add documentation links to blocks in UI — https://github.com/PrefectHQ/prefect/pull/8210
- Add Kubernetes kube-system permissions to Prefect agent template for retrieving UUID from kube-system namespace — https://github.com/PrefectHQ/prefect/pull/8205
- Add support for obscuring secrets in nested block fields in the UI — https://github.com/PrefectHQ/prefect/pull/8246
- Enable publish of multiarchitecture Docker builds on release — https://github.com/PrefectHQ/prefect/pull/7902
- Add `CANCELLING` state type — https://github.com/PrefectHQ/prefect/pull/7794
- Add graceful shutdown of engine on `SIGTERM` — https://github.com/PrefectHQ/prefect/pull/7887
- Add cancellation cleanup service — https://github.com/PrefectHQ/prefect/pull/8093
- Add `PREFECT_ORION_API_KEEPALIVE_TIMEOUT` setting to allow configuration of Uvicorn `timeout-keep-alive` setting — https://github.com/PrefectHQ/prefect/pull/8190

### Fixes
- Fix server compatibility with clients on 2.7.8 — https://github.com/PrefectHQ/prefect/pull/8272
- Fix tracking of long-running Kubernetes jobs and add handling for connection failures — https://github.com/PrefectHQ/prefect/pull/8189

### Experimental
- Add functionality to specify a work pool when starting an agent — https://github.com/PrefectHQ/prefect/pull/8222
- Disable `Work Queues` tab view when work pools are enabled — https://github.com/PrefectHQ/prefect/pull/8257
- Fix property for `WorkersTable` in UI — https://github.com/PrefectHQ/prefect/pull/8232

### Documentation
- [Add Prefect Cloud Quickstart tutorial](https://docs.prefect.io/ui/cloud-getting-started/) — https://github.com/PrefectHQ/prefect/pull/8227
- Add `project_urls` to `setup.py` — https://github.com/PrefectHQ/prefect/pull/8224
- Add configuration to `mkdocs.yml` to enable versioning at a future time — https://github.com/PrefectHQ/prefect/pull/8204
- Improve [contributing documentation](https://docs.prefect.io/contributing/overview/) with venv instructions — https://github.com/PrefectHQ/prefect/pull/8247
- Update documentation on [KubernetesJob options](https://docs.prefect.io/concepts/infrastructure/#kubernetesjob) — https://github.com/PrefectHQ/prefect/pull/8261
- Update documentation on [workspace-level roles](https://docs.prefect.io/ui/roles/#workspace-level-roles) — https://github.com/PrefectHQ/prefect/pull/8263

### Collections
- Add [prefect-openai](https://prefecthq.github.io/prefect-openai/) to [Collections catalog](https://docs.prefect.io/collections/catalog/) — https://github.com/PrefectHQ/prefect/pull/8236

### Contributors
- @ddelange
- @imsurat
- @Laerte

## Release 2.7.9

### Enhancements
- Add `--head` flag to `flow-run logs` CLI command to limit the number of logs returned — https://github.com/PrefectHQ/prefect/pull/8003
- Add `--num_logs` option to `flow-run logs` CLI command to specify the number of logs returned — https://github.com/PrefectHQ/prefect/pull/8003
- Add option to filter out `.git` files when reading files with the GitHub storage block — https://github.com/PrefectHQ/prefect/pull/8193

### Fixes
- Fix bug causing failures when spawning Windows subprocesses — https://github.com/PrefectHQ/prefect/pull/8184
- Fix possible recursive loop when blocks label themselves as both their own parent and reference — https://github.com/PrefectHQ/prefect/pull/8197

### Documentation
- Add [recipe contribution page](https://docs.prefect.io/recipes/recipes/#contributing-recipes) and [AWS Chalice](https://docs.prefect.io/recipes/recipes/#recipe-catalog) recipe — https://github.com/PrefectHQ/prefect/pull/8183
- Add new `discourse` and `blog` admonition types — https://github.com/PrefectHQ/prefect/pull/8202
- Update Automations and Notifications documentation — https://github.com/PrefectHQ/prefect/pull/8140
- Fix minor API docstring formatting issues — https://github.com/PrefectHQ/prefect/pull/8196

### Collections
- [`prefect-openai` 0.1.0](https://github.com/PrefectHQ/prefect-openai) newly released with support for authentication and completions

### Experimental
- Add ability for deployment create and deployment update to create work pool queues — https://github.com/PrefectHQ/prefect/pull/8129

## New Contributors
* @mj0nez made their first contribution in https://github.com/PrefectHQ/prefect/pull/8201

**All changes**: https://github.com/PrefectHQ/prefect/compare/2.7.8...2.7.9

## Release 2.7.8

### Flow run timeline view

We're excited to announce that a new timeline graph has been added to the flow run page.
This view helps visualize how execution of your flow run takes place in time, an alternative to the radar view that focuses on the structure of dependencies between task runs.

This feature is currently in beta and we have lots of improvements planned in the near future! We're looking forward to your feedback.

![The timeline view visualizes execution of your flow run over time](https://user-images.githubusercontent.com/6200442/212138540-78586356-89bc-4401-a700-b80b15a17020.png)

### Enhancements
- Add [task option `refresh_cache`](https://docs.prefect.io/concepts/tasks/#refreshing-the-cache) to update the cached data for a task run — https://github.com/PrefectHQ/prefect/pull/7856
- Add logs when a task run receives an abort signal and is in a non-final state — https://github.com/PrefectHQ/prefect/pull/8097
- Add [publishing of multiarchitecture Docker images](https://hub.docker.com/r/prefecthq/prefect-dev) for development builds  — https://github.com/PrefectHQ/prefect/pull/7900
- Add `httpx.WriteError` to client retryable exceptions — https://github.com/PrefectHQ/prefect/pull/8145
- Add support for memory limits and privileged containers to `DockerContainer` — https://github.com/PrefectHQ/prefect/pull/8033

### Fixes
- Add support for `allow_failure` to mapped task arguments — https://github.com/PrefectHQ/prefect/pull/8135
- Update conda requirement regex to support channel and build hashes — https://github.com/PrefectHQ/prefect/pull/8137
- Add numpy array support to orjson serialization — https://github.com/PrefectHQ/prefect/pull/7912

### Experimental
- Rename "Worker pools" to "Work pools" — https://github.com/PrefectHQ/prefect/pull/8107
- Rename default work pool queue — https://github.com/PrefectHQ/prefect/pull/8117
- Add worker configuration — https://github.com/PrefectHQ/prefect/pull/8100
- Add `BaseWorker` and `ProcessWorker` — https://github.com/PrefectHQ/prefect/pull/7996

### Documentation
- Add YouTube video to welcome page — https://github.com/PrefectHQ/prefect/pull/8090
- Add social links — https://github.com/PrefectHQ/prefect/pull/8088
- Increase visibility of Prefect Cloud and Orion REST API documentation — https://github.com/PrefectHQ/prefect/pull/8134

## New Contributors
* @muddi900 made their first contribution in https://github.com/PrefectHQ/prefect/pull/8101
* @ddelange made their first contribution in https://github.com/PrefectHQ/prefect/pull/7900
* @toro-berlin made their first contribution in https://github.com/PrefectHQ/prefect/pull/7856
* @Ewande made their first contribution in https://github.com/PrefectHQ/prefect/pull/7912
* @brandonreid made their first contribution in https://github.com/PrefectHQ/prefect/pull/8153

**All changes**: https://github.com/PrefectHQ/prefect/compare/2.7.7...2.7.8

## Release 2.7.7

### Improved reference documentation

The API reference documentation has been completely rehauled with improved navigation and samples.

The best place to view the REST API documentation is on [Prefect Cloud](https://app.prefect.cloud/api/docs).

<img width="1659" alt="Cloud API Reference Documentation" src="https://user-images.githubusercontent.com/2586601/211107172-cbded5a4-e50c-452f-8525-e36b5988f82e.png">

Note: you can also view the REST API documentation [embedded in our open source documentation](https://docs.prefect.io/api-ref/rest-api-reference/).

We've also improved the parsing and rendering of reference documentation for our Python API. See the [@flow decorator reference](https://docs.prefect.io/api-ref/prefect/flows/#prefect.flows.flow) for example.

### Enhancements
- Add link to blocks catalog after registering blocks in CLI — https://github.com/PrefectHQ/prefect/pull/8017
- Add schema migration of block documents during `Block.save` — https://github.com/PrefectHQ/prefect/pull/8056
- Update result factory creation to avoid creating an extra client instance — https://github.com/PrefectHQ/prefect/pull/8072
- Add logs for deployment flow code loading — https://github.com/PrefectHQ/prefect/pull/8075
- Update `visit_collection` to support annotations e.g. `allow_failure` — https://github.com/PrefectHQ/prefect/pull/7263
- Update annotations to inherit from `namedtuple` for serialization support in Dask — https://github.com/PrefectHQ/prefect/pull/8037
- Add `PREFECT_API_TLS_INSECURE_SKIP_VERIFY` setting to disable client SSL verification — https://github.com/PrefectHQ/prefect/pull/7850
- Update OpenAPI schema for flow parameters to include positions for display — https://github.com/PrefectHQ/prefect/pull/8013
- Add parsing of flow docstrings to populate parameter descriptions in the OpenAPI schema — https://github.com/PrefectHQ/prefect/pull/8004
- Add `validate` to `Block.load` allowing validation to be disabled — https://github.com/PrefectHQ/prefect/pull/7862
- Improve error message when saving a block with an invalid name — https://github.com/PrefectHQ/prefect/pull/8038
- Add limit to task run cache key size — https://github.com/PrefectHQ/prefect/pull/7275
- Add limit to RRule length — https://github.com/PrefectHQ/prefect/pull/7762
- Add flow run history inside the date range picker — https://github.com/PrefectHQ/orion-design/issues/994

### Fixes
- Fix bug where flow timeouts started before waiting for upstreams — https://github.com/PrefectHQ/prefect/pull/7993
- Fix captured Kubernetes error type in `get_job` — https://github.com/PrefectHQ/prefect/pull/8018
- Fix `prefect cloud login` error when no workspaces exist — https://github.com/PrefectHQ/prefect/pull/8034
- Fix serialization of `SecretDict` when used in deployments — https://github.com/PrefectHQ/prefect/pull/8074
- Fix bug where `visit_collection` could fail when accessing extra Pydantic fields — https://github.com/PrefectHQ/prefect/pull/8083

### Experimental
- Add pages and routers for workers — https://github.com/PrefectHQ/prefect/pull/7973

### Documentation
- Update API reference documentation to use new parser and renderer — https://github.com/PrefectHQ/prefect/pull/7855
- Add new REST API reference using Redoc — https://github.com/PrefectHQ/prefect/pull/7503

### Collections
- [`prefect-aws` 0.2.2](https://github.com/PrefectHQ/prefect-aws/releases/tag/v0.2.2) released with many improvements to `S3Bucket`

### Contributors
* @j-tr made their first contribution in https://github.com/PrefectHQ/prefect/pull/8013
* @toby-coleman made their first contribution in https://github.com/PrefectHQ/prefect/pull/8083
* @riquelmev made their first contribution in https://github.com/PrefectHQ/prefect/pull/7768
* @joelluijmes


**All changes**: https://github.com/PrefectHQ/prefect/compare/2.7.5...2.7.7


## Release 2.7.6

This release fixes a critical bug in the SQLite database migrations in 2.7.4 and 2.7.5.

See https://github.com/PrefectHQ/prefect/issues/8058 for details.

**All changes**: https://github.com/PrefectHQ/prefect/compare/2.7.5...2.7.6

## Release 2.7.5

### Schedule flow runs and read logs from the CLI

You can now specify either `--start-in` or `--start-at` when running deployments from the CLI.
```
❯ prefect deployment run foo/test --start-at "3pm tomorrow"
Creating flow run for deployment 'foo/test'...
Created flow run 'pompous-porpoise'.
└── UUID: 0ce7930e-8ec0-40cb-8a0e-65bccb7a9605
└── Parameters: {}
└── Scheduled start time: 2022-12-06 15:00:00
└── URL: <no dashboard available>
```

You can also get the logs for a flow run using `prefect flow-run logs <flow run UUID>`
```
❯ prefect flow-run logs 7aec7a60-a0ab-4f3e-9f2a-479cd85a2aaf
2022-12-29 20:00:40.651 | INFO    | Flow run 'optimal-pegasus' — meow
2022-12-29 20:00:40.652 | INFO    | Flow run 'optimal-pegasus' — that food in my bowl is gross
2022-12-29 20:00:40.652 | WARNING | Flow run 'optimal-pegasus' — seriously, it needs to be replaced ASAP
2022-12-29 20:00:40.662 | INFO    | Flow run 'optimal-pegasus' — Finished in state Completed()
```

### Enhancements
- Add `--start-in` and `--start-at` to `prefect deployment run` — https://github.com/PrefectHQ/prefect/pull/7772
- Add `flow-run logs` to get logs using the CLI — https://github.com/PrefectHQ/prefect/pull/7982

### Documentation
- Fix task annotation in task runner docs — https://github.com/PrefectHQ/prefect/pull/7977
- Add instructions for building custom blocks — https://github.com/PrefectHQ/prefect/pull/7979

### Collections
- Added `BigQueryWarehouse` block in `prefect-gcp` v0.2.1
- Added `AirbyteConnection` block in `prefect-airbyte` v0.2.0
- Added dbt Cloud metadata API client to `DbtCloudCredentials` in `prefect-dbt` v0.2.7

### Experimental
- Fix read worker pool queue endpoint — https://github.com/PrefectHQ/prefect/pull/7995
- Fix error in worker pool queue endpoint — https://github.com/PrefectHQ/prefect/pull/7997
- Add filtering to flow runs by worker pool and worker pool queue attributes — https://github.com/PrefectHQ/prefect/pull/8006

### Contributors
* @ohadch made their first contribution in https://github.com/PrefectHQ/prefect/pull/7982
* @mohitsaxenaknoldus made their first contribution in https://github.com/PrefectHQ/prefect/pull/7980

**All changes**: https://github.com/PrefectHQ/prefect/compare/2.7.4...2.7.5


## Release 2.7.4

### Improvements to retry delays: multiple delays, exponential backoff, and jitter

When configuring task retries, you can now configure a delay for each retry! The `retry_delay_seconds` option accepts a list of delays for custom retry behavior. For example, the following task will wait for successively increasing intervals before the next attempt starts:

```python
from prefect import task, flow
import random

@task(retries=3, retry_delay_seconds=[1, 10, 100])
def flaky_function():
    if random.choice([True, False]):
        raise RuntimeError("not this time!")
    return 42
```

Additionally, you can pass a callable that accepts the number of retries as an argument and returns a list. Prefect includes an `exponential_backoff` utility that will automatically generate a list of retry delays that correspond to an exponential backoff retry strategy. The following flow will wait for 10, 20, then 40 seconds before each retry.

```python
from prefect import task, flow
from prefect.tasks import exponential_backoff
import random

@task(retries=3, retry_delay_seconds=exponential_backoff(backoff_factor=10))
def flaky_function():
    if random.choice([True, False]):
        raise RuntimeError("not this time!")
    return 42
```

Many users that configure exponential backoff also wish to jitter the delay times to prevent "thundering herd" scenarios, where many tasks all retry at exactly the same time, causing cascading failures. The `retry_jitter_factor` option can be used to add variance to the base delay. For example, a retry delay of `10` seconds with a `retry_jitter_factor` of `0.5` will be allowed to delay up to `15` seconds. Large values of `retry_jitter_factor` provide more protection against "thundering herds", while keeping the average retry delay time constant. For example, the following task adds jitter to its exponential backoff so the retry delays will vary up to a maximum delay time of 20, 40, and 80 seconds respectively.

```python
from prefect import task, flow
from prefect.tasks import exponential_backoff
import random

@task(
    retries=3,
    retry_delay_seconds=exponential_backoff(backoff_factor=10),
    retry_jitter_factor=1,
)
def flaky_function():
    if random.choice([True, False]):
        raise RuntimeError("not this time!")
    return 42
```

See https://github.com/PrefectHQ/prefect/pull/7961 for implementation details.

### Enhancements
- Add task run names to the `/graph`  API route — https://github.com/PrefectHQ/prefect/pull/7951
- Add vcs directories `.git` and `.hg` (mercurial) to default `.prefectignore` — https://github.com/PrefectHQ/prefect/pull/7919
- Increase the default thread limit from 40 to 250 — https://github.com/PrefectHQ/prefect/pull/7961

### Deprecations
- Add removal date to tag-based work queue deprecation messages — https://github.com/PrefectHQ/prefect/pull/7930

### Documentation
- Fix `prefect deployment` command listing — https://github.com/PrefectHQ/prefect/pull/7949
- Add workspace transfer documentation — https://github.com/PrefectHQ/prefect/pull/7941
- Fix docstring examples in `PrefectFuture` — https://github.com/PrefectHQ/prefect/pull/7877
- Update `setup.py` metadata to link to correct repo — https://github.com/PrefectHQ/prefect/pull/7933

### Experimental
- Add experimental workers API routes — https://github.com/PrefectHQ/prefect/pull/7896

### Collections
- New [`prefect-google-sheets` collection](https://stefanocascavilla.github.io/prefect-google-sheets/)

### Contributors
* @devanshdoshi9 made their first contribution in https://github.com/PrefectHQ/prefect/pull/7949
* @stefanocascavilla made their first contribution in https://github.com/PrefectHQ/prefect/pull/7960
* @quassy made their first contribution in https://github.com/PrefectHQ/prefect/pull/7919

**All changes**: https://github.com/PrefectHQ/prefect/compare/2.7.3...2.7.4

## Release 2.7.3

### Fixes
- Fix bug where flows with names that do not match the function name could not be loaded — https://github.com/PrefectHQ/prefect/pull/7920
- Fix type annotation for `KubernetesJob.job_watch_timeout_seconds` — https://github.com/PrefectHQ/prefect/pull/7914
- Keep data from being lost when assigning a generator to `State.data` — https://github.com/PrefectHQ/prefect/pull/7714

## Release 2.7.2

### Rescheduling paused flow runs

When pausing a flow run, you can ask that Prefect reschedule the run for you instead of blocking until resume. This allows infrastructure to tear down, saving costs if the flow run is going to be pasued for significant amount of time.

You can request that a flow run be rescheduled by setting the `reschedule` option when calling `pause_flow_run`.

```python
from prefect import task, flow, pause_flow_run

@task(persist_result=True)
async def marvin_setup():
    return "a raft of ducks walk into a bar..."

@task(persist_result=True)
async def marvin_punchline():
    return "it's a wonder none of them ducked!"

@flow(persist_result=True)
async def inspiring_joke():
    await marvin_setup()
    await pause_flow_run(timeout=600, reschedule=True)  # pauses for 10 minutes
    await marvin_punchline()
```

If set up as a deployment, running this flow will set up a joke, then pause and leave execution until it is resumed. Once resumed either with the `resume_flow_run` utility or the Prefect UI, the flow will be rescheduled and deliver the punchline.

In order to use this feature pauses, the flow run must be associated with a deployment and results must be enabled.

Read the [pause documentation](https://docs.prefect.io/concepts/flows/#pause-a-flow-run) or see the [pull request](https://github.com/PrefectHQ/prefect/pull/7738) for details.

### Pausing flow runs from the outside

Flow runs from deployments can now be paused outside of the flow itself!

The UI features a **Pause** button for flow runs that will stop execution at the beginning of the _next_ task that runs. Any currently running tasks will be allowed to complete. Resuming this flow will schedule it to start again.

You can also pause a flow run from code: the `pause_flow_run` utility now accepts an optional `flow_run_id` argument. For example, you can pause a flow run from another flow run!

Read the [pause documentation](https://docs.prefect.io/concepts/flows/#pause-a-flow-run) or see the [pull request](https://github.com/PrefectHQ/prefect/pull/7863) for details.

### Pages for individual task run concurrency limits

When viewing task run concurrency in the UI, each limit has its own page. Included in the details for each limit is the tasks that are actively part of that limit.

<img width="1245" alt="image" src="https://user-images.githubusercontent.com/6200442/207954852-60e7a185-0f9d-4a3d-b9f7-2b393ef12726.png">


### Enhancements
- Improve Prefect import time by deferring imports — https://github.com/PrefectHQ/prefect/pull/7836
- Add Opsgenie notification block — https://github.com/PrefectHQ/prefect/pull/7778
- Add individual concurrency limit page with active runs list — https://github.com/PrefectHQ/prefect/pull/7848
- Add `PREFECT_KUBERNETES_CLUSTER_UID` to allow bypass of `kube-system` namespace read — https://github.com/PrefectHQ/prefect/pull/7864
- Refactor `pause_flow_run` for consistency with engine state handling — https://github.com/PrefectHQ/prefect/pull/7857
- API: Allow `reject_transition` to return current state — https://github.com/PrefectHQ/prefect/pull/7830
- Add `SecretDict` block field that obfuscates nested values in a dictionary — https://github.com/PrefectHQ/prefect/pull/7885

### Fixes
- Fix bug where agent concurrency slots may not be released — https://github.com/PrefectHQ/prefect/pull/7845
- Fix circular imports in the `orchestration` module — https://github.com/PrefectHQ/prefect/pull/7883
- Fix deployment builds with scripts that contain flow calls — https://github.com/PrefectHQ/prefect/pull/7817
- Fix path argument behavior in `LocalFileSystem` block — https://github.com/PrefectHQ/prefect/pull/7891
- Fix flow cancellation in `Process` block on Windows — https://github.com/PrefectHQ/prefect/pull/7799

### Documentation
- Add documentation for Automations UI — https://github.com/PrefectHQ/prefect/pull/7833
- Mention recipes and tutorials under Recipes and Collections pages — https://github.com/PrefectHQ/prefect/pull/7876
- Add documentation for Task Run Concurrency UI — https://github.com/PrefectHQ/prefect/pull/7840
- Add `with_options` example to collections usage docs — https://github.com/PrefectHQ/prefect/pull/7894
- Add a link to orion design and better title to UI readme — https://github.com/PrefectHQ/prefect/pull/7484

### Collections
- New [`prefect-kubernetes`](https://prefecthq.github.io/prefect-kubernetes/) collection for [Kubernetes](https://kubernetes.io/) — https://github.com/PrefectHQ/prefect/pull/7907
- New [`prefect-bitbucket`](https://prefecthq.github.io/prefect-bitbucket/) collection for [Bitbucket](https://bitbucket.org/product) — https://github.com/PrefectHQ/prefect/pull/7907

## Contributors
- @jlutran

**All changes**: https://github.com/PrefectHQ/prefect/compare/2.7.1...2.7.2

## Release 2.7.1

### Task concurrency limits page
You can now add task concurrency limits in the ui!

![image](https://user-images.githubusercontent.com/6200442/206586749-3f9fff36-5359-41a9-8727-60523cf89071.png)

### Enhancements
- Add extra entrypoints setting for user module injection; allows registration of custom blocks — https://github.com/PrefectHQ/prefect/pull/7179
- Update orchestration rule to wait for scheduled time to only apply to transition to running — https://github.com/PrefectHQ/prefect/pull/7585
- Use cluster UID and namespace instead of cluster "name" for `KubernetesJob` identifiers — https://github.com/PrefectHQ/prefect/pull/7747
- Add a task run concurrency limits page — https://github.com/PrefectHQ/prefect/pull/7779
- Add setting to toggle interpreting square brackets as style — https://github.com/PrefectHQ/prefect/pull/7810
- Move `/health` API route to root router — https://github.com/PrefectHQ/prefect/pull/7765
- Add `PREFECT_API_ENABLE_HTTP2` setting to allow HTTP/2 to be disabled — https://github.com/PrefectHQ/prefect/pull/7802
- Monitor process after kill and return early when possible — https://github.com/PrefectHQ/prefect/pull/7746
- Update `KubernetesJob` to watch jobs without timeout by default — https://github.com/PrefectHQ/prefect/pull/7786
- Bulk deletion of flows, deployments, and work queues from the UI — https://github.com/PrefectHQ/prefect/pull/7824

### Fixes
- Add lock to ensure that alembic commands are not run concurrently — https://github.com/PrefectHQ/prefect/pull/7789
- Release task concurrency slots when transition is rejected as long as the task is not in a running state — https://github.com/PrefectHQ/prefect/pull/7798
- Fix issue with improperly parsed flow run notification URLs — https://github.com/PrefectHQ/prefect/pull/7173
- Fix radar not updating without refreshing the page — https://github.com/PrefectHQ/prefect/pull/7824
- UI: Fullscreen layouts on screens < `lg` should take up all the available space — https://github.com/PrefectHQ/prefect/pull/7792

### Documentation
- Add documentation for creating a flow run from deployments — https://github.com/PrefectHQ/prefect/pull/7696
- Move `wait_for` examples to the tasks documentation — https://github.com/PrefectHQ/prefect/pull/7788

## Contributors
* @t-yuki made their first contribution in https://github.com/PrefectHQ/prefect/pull/7741
* @padbk made their first contribution in https://github.com/PrefectHQ/prefect/pull/7173

## Release 2.7.0

### Flow run cancellation

We're excited to announce a new flow run cancellation feature!

Flow runs can be cancelled from the CLI, UI, REST API, or Python client.

For example:

```
prefect flow-run cancel <flow-run-id>
```

When cancellation is requested, the flow run is moved to a "Cancelling" state. The agent monitors the state of flow runs and detects that cancellation has been requested. The agent then sends a signal to the flow run infrastructure, requesting termination of the run. If the run does not terminate after a grace period (default of 30 seconds), the infrastructure will be killed, ensuring the flow run exits.

Unlike the implementation of cancellation in Prefect 1 — which could fail if the flow run was stuck — this provides a strong guarantee of cancellation.

Note: this process is robust to agent restarts, but does require that an agent is running to enforce cancellation.

Support for cancellation has been added to all core library infrastructure types:

- Docker Containers (https://github.com/PrefectHQ/prefect/pull/7684)
- Kubernetes Jobs (https://github.com/PrefectHQ/prefect/pull/7701)
- Processes (https://github.com/PrefectHQ/prefect/pull/7635)

Cancellation support is in progress for all collection infrastructure types:

- ECS Tasks (https://github.com/PrefectHQ/prefect-aws/pull/163)
- Google Cloud Run Jobs (https://github.com/PrefectHQ/prefect-gcp/pull/76)
- Azure Container Instances (https://github.com/PrefectHQ/prefect-azure/pull/58)

At this time, this feature requires the flow run to be submitted by an agent — flow runs without deployments cannot be cancelled yet, but that feature is [coming soon](https://github.com/PrefectHQ/prefect/pull/7150).

See https://github.com/PrefectHQ/prefect/pull/7637 for more details

### Flow run pause and resume

In addition to cancellations, flow runs can also be paused for manual approval!

```python
from prefect import flow, pause_flow_run


@flow
def my_flow():
    print("hi!")
    pause_flow_run()
    print("bye!")
```

A new `pause_flow_run` utility is provided — when called from within a flow, the flow run is moved to a "Paused" state and execution will block. Any tasks that have begun execution before pausing will finish. Infrastructure will keep running, polling to check whether the flow run has been resumed. Paused flow runs can be resumed with the `resume_flow_run` utility, or from the UI.

A timeout can be supplied to the `pause_flow_run` utility — if the flow run is not resumed within the specified timeout, the flow will fail.

This blocking style of pause that keeps infrastructure running is supported for all flow runs, including subflow runs.

See https://github.com/PrefectHQ/prefect/pull/7637 for more details.

### Logging of prints in flows and tasks

Flows or tasks can now opt-in to logging print statements. This is much like the `log_stdout` feature in Prefect 1, but we've improved the _scoping_ so you can enable or disable the feature at the flow or task level.

In the following example, the print statements will be redirected to the logger for the flow run and task run accordingly:

```python
from prefect import task, flow

@task
def my_task():
    print("world")

@flow(log_prints=True)
def my_flow():
    print("hello")
    my_task()
```

The output from these prints will appear in the UI!

This feature will also capture prints made in functions called by tasks or flows — as long as you're within the context of the run the prints will be logged.

If you have a sensitive task, it can opt-out even if the flow has enabled logging of prints:

```python
@task(log_prints=False)
def my_secret_task():
    print(":)")
```

This print statement will appear locally as normal, but won't be sent to the Prefect logger or API.

See [the logging documentation](https://docs.prefect.io/concepts/logs/#logging-print-statements) for more details.

See https://github.com/PrefectHQ/prefect/pull/7580 for implementation details.


### Agent flow run concurrency limits

Agents can now limit the number of concurrent flow runs they are managing.

For example, start an agent with:

```
prefect agent start -q default --limit 10
```

When the agent submits a flow run, it will track it in a local concurrency slot. If the agent is managing more than 10 flow runs, the agent will not accept any more work from its work queues. When the infrastructure for a flow run exits, the agent will release a concurrency slot and another flow run can be submitted.

This feature is especially useful for limiting resource consumption when running flows locally! It also provides a way to roughly balance load across multiple agents.

Thanks to @eudyptula for contributing!

See https://github.com/PrefectHQ/prefect/pull/7361 for more details.


### Enhancements
- Add agent reporting of crashed flow run infrastructure — https://github.com/PrefectHQ/prefect/pull/7670
- Add Twilio SMS notification block — https://github.com/PrefectHQ/prefect/pull/7685
- Add PagerDuty Webhook notification block — https://github.com/PrefectHQ/prefect/pull/7534
- Add jitter to the agent query loop — https://github.com/PrefectHQ/prefect/pull/7652
- Include final state logs in logs sent to API — https://github.com/PrefectHQ/prefect/pull/7647
- Add `tags` and `idempotency_key` to `run deployment` — https://github.com/PrefectHQ/prefect/pull/7641
- The final state of a flow is now `Cancelled` when any task finishes in a `Cancelled` state — https://github.com/PrefectHQ/prefect/pull/7694
- Update login to prompt for "API key" instead of "authentication key" — https://github.com/PrefectHQ/prefect/pull/7649
- Disable cache on result retrieval if disabled on creation — https://github.com/PrefectHQ/prefect/pull/7627
- Raise `CancelledRun` when retrieving a `Cancelled` state's result — https://github.com/PrefectHQ/prefect/pull/7699
- Use new database session to send each flow run notification — https://github.com/PrefectHQ/prefect/pull/7644
- Increase default agent query interval to 10s — https://github.com/PrefectHQ/prefect/pull/7703
- Add default messages to state exceptions — https://github.com/PrefectHQ/prefect/pull/7705
- Update `run_sync_in_interruptible_worker_thread` to use an event — https://github.com/PrefectHQ/prefect/pull/7704
- Increase default database query timeout to 10s — https://github.com/PrefectHQ/prefect/pull/7717

### Fixes
- Prompt workspace selection if API key is set, but API URL is not set — https://github.com/PrefectHQ/prefect/pull/7648
- Use `PREFECT_UI_URL` for flow run notifications — https://github.com/PrefectHQ/prefect/pull/7698
- Display all parameter values a flow run was triggered with in the UI (defaults and overrides) — https://github.com/PrefectHQ/prefect/pull/7697
- Fix bug where result event is missing when wait is called before submission completes — https://github.com/PrefectHQ/prefect/pull/7571
- Fix support for sync-compatible calls in `deployment build` — https://github.com/PrefectHQ/prefect/pull/7417
- Fix bug in `StateGroup` that caused `all_final` to be wrong — https://github.com/PrefectHQ/prefect/pull/7678
- Add retry on specified httpx network errors — https://github.com/PrefectHQ/prefect/pull/7593
- Fix state display bug when state message is empty — https://github.com/PrefectHQ/prefect/pull/7706

### Documentation
- Fix heading links in docs — https://github.com/PrefectHQ/prefect/pull/7665
- Update login and `PREFECT_API_URL` configuration notes — https://github.com/PrefectHQ/prefect/pull/7674
- Add documentation about AWS retries configuration — https://github.com/PrefectHQ/prefect/pull/7691
- Add GitLab storage block to deployment CLI docs — https://github.com/PrefectHQ/prefect/pull/7686
- Add links to Cloud Run and Container Instance infrastructure — https://github.com/PrefectHQ/prefect/pull/7690
- Update docs on final state determination to reflect `Cancelled` state changes — https://github.com/PrefectHQ/prefect/pull/7700
- Fix link in 'Agents and Work Queues' documentation — https://github.com/PrefectHQ/prefect/pull/7659

### Contributors
- @brian-pond made their first contribution in https://github.com/PrefectHQ/prefect/pull/7659
- @YtKC made their first contribution in https://github.com/PrefectHQ/prefect/pull/7641
- @eudyptula made their first contribution in https://github.com/PrefectHQ/prefect/pull/7361
- @hateyouinfinity
- @jmrobbins13

**All changes**: https://github.com/PrefectHQ/prefect/compare/2.6.9...2.7.0

## Release 2.6.9

### Features

Logging into Prefect Cloud from the CLI has been given a serious upgrade!

<img width="748" alt="Login example" src="https://user-images.githubusercontent.com/2586601/199800241-c1b3691b-f18c-43ee-85e9-53cc3e5b1d48.png">

The `prefect cloud login` command now:

- Can be used non-interactively
- Can open the browser to generate a new API key for you
- Uses a new workspace selector
- Always uses your current profile
- Only prompts for workspace selection when you have more than one workspace

It also detects existing authentication:

- If logged in on the current profile, we will check that you want to reauthenticate
- If logged in on another profile, we will suggest a profile switch

There's also a new `prefect cloud logout` command (contributed by @hallenmaia) to remove credentials from the current profile.

### Enhancements
- Add automatic upper-casing of string log level settings — https://github.com/PrefectHQ/prefect/pull/7592
- Add `infrastructure_pid` to flow run — https://github.com/PrefectHQ/prefect/pull/7595
- Add `PrefectFormatter` to reduce logging configuration duplication — https://github.com/PrefectHQ/prefect/pull/7588
- Update `CloudClient.read_workspaces` to return a model — https://github.com/PrefectHQ/prefect/pull/7332
- Update hashing utilities to allow execution in FIPS 140-2 environments — https://github.com/PrefectHQ/prefect/pull/7620

### Fixes
- Update logging setup to support incremental configuration — https://github.com/PrefectHQ/prefect/pull/7569
- Update logging `JsonFormatter` to output valid JSON — https://github.com/PrefectHQ/prefect/pull/7567
- Remove `inter` CSS import, which blocked UI loads in air-gapped environments — https://github.com/PrefectHQ/prefect/pull/7586
- Return 404 when a flow run is missing during `set_task_run_state` — https://github.com/PrefectHQ/prefect/pull/7603
- Fix directory copy errors with `LocalFileSystem` deployments on Python 3.7 — https://github.com/PrefectHQ/prefect/pull/7441
- Add flush of task run logs when on remote workers — https://github.com/PrefectHQ/prefect/pull/7626

### Documentation
- Add docs about CPU and memory allocation on agent deploying ECS infrastructure blocks — https://github.com/PrefectHQ/prefect/pull/7597

### Contributors
- @hallenmaia
- @szelenka

**All changes**: https://github.com/PrefectHQ/prefect/compare/2.6.8...2.6.9

## Release 2.6.8

### Enhancements
- Add `--run-once` to `prefect agent start` CLI — https://github.com/PrefectHQ/prefect/pull/7505
- Expose `prefetch-seconds` in `prefect agent start` CLI — https://github.com/PrefectHQ/prefect/pull/7498
- Add start time sort for flow runs to the REST API — https://github.com/PrefectHQ/prefect/pull/7496
- Add `merge_existing_data` flag to `update_block_document` — https://github.com/PrefectHQ/prefect/pull/7470
- Add sanitization to enforce leading/trailing alphanumeric characters for Kubernetes job labels — https://github.com/PrefectHQ/prefect/pull/7528

### Fixes
- Fix type checking for flow name and version arguments — https://github.com/PrefectHQ/prefect/pull/7549
- Fix check for empty paths in `LocalFileSystem` — https://github.com/PrefectHQ/prefect/pull/7477
- Fix `PrefectConsoleHandler` bug where log tracebacks were excluded — https://github.com/PrefectHQ/prefect/pull/7558

### Documentation
- Add glow to Collection Catalog images in dark mode — https://github.com/PrefectHQ/prefect/pull/7535
- New [`prefect-vault`](https://github.com/pbchekin/prefect-vault) collection for integration with Hashicorp Vault

## Contributors
* @kielnino made their first contribution in https://github.com/PrefectHQ/prefect/pull/7517

**All changes**: https://github.com/PrefectHQ/prefect/compare/2.6.7...2.6.8

## Release 2.6.7

### Enhancements
- Add timeout support to tasks — https://github.com/PrefectHQ/prefect/pull/7409
- Add colored log levels — https://github.com/PrefectHQ/prefect/pull/6101
- Update flow and task run page sidebar styling — https://github.com/PrefectHQ/prefect/pull/7426
- Add redirect to logs tab when navigating to parent or child flow runs — https://github.com/PrefectHQ/prefect/pull/7439
- Add `PREFECT_UI_URL` and `PREFECT_CLOUD_UI_URL` settings — https://github.com/PrefectHQ/prefect/pull/7411
- Improve scheduler performance — https://github.com/PrefectHQ/prefect/pull/7450 https://github.com/PrefectHQ/prefect/pull/7433
- Add link to parent flow from subflow details page — https://github.com/PrefectHQ/prefect/pull/7491
- Improve visibility of deployment tags in the deployments page — https://github.com/PrefectHQ/prefect/pull/7491
- Add deployment and flow metadata to infrastructure labels — https://github.com/PrefectHQ/prefect/pull/7479
- Add obfuscation of secret settings — https://github.com/PrefectHQ/prefect/pull/7465

### Fixes
- Fix missing import for `ObjectAlreadyExists` exception in deployments module — https://github.com/PrefectHQ/prefect/pull/7360
- Fix export of `State` and `allow_failure` for type-checkers  — https://github.com/PrefectHQ/prefect/pull/7447
- Fix `--skip-upload` flag in `prefect deployment build` — https://github.com/PrefectHQ/prefect/pull/7437
- Fix `visit_collection` handling of IO objects — https://github.com/PrefectHQ/prefect/pull/7482
- Ensure that queries are sorted correctly when limits are used — https://github.com/PrefectHQ/prefect/pull/7457

### Deprecations
- `PREFECT_CLOUD_URL` has been deprecated in favor of `PREFECT_CLOUD_API_URL` — https://github.com/PrefectHQ/prefect/pull/7411
- `prefect.orion.utilities.names` has been deprecated in favor of `prefect.utilities.names` — https://github.com/PrefectHQ/prefect/pull/7465

### Documentation
- Add support for dark mode — https://github.com/PrefectHQ/prefect/pull/7432 and https://github.com/PrefectHQ/prefect/pull/7462
- Add [audit log documentation](https://docs.prefect.io/ui/audit-log/) for Prefect Cloud — https://github.com/PrefectHQ/prefect/pull/7404
- Add [troubleshooting topics](https://docs.prefect.io/ui/troubleshooting/) for Prefect Cloud — https://github.com/PrefectHQ/prefect/pull/7446

### Collections
- Adds auto-registration of blocks from AWS, Azure, GCP, and Databricks collections — https://github.com/PrefectHQ/prefect/pull/7415
- Add new [`prefect-hightouch`](https://prefecthq.github.io/prefect-hightouch/) collection for [Hightouch](https://hightouch.com/) — https://github.com/PrefectHQ/prefect/pull/7443

### Contributors
- @tekumara
- @bcbernardo made their first contribution in https://github.com/PrefectHQ/prefect/pull/7360
- @br3ndonland made their first contribution in https://github.com/PrefectHQ/prefect/pull/7432

**All changes**: https://github.com/PrefectHQ/prefect/compare/2.6.6...2.6.7


## Release 2.6.6

### Enhancements
- Add work queue status and health display to UI — [#733](https://github.com/PrefectHQ/orion-design/pull/733), [#743](https://github.com/PrefectHQ/orion-design/pull/743), [#750](https://github.com/PrefectHQ/orion-design/pull/750)
- Add `wait_for` to flows; subflows can wait for upstream tasks — https://github.com/PrefectHQ/prefect/pull/7343
- Add informative error if flow run is deleted while running — https://github.com/PrefectHQ/prefect/pull/7390
- Add name filtering support to the `work_queues/filter` API route — https://github.com/PrefectHQ/prefect/pull/7394
- Improve the stability of the scheduler service — https://github.com/PrefectHQ/prefect/pull/7412

### Fixes
- Fix GitHub storage error for Windows — https://github.com/PrefectHQ/prefect/pull/7372
- Fix links to flow runs in notifications — https://github.com/PrefectHQ/prefect/pull/7249
- Fix link to UI deployment page in CLI — https://github.com/PrefectHQ/prefect/pull/7376
- Fix UI URL routing to be consistent with CLI — https://github.com/PrefectHQ/prefect/pull/7391
- Assert that command is a list when passed to `open_process` — https://github.com/PrefectHQ/prefect/pull/7389
- Fix JSON error when serializing certain flow run parameters such as dataframes — https://github.com/PrefectHQ/prefect/pull/7385

### Documentation
- Add versioning documentation — https://github.com/PrefectHQ/prefect/pull/7353

### Collections
- New [`prefect-alert`](https://github.com/khuyentran1401/prefect-alert) collection for sending alerts on flow run fail
- New [Fivetran](https://fivetran.github.io/prefect-fivetran/) collection
- New [GitLab](https://prefecthq.github.io/prefect-gitlab/) collection

## Contributors
- @marwan116

**All changes**: https://github.com/PrefectHQ/prefect/compare/2.6.5...2.6.6

## Release 2.6.5

### Enhancements
- Add support for manual flow run retries — https://github.com/PrefectHQ/prefect/pull/7152
- Improve server performance when retrying flow runs with many tasks — https://github.com/PrefectHQ/prefect/pull/7152
- Add status checks to work queues — https://github.com/PrefectHQ/prefect/pull/7262
- Add timezone parameter to `prefect deployment build` — https://github.com/PrefectHQ/prefect/pull/7282
- UI: Add redirect to original block form after creating a nested block — https://github.com/PrefectHQ/prefect/pull/7284
- Add support for multiple work queue prefixes — https://github.com/PrefectHQ/prefect/pull/7222
- Include "-" before random suffix of Kubernetes job names — https://github.com/PrefectHQ/prefect/pull/7329
- Allow a working directory to be specified for `Process` infrastructure — https://github.com/PrefectHQ/prefect/pull/7252
- Add support for Python 3.11 — https://github.com/PrefectHQ/prefect/pull/7304
- Add persistence of data when a state is returned from a task or flow — https://github.com/PrefectHQ/prefect/pull/7316
- Add `ignore_file` to `Deployment.build_from_flow()` — https://github.com/PrefectHQ/prefect/pull/7012

### Fixes
- Allow `with_options` to reset retries and retry delays — https://github.com/PrefectHQ/prefect/pull/7276
- Fix proxy-awareness in the `OrionClient` — https://github.com/PrefectHQ/prefect/pull/7328
- Fix block auto-registration when changing databases — https://github.com/PrefectHQ/prefect/pull/7350
- Include hidden files when uploading directories to `RemoteFileSystem` storage — https://github.com/PrefectHQ/prefect/pull/7336
- UI: added support for unsetting color-mode preference, `null` is now equivalent to "default" — https://github.com/PrefectHQ/prefect/pull/7321

### Documentation
- Add documentation for Prefect Cloud SSO — https://github.com/PrefectHQ/prefect/pull/7302

### Collections
- New [`prefect-docker`](https://prefecthq.github.io/prefect-docker/) collection for [Docker](https://www.docker.com/)
- New [`prefect-census`](https://prefecthq.github.io/prefect-census/) collection for [Census](https://docs.getcensus.com/)

## Contributors
- @BallisticPain made their first contribution in https://github.com/PrefectHQ/prefect/pull/7252
- @deepyaman
- @hateyouinfinity
- @jmg-duarte
- @taljaards

**All changes**: https://github.com/PrefectHQ/prefect/compare/2.6.4...2.6.5

## Release 2.6.4

### Enhancements
- UI: Rename deployment "Overview" tab to "Description" — https://github.com/PrefectHQ/prefect/pull/7234
- Add `Deployment.build_from_flow` toggle to disable loading of existing values from the API — https://github.com/PrefectHQ/prefect/pull/7218
- Add `PREFECT_RESULTS_PERSIST_BY_DEFAULT` setting to globally toggle the result persistence default — https://github.com/PrefectHQ/prefect/pull/7228
- Add support for using callable objects as tasks — https://github.com/PrefectHQ/prefect/pull/7217
- Add authentication as service principal to the `Azure` storage block — https://github.com/PrefectHQ/prefect/pull/6844
- Update default database timeout from 1 to 5 seconds — https://github.com/PrefectHQ/prefect/pull/7246

### Fixes
- Allow image/namespace fields to be loaded from Kubernetes job manifest — https://github.com/PrefectHQ/prefect/pull/7244
- UI: Update settings API call to respect `ORION_UI_SERVE_BASE` environment variable — https://github.com/PrefectHQ/prefect/pull/7068
- Fix entrypoint path error when deployment is created on Windows then run on Unix — https://github.com/PrefectHQ/prefect/pull/7261

### Collections
- New [`prefect-kv`](https://github.com/madkinsz/prefect-kv) collection for persisting key-value data
- `prefect-aws`: Update [`S3Bucket`](https://prefecthq.github.io/prefect-aws/s3/#prefect_aws.s3.S3Bucket) storage block to enable use with deployments — https://github.com/PrefectHQ/prefect-aws/pull/82
- `prefect-aws`: Add support for arbitrary user customizations to [`ECSTask`](https://prefecthq.github.io/prefect-aws/ecs/) block — https://github.com/PrefectHQ/prefect-aws/pull/120
- `prefect-aws`: Removed the experimental designation from the [`ECSTask`](https://prefecthq.github.io/prefect-aws/ecs/) block
- `prefect-azure`: New [`AzureContainerInstanceJob`](https://prefecthq.github.io/prefect-azure/container_instance/) infrastructure block to run flows or commands as containers on Azure — https://github.com/PrefectHQ/prefect-azure/pull/45

### Contributors
- @Trymzet
- @jmg-duarte
- @mthanded made their first contribution in https://github.com/PrefectHQ/prefect/pull/7068

**All changes**: https://github.com/PrefectHQ/prefect/compare/2.6.3...2.6.4

## Release 2.6.3

### Fixes
- Fix handling of `cache_result_in_memory` in `Task.with_options` — https://github.com/PrefectHQ/prefect/pull/7227

**All changes**: https://github.com/PrefectHQ/prefect/compare/2.6.2...2.6.3

## Release 2.6.2

### Enhancements
- Add `CompressedSerializer` for compression of other result serializers — https://github.com/PrefectHQ/prefect/pull/7164
- Add option to drop task or flow return values from memory — https://github.com/PrefectHQ/prefect/pull/7174
- Add support for creating and reading notification policies from the client — https://github.com/PrefectHQ/prefect/pull/7154
- Add API support for sorting deployments — https://github.com/PrefectHQ/prefect/pull/7187
- Improve searching and sorting of flows and deployments in the UI —  https://github.com/PrefectHQ/prefect/pull/7160
- Improve recurrence rule schedule parsing with support for compound rules  — https://github.com/PrefectHQ/prefect/pull/7165
- Add support for private GitHub repositories — https://github.com/PrefectHQ/prefect/pull/7107

### Fixes
- Improve orchestration handling of `after_transition` when exception encountered — https://github.com/PrefectHQ/prefect/pull/7156
- Prevent block name from being reused on the block creation form in the UI — https://github.com/PrefectHQ/prefect/pull/7096
- Fix bug where `with_options` incorrectly updates result settings — https://github.com/PrefectHQ/prefect/pull/7186
- Add backwards compatibility for return of server-states from flows and tasks — https://github.com/PrefectHQ/prefect/pull/7189
- Fix naming of subflow runs tab on flow run page in the UI — https://github.com/PrefectHQ/prefect/pull/7192
- Fix `prefect orion start` error on Windows when module path contains spaces — https://github.com/PrefectHQ/prefect/pull/7224


### Collections
- New [prefect-monte-carlo](https://prefecthq.github.io/prefect-monte-carlo/) collection for interaction with [Monte Carlo](https://www.montecarlodata.com/)

### Contributors
- @jmg-duarte

**All changes**: https://github.com/PrefectHQ/prefect/compare/2.6.1...2.6.2

## Release 2.6.1

### Fixes
- Fix bug where return values of `{}` or `[]` could be coerced to `None` — https://github.com/PrefectHQ/prefect/pull/7181

## Contributors
* @acookin made their first contribution in https://github.com/PrefectHQ/prefect/pull/7172

**All changes**: https://github.com/PrefectHQ/prefect/compare/2.6.0...2.6.1

## Release 2.6.0

### First-class configuration of results 🎉

Previously, Prefect serialized the results of all flows and tasks with pickle, then wrote them to your local file system.
In this release, we're excited to announce this behavior is fully configurable and customizable.

Here are some highlights:

- Persistence of results is off by default.
    — We will turn on result persistence automatically if needed for a feature you're using, but you can always opt-out.
    — You can easily opt-in for any flow or task.
- You can choose the result serializer.
    — By default, we continue to use a pickle serializer, now with the ability to choose a custom implementation.
    — We now offer a JSON result serializer with support for all of the types supported by Pydantic.
    — You can also write your own serializer for full control.
    — Unless your results are being persisted, they will not be serialized.
- You can change the result storage.
    — By default, we will continue to use the local file system.
    — You can specify any of our storage blocks, such as AWS S3.
    — You can use any storage block you have defined.

All of the options can be customized per flow or task.

```python
from prefect import flow, task

# This flow defines a default result serializer for itself and all tasks in it
@flow(result_serializer="pickle")
def foo():
    one()
    two()
    three()

# This task's result will be persisted to the local file system
@task(persist_result=True)
def one():
    return "one!"

# This task will not persist its result
@task(persist_result=False)
def two():
    return "two!"

# This task will use a different serializer than the rest
@task(persist_result=True, result_serializer="json")
def three():
    return "three!"

# This task will persist its result to an S3 bucket
@task(persist_result=True, result_storage="s3/my-s3-block")
def four()
    return "four!
```

See the [documentation](https://docs.prefect.io/concepts/results/) for more details and examples.
See https://github.com/PrefectHQ/prefect/pull/6908 for implementation details.

### Waiting for tasks even if they fail

You can now specify that a downstream task should wait for an upstream task and run even if the upstream task has failed.

```python
from prefect import task, flow, allow_failure

@flow
def foo():
    upstream_future = fails_sometimes.submit()
    important_cleanup(wait_for=[allow_failure(upstream_future)])

@task
def fails_sometimes():
    raise RuntimeError("oh no!")

@task
def important_cleanup():
    ...
```

See https://github.com/PrefectHQ/prefect/pull/7120 for implementation details.

### Work queue match support for agents

Agents can now match multiple work queues by providing a `--match` string instead of specifying all of the work queues. The agent will poll every work queue with a name that starts with the given string. Your agent will detect new work queues that match the option without requiring a restart!

```
$ prefect agent start --match "foo-"
```

### Enhancements
- Add `--param` / `--params` support `prefect deployment run` — https://github.com/PrefectHQ/prefect/pull/7018
- Add 'Show Active Runs' button to work queue page — https://github.com/PrefectHQ/prefect/pull/7092
- Update block protection to only prevent deletion — https://github.com/PrefectHQ/prefect/pull/7042
- Improve stability by optimizing the HTTP client — https://github.com/PrefectHQ/prefect/pull/7090
- Optimize flow run history queries — https://github.com/PrefectHQ/prefect/pull/7138
- Optimize server handling by saving log batches in individual transactions — https://github.com/PrefectHQ/prefect/pull/7141
- Optimize deletion of auto-scheduled runs — https://github.com/PrefectHQ/prefect/pull/7102

### Fixes
- Fix `DockerContainer` log streaming crash due to "marked for removal" error — https://github.com/PrefectHQ/prefect/pull/6860
- Improve RRule schedule string parsing — https://github.com/PrefectHQ/prefect/pull/7133
- Improve handling of duplicate blocks, reducing errors in server logs — https://github.com/PrefectHQ/prefect/pull/7140
- Fix flow run URLs in notifications and `prefect deployment run` output — https://github.com/PrefectHQ/prefect/pull/7153

### Documentation
- Add documentation for support of proxies — https://github.com/PrefectHQ/prefect/pull/7087
- Fix rendering of Prefect settings in API reference — https://github.com/PrefectHQ/prefect/pull/7067

### Contributors
* @jmg-duarte
* @kevin868 made their first contribution in https://github.com/PrefectHQ/prefect/pull/7109
* @space-age-pete made their first contribution in https://github.com/PrefectHQ/prefect/pull/7122

**All changes**: https://github.com/PrefectHQ/prefect/compare/2.5.0...2.6.0

## Release 2.5.0

### Exciting New Features 🎉

- Add `prefect.deployments.run_deployment` to create a flow run for a deployment with support for:
    — Configurable execution modes: returning immediately or waiting for completion of the run.
    — Scheduling runs in the future or now.
    — Custom flow run names.
    — Automatic linking of created flow run to the flow run it is created from.
    — Automatic tracking of upstream task results passed as parameters.
  <br />
  See https://github.com/PrefectHQ/prefect/pull/7047, https://github.com/PrefectHQ/prefect/pull/7081, and https://github.com/PrefectHQ/prefect/pull/7084

### Enhancements
- Add ability to delete multiple objects on flow run, flow, deployment and work queue pages — https://github.com/PrefectHQ/prefect/pull/7086
- Update `put_directory` to exclude directories from upload counts — https://github.com/PrefectHQ/prefect/pull/7054
- Always suppress griffe logs — https://github.com/PrefectHQ/prefect/pull/7059
- Add OOM warning to `Process` exit code log message — https://github.com/PrefectHQ/prefect/pull/7070
- Add idempotency key support to `OrionClient.create_flow_run_from_deployment` — https://github.com/PrefectHQ/prefect/pull/7074

### Fixes
- Fix default start date filter for deployments page in UI — https://github.com/PrefectHQ/prefect/pull/7025
- Fix `sync_compatible` handling of wrapped async functions and generators — https://github.com/PrefectHQ/prefect/pull/7009
- Fix bug where server could error due to an unexpected null in task caching logic — https://github.com/PrefectHQ/prefect/pull/7031
- Add exception handling to block auto-registration — https://github.com/PrefectHQ/prefect/pull/6997
- Remove the "sync caller" check from `sync_compatible` — https://github.com/PrefectHQ/prefect/pull/7073

### Documentation
- Add `ECSTask` block tutorial to recipes — https://github.com/PrefectHQ/prefect/pull/7066
- Update documentation for organizations for member management, roles, and permissions — https://github.com/PrefectHQ/prefect/pull/7058

## Collections
- New [prefect-soda-core](https://sodadata.github.io/prefect-soda-core/) collection for integration with [Soda](https://www.soda.io/).

### Contributors
- @taljaards

**All changes**: https://github.com/PrefectHQ/prefect/compare/2.4.5...2.5.0

## Release 2.4.5

This release disables block protection. With block protection enabled, as in 2.4.3 and 2.4.4, client and server versions cannot be mismatched unless you are on a version before 2.4.0. Disabling block protection restores the ability for a client and server to have different version.

Block protection was added in 2.4.1 to prevent users from deleting block types that are necessary for the system to function. With this change, you are able to delete block types that will cause your flow runs to fail. New safeguards that do not affect client/server compatibility will be added in the future.

## Release 2.4.3

**When running a server with this version, the client must be the same version. This does not apply to clients connecting to Prefect Cloud.**

### Enhancements
- Warn if user tries to login with API key from Cloud 1 — https://github.com/PrefectHQ/prefect/pull/6958
- Improve concurrent task runner performance — https://github.com/PrefectHQ/prefect/pull/6948
- Raise a `MissingContextError` when `get_run_logger` is called outside a run context — https://github.com/PrefectHQ/prefect/pull/6980
- Adding caching to API configuration lookups to improve performance — https://github.com/PrefectHQ/prefect/pull/6959
- Move `quote` to `prefect.utilities.annotations` — https://github.com/PrefectHQ/prefect/pull/6993
- Add state filters and sort-by to the work-queue, flow and deployment pages — https://github.com/PrefectHQ/prefect/pull/6985

### Fixes
- Fix login to private Docker registries — https://github.com/PrefectHQ/prefect/pull/6889
- Update `Flow.with_options` to actually pass retry settings to new object — https://github.com/PrefectHQ/prefect/pull/6963
- Fix compatibility for protected blocks when client/server versions are mismatched — https://github.com/PrefectHQ/prefect/pull/6986
- Ensure `python-slugify` is always used even if [unicode-slugify](https://github.com/mozilla/unicode-slugify) is installed — https://github.com/PrefectHQ/prefect/pull/6955

### Documentation
- Update documentation for specifying schedules from the CLI — https://github.com/PrefectHQ/prefect/pull/6968
- Add results concept to documentation — https://github.com/PrefectHQ/prefect/pull/6992

### Collections
- New [`prefect-hex` collection](https://prefecthq.github.io/prefect-hex/) — https://github.com/PrefectHQ/prefect/pull/6974
- New [`CloudRunJob` infrastructure block](https://prefecthq.github.io/prefect-gcp/cloud_run/) in `prefect-gcp` — https://github.com/PrefectHQ/prefect-gcp/pull/48

### Contributors
* @Hongbo-Miao made their first contribution in https://github.com/PrefectHQ/prefect/pull/6956
* @hateyouinfinity made their first contribution in https://github.com/PrefectHQ/prefect/pull/6955

## Release 2.4.2

### Fixes
- Remove types in blocks docstring attributes to avoid annotation parsing warnings — https://github.com/PrefectHQ/prefect/pull/6937
- Fixes `inject_client` in scenarios where the `client` kwarg is passed `None` — https://github.com/PrefectHQ/prefect/pull/6942

### Contributors
* @john-jam made their first contribution in https://github.com/PrefectHQ/prefect/pull/6937

## Release 2.4.1

### Enhancements
- Add TTL to `KubernetesJob` for automated cleanup of finished jobs — https://github.com/PrefectHQ/prefect/pull/6785
- Add `prefect kubernetes manifest agent` to generate an agent Kubernetes manifest — https://github.com/PrefectHQ/prefect/pull/6771
- Add `prefect block type delete` to delete block types — https://github.com/PrefectHQ/prefect/pull/6849
- Add dynamic titles to tabs in UI — https://github.com/PrefectHQ/prefect/pull/6914
- Hide secret tails by default — https://github.com/PrefectHQ/prefect/pull/6846
- Add runs tab to show flow runs on the flow, deployment, and work-queue pages in the UI — https://github.com/PrefectHQ/prefect/pull/6721
- Add toggle to disable block registration on application start — https://github.com/PrefectHQ/prefect/pull/6858
- Use injected client during block registration, save, and load — https://github.com/PrefectHQ/prefect/pull/6857
- Refactor of `prefect.client` into `prefect.client.orion` and `prefect.client.cloud` — https://github.com/PrefectHQ/prefect/pull/6847
- Improve breadcrumbs on radar page in UI — https://github.com/PrefectHQ/prefect/pull/6757
- Reject redundant state transitions to prevent duplicate runs — https://github.com/PrefectHQ/prefect/pull/6852
- Update block auto-registration to use a cache to improve performance — https://github.com/PrefectHQ/prefect/pull/6841
- Add ability to define blocks from collections to be registered by default — https://github.com/PrefectHQ/prefect/pull/6890
- Update file systems interfaces to be sync compatible — https://github.com/PrefectHQ/prefect/pull/6511
- Add flow run URLs to notifications — https://github.com/PrefectHQ/prefect/pull/6798
- Add client retries on 503 responses — https://github.com/PrefectHQ/prefect/pull/6927
- Update injected client retrieval to use the flow and task run context client for reduced overhead — https://github.com/PrefectHQ/prefect/pull/6859
- Add Microsoft Teams notification block — https://github.com/PrefectHQ/prefect/pull/6920

### Fixes
- Fix `LocalFileSystem.get_directory` when from and to paths match — https://github.com/PrefectHQ/prefect/pull/6824
- Fix registration of block schema versions — https://github.com/PrefectHQ/prefect/pull/6803
- Update agent to capture infrastructure errors and fail the flow run instead of crashing — https://github.com/PrefectHQ/prefect/pull/6903
- Fix bug where `OrionClient.read_logs` filter was ignored — https://github.com/PrefectHQ/prefect/pull/6885

### Documentation
- Add GitHub and Docker deployment recipe — https://github.com/PrefectHQ/prefect/pull/6825
- Add parameter configuration examples — https://github.com/PrefectHQ/prefect/pull/6886

### Collections
- Add `prefect-firebolt` to collections catalog — https://github.com/PrefectHQ/prefect/pull/6917

### Helm Charts
- Major overhaul in how helm charts in `prefect-helm` are structured and how we version and release them — [2022.09.21 release](https://github.com/PrefectHQ/prefect-helm/releases/tag/2022.09.21)

### Contributors
- @jmg-duarte
- @taljaards
- @yashlad681
- @hallenmaia made their first contributions(!) in https://github.com/PrefectHQ/prefect/pull/6903, https://github.com/PrefectHQ/prefect/pull/6785, and https://github.com/PrefectHQ/prefect/pull/6771
- @dobbersc made their first contribution in https://github.com/PrefectHQ/prefect/pull/6870
- @jnovinger made their first contribution in https://github.com/PrefectHQ/prefect/pull/6916
- @mathijscarlu made their first contribution in https://github.com/PrefectHQ/prefect/pull/6885


## Release 2.4.0

### Exciting New Features 🎉
- Add `ECSTask` infrastructure block to run commands and flows on AWS ECS<br />
    See [the documentation](https://prefecthq.github.io/prefect-aws/ecs/) in the [prefect-aws collection](https://prefecthq.github.io/prefect-aws/) and usage notes in the [infrastructure guide](https://docs.prefect.io/concepts/infrastructure/#ecstask)

### Enhancements
- Update the deployments CLI to better support CI/CD use cases — https://github.com/PrefectHQ/prefect/pull/6697
- Improve database query performance by removing unnecessary SQL transactions — https://github.com/PrefectHQ/prefect/pull/6714
- Update blocks to dispatch instance creation using slugs — https://github.com/PrefectHQ/prefect/pull/6622
- Add flow run start times to flow run metadata in UI — https://github.com/PrefectHQ/prefect/pull/6743
- Update default infrastructure command to be set at runtime — https://github.com/PrefectHQ/prefect/pull/6610
- Allow environment variables to be "unset" in infrastructure blocks — https://github.com/PrefectHQ/prefect/pull/6650
- Add favicon switching feature for flow and task run pages — https://github.com/PrefectHQ/prefect/pull/6794
- Update `Deployment.infrastructure` to accept types outside of the core library i.e. custom infrastructure or from collections — https://github.com/PrefectHQ/prefect/pull/6674
- Update `deployment build --rrule` input to allow start date and timezones — https://github.com/PrefectHQ/prefect/pull/6761

### Fixes
- Update crash detection to ignore abort signals — https://github.com/PrefectHQ/prefect/pull/6730
- Protect against race condition with deployment schedules — https://github.com/PrefectHQ/prefect/pull/6673
- Fix saving of block fields with aliases — https://github.com/PrefectHQ/prefect/pull/6758
- Preserve task dependencies to futures passed as parameters in `.map` — https://github.com/PrefectHQ/prefect/pull/6701
- Update task run orchestration to include latest metadata in context — https://github.com/PrefectHQ/prefect/pull/6791

### Documentation
- Task runner documentation fixes and clarifications — https://github.com/PrefectHQ/prefect/pull/6733
- Add notes for Windows and Linux installation — https://github.com/PrefectHQ/prefect/pull/6750
- Add a catalog of implementation recipes — https://github.com/PrefectHQ/prefect/pull/6408
- Improve storage and file systems documentation — https://github.com/PrefectHQ/prefect/pull/6756
- Add CSS for badges — https://github.com/PrefectHQ/prefect/pull/6655

### Contributors
* @robalar made their first contribution in https://github.com/PrefectHQ/prefect/pull/6701
* @shraddhafalane made their first contribution in https://github.com/PrefectHQ/prefect/pull/6784

## 2.3.2

### Enhancements
* UI displays an error message when backend is unreachable — https://github.com/PrefectHQ/prefect/pull/6670

### Fixes
* Fix issue where parameters weren't updated when a deployment was re-applied by @lennertvandevelde in https://github.com/PrefectHQ/prefect/pull/6668
* Fix issues with stopping Orion on Windows machines — https://github.com/PrefectHQ/prefect/pull/6672
* Fix issue with GitHub storage running in non-empty directories — https://github.com/PrefectHQ/prefect/pull/6693
* Fix issue where some user-supplied values were ignored when creating new deployments — https://github.com/PrefectHQ/prefect/pull/6695

### Collections
* Added [prefect-fugue](https://fugue-project.github.io/prefect-fugue/)

### Contributors
* @lennertvandevelde made their first contribution! — [https://github.com/PrefectHQ/prefect/pull/6668](https://github.com/PrefectHQ/prefect/pull/6668)

## 2.3.1

### Enhancements
* Add sync compatibility to `run` for all infrastructure types — https://github.com/PrefectHQ/prefect/pull/6654
* Update Docker container name collision log to `INFO` level for clarity — https://github.com/PrefectHQ/prefect/pull/6657
* Refactor block documents queries for speed ⚡️ — https://github.com/PrefectHQ/prefect/pull/6645
* Update block CLI to match standard styling — https://github.com/PrefectHQ/prefect/pull/6679

### Fixes
* Add `git` to the Prefect image — https://github.com/PrefectHQ/prefect/pull/6653
* Update Docker container runs to be robust to container removal — https://github.com/PrefectHQ/prefect/pull/6656
* Fix parsing of `PREFECT_TEST_MODE` in `PrefectBaseModel` — https://github.com/PrefectHQ/prefect/pull/6647
* Fix handling of `.prefectignore` paths on Windows — https://github.com/PrefectHQ/prefect/pull/6680

### Collections
* [prefect-juptyer](https://prefecthq.github.io/prefect-jupyter/)

### Contributors
* @mars-f made their first contribution — https://github.com/PrefectHQ/prefect/pull/6639
* @pdashk made their first contribution — https://github.com/PrefectHQ/prefect/pull/6640

## 2.3.0

### Exciting New Features 🎉

- Add support for deploying flows stored in Docker images — [#6574](https://github.com/PrefectHQ/prefect/pull/6574)
- Add support for deploying flows stored on GitHub — [#6598](https://github.com/PrefectHQ/prefect/pull/6598)
- Add file system block for reading directories from GitHub — [#6517](https://github.com/PrefectHQ/prefect/pull/6517)
- Add a context manager to disable the flow and task run loggers for testing — [#6575](https://github.com/PrefectHQ/prefect/pull/6575)
- Add task run pages to the UI — [#6570](https://github.com/PrefectHQ/prefect/pull/6570)

### Enhancements

- Add "cloud" to `prefect version` server type display — [#6523](https://github.com/PrefectHQ/prefect/pull/6523)
- Use the parent flow run client for child flow runs if available — [#6526](https://github.com/PrefectHQ/prefect/pull/6526)
- Add display of Prefect version when starting agent — [#6545](https://github.com/PrefectHQ/prefect/pull/6545)
- Add type hints to state predicates, e.g. `is_completed()` — [#6561](https://github.com/PrefectHQ/prefect/pull/6561)
- Add error when sync compatible methods are used incorrectly — [#6565](https://github.com/PrefectHQ/prefect/pull/6565)
- Improve performance of task run submission — [#6527](https://github.com/PrefectHQ/prefect/pull/6527)
- Improve performance of flow run serialization for `/flow_runs/filter` endpoint — [#6553](https://github.com/PrefectHQ/prefect/pull/6553)
- Add field to states with untrackable dependencies due to result types — [#6472](https://github.com/PrefectHQ/prefect/pull/6472)
- Update `Task.map` iterable detection to exclude strings and bytes — [#6582](https://github.com/PrefectHQ/prefect/pull/6582)
- Add a version attribute to the block schema model — [#6491](https://github.com/PrefectHQ/prefect/pull/6491)
- Add better error handling in the telemetry service — [#6124](https://github.com/PrefectHQ/prefect/pull/6124)
- Update the Docker entrypoint display for the Prefect image — [#655](https://github.com/PrefectHQ/prefect/pull/6552)
- Add a block creation link to `prefect block type ls` — [#6493](https://github.com/PrefectHQ/prefect/pull/6493)
- Allow customization of notifications of queued flow runs — [#6538](https://github.com/PrefectHQ/prefect/pull/6538)
- Avoid duplicate saves of storage blocks as anonymous blocks — [#6550](https://github.com/PrefectHQ/prefect/pull/6550)
- Remove save of agent default infrastructure blocks — [#6550](https://github.com/PrefectHQ/prefect/pull/6550)
- Add a `--skip-upload` flag to `prefect deployment build` — [#6560](https://github.com/PrefectHQ/prefect/pull/6560)
- Add a `--upload` flag to `prefect deployment apply` — [#6560](https://github.com/PrefectHQ/prefect/pull/6560)
- Add the ability to specify relative sub-paths when working with remote storage for deployments — [#6518](https://github.com/PrefectHQ/prefect/pull/6518)
- Prevent non-UUID slugs from raising errors on `/block_document` endpoints — [#6541](https://github.com/PrefectHQ/prefect/pull/6541)
- Improve Docker image tag parsing to support the full Moby specification — [#6564](https://github.com/PrefectHQ/prefect/pull/6564)
### Fixes

- Set uvicorn `--app-dir` when starting Orion to avoid module collisions — [#6547](https://github.com/PrefectHQ/prefect/pull/6547)
- Resolve issue with Python-based deployments having incorrect entrypoint paths — [#6554](https://github.com/PrefectHQ/prefect/pull/6554)
- Fix Docker image tag parsing when ports are included — [#6567](https://github.com/PrefectHQ/prefect/pull/6567)
- Update Kubernetes Job to use `args` instead of `command` to respect image entrypoints — [#6581](https://github.com/PrefectHQ/prefect/pull/6581)
    — Warning: If you are using a custom image with an entrypoint that does not allow passthrough of commands, flow runs will fail.
- Fix edge case in `sync_compatible` detection when using AnyIO task groups — [#6602](https://github.com/PrefectHQ/prefect/pull/6602)
- Add check for infrastructure and storage block capabilities during deployment build — [#6535](https://github.com/PrefectHQ/prefect/pull/6535)
- Fix issue where deprecated work queue pages showed multiple deprecation notices — [#6531](https://github.com/PrefectHQ/prefect/pull/6531)
- Fix path issues with `RemoteFileSystem` and Windows — [#6620](https://github.com/PrefectHQ/prefect/pull/6620)
- Fix a bug where `RemoteFileSystem.put_directory` did not respect `local_path` — [#6620](https://github.com/PrefectHQ/prefect/pull/6620)

### Documentation

- Add tutorials for creating and using storage and infrastructure blocks — [#6608](https://github.com/PrefectHQ/prefect/pull/6608)
- Update tutorial for running flows in Docker — [#6612](https://github.com/PrefectHQ/prefect/pull/6612)
- Add example of calling a task from a task — [#6501](https://github.com/PrefectHQ/prefect/pull/6501)
- Update database documentation for Postgres to clarify required plugins — [#6566](https://github.com/PrefectHQ/prefect/pull/6566)
- Add example of using `Task.map` in docstring — [#6579](https://github.com/PrefectHQ/prefect/pull/6579)
- Add details about flow run retention policies — [#6577](https://github.com/PrefectHQ/prefect/pull/6577)
- Fix flow parameter name docstring in deployments — [#6599](https://github.com/PrefectHQ/prefect/pull/6599)


### Contributors

Thanks to our external contributors!

- @darrida
- @jmg-duarte
- @MSSandroid

## 2.2.0

### Exciting New Features 🎉
* Added automatic detection of static arguments to `Task.map` in https://github.com/PrefectHQ/prefect/pull/6513

### Fixes
* Updated deployment flow run retry settings with runtime values in https://github.com/PrefectHQ/prefect/pull/6489
* Updated media queries for flow-run-filter in https://github.com/PrefectHQ/prefect/pull/6484
* Added `empirical_policy` to flow run update route in https://github.com/PrefectHQ/prefect/pull/6486
* Updated flow run policy retry settings to be nullable in https://github.com/PrefectHQ/prefect/pull/6488
* Disallowed extra attribute initialization on `Deployment` objects in https://github.com/PrefectHQ/prefect/pull/6505
* Updated `deployment build` to raise an informative error if two infrastructure configs are provided in https://github.com/PrefectHQ/prefect/pull/6504
* Fixed calling async subflows from sync parents in https://github.com/PrefectHQ/prefect/pull/6514

## 2.1.1

### Fixes

* Fixed log on abort when the flow run context is not available in https://github.com/PrefectHQ/prefect/pull/6402
* Fixed error message in `submit_run` in https://github.com/PrefectHQ/prefect/pull/6453
* Fixed error if default parameters are missing on a deployment flow run in https://github.com/PrefectHQ/prefect/pull/6465
* Added error message if `get_run_logger` receives context of unknown type in https://github.com/PrefectHQ/prefect/pull/6401

## 2.1.0

### Build Deployments in Python
The new, YAML-based deployment definition provides a simple, extensible foundation for our new deployment creation experience. Now, by popular demand, we're extending that experience to enable you to define deployments and build them from within Python. You can do so by defining a `Deployment` Python object, specifying the deployment options as properties of the object, then building and applying the object using methods of `Deployment`. See the [documentation](https://docs.prefect.io/concepts/deployments/) to learn more.

### Simplified Agents & Work Queues
Agents and work queues give you control over where and how flow runs are executed. Now, creating an agent (and corresponding work queue) is even easier. Work queues now operate strictly by name, not by matching tags. Deployments, and the flow runs they generate, are explicitly linked to a single work queue, and the work queue is automatically created whenever a deployment references it. This means you no longer need to manually create a new work queue each time you want to want to route a deployment's flow runs separately. Agents can now pull from multiple work queues, and also automatically generate work queues that don't already exist. The result of these improvements is that most users will not have to interact directly with work queues at all, but advanced users can take advantage of them for increased control over how work is distributed to agents. These changes are fully backwards compatible. See the [documentation](https://docs.prefect.io/concepts/work-queues/) to learn more.

### Improvements and bug fixes
* Added three new exceptions to improve errors when parameters are incorrectly supplied to flow runs in https://github.com/PrefectHQ/prefect/pull/6091
* Fixed a task dependency issue where unpacked values were not being correctly traced in https://github.com/PrefectHQ/prefect/pull/6348
* Added the ability to embed `BaseModel` subclasses as fields within blocks, resolving an issue with the ImagePullPolicy field on the KubernetesJob block in https://github.com/PrefectHQ/prefect/pull/6389
* Added comments support for deployment.yaml to enable inline help in https://github.com/PrefectHQ/prefect/pull/6339
* Added support for specifying three schedule types — cron, interval and rrule — to the `deployment build` CLI in https://github.com/PrefectHQ/prefect/pull/6387
* Added error handling for exceptions raised during the pre-transition hook fired by an OrchestrationRule during state transitions in https://github.com/PrefectHQ/prefect/pull/6315
* Updated `visit_collection` to be a synchronous function in https://github.com/PrefectHQ/prefect/pull/6371
* Revised loop service method names for clarity in https://github.com/PrefectHQ/prefect/pull/6131
* Modified deployments to load flows in a worker thread in https://github.com/PrefectHQ/prefect/pull/6340
* Resolved issues with capture of user-raised timeouts in https://github.com/PrefectHQ/prefect/pull/6357
* Added base class and async compatibility to DockerRegistry in https://github.com/PrefectHQ/prefect/pull/6328
* Added `max_depth` to `visit_collection`, allowing recursion to be limited in https://github.com/PrefectHQ/prefect/pull/6367
* Added CLI commands for inspecting and deleting Blocks and Block Types in https://github.com/PrefectHQ/prefect/pull/6422
* Added a Server Message Block (SMB) file system block in https://github.com/PrefectHQ/prefect/pull/6344 — Special thanks to @darrida for this contribution!
* Removed explicit type validation from some API routes in https://github.com/PrefectHQ/prefect/pull/6448
* Improved robustness of streaming output from subprocesses in https://github.com/PrefectHQ/prefect/pull/6445
* Added a default work queue ("default") when creating new deployments from the Python client or CLI in https://github.com/PrefectHQ/prefect/pull/6458

### New Collections
- [prefect-monday](https://prefecthq.github.io/prefect-monday/)
- [prefect-databricks](https://prefecthq.github.io/prefect-databricks/)
- [prefect-fugue](https://github.com/fugue-project/prefect-fugue/)

**Full Changelog**: https://github.com/PrefectHQ/prefect/compare/2.0.4...2.1.0

## 2.0.4

### Simplified deployments
The deployment experience has been refined to remove extraneous artifacts and make configuration even easier. In particular:

-   `prefect deployment build` no longer generates a  `manifest.json` file. Instead, all of the relevant information is written to the `deployment.yaml` file.
- Values in the `deployment.yaml` file are more atomic and explicit
-   Local file system blocks are no longer saved automatically
-   Infrastructure block values can now be overwritten with the new `infra_overrides` field

### Start custom flow runs from the UI
Now, from the deployment page, in addition to triggering an immediate flow run with default parameter arguments, you can also create a custom run. A custom run enables you to configure the run's parameter arguments, start time, name, and more, all while otherwise using the same deployment configuration. The deployment itself will be unchanged and continue to generate runs on its regular schedule.

### Improvements and bug fixes
- Made timeout errors messages on state changes more intuitive
- Added debug level logs for task run rehydration
- Added basic CLI functionality to inspect Blocks; more to come
- Added support for filtering on state name to `prefect flow-run ls`
- Refined autogenerated database migration output

## 2.0.3

This release contains a number of bug fixes and documentation improvements.

### Introducing [`prefect-dbt`](https://prefecthq.github.io/prefect-dbt/)

We've released `prefect-dbt` — a collection of Prefect integrations for working with dbt in your Prefect flows. This collection has been built as part of a partnership with dbt Labs to ensure that it follows best practices for working with dbt.

### Improvements and bug fixes
- Azure storage blocks can use `.prefectignore`
- Resolved bugs and improved interface in the Orion client.
- Resolved a bug in Azure storage blocks that would cause uploads to get stuck.
- Resolved a bug where calling a flow in a separate thread would raise an exception.
- Resolved issues with loading flows from a deployment.
- Corrected some erroneous type annotations.
- Better handling of database errors during state transition validation.
- Better sanitization of labels for Kubernetes Jobs.
- Fixes `--manifest-only` flag of `prefect deployment build` command to ensure that using this flag, the manifest gets generated, but the upload to a storage location is skipped.
- Added support for multiple YAML deployment paths to the `prefect deployment apply` command.


## 2.0.2

This release implements a number of improvements and bug fixes in response to continued engagement by members of our community. Thanks, as always, to all who submitted ideas on how to make Prefect 2 even better.

### Introducing .prefectignore files
 .prefectignore files allow users to omit certain files or directories from their deployments. Similar to other .ignore files, the syntax supports pattern matching, so an entry of `*.pyc` will ensure *all* .pyc files are ignored by the deployment call when uploading to remote storage. Prefect provides a default .prefectignore file, but users can customize it to their needs.

### Improvements and bug fixes
- Users can now leverage Azure storage blocks.
- Users can now submit bug reports and feature enhancements using our issue templates.
- Block deletion is now more performant.
- Inconsistencies in UI button copy have been removed.
- Error messaging is clearer in the `deployment build` CLI command.
- Resolved timeout errors that occurred when using async task functions inside synchronous flows.

## 2.0.1

The response to Prefect 2 has been overwhelming in the best way possible. Thank you to the many community members who tried it out and gave us feedback! Thanks in particular to the students at this week's Prefect Associate Certification Course (PACC) in San Jose for their thoughtful recommendations. This release is a compilation of enhancements and fixes that make for a more resilient, performant, and refined Prefect experience.

### Improvements and bug fixes
- Schedules set via the API or UI are now preserved when building deployments from the CLI
- JSON types are now coerced to none, following Javascript convention and supporting standards compatibility
- The `prefect deployment execute` command has been removed to avoid confusion between running a flow locally from a Python script and running it by an agent using `prefect deployment run`
- This repository now includes templates for pull requests and issues to make bug reports and community contributions easier
- The `scheduler` and `flow-run-notifications` LoopServices have been made more resilient
- Log inserts have been made more performant through smaller log batches
- Local file system blocks created from the UI now point to the right `base_path`
- Support for unmapped values to Task.map has been added as requested by Club42 members
- The `deployment build` command now supports an optional output flag to customize the name of the deployment.yaml file, to better support projects with multiple flows

## 2.0.0

We're thrilled to announce that, with this release, Prefect 2.0 has exited its public beta! Hopefully, this release comes as no surprise. It is the culmination of nearly a year of building in public and incorporating your feedback. Prefect 2.0 is now the default version of the open source `prefect` framework provided [upon installation](https://docs.prefect.io/getting-started/installation/). We will continue enhancing Prefect 2.0 rapidly, but future breaking changes will be less frequent and more notice will be provided.

Prefect 2.0 documentation is now hosted at [docs.prefect.io](https://docs.prefect.io). Prefect 1.0 documentation is now hosted at [docs-v1.prefect.io](https://docs-v1.prefect.io).

### Upgrading from Prefect 1.0
Flows written with Prefect 1.0 will require modifications to run with Prefect 2.0. If you're using Prefect 1.0, please see our [guidance on Discourse for explicitly pinning your Prefect version in your package manager and Docker](https://discourse.prefect.io/t/the-general-availability-release-of-prefect-2-0-going-live-on-wednesday-27th-of-july-may-break-your-flows-unless-you-take-action-as-soon-as-possible/1227), so that you can make the transition to Prefect 2.0 when the time is right for you. See our [migration page](https://upgrade.prefect.io/) to learn more about upgrading.

### Upgrading from earlier versions of Prefect 2.0
We have shipped a lot of breaking changes to Prefect 2.0 over the past week. Most importantly, **recent changes to deployments required that schedules for all previously created deployments be turned off**. You can learn more about the changes via the [deployments concept documentation](https://docs.prefect.io/concepts/deployments/), the [tutorial](https://docs.prefect.io/tutorials/deployments/), or the [discourse guide](https://discourse.prefect.io/t/deployments-are-now-simpler-and-declarative/1255).

## 2.0b16

### Simplified, declarative deployments
Prefect 2.0's deployments are a powerful way to encapsulate a flow, its required infrastructure, its schedule, its parameters, and more. Now, you can create deployments simply, with just two commands:
1. `prefect deployment build ./path/to/flow/file.py:name_of_flow_obj --name "Deployment Name"` produces two files:
     — A manifest file, containing workflow-specific information such as the code location, the name of the entrypoint flow, and flow parameters
     — A `deployment.yaml` file — a complete specification of the metadata and configuration for the deployment such as the name, tags, and description
3. `prefect deployment apply ./deployment.yaml` creates or updates a deployment with the Orion server

Once the deployment is created with the Orion server, it can now be edited via the UI! See the [Deployments documentation to learn more](https://orion-docs.prefect.io/concepts/deployments/).

### Improvements and bug fixes
- The [Dask and Ray tutorials](https://orion-docs.prefect.io/tutorials/dask-ray-task-runners/) have been updated to reflect recent changes
- The [Blocks concept doc](https://orion-docs.prefect.io/concepts/blocks/) has been updated to reflect recent enhancements and includes additional examples
- The [Storage concept doc](https://orion-docs.prefect.io/concepts/storage/) has been updated to reflect recent enhancements
- All IntervalSchedules now require both an anchor date and a timezone
- The new S3 file system block enables you to read and write data as a file on Amazon S3
- The new GCS file system block allows you to read and write data as a file on Google Cloud Storage

## 2.0b15

### Uniquely refer to blocks with slugs
Blocks are a convenient way to secure store and retrieve configuration. Now, retrieving configuration stored with blocks is even easier with slugs, both human and machine readable unique identifiers. By default, block type slugs are a lowercase, dash delimited version of the block type name, but can be customized via the `_block_type_slug` field on a custom Block subclass. Block document slugs are a concatenation of [block-type-slug]/[block-document-name] and can be used as an argument to the `Block.load` method. Slugs and block document names may only include alphanumeric characters and dashes.

**Warning**: This breaking change makes this release incompatible with previous versions of the Orion server and Prefect Cloud 2.0

### Other improvements and bug fixes

## 2.0b14

### Retrieve the state of your tasks or flows with the `return_state` kwarg
Beginning with 2.0b9, Prefect 2.0 began returning function results, instead of Prefect futures and states, by default. States are still an important concept in Prefect 2. They can be used to dictate and understand the behavior of your flows. Now, you can access the state for _any_ task or flow with the new `return_state` kwarg. Just set `return_state=True` in you flow or task call and you can access its state with the `.result()` method, even if it's been submitted to a task runner.

### `prefect cloud` commands are easier to use
The `prefect cloud login` command no longer overwrites your current profile with a new API URL and auth key. Instead, the command will prompt you to create a new profile when logging into Prefect Cloud 2.0. Subsequent calls to prefect cloud login using the same key will simply "log in" to prefect cloud by switching to the profile associated with that authentication key.

The new `prefect cloud workspace ls` command lists available workspaces.

### Other improvements and bug fixes
- The anchor datetime (aka start datetime) for all newly created interval schedules will be the current date & time
- The `prefect orion start` command now handles keyboard interrupts
- CLI performance has been sped up 30-40% through improved import handling
- UI screenschots have been updated throughout the documentation
- Broken links don't feel as bad with our slick new 404 page

## 2.0b13

### Improvements and bug fixes
- RRule schedule strings are now validated on initialization to confirm that the provided RRule strings are valid
- Concepts docs have been updated for clarity and consistency
- `IntervalSchedule`'s now coerce naive datetimes to timezone-aware datetimes, so that interval schedules created with timezone-unaware datetimes will work

## 2.0b12

### Work queue pages now display upcoming runs
A new "Upcoming runs" tab has been added to the work queue page, enabling you to see all of the runs that are eligible for that work queue before they are picked up by an agent.

### Other improvements and bug fixes
- You can now set a concurrency limit when creating a work queue via the CLI
- In order to avoid unwittingly breaking references to shared blocks, block names are no longer editable
- Getting started documentation has been updated and edited for clarity
- Blocks API documentation has been updated to include system, kubernetes, and notifications block modules

## 2.0b11

This release builds upon the collection of small enhancements made in the previous release.

### Default storage has been removed
For convenience, earlier versions of Prefect 2.0 allowed for a global storage setting. With forthcoming enhancements to blocks, this will no longer be necessary.

### Other improvements and bug fixes
- We have published a [guide for migrating workflows from Prefect 1.0 (and lower) to Prefect 2.0](https://orion-docs.prefect.io/migration_guide/)
- The Flow run page now has a clearer empty state that is more consistent with other pages
- Tutorial documentation has been further updated to reflect new result behavior
- Tasks and flows now run in interruptible threads when timeouts are used
- Parameter validation no longer fails on unsupported types
- The UI now returns you to the blocks overview after deleting a block
- Flow run logs have been updated to improve user visibility into task runner usage
- Concurrency limits of 0 are now respected on work queues

## 2.0b10

This release is the first of a series of smaller releases to be released daily.

### Improvements and bug fixes
- The Blocks selection page now includes more complete and consistent metadata about each block type, including block icons, descriptions, and examples
- We've added a new [CLI style guide](https://github.com/PrefectHQ/prefect/blob/orion/docs/contributing/style.md#command-line-interface-cli-output-messages) for contributors
- Work queues no longer filter on flow runner types, this capability will instead be achieved through tags
- Tutorial documentation has been updated to reflect new result behavior

## 2.0b9

Big things are in the works for Prefect 2! This release includes breaking changes and deprecations in preparation for Prefect 2 graduating from its beta period to General Availability.

**With next week's release on July 27th, Prefect 2 will become the default package installed with `pip install prefect`. Flows written with Prefect 1 will require modifications to run with Prefect 2**. Please ensure that your package management process enables you to make the transition when the time is right for you.

### Code as workflows
As Prefect 2 usage has grown, we've observed a pattern among users, especially folks that were not previously users of Prefect 1. Working with Prefect was so much like working in native Python, users were often surprised that their tasks returned futures and states, Prefect objects, rather than results, the data that their Python functions were handling. This led to unfamiliar, potentially intimidating, errors in some cases. With this release, Prefect moves one step closer to code as workflows — tasks now return the results of their functions, rather than their states, by default. This means that you can truly take most native Python scripts, add the relevant @flow and @task decorators, and start running that script as a flow, benefitting from the observability and resilience that Prefect provides.

States and futures are still important concepts in dictating and understanding the behavior of flows. You will still be able to easily access and use them with the `.submit()` method. You will need to modify tasks in existing Prefect 2 flows to use this method to continue working as before.

### Other improvements and bug fixes
- A new `Secret` block can store a string that is encrypted at rest as well as obfuscated in logs and the UI
- Date filters on the flow run page in the UI now support filtering by date _and_ time
- Each work queue page in the UI now includes a command to start a corresponding agent
- Tutorials have been updated for increased clarity and consistency
- Cron schedule setting errors are now more informative
- Prefect now still works even if the active profile is missing
- Conda requirements regex now supports underscores and dots
- The previously deprecated `DeploymentSpec` has been removed

## 2.0b8

This is our biggest release yet! It's full of exciting new features and refinements to existing concepts. Some of these features are the result of careful planning and execution over the past few months, while others are responses to your feedback, unplanned but carefully considered. None would be possible without your continued support. Take it for a spin and let us know what you think!

This release removes the deprecated `DaskTaskRunner` and `RayTaskRunner` from the core library, breaking existing references to them. You can find them in their respective collections [prefect-ray](https://prefecthq.github.io/prefect-ray/) and [prefect-dask](https://prefecthq.github.io/prefect-dask). It also removes the previously deprecated restart policy for the `KubernetesFlowRunnner`. Most importantly, there are new **breaking changes** to the Deployments interface described below.

### Flow Run Retries
Flow run retries have been one of our most requested features, especially given how easy it is to run a flow as a "subflow" or "child flow" with Prefect 2.0. Flow run retries are configured just as task retries are — with the `retries` and `retry_delay_seconds` parameters.

If both a task and its flow have retries configured, tasks within the flow will retry up to their specified task retry limit for each flow run. For example, if you have a **flow** configured with a limit of 2 retries (up to 3 total runs, including the initial attempt), and a **task** in the flow configured with 3 retries (up to 4 attempts per flow run, including the initial attempt). The task could run up to a total of 12 attempts, since task retry limits are reset after each flow run or flow run attempt.

### Notifications
At any time, you can visit the Prefect UI to get a comprehensive view of the state of all of your flows, but when something goes wrong with one of them, you need that information immediately. Prefect 2.0’s new notifications can alert you and your team when any flow enters any state you specify, with or without specific tags.

To create a notification, go to the new Notifications page via the sidebar navigation and select “Create Notification.” Notifications are structured just as you would describe them to someone. For example, if I want to get a Slack message every time my daily-ETL flow fails, my notification will simply read:

> If a run of any flow with **any** tag enters a **failed** state, send a notification to **my-slack-webhook**

When the conditions of the notification are triggered, you’ll receive a simple message:

> The **fuzzy-leopard** run of the **daily-etl** flow entered a **failed** state at **yy-MM-dd HH:mm:ss TMZ**.

Currently, notifications can only be sent to a [Slack webhook](https://api.slack.com/messaging/webhooks) (or email addresses if you are using [Prefect Cloud 2.0](https://app.prefect.cloud)). Over time, notifications will support additional messaging services. Let us know which messaging services you’d like to send your notifications to!

### Flow packaging and deployment
We've revisited our flow packaging and deployment UX, making it both more powerful and easier to use. `DeploymentSpec`s are now just `Deployment`s. Most of the fields are unchanged, but there are a few differences:
- The `flow_storage` field has been replaced with a `packager` field.
- The `flow_location`, `flow_name`, and `flow` parameters are now just `flow`.

We now support customization of the deployment of your flow. Previously, we just uploaded the source code of the flow to a file. Now, we've designed a packaging systems which allows you to control how and where your flow is deployed. We're including three packagers in this release:

- `OrionPackager`: Serializes the flow and stores it in the Orion database, allowing you to get started without setting up remote storage.
- `FilePackager`: Serializes the flow and stores it in a file. The core library supports local and remote filesystems. Additional remote file systems will be available in collections.
- `DockerPackager`: Copies the flow into a new Docker image. You can take full control of the Docker image build or use Prefect to detect your current Python dependencies and install them in the image.

For packagers that support it, three serializers are available as well:

- `ImportSerializer`: Serializes to the import path of the flow. The flow will need to be importable at runtime.
- `SourceSerializer`: Serializes to the source code of the flow's module.
- `PickleSerializer`: Serializes the flow using cloudpickle with support for serialization full modules.

Learn more in the [Deployment concept documentation](https://docs.prefect.io/concepts/deployments/).

You can continue to use your existing `DeploymentSpec`s, but they are deprecated and will be removed in the coming weeks.

### Blocks
We've been working on Blocks behind the scenes for a while. Whether you know it or not, if you've used the past few releases, you've used them. Blocks enable you to securely store configuration with the Prefect Orion server and access it from your code later with just a simple reference. Think of Blocks as secure, UI-editable, type-checked environment variables. We're starting with just a few Blocks — mostly storage, but over time we’ll expand this pattern to include every tool and service in the growing modern data stack. You'll be able to set up access to your entire stack once in just a few minutes, then manage access forever without editing your code. In particular, we've made the following enhancements:
- Block document values can now be updated via the Python client with the `overwrite` flag.
- Blocks now support secret fields. By default, fields identified as secret will be obfuscated when returned to the Prefect UI. The actual values can still be retrieved as necessary.
-  `BlockSchema` objects have a new `secret_fields: List[str]` item in their schema's extra fields. This is a list of all fields that should be considered "secret". It also includes any secret fields from nested blocks referenced by the schema.
- You can now browse your Blocks on the new "Blocks" page, create, and edit them right in the UI.

### Other Improvements
- Task keys, previously a concatenation of several pieces of metadata, are now only the qualified function name. While it is likely to be globally unique, the key can be used to easily identify every instance in which a function of the same name is utilized.
- Tasks now have a `version` that you can set via the task decorator, like the flow version identifier on flow runs.
- An Orion setting, `PREFECT_ORION_DATABASE_PASSWORD`, has been added to allow templating in the database connection URL
- A link to API reference documentation has been added to the Orion startup message.
- Where possible, Prefect 2.0 now exits processes earlier for synchronous flow or task runs that are cancelled. This reduces the range of conditions under which a task run would be marked failed, but continue to run.
- All Prefect client models now allow extras, while the API continues to forbid them, such that older Prefect 2.0 clients can receive and load objects from the API that have additional fields, facilitating backwards compatibility.
- The _all_ attribute has been added to __init__.py for all public modules, declaring the public API for export.
- A new endpoint, `/deployments/{id}/work_queue_check`, enables you to to check which work queues the scheduled runs of a deployment will be eligible for.


### Bug fixes
- Attempting to create a schedule with a cron string that includes a "random" or "hashed" expression will now return an error.

### Contributors
- [Cole Murray](https://github.com/ColeMurray)
- [Oliver Mannion](https://github.com/tekumara)
- [Steve Flitcroft](https://github.com/redsquare)
- [Laerte Pereira](https://github.com/Laerte)

## 2.0b7

This release includes a number of important improvements and bug fixes in response to continued feedback from the community. Note that this release makes a **breaking change** to the Blocks API, making the `2.0b7` Orion server incompatible with previous Orion client versions.```

### Improvements
- Added the color select to the Orion UI in OSS (enabling users to change their state color scheme) for the UI.
- Added anonymous blocks, allowing Prefect to dynamically store blocks for you without cluttering your workspace.
- Performance improvements to the service that marks flows runs as late.
- Added the ability for flow names to include underscores for use in DeploymentSpecs.
- Split [Ray](https://prefecthq.github.io/prefect-ray/) and [Dask](https://prefecthq.github.io/prefect-dask/) task runners into their own collections.
- Removed delays to agent shutdown on keyboard interrupt.
- Added informative messaging when an agent is reading from a paused work queue.
- Improved task naming conventions for tasks defined using lambda functions

### Documentation improvements
- Updated screenshots and description of workflows to reflect new UI
- Revised and extended Prefect Cloud quickstart tutorial
- Added deployments page
- Added documentation for `prefect cloud workspace set` command

### Collections
- [prefect-sqlalchemy](https://prefecthq.github.io/prefect-sqlalchemy/)
- [prefect-dask](https://prefecthq.github.io/prefect-dask/)
- [prefect-ray](https://prefecthq.github.io/prefect-ray/)
- [prefect-snowflake](https://prefecthq.github.io/prefect-snowflake/)
- [prefect-openmetadata](https://prefecthq.github.io/prefect-openmetadata/)
- [prefect-airbyte](https://prefecthq.github.io/prefect-airbyte/)

Note that the Dask and Ray task runners have been moved out of the Prefect core library to reduce the number of dependencies we require for most use cases. Install from the command line with `pip install prefect-dask` and import with `from prefect_dask.task_runners import DaskTaskRunner`.

### Bug fixes
- [Allow Orion UI to run on Windows](https://github.com/PrefectHQ/prefect/pull/5802)
- Fixed a bug in terminal state data handling that caused timeouts
- Disabled flow execution during deployment creation to prevent accidental execution.
- Fixed a bug where Pydantic models being passed to Prefect tasks would drop extra keys and private attributes.
- Fixed a bug where the `KubernetesFlowRunner` was not serializable.

## 2.0b6

We're so grateful for the fountain of feedback we've received about Prefect 2. One of the themes in feedback was that Prefect 2's UI didn't reflect the same clarity and elegance that the rest of Prefect 2 did. We agreed! Today, we've proud to share Prefect 2's completely redesigned UI. It's simpler, faster, and easier to use. Give it a spin!

This release includes several other exciting changes, including:

- **Windows** support
- A new CLI command to delete flow runs: `prefect flow-run delete`
- Improved API error messages
- Support for type-checking with VS Code and other editors that look for a `py.typed` file

Here's a preview of the type hints that you'll start seeing now in editors like VS Code:

<img src="docs/img/release-notes/functionhint.png">

<img src="docs/img/release-notes/futurehint.png">

Note that this release makes a **breaking change** to the Blocks API, making the `2.0b6` Orion server incompatible with previous Orion client versions. You may not be familiar with Blocks, but it's likely that you have already used one in the `flow_storage` part of your `DeploymentSpec`. This change is foundational for powerful new features we're working on for upcoming releases. Blocks will make all sorts of exciting new use cases possible.

After the upgrade your data will remain intact, but you will need to upgrade to `2.0b6` to continue using the Cloud 2.0 API. You can upgrade in just a few simple steps:

-   Install the latest Prefect 2.0 python package: `pip install -U "prefect>=2.0b6"`
-   Restart any existing agent processes
	- If you are using an agent running on Kubernetes, update the Prefect image version to `2.0b6` in your Kubernetes manifest and re-apply the deployment.
	- You don't need to recreate any deployments or pause any schedules — stopping your agent process to perform an upgrade may result in some Late Runs, but those will be picked up once you restart your agent.

## 2.0b5

This release includes some small improvements that we want to deliver immediately instead of bundling them with the next big release.

The `prefect.testing` module is now correctly included in the package on PyPI.

The Prefect UI no longer uses a hard-coded API URL pointing at `localhost`. Instead, the URL is pulled from the `PREFECT_ORION_UI_API_URL` setting. This setting defaults to `PREFECT_API_URL` if set. Otherwise, the default URL is generated from `PREFECT_ORION_API_HOST` and `PREFECT_ORION_API_PORT`. If providing a custom value, the aforementioned settings may be templated into the given string.

## 2.0b4

We're really busy over here at Prefect! We've been getting great feedback from early adopters. There's a lot of work going on behind the scenes as we work on building some exciting new features that will be exclusive to Prefect 2.0, but we want to keep the enhancements flowing to you. In that spirit, there are a lot of quality-of-life improvements here!

While most of the development of Prefect 2.0 is still happening internally, we're incredibly excited to be getting contributions in our open source repository. Big shoutout to our contributors for this last release:

- @dannysepler
- @ColeMurray
- @albarrentine
- @mkarbo
- @AlessandroLollo


### Flow and task runners

- Flow runners now pass all altered settings to their jobs instead of just the API key and URL
- The Kubernetes flow runner supports configuration of a service account name
- The subprocess flow runner streams output by default to match the other flow runners
- The Dask task runner has improved display of task keys in the Dask dashboard
- The Dask task runner now submits the execution graph to Dask allowing optimization by the Dask scheduler

Note that the Dask and Ray task runners will be moving out of the core Prefect library into dedicated `prefect-ray` and `prefect-dask` collections with the next release. This will reduce the number of dependencies we require for most use cases. Since we now have concurrent execution built in to the core library, these packages do not need to be bundled with Prefect. We're looking forward to building additional tasks and flows specific to Ray and Dask in their respective collections.

### Collections

Speaking of collections, we've received our first [user-contributed collection](https://github.com/AlessandroLollo/prefect-cubejs). It includes tasks for [Cube.js](https://cube.dev/), check it out!

The following collections have also been recently released:

- [`prefect-great-expectations`](https://github.com/PrefectHQ/prefect-great-expectations)
- [`prefect-twitter`](https://github.com/PrefectHQ/prefect-twitter)
- [`prefect-github`](https://github.com/PrefectHQ/prefect-github)

You can see a list of all available collections in the [Prefect Collections Catalog](https://docs.prefect.io/collections/catalog/).

### Windows compatibility

We've excited to announce that we've begun work on Windows compatibility. Our full test suite isn't passing yet, but we have core features working on Windows. We expect the majority of the edge cases to be addressed in an upcoming release.

### Documentation improvements

We've added some new documentation and made lots of improvements to existing documentation and tutorials:

- Added documentation for associating conda environments with separate Prefect profiles
- Added storage steps and advanced examples to the Deployments tutorial
- Expanded documentation of storage options
- Added workspace details to the Prefect Cloud documentation
- Improved schedules documentation with examples
- Revised the Kubernetes tutorial to include work queue setup
- Improved tutorial examples of task caching

### CLI

- Deployments can be deleted from the CLI
- The CLI displays help by default
- `prefect version` is robust to server connection errors
- `prefect config view` shows sources by default
- `prefect deployment create` exits with a non-zero exit code if one of the deployments fails to be created
- `prefect config set` allows setting values that contain equal signs
- `prefect config set` validates setting types before saving them
- `prefect profile inpect` displays settings in a profile instead of duplicating prefect config view behavior
- `prefect storage create` trims long descriptions

### Bug squashing

We've eradicated some bugs, replacing them with good behavior:

- Flow runs are now robust to log worker failure
- Deployment creation is now robust to `ObjectAlreadyExists` errors
- Futures from async tasks in sync flows are now marked as synchronous
- Tildes (~) in user-provided paths for `PREFECT_HOME` are expanded
- Fixed parsing of deployments defined in YAML
- Deployment deletion cleans up scheduled runs

### Optimizations and refactors

You might not see these fixes in your day-to-day, but we're dedicated to improving performance and maintaining our reputation as maintainers of an approachable and clean project.

- The `state_name` is attached to run models for improved query performance
- Lifespan management for the ephemeral Orion application is now robust to deadlocks
- The `hello` route has moved out of the `admin` namespace so it is available on Prefect Cloud
- Improved readability and performance of profile management code
- Improved lower-bounds dependency parsing
- Tests are better isolated and will not run against a remote API
- Improved representation of Prefect `Setting` objects
- Added extensive tests for `prefect config` and `prefect profile` commands
- Moved testing utilities and fixtures to the core library for consumption by collections

## 2.0b3

### Improvements

- Improved filter expression display and syntax in the UI.
- Flow runs can be queried more flexibly and performantly.
- Improved results persistence handling.
- Adds code examples to schedules documentation.
- Added a unit testing utility, `prefect_test_harness`.
- Various documentation updates.

### Bug fixes

- The Scheduler no longer crashes on misconfigured schedules.
- The MarkLateRuns service no longer marks runs as `Late` several seconds too early.
- Dashboard filters including flow/task run states can now be saved.
- Flow runs can no longer transition from terminal states. The engine will no longer try to set the final state of a flow run twice.
- Scheduled flow runs are now deleted when their corresponding deployment is deleted.
- Work queues created in the UI now work the same as those created with the CLI.
- Kubernetes flow runners now correctly inject credentials into the execution environment.
- Work queues created via the UI now function correctly.

## 2.0b2


### Improvements

- Docker flow runners can connect to local API applications on Linux without binding to `0.0.0.0`.
- Adds `with_options` method to flows allowing override of settings e.g. the task runner.

### Bug fixes

- The CLI no longer displays tracebacks on successful exit.
- Returning pandas objects from tasks does not error.
- Flows are listed correctly in the UI dashboard.

## 2.0b1

We are excited to introduce this branch as [Prefect 2.0](https://www.prefect.io/blog/introducing-prefect-2-0/), powered by [Orion, our second-generation orchestration engine](https://www.prefect.io/blog/announcing-prefect-orion/)! We will continue to develop Prefect 2.0 on this branch. Both the Orion engine and Prefect 2.0 as a whole will remain under active development in beta for the next several months, with a number of major features yet to come.

This is the first release that's compatible with Prefect Cloud 2.0's beta API — more exciting news to come on that soon!

### Expanded UI
Through our technical preview phase, our focus has been on establishing the right [concepts](https://docs.prefect.io/concepts/overview/) and making them accessible through the CLI and API. Now that some of those concepts have matured, we've made them more accessible and tangible through UI representations. This release adds some very important concepts to the UI:

**Flows and deployments**

If you've ever created a deployment without a schedule, you know it can be difficult to find that deployment in the UI. This release gives flows and their deployments a dedicated home on the growing left sidebar navigation. The dashboard continues to be the primary interface for exploring flow runs and their task runs.

**Work queues**

With the [2.0a13 release](https://github.com/PrefectHQ/prefect/blob/orion/RELEASE-NOTES.md#work-queues), we introduced [work queues](https://docs.prefect.io/concepts/work-queues/), which could only be created through the CLI. Now, you can create and edit work queues directly from the UI, then copy, paste, and run a command that starts an agent that pulls work from that queue.

### Collections
Prefect Collections are groupings of pre-built tasks and flows used to quickly build data flows with Prefect.

Collections are grouped around the services with which they interact. For example, to download data from an S3 bucket, you could use the `s3_download` task from the [prefect-aws collection](https://github.com/PrefectHQ/prefect-aws), or if you want to send a Slack message as part of your flow you could use the `send_message` task from the [prefect-slack collection](https://github.com/PrefectHQ/prefect-slack).

By using Prefect Collections, you can reduce the amount of boilerplate code that you need to write for interacting with common services, and focus on the outcome you're seeking to achieve. Learn more about them in [the docs](https://docs.prefect.io/collections/catalog.md).

### Profile switching

We've added the `prefect profile use <name>` command to allow you to easily switch your active profile.

The format for the profiles file has changed to support this. Existing profiles will not work unless their keys are updated.

For example, the profile "foo" must be changed to "profiles.foo" in the file `profiles.toml`:

```toml
[foo]
SETTING = "VALUE"
```

to

```toml
[profiles.foo]
SETTING = "VALUE"
```

### Other enhancements
- It's now much easier to explore Prefect 2.0's major entities, including flows, deployments, flow runs, etc. through the CLI with the `ls` command, which produces consistent, beautifully stylized tables for each entity.
- Improved error handling for issues that the client commonly encounters, such as network errors, slow API requests, etc.
- The UI has been polished throughout to be sleeker, faster, and even more intuitive.
- We've made it even easier to access file storage through [fsspec](https://filesystem-spec.readthedocs.io/en/latest/index.html), which includes [many useful built in implementations](https://filesystem-spec.readthedocs.io/en/latest/api.html#built-in-implementations).

## 2.0a13

We've got some exciting changes to cover in our biggest release yet!

### Work queues

Work queues aggregate work to be done and agents poll a specific work queue for new work. Previously, agents would poll for any scheduled flow run. Now, scheduled flow runs are added to work queues that can filter flow runs by tags, deployment, and flow runner type.

Work queues enable some exiting new features:

- Filtering: Each work queue can target a specific subset of work. This filtering can be adjusted without restarting your agent.
- Concurrency limits: Each work queue can limit the number of flows that run at the same time.
- Pausing: Each work queue can be paused independently. This prevents agents from submitting additional work.

Check out the [work queue documentation](https://docs.prefect.io/concepts/work-queues/) for more details.

Note, `prefect agent start` now requires you to pass a work queue identifier and `prefect orion start` no longer starts an agent by default.

### Remote storage

Prior to this release, the Orion server would store your flow code and results in its local file system. Now, we've introduced storage with external providers including AWS S3, Google Cloud Storage, and Azure Blob Storage.

There's an interactive command, `prefect storage create`, which walks you through the options required to configure storage. Your settings are encrypted and stored in the Orion database.

Note that you will no longer be able to use the Kubernetes or Docker flow runners without configuring storage. While automatically storing flow code in the API was convenient for early development, we're focused on enabling the [hybrid model](https://www.prefect.io/why-prefect/hybrid-model/) as a core feature of Orion.

### Running tasks on Ray

We're excited to announce a new task runner with support for [Ray](https://www.ray.io/). You can run your tasks on an existing Ray cluster, or dynamically create one with each flow run. Ray has powerful support for customizing runtime environments, parallelizing tasks to make use of your full compute power, and dynamically creating distributed task infrastructure.

An [overview of using Ray](https://docs.prefect.io/concepts/task-runners/#running-tasks-on-ray) can be found in our documentation.

### Profiles

Prefect now supports profiles for configuration. You can store settings in profiles and switch between them. For example, this allows you to quickly switch between using a local and hosted API.

View all of the available commands with `prefect config --help` and check out our [settings documentation](https://docs.prefect.io/concepts/settings/) for a full description of how to use profiles.

We've also rehauled our [settings reference](https://docs.prefect.io/api-ref/prefect/settings/#prefect.settings.Settings) to make it easier to see all the available settings. You can override any setting with an environment variable or `prefect config set`.

## 2.0a12

### Filters
Orion captures valuable metadata about your flows, deployments, and their runs. We want it to be just as simple to retrieve this information as it is to record it. This release exposes a powerful set of filter operations to cut through this body of information with ease and precision. Want to see all of the runs of your Daily ETL flow? Now it's as easy as typing `flow:"Daily ETL"` into the filter bar. This update also includes a query builder UI, so you can utilize and learn these operators quickly and easily.

## 2.0a11

### Run Orion on Kubernetes
You can now can run the Orion API, UI, and agent on Kubernetes. We've included a new Prefect CLI command, `prefect kubernetes manifest orion`, that you can use to automatically generate a manifest that runs Orion as a Kubernetes deployment.

Note: Prefect 2.0 beta versions prior to 2.0b6 used the CLI command `prefect orion kubernetes-manifest`.

### Run flows on Kubernetes

With the `KubernetesJob` [infrastructure](https://orion-docs.prefect.io/concepts/infrastructure/), you can now run flows as Kubernetes Jobs. You may specify the Kubernetes flow runner when creating a deployment. If you're running Orion in Kubernetes, you don't need to configure any networking. When the agent runs your deployment, it will create a job, which will start a pod, which creates a container, which runs your flow. You can use standard Kubernetes tooling to display flow run jobs, e.g. `kubectl get jobs -l app=orion`.

## 2.0a10

### Concurrent task runner

Speed up your flow runs with the new Concurrent Task Runner. Whether your code is synchronous or asynchronous, this [task runner](https://docs.prefect.io/concepts/task-runners/) will enable tasks that are blocked on input/output to yield to other tasks. To enable this behavior, this task runner always runs synchronous tasks in a worker thread, whereas previously they would run in the main thread.

### Task run concurrency limits

When running a flow using a task runner that enables concurrent execution, or running many flows across multiple execution environments, you may want to limit the number of certain tasks that can run at the same time.

Concurrency limits are set and enforced with task run tags. For example, perhaps you want to ensure that, across all of your flows, there are no more than three open connections to your production database at once. You can do so by creating a “prod-db” tag and applying it to all of the tasks that open a connection to that database. Then, you can create a concurrency limit with `prefect concurrency-limit create prod-db 3`. Now, Orion will ensure that no more than 3 task runs with the “prod-db” tag will run at the same time. Check out [the documentation](https://docs.prefect.io/concepts/tasks/) for more information about task run concurrency limits and other task level concepts.

This feature was previously only available in a paid tier of Prefect Cloud, our hosted commercial offering. We’re very happy to move it to the open source domain, furthering our goal of making Orion the most capable workflow orchestration tool ever.

### Flow parameters

Previously, when calling a flow, we required passed arguments to be serializable data types. Now, flows will accept arbitrary types, allowing ad hoc flow runs and subflow runs to consume unserializable data types. This change is motivated by two important use-cases:

- The flow decorator can be added to a wider range of existing Python functions
- Results from tasks can be passed directly into subflows without worrying about types

Setting flow parameters via the API still requires serializable data so we can store your new value for the parameter. However, we support automatic deserialization of those parameters via type hints. See the [parameters documentation](https://docs.prefect.io/concepts/flows/#parameters) for more details.

### Database migrations

The run metadata that Orion stores in its database is a valuable record of what happened and why. With new database migrations for both SQLite and PostgreSQL, you can retain your data when upgrading. The CLI interface has been updated to include new commands and revise an existing command to leverage these migrations:

- `prefect orion reset-db` is now `prefect orion database reset`
- `prefect orion database upgrade` runs upgrade migrations
- `prefect orion database downgrade` runs downgrade migrations

**Breaking Change**
Because these migrations were not in place initially, if you have installed any previous version of Orion, you must first delete or stamp the existing database with `rm ~/.prefect/orion.db` or `prefect orion database stamp`, respectively. Learn more about database migrations in [the documentation](https://docs.prefect.io/tutorials/orchestration/#the-database).

### CLI refinements

The CLI has gotten some love with miscellaneous additions and refinements:

- Added `prefect --version` and `prefect -v` to expose version info
- Updated `prefect` to display `prefect --help`
- Enhanced `prefect dev` commands:
    — Added `prefect dev container` to start a container with local code mounted
    — Added `prefect dev build-image` to build a development image
    — Updated `prefect dev start` to hot-reload on API and agent code changes
    — Added `prefect dev api` and `prefect dev agent` to launch hot-reloading services individually

### Other enhancements

- Feel the thrill when you start Orion or an agent with our new banners
- Added a new logging setting for the Orion server log level, defaulting to "WARNING", separate from the client logging setting
- Added a method, `with_options`, to the `Task` class. With this method, you can easily create a new task with modified settings based on an existing task. This will be especially useful in creating tasks from a prebuilt collection, such as Prefect’s task library.
- The logs tab is now the default tab on flow run page, and has been refined with usability and aesthetic improvements.
- As Orion becomes more capable of distributed deployments, the risk of client/server incompatibility issues increases. We’ve added a guard against these issues with API version checking for every request. If the version is missing from the request header, the server will attempt to handle it. If the version is incompatible with the Orion server version, the server will reject it.

## 2.0a9

### Logs

This release marks another major milestone on Orion's continued evolution into a production ready tool. Logs are fundamental output of any orchestrator. Orion's logs are designed to work exactly the way that you'd expect them to work. Our logger is built entirely on Python's [standard library logging configuration hooks](https://docs.python.org/3/library/logging.config.html), so you can easily output to JSON, write to files, set levels, and more — without Orion getting in the way. All logs are associated with a flow run ID. Where relevant, they are also associated with a task run ID.

Once you've run your flow, you can find the logs in a dedicated tab on the flow run page, where you can copy them all or one line at a time. You can even watch them come in as your flow run executes. Future releases will enable further filter options and log downloads.
Learn more about logging in [the docs](https://docs.prefect.io/concepts/logs/).

### Other Enhancements

In addition to logs, we also included the scheduler in the set of services started with `prefect orion start`. Previously, this required a dedicated flag or an additional command. Now, the scheduler is always available while Orion is running.

## 2.0a8

The 2.0a7 release required users to pull Docker images (e.g. `docker pull prefecthq/prefect:2.0a7-python3.8`) before the agent could run flows in Docker.

This release adds pull policies to the `DockerFlowRunner` allowing full control over when your images should be pulled from a registry. We infer reasonable defaults from the tag of your image, following the behavior of [Kubernetes image pull policies](https://kubernetes.io/docs/concepts/containers/images/#image-pull-policy).

## 2.0a7

### Flow Runners

On the heels of the recent rename of Onion's `Executor` to `TaskRunner`, this release introduces `FlowRunner`, an analogous concept that specifies the infrastructure that a flow runs on. Just as a task runner can be specified for a flow, which encapsulates tasks, a flow runner can be specified for a deployment, which encapsulates a flow. This release includes two flow runners, which we expect to be the most commonly used:
- **SubprocessFlowRunner** — The subprocess flow runner is the default flow runner. It allows for specification of a runtime Python environment with `virtualenv` and `conda` support.
- **DockerFlowRunner** — Executes the flow run in a Docker container. The image, volumes, labels, and networks can be customized. From this release on, Docker images for use with this flow runner will be published with each release.

Future releases will introduce runners for executing flows on Kubernetes and major cloud platform's container compute services (e.g. AWS ECS, Google Cloud Run).

### Other enhancements
In addition to flow runners, we added several other enhancements and resolved a few issues, including:
- Corrected git installation command in docs
- Refined UI through color, spacing, and alignment updates
- Resolved memory leak issues associated with the cache of session factories
- Improved agent locking of double submitted flow runs and handling for failed flow run submission

## 2.0a6

### Subflows and Radar follow up
With the 2.0a5 release, we introduced the ability to navigate seamlessly between subflows and parent flows via Radar. In this release, we further enabled that ability by:
- Enabling the dedicated subflow runs tab on the Flow Run page
- Tracking of upstream inputs to subflow runs
- Adding a flow and task run count to all subflow run cards in the Radar view
- Adding a mini Radar view on the Flow run page

### Task Runners
Previous versions of Prefect could only trigger execution of code defined within tasks. Orion can trigger execution of significant code that can be run _outside of tasks_. In order to make the role previously played by Prefect's `Executor` more explicit, we have renamed `Executor` to `TaskRunner`.

A related `FlowRunner` component is forthcoming.

### Other enhancements
In addition to task runners and subflow UI enhancements, we added several other enhancements and resolved a few issues, including:
- Introduced dependency injection pathways so that Orion's database access can be modified after import time
- Enabled the ability to copy the run ID from the flow run page
- Added additional metadata to the flow run page details panel
- Enabled and refined dashboard filters to improve usability, reactivity, and aesthetics
- Added a button to remove filters that prevent deployments without runs from displaying in the dashboard
- Implemented response scoped dependency handling to ensure that a session is always committed before a response is returned to the user

## 2.0a5

### Radar: A new way of visualizing workflows
Orion can orchestrate dynamic, DAG-free workflows. Task execution paths may not be known to Orion prior to a run—the graph “unfolds” as execution proceeds. Radar embraces this dynamism, giving users the clearest possible view of their workflows.

Orion’s Radar is based on a structured, radial canvas upon which tasks are rendered as they are orchestrated. The algorithm optimizes readability through consistent node placement and minimal edge crossings. Users can zoom and pan across the canvas to discover and inspect tasks of interest. The mini-map, edge tracing, and node selection tools make workflow inspection a breeze. Radar also supports direct click-through to a subflow from its parent, enabling users to move seamlessly between task execution graphs.

### Other enhancements
While our focus was on Radar, we also made several other material improvements to Orion, including:
- Added popovers to dashboard charts, so you can see the specific data that comprises each visualization
- Refactored the `OrionAgent` as a fully client side construct
- Enabled custom policies through dependency injection at runtime into Orion via context managers

## 2.0a4

We're excited to announce the fourth alpha release of Prefect's second-generation workflow engine.

In this release, the highlight is executors. Executors are used to run tasks in Prefect workflows.
In Orion, you can write a flow that contains no tasks.
It can call many functions and execute arbitrary Python, but it will all happen sequentially and on a single machine.
Tasks allow you to track and orchestrate discrete chunks of your workflow while enabling powerful execution patterns.

[Executors](https://docs.prefect.io/concepts/executors/) are the key building blocks that enable you to execute code in parallel, on other machines, or with other engines.

### Dask integration

Those of you already familiar with Prefect have likely used our Dask executor.
The first release of Orion came with a Dask executor that could run simple local clusters.
This allowed tasks to run in parallel, but did not expose the full power of Dask.
In this release of Orion, we've reached feature parity with the existing Dask executor.
You can [create customizable temporary clusters](https://docs.prefect.io/tutorials/dask-task-runner/) and [connect to existing Dask clusters](https://docs.prefect.io/tutorials/dask-task-runner/).
Additionally, because flows are not statically registered, we're able to easily expose Dask annotations, which allow you to [specify fine-grained controls over the scheduling of your tasks](https://docs.prefect.io/tutorials/dask-task-runner/) within Dask.


### Subflow executors

[Subflow runs](https://docs.prefect.io/concepts/flows/#composing-flows) are a first-class concept in Orion and this enables new execution patterns.
For example, consider a flow where most of the tasks can run locally, but for some subset of computationally intensive tasks you need more resources.
You can move your computationally intensive tasks into their own flow, which uses a `DaskExecutor` to spin up a temporary Dask cluster in the cloud provider of your choice.
Next, you simply call the flow that uses a `DaskExecutor` from your other, parent flow.
This pattern can be nested or reused multiple times, enabling groups of tasks to use the executor that makes sense for their workload.

Check out our [multiple executor documentation](https://docs.prefect.io/concepts/executors/#using-multiple-task-runners) for an example.


### Other enhancements

While we're excited to talk about these new features, we're always hard at work fixing bugs and improving performance. This release also includes:

- Updates to database engine disposal to support large, ephemeral server flow runs
- Improvements and additions to the `flow-run` and `deployment` command-line interfaces
    — `prefect deployment ls`
    — `prefect deployment inspect <name>`
    — `prefect flow-run inspect <id>`
    — `prefect flow-run ls`
- Clarification of existing documentation and additional new documentation
- Fixes for database creation and startup issues<|MERGE_RESOLUTION|>--- conflicted
+++ resolved
@@ -2,7 +2,6 @@
 
 ## Release 2.14.5
 
-<<<<<<< HEAD
 ### Storage block compatibility with `flow.from_source`
 
 You can now use all your existing storage blocks with `flow.from_source`! Using storage blocks with `from_source` is great when you need to synchronize your credentials and configuration for your code storage location with your flow run execution environments. Plus, because block configuration is stored serverside and pulled at execution time, you can update your code storage credentials and configuration without redeploying your flows!
@@ -45,20 +44,10 @@
 - https://github.com/PrefectHQ/prefect/pull/11092
 
 ### Enhancements
-- add settings for worker webserver host and port — https://github.com/PrefectHQ/prefect/pull/11175
-- Safely retrieve `flow_run_id` in `EventsWorker` — https://github.com/PrefectHQ/prefect/pull/11182
-- Add client-side setting for default work pool — https://github.com/PrefectHQ/prefect/pull/11137
-- Add task run tag concurrency slot wait setting — https://github.com/PrefectHQ/prefect/pull/11020
-=======
-### Highlight TBD
-- Add support for storage blocks to `flow.from_source` — https://github.com/PrefectHQ/prefect/pull/11092
-
-### Enhancements
 - Add customizable host and port settings for worker webserver — https://github.com/PrefectHQ/prefect/pull/11175
 - Safely retrieve `flow_run_id` in `EventsWorker` for finding related events — https://github.com/PrefectHQ/prefect/pull/11182
 - Add client-side setting for specifying a default work pool — https://github.com/PrefectHQ/prefect/pull/11137
 - Allow configuration of task run tag concurrency slot delay transition time via setting — https://github.com/PrefectHQ/prefect/pull/11020
->>>>>>> f2afc93f
 
 ### Fixes
 - Fix access token retrieval when using `GitRepository` with a private repo and `.deploy` — https://github.com/PrefectHQ/prefect/pull/11156
