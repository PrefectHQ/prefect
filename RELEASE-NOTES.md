--- conflicted
+++ resolved
@@ -2,12 +2,9 @@
 
 ## Release 2.16.5
 
-<<<<<<< HEAD
 ### Exciting New Features 🎉
 - The flow run graph UI enhancements for visualizing state changes and artifacts added in 2.16.4 are now enabled by default.
 
-=======
->>>>>>> f248f3df
 ### Enhancements
 - Render artifacts and states on the flow run graph by default. — https://github.com/PrefectHQ/prefect/pull/12300
 - Keep artifacts file in prefect-client — https://github.com/PrefectHQ/prefect/pull/12316
@@ -36,14 +33,9 @@
 
 ### Documentation
 - Add upstream dependencies guide to docs — https://github.com/PrefectHQ/prefect/pull/12351
-<<<<<<< HEAD
-- Documentation updates for event and metric triggers — https://github.com/PrefectHQ/prefect/pull/12366
-- Documentation for the new compound and sequence triggers — https://github.com/PrefectHQ/prefect/pull/12374
-- Add CSRF settings to common settings section in docs — https://github.com/PrefectHQ/prefect/pull/12376 
-=======
 - Update documentation on event and metric automation triggers — https://github.com/PrefectHQ/prefect/pull/12366
 - Add documentation on compound and sequence automation triggers — https://github.com/PrefectHQ/prefect/pull/12374
->>>>>>> f248f3df
+- Add CSRF settings to common settings section in docs — https://github.com/PrefectHQ/prefect/pull/12376 
 
 ### Uncategorized
 - Pin Buildkit to 0.12.5 to fix issue with test image build — https://github.com/PrefectHQ/prefect/pull/12343
