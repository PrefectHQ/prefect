# Prefect Release Notes

## Release 2.7.11

### Enhancements
- Update pinned pip version in Docker images — https://github.com/PrefectHQ/prefect/pull/8289
- Update default task run name to exclude hash of task key — https://github.com/PrefectHQ/prefect/pull/8292
- Update Docker images to update preinstalled packages on build — https://github.com/PrefectHQ/prefect/pull/8288
- Add PREFECT_LOGGING_ORION_WHEN_MISSING_FLOW to allow loggers to be used outside of flows — https://github.com/PrefectHQ/prefect/pull/8311

### Fixes
- Fix bug preventing agents from properly updating Cancelling runs to a Cancelled state — https://github.com/PrefectHQ/prefect/pull/8315
- Fix bug where Kubernetes job monitoring exited early when no timeout was given — https://github.com/PrefectHQ/prefect/pull/8350

### Experimental
- We're working on work pools, groups of work queues. Together, work pools & queues give you greater flexibility and control in organizing and prioritizing work.
<<<<<<< HEAD
- Add ability to exclude experimental fields in API calls — https://github.com/PrefectHQ/prefect/pull/8274
- Add work queue data migration — https://github.com/PrefectHQ/prefect/pull/8327
- Add clean up migration — https://github.com/PrefectHQ/prefect/pull/8331
- Add updates to work queue `last_polled` time when polling work pools — https://github.com/PrefectHQ/prefect/pull/8338
- Add CLI support for work pools — https://github.com/PrefectHQ/prefect/pull/8259
- Add fields to `work_queue` table to accommodate work pools — https://github.com/PrefectHQ/prefect/pull/8264
=======
     - Add updates to work queue `last_polled` time when polling work pools — https://github.com/PrefectHQ/prefect/pull/8338
     - Add CLI support for work pools — https://github.com/PrefectHQ/prefect/pull/8259
     - Add fields to `work_queue` table to accommodate work pools — https://github.com/PrefectHQ/prefect/pull/8264
     - Add work queue data migration — https://github.com/PrefectHQ/prefect/pull/8327
     - Fix default value for priority on `WorkQueue` core schema — https://github.com/PrefectHQ/prefect/pull/8373
- Add ability to exclude experimental fields in API calls — https://github.com/PrefectHQ/prefect/pull/8274, https://github.com/PrefectHQ/prefect/pull/8331
>>>>>>> d8ea5e85
- Add Prefect Cloud Events schema and clients — https://github.com/PrefectHQ/prefect/pull/8357

### Documentation
- Add git commands to Prefect Recipes contribution page — https://github.com/PrefectHQ/prefect/pull/8283
- Add `retry_delay_seconds` and `exponential_backoff` examples to Tasks retries documentation — https://github.com/PrefectHQ/prefect/pull/8280
- Add role permissions regarding block secrets — https://github.com/PrefectHQ/prefect/pull/8309
- Add getting started tutorial video to Prefect Cloud Quickstart — https://github.com/PrefectHQ/prefect/pull/8336
- Add tips for re-registering blocks from Prefect Collections — https://github.com/PrefectHQ/prefect/pull/8333
- Improve examples for Kubernetes infrastructure overrides — https://github.com/PrefectHQ/prefect/pull/8312
- Add mention of reverse proxy for `PREFECT_API_URL` config — https://github.com/PrefectHQ/prefect/pull/8240
- Fix unused Cloud Getting Started page — https://github.com/PrefectHQ/prefect/pull/8291
- Fix Prefect Cloud typo in FAQ — https://github.com/PrefectHQ/prefect/pull/8317

### Collections
- Add `ShellOperation` implementing `JobBlock` in `v0.1.4` release of `prefect-shell` - https://github.com/PrefectHQ/prefect-shell/pull/55
- Add `CensusSync` implementing `JobBlock` in `v0.1.1` release of `prefect-census` - https://github.com/PrefectHQ/prefect-census/pull/15

### Contributors
- @chiaberry
- @hozn
- @manic-miner
- @space-age-pete

**All changes**: https://github.com/PrefectHQ/prefect/compare/2.7.10...2.7.11

## Release 2.7.10

### Flow run cancellation enhancements

We're excited to announce an upgrade to our flow run cancellation feature, resolving common issues.

We added SIGTERM handling to the flow run engine. When cancellation is requested, the agent sends a termination signal to the flow run infrastructure. Previously, this signal resulted in the immediate exit of the flow run. Now, the flow run will detect the signal and attempt to shut down gracefully. This gives the run an opportunity to clean up any resources it is managing. If the flow run does not gracefully exit in a reasonable time (this differs per infrastructure type), it will be killed.

We improved our handling of runs that are in the process of cancelling. When a run is cancelled, it's first placed in a "cancelling" state then moved to a "cancelled" state when cancellation is complete. Previously, concurrency slots were released as soon as cancellation was requested. Now, the flow run will continue to occupy concurrency slots until a "cancelled" state is reached.

We added cleanup of tasks and subflows belonging to cancelled flow runs. Previously, these tasks and subflows could be left in a "running" state. This can cause problems with concurrency slot consumption and restarts, so we've added a service that updates the states of the children of recently cancelled flow runs. 

See https://github.com/PrefectHQ/prefect/pull/8126 for implementation details.


### Multiarchitecture Docker builds

In 2.7.8, we announced that we were publishing development Docker images, including multiarchitecture images. This was the first step in the incremental rollout of multiarchitecture Docker images. We're excited to announce we will be publishing multiarchitecture Docker images starting with this release.

You can try one of the new images by including the `--platform` specifier, e.g.:

```bash
$ docker run --platform linux/arm64 --pull always prefecthq/prefect:2-latest prefect version
```

We will be publishing images for the following architectures:

- linux/amd64
- linux/arm64

This should provide a significant speedup to anyone running containers on ARM64 machines (I'm looking at you, Apple M1 chips!) and reduce the complexity for our users that are deploying on different platforms. The workflow for building our images was rewritten from scratch, and it'll be easy for us to expand support to include other common platforms.

Shoutout to [@ddelange](https://github.com/ddelange) who led implementation of the feature.
See https://github.com/PrefectHQ/prefect/pull/7902 for details.

### Enhancements
- Add [`is_schedule_active` option](https://docs.prefect.io/api-ref/prefect/deployments/#prefect.deployments.Deployment) to `Deployment` class to allow control of automatic scheduling — https://github.com/PrefectHQ/prefect/pull/7430

- Add documentation links to blocks in UI — https://github.com/PrefectHQ/prefect/pull/8210
- Add Kubernetes kube-system permissions to Prefect agent template for retrieving UUID from kube-system namespace — https://github.com/PrefectHQ/prefect/pull/8205
- Add support for obscuring secrets in nested block fields in the UI — https://github.com/PrefectHQ/prefect/pull/8246
- Enable publish of multiarchitecture Docker builds on release — https://github.com/PrefectHQ/prefect/pull/7902
- Add `CANCELLING` state type — https://github.com/PrefectHQ/prefect/pull/7794
- Add graceful shutdown of engine on `SIGTERM` — https://github.com/PrefectHQ/prefect/pull/7887
- Add cancellation cleanup service — https://github.com/PrefectHQ/prefect/pull/8093
- Add `PREFECT_ORION_API_KEEPALIVE_TIMEOUT` setting to allow configuration of Uvicorn `timeout-keep-alive` setting - https://github.com/PrefectHQ/prefect/pull/8190

### Fixes
- Fix server compatibility with clients on 2.7.8 - https://github.com/PrefectHQ/prefect/pull/8272
- Fix tracking of long-running Kubernetes jobs and add handling for connection failures - https://github.com/PrefectHQ/prefect/pull/8189

### Experimental
- Add functionality to specify a work pool when starting an agent — https://github.com/PrefectHQ/prefect/pull/8222
- Disable `Work Queues` tab view when work pools are enabled — https://github.com/PrefectHQ/prefect/pull/8257
- Fix property for `WorkersTable` in UI — https://github.com/PrefectHQ/prefect/pull/8232

### Documentation
- [Add Prefect Cloud Quickstart tutorial](https://docs.prefect.io/ui/cloud-getting-started/) — https://github.com/PrefectHQ/prefect/pull/8227
- Add `project_urls` to `setup.py` — https://github.com/PrefectHQ/prefect/pull/8224
- Add configuration to `mkdocs.yml` to enable versioning at a future time - https://github.com/PrefectHQ/prefect/pull/8204
- Improve [contributing documentation](https://docs.prefect.io/contributing/overview/) with venv instructions — https://github.com/PrefectHQ/prefect/pull/8247
- Update documentation on [KubernetesJob options](https://docs.prefect.io/concepts/infrastructure/#kubernetesjob) — https://github.com/PrefectHQ/prefect/pull/8261
- Update documentation on [workspace-level roles](https://docs.prefect.io/ui/roles/#workspace-level-roles) — https://github.com/PrefectHQ/prefect/pull/8263

### Collections
- Add [prefect-openai](https://prefecthq.github.io/prefect-openai/) to [Collections catalog](https://docs.prefect.io/collections/catalog/) — https://github.com/PrefectHQ/prefect/pull/8236

### Contributors
- @ddelange
- @imsurat
- @Laerte

## Release 2.7.9

### Enhancements
- Add `--head` flag to `flow-run logs` CLI command to limit the number of logs returned — https://github.com/PrefectHQ/prefect/pull/8003
- Add `--num_logs` option to `flow-run logs` CLI command to specify the number of logs returned — https://github.com/PrefectHQ/prefect/pull/8003
- Add option to filter out `.git` files when reading files with the GitHub storage block — https://github.com/PrefectHQ/prefect/pull/8193

### Fixes
- Fix bug causing failures when spawning Windows subprocesses - https://github.com/PrefectHQ/prefect/pull/8184
- Fix possible recursive loop when blocks label themselves as both their own parent and reference — https://github.com/PrefectHQ/prefect/pull/8197

### Documentation
- Add [recipe contribution page](https://docs.prefect.io/recipes/recipes/#contributing-recipes) and [AWS Chalice](https://docs.prefect.io/recipes/recipes/#recipe-catalog) recipe — https://github.com/PrefectHQ/prefect/pull/8183
- Add new `discourse` and `blog` admonition types — https://github.com/PrefectHQ/prefect/pull/8202
- Update Automations and Notifications documentation — https://github.com/PrefectHQ/prefect/pull/8140
- Fix minor API docstring formatting issues — https://github.com/PrefectHQ/prefect/pull/8196

### Collections
- [`prefect-openai` 0.1.0](https://github.com/PrefectHQ/prefect-openai) newly released with support for authentication and completions

### Experimental
- Add ability for deployment create and deployment update to create work pool queues — https://github.com/PrefectHQ/prefect/pull/8129

## New Contributors
* @mj0nez made their first contribution in https://github.com/PrefectHQ/prefect/pull/8201

**All changes**: https://github.com/PrefectHQ/prefect/compare/2.7.8...2.7.9

## Release 2.7.8

### Flow run timeline view

We're excited to announce that a new timeline graph has been added to the flow run page. 
This view helps visualize how execution of your flow run takes place in time, an alternative to the radar view that focuses on the structure of dependencies between task runs.

This feature is currently in beta and we have lots of improvements planned in the near future! We're looking forward to your feedback.

![The timeline view visualizes execution of your flow run over time](https://user-images.githubusercontent.com/6200442/212138540-78586356-89bc-4401-a700-b80b15a17020.png)

### Enhancements
- Add [task option `refresh_cache`](https://docs.prefect.io/concepts/tasks/#refreshing-the-cache) to update the cached data for a task run — https://github.com/PrefectHQ/prefect/pull/7856
- Add logs when a task run receives an abort signal and is in a non-final state — https://github.com/PrefectHQ/prefect/pull/8097
- Add [publishing of multiarchitecture Docker images](https://hub.docker.com/r/prefecthq/prefect-dev) for development builds  — https://github.com/PrefectHQ/prefect/pull/7900
- Add `httpx.WriteError` to client retryable exceptions — https://github.com/PrefectHQ/prefect/pull/8145
- Add support for memory limits and privileged containers to `DockerContainer` — https://github.com/PrefectHQ/prefect/pull/8033

### Fixes
- Add support for `allow_failure` to mapped task arguments — https://github.com/PrefectHQ/prefect/pull/8135
- Update conda requirement regex to support channel and build hashes — https://github.com/PrefectHQ/prefect/pull/8137
- Add numpy array support to orjson serialization — https://github.com/PrefectHQ/prefect/pull/7912

### Experimental
- Rename "Worker pools" to "Work pools" — https://github.com/PrefectHQ/prefect/pull/8107
- Rename default work pool queue — https://github.com/PrefectHQ/prefect/pull/8117
- Add worker configuration — https://github.com/PrefectHQ/prefect/pull/8100
- Add `BaseWorker` and `ProcessWorker` — https://github.com/PrefectHQ/prefect/pull/7996

### Documentation
- Add YouTube video to welcome page - https://github.com/PrefectHQ/prefect/pull/8090
- Add social links - https://github.com/PrefectHQ/prefect/pull/8088
- Increase visibility of Prefect Cloud and Orion REST API documentation - https://github.com/PrefectHQ/prefect/pull/8134

## New Contributors
* @muddi900 made their first contribution in https://github.com/PrefectHQ/prefect/pull/8101
* @ddelange made their first contribution in https://github.com/PrefectHQ/prefect/pull/7900
* @toro-berlin made their first contribution in https://github.com/PrefectHQ/prefect/pull/7856
* @Ewande made their first contribution in https://github.com/PrefectHQ/prefect/pull/7912
* @brandonreid made their first contribution in https://github.com/PrefectHQ/prefect/pull/8153

**All changes**: https://github.com/PrefectHQ/prefect/compare/2.7.7...2.7.8

## Release 2.7.7

### Improved reference documentation

The API reference documentation has been completely rehauled with improved navigation and samples.

The best place to view the REST API documentation is on [Prefect Cloud](https://app.prefect.cloud/api/docs).

<img width="1659" alt="Cloud API Reference Documentation" src="https://user-images.githubusercontent.com/2586601/211107172-cbded5a4-e50c-452f-8525-e36b5988f82e.png">

Note: you can also view the REST API documentation [embedded in our open source documentation](https://docs.prefect.io/api-ref/rest-api-reference/).

We've also improved the parsing and rendering of reference documentation for our Python API. See the [@flow decorator reference](https://docs.prefect.io/api-ref/prefect/flows/#prefect.flows.flow) for example.

### Enhancements
- Add link to blocks catalog after registering blocks in CLI — https://github.com/PrefectHQ/prefect/pull/8017
- Add schema migration of block documents during `Block.save` — https://github.com/PrefectHQ/prefect/pull/8056
- Update result factory creation to avoid creating an extra client instance — https://github.com/PrefectHQ/prefect/pull/8072
- Add logs for deployment flow code loading — https://github.com/PrefectHQ/prefect/pull/8075
- Update `visit_collection` to support annotations e.g. `allow_failure` — https://github.com/PrefectHQ/prefect/pull/7263
- Update annotations to inherit from `namedtuple` for serialization support in Dask — https://github.com/PrefectHQ/prefect/pull/8037
- Add `PREFECT_API_TLS_INSECURE_SKIP_VERIFY` setting to disable client SSL verification — https://github.com/PrefectHQ/prefect/pull/7850
- Update OpenAPI schema for flow parameters to include positions for display — https://github.com/PrefectHQ/prefect/pull/8013
- Add parsing of flow docstrings to populate parameter descriptions in the OpenAPI schema — https://github.com/PrefectHQ/prefect/pull/8004
- Add `validate` to `Block.load` allowing validation to be disabled — https://github.com/PrefectHQ/prefect/pull/7862
- Improve error message when saving a block with an invalid name — https://github.com/PrefectHQ/prefect/pull/8038
- Add limit to task run cache key size — https://github.com/PrefectHQ/prefect/pull/7275
- Add limit to RRule length — https://github.com/PrefectHQ/prefect/pull/7762
- Add flow run history inside the date range picker - https://github.com/PrefectHQ/orion-design/issues/994

### Fixes
- Fix bug where flow timeouts started before waiting for upstreams — https://github.com/PrefectHQ/prefect/pull/7993
- Fix captured Kubernetes error type in `get_job` — https://github.com/PrefectHQ/prefect/pull/8018
- Fix `prefect cloud login` error when no workspaces exist — https://github.com/PrefectHQ/prefect/pull/8034
- Fix serialization of `SecretDict` when used in deployments — https://github.com/PrefectHQ/prefect/pull/8074
- Fix bug where `visit_collection` could fail when accessing extra Pydantic fields — https://github.com/PrefectHQ/prefect/pull/8083

### Experimental
- Add pages and routers for workers — https://github.com/PrefectHQ/prefect/pull/7973

### Documentation
- Update API reference documentation to use new parser and renderer — https://github.com/PrefectHQ/prefect/pull/7855
- Add new REST API reference using Redoc — https://github.com/PrefectHQ/prefect/pull/7503

### Collections
- [`prefect-aws` 0.2.2](https://github.com/PrefectHQ/prefect-aws/releases/tag/v0.2.2) released with many improvements to `S3Bucket`

### Contributors
* @j-tr made their first contribution in https://github.com/PrefectHQ/prefect/pull/8013
* @toby-coleman made their first contribution in https://github.com/PrefectHQ/prefect/pull/8083
* @riquelmev made their first contribution in https://github.com/PrefectHQ/prefect/pull/7768
* @joelluijmes


**All changes**: https://github.com/PrefectHQ/prefect/compare/2.7.5...2.7.7


## Release 2.7.6

This release fixes a critical bug in the SQLite database migrations in 2.7.4 and 2.7.5.

See https://github.com/PrefectHQ/prefect/issues/8058 for details.

**All changes**: https://github.com/PrefectHQ/prefect/compare/2.7.5...2.7.6

## Release 2.7.5

### Schedule flow runs and read logs from the CLI

You can now specify either `--start-in` or `--start-at` when running deployments from the CLI.
```
❯ prefect deployment run foo/test --start-at "3pm tomorrow"
Creating flow run for deployment 'foo/test'...
Created flow run 'pompous-porpoise'.
└── UUID: 0ce7930e-8ec0-40cb-8a0e-65bccb7a9605
└── Parameters: {}
└── Scheduled start time: 2022-12-06 15:00:00
└── URL: <no dashboard available>
```

You can also get the logs for a flow run using `prefect flow-run logs <flow run UUID>`
```
❯ prefect flow-run logs 7aec7a60-a0ab-4f3e-9f2a-479cd85a2aaf 
2022-12-29 20:00:40.651 | INFO    | Flow run 'optimal-pegasus' - meow
2022-12-29 20:00:40.652 | INFO    | Flow run 'optimal-pegasus' - that food in my bowl is gross
2022-12-29 20:00:40.652 | WARNING | Flow run 'optimal-pegasus' - seriously, it needs to be replaced ASAP
2022-12-29 20:00:40.662 | INFO    | Flow run 'optimal-pegasus' - Finished in state Completed()
```

### Enhancements
- Add `--start-in` and `--start-at` to `prefect deployment run` — https://github.com/PrefectHQ/prefect/pull/7772
- Add `flow-run logs` to get logs using the CLI — https://github.com/PrefectHQ/prefect/pull/7982

### Documentation
- Fix task annotation in task runner docs — https://github.com/PrefectHQ/prefect/pull/7977
- Add instructions for building custom blocks — https://github.com/PrefectHQ/prefect/pull/7979

### Collections
- Added `BigQueryWarehouse` block in `prefect-gcp` v0.2.1
- Added `AirbyteConnection` block in `prefect-airbyte` v0.2.0
- Added dbt Cloud metadata API client to `DbtCloudCredentials` in `prefect-dbt` v0.2.7

### Experimental 
- Fix read worker pool queue endpoint — https://github.com/PrefectHQ/prefect/pull/7995
- Fix error in worker pool queue endpoint — https://github.com/PrefectHQ/prefect/pull/7997
- Add filtering to flow runs by worker pool and worker pool queue attributes — https://github.com/PrefectHQ/prefect/pull/8006

### Contributors
* @ohadch made their first contribution in https://github.com/PrefectHQ/prefect/pull/7982
* @mohitsaxenaknoldus made their first contribution in https://github.com/PrefectHQ/prefect/pull/7980

**All changes**: https://github.com/PrefectHQ/prefect/compare/2.7.4...2.7.5


## Release 2.7.4

### Improvements to retry delays: multiple delays, exponential backoff, and jitter

When configuring task retries, you can now configure a delay for each retry! The `retry_delay_seconds` option accepts a list of delays for custom retry behavior. For example, the following task will wait for successively increasing intervals before the next attempt starts:

```python
from prefect import task, flow
import random

@task(retries=3, retry_delay_seconds=[1, 10, 100])
def flaky_function():
    if random.choice([True, False]):
        raise RuntimeError("not this time!")
    return 42
```

Additionally, you can pass a callable that accepts the number of retries as an argument and returns a list. Prefect includes an `exponential_backoff` utility that will automatically generate a list of retry delays that correspond to an exponential backoff retry strategy. The following flow will wait for 10, 20, then 40 seconds before each retry.

```python
from prefect import task, flow
from prefect.tasks import exponential_backoff
import random

@task(retries=3, retry_delay_seconds=exponential_backoff(backoff_factor=10))
def flaky_function():
    if random.choice([True, False]):
        raise RuntimeError("not this time!")
    return 42
```

Many users that configure exponential backoff also wish to jitter the delay times to prevent "thundering herd" scenarios, where many tasks all retry at exactly the same time, causing cascading failures. The `retry_jitter_factor` option can be used to add variance to the base delay. For example, a retry delay of `10` seconds with a `retry_jitter_factor` of `0.5` will be allowed to delay up to `15` seconds. Large values of `retry_jitter_factor` provide more protection against "thundering herds", while keeping the average retry delay time constant. For example, the following task adds jitter to its exponential backoff so the retry delays will vary up to a maximum delay time of 20, 40, and 80 seconds respectively.

```python
from prefect import task, flow
from prefect.tasks import exponential_backoff
import random

@task(
    retries=3,
    retry_delay_seconds=exponential_backoff(backoff_factor=10),
    retry_jitter_factor=1,
)
def flaky_function():
    if random.choice([True, False]):
        raise RuntimeError("not this time!")
    return 42
```

See https://github.com/PrefectHQ/prefect/pull/7961 for implementation details.

### Enhancements
- Add task run names to the `/graph`  API route — https://github.com/PrefectHQ/prefect/pull/7951
- Add vcs directories `.git` and `.hg` (mercurial) to default `.prefectignore` — https://github.com/PrefectHQ/prefect/pull/7919
- Increase the default thread limit from 40 to 250 — https://github.com/PrefectHQ/prefect/pull/7961

### Deprecations
- Add removal date to tag-based work queue deprecation messages — https://github.com/PrefectHQ/prefect/pull/7930

### Documentation
- Fix `prefect deployment` command listing — https://github.com/PrefectHQ/prefect/pull/7949
- Add workspace transfer documentation — https://github.com/PrefectHQ/prefect/pull/7941
- Fix docstring examples in `PrefectFuture` — https://github.com/PrefectHQ/prefect/pull/7877
- Update `setup.py` metadata to link to correct repo — https://github.com/PrefectHQ/prefect/pull/7933

### Experimental
- Add experimental workers API routes — https://github.com/PrefectHQ/prefect/pull/7896

### Collections
- New [`prefect-google-sheets` collection](https://stefanocascavilla.github.io/prefect-google-sheets/)

### Contributors
* @devanshdoshi9 made their first contribution in https://github.com/PrefectHQ/prefect/pull/7949
* @stefanocascavilla made their first contribution in https://github.com/PrefectHQ/prefect/pull/7960
* @quassy made their first contribution in https://github.com/PrefectHQ/prefect/pull/7919

**All changes**: https://github.com/PrefectHQ/prefect/compare/2.7.3...2.7.4

## Release 2.7.3

### Fixes
- Fix bug where flows with names that do not match the function name could not be loaded — https://github.com/PrefectHQ/prefect/pull/7920
- Fix type annotation for `KubernetesJob.job_watch_timeout_seconds` — https://github.com/PrefectHQ/prefect/pull/7914
- Keep data from being lost when assigning a generator to `State.data` — https://github.com/PrefectHQ/prefect/pull/7714

## Release 2.7.2

### Rescheduling paused flow runs

When pausing a flow run, you can ask that Prefect reschedule the run for you instead of blocking until resume. This allows infrastructure to tear down, saving costs if the flow run is going to be pasued for significant amount of time.

You can request that a flow run be rescheduled by setting the `reschedule` option when calling `pause_flow_run`.

```python
from prefect import task, flow, pause_flow_run

@task(persist_result=True)
async def marvin_setup():
    return "a raft of ducks walk into a bar..."

@task(persist_result=True)
async def marvin_punchline():
    return "it's a wonder none of them ducked!"

@flow(persist_result=True)
async def inspiring_joke():
    await marvin_setup()
    await pause_flow_run(timeout=600, reschedule=True)  # pauses for 10 minutes
    await marvin_punchline()
```

If set up as a deployment, running this flow will set up a joke, then pause and leave execution until it is resumed. Once resumed either with the `resume_flow_run` utility or the Prefect UI, the flow will be rescheduled and deliver the punchline.

In order to use this feature pauses, the flow run must be associated with a deployment and results must be enabled.

Read the [pause documentation](https://docs.prefect.io/concepts/flows/#pause-a-flow-run) or see the [pull request](https://github.com/PrefectHQ/prefect/pull/7738) for details.

### Pausing flow runs from the outside

Flow runs from deployments can now be paused outside of the flow itself!

The UI features a **Pause** button for flow runs that will stop execution at the beginning of the _next_ task that runs. Any currently running tasks will be allowed to complete. Resuming this flow will schedule it to start again.

You can also pause a flow run from code: the `pause_flow_run` utility now accepts an optional `flow_run_id` argument. For example, you can pause a flow run from another flow run!

Read the [pause documentation](https://docs.prefect.io/concepts/flows/#pause-a-flow-run) or see the [pull request](https://github.com/PrefectHQ/prefect/pull/7863) for details.

### Pages for individual task run concurrency limits

When viewing task run concurrency in the UI, each limit has its own page. Included in the details for each limit is the tasks that are actively part of that limit.

<img width="1245" alt="image" src="https://user-images.githubusercontent.com/6200442/207954852-60e7a185-0f9d-4a3d-b9f7-2b393ef12726.png">


### Enhancements
- Improve Prefect import time by deferring imports — https://github.com/PrefectHQ/prefect/pull/7836
- Add Opsgenie notification block — https://github.com/PrefectHQ/prefect/pull/7778
- Add individual concurrency limit page with active runs list — https://github.com/PrefectHQ/prefect/pull/7848
- Add `PREFECT_KUBERNETES_CLUSTER_UID` to allow bypass of `kube-system` namespace read — https://github.com/PrefectHQ/prefect/pull/7864
- Refactor `pause_flow_run` for consistency with engine state handling — https://github.com/PrefectHQ/prefect/pull/7857
- API: Allow `reject_transition` to return current state — https://github.com/PrefectHQ/prefect/pull/7830
- Add `SecretDict` block field that obfuscates nested values in a dictionary — https://github.com/PrefectHQ/prefect/pull/7885

### Fixes
- Fix bug where agent concurrency slots may not be released — https://github.com/PrefectHQ/prefect/pull/7845
- Fix circular imports in the `orchestration` module — https://github.com/PrefectHQ/prefect/pull/7883
- Fix deployment builds with scripts that contain flow calls - https://github.com/PrefectHQ/prefect/pull/7817
- Fix path argument behavior in `LocalFileSystem` block - https://github.com/PrefectHQ/prefect/pull/7891
- Fix flow cancellation in `Process` block on Windows - https://github.com/PrefectHQ/prefect/pull/7799

### Documentation
- Add documentation for Automations UI — https://github.com/PrefectHQ/prefect/pull/7833
- Mention recipes and tutorials under Recipes and Collections pages — https://github.com/PrefectHQ/prefect/pull/7876
- Add documentation for Task Run Concurrency UI — https://github.com/PrefectHQ/prefect/pull/7840
- Add `with_options` example to collections usage docs — https://github.com/PrefectHQ/prefect/pull/7894
- Add a link to orion design and better title to UI readme — https://github.com/PrefectHQ/prefect/pull/7484

### Collections
- New [`prefect-kubernetes`](https://prefecthq.github.io/prefect-kubernetes/) collection for [Kubernetes](https://kubernetes.io/) — https://github.com/PrefectHQ/prefect/pull/7907
- New [`prefect-bitbucket`](https://prefecthq.github.io/prefect-bitbucket/) collection for [Bitbucket](https://bitbucket.org/product) — https://github.com/PrefectHQ/prefect/pull/7907

## Contributors
- @jlutran

**All changes**: https://github.com/PrefectHQ/prefect/compare/2.7.1...2.7.2

## Release 2.7.1

### Task concurrency limits page
You can now add task concurrency limits in the ui!

![image](https://user-images.githubusercontent.com/6200442/206586749-3f9fff36-5359-41a9-8727-60523cf89071.png)

### Enhancements
- Add extra entrypoints setting for user module injection; allows registration of custom blocks — https://github.com/PrefectHQ/prefect/pull/7179
- Update orchestration rule to wait for scheduled time to only apply to transition to running — https://github.com/PrefectHQ/prefect/pull/7585
- Use cluster UID and namespace instead of cluster "name" for `KubernetesJob` identifiers — https://github.com/PrefectHQ/prefect/pull/7747
- Add a task run concurrency limits page — https://github.com/PrefectHQ/prefect/pull/7779
- Add setting to toggle interpreting square brackets as style — https://github.com/PrefectHQ/prefect/pull/7810
- Move `/health` API route to root router — https://github.com/PrefectHQ/prefect/pull/7765
- Add `PREFECT_API_ENABLE_HTTP2` setting to allow HTTP/2 to be disabled — https://github.com/PrefectHQ/prefect/pull/7802
- Monitor process after kill and return early when possible — https://github.com/PrefectHQ/prefect/pull/7746
- Update `KubernetesJob` to watch jobs without timeout by default — https://github.com/PrefectHQ/prefect/pull/7786
- Bulk deletion of flows, deployments, and work queues from the UI - https://github.com/PrefectHQ/prefect/pull/7824

### Fixes
- Add lock to ensure that alembic commands are not run concurrently — https://github.com/PrefectHQ/prefect/pull/7789
- Release task concurrency slots when transition is rejected as long as the task is not in a running state — https://github.com/PrefectHQ/prefect/pull/7798
- Fix issue with improperly parsed flow run notification URLs — https://github.com/PrefectHQ/prefect/pull/7173
- Fix radar not updating without refreshing the page - https://github.com/PrefectHQ/prefect/pull/7824
- UI: Fullscreen layouts on screens < `lg` should take up all the available space — https://github.com/PrefectHQ/prefect/pull/7792

### Documentation
- Add documentation for creating a flow run from deployments — https://github.com/PrefectHQ/prefect/pull/7696
- Move `wait_for` examples to the tasks documentation — https://github.com/PrefectHQ/prefect/pull/7788

## Contributors
* @t-yuki made their first contribution in https://github.com/PrefectHQ/prefect/pull/7741
* @padbk made their first contribution in https://github.com/PrefectHQ/prefect/pull/7173

## Release 2.7.0

### Flow run cancellation

We're excited to announce a new flow run cancellation feature!

Flow runs can be cancelled from the CLI, UI, REST API, or Python client. 

For example:

```
prefect flow-run cancel <flow-run-id>
```

When cancellation is requested, the flow run is moved to a "Cancelling" state. The agent monitors the state of flow runs and detects that cancellation has been requested. The agent then sends a signal to the flow run infrastructure, requesting termination of the run. If the run does not terminate after a grace period (default of 30 seconds), the infrastructure will be killed, ensuring the flow run exits.

Unlike the implementation of cancellation in Prefect 1 — which could fail if the flow run was stuck — this provides a strong guarantee of cancellation. 

Note: this process is robust to agent restarts, but does require that an agent is running to enforce cancellation.

Support for cancellation has been added to all core library infrastructure types:

- Docker Containers (https://github.com/PrefectHQ/prefect/pull/7684)
- Kubernetes Jobs (https://github.com/PrefectHQ/prefect/pull/7701)
- Processes (https://github.com/PrefectHQ/prefect/pull/7635)

Cancellation support is in progress for all collection infrastructure types:

- ECS Tasks (https://github.com/PrefectHQ/prefect-aws/pull/163)
- Google Cloud Run Jobs (https://github.com/PrefectHQ/prefect-gcp/pull/76)
- Azure Container Instances (https://github.com/PrefectHQ/prefect-azure/pull/58)

At this time, this feature requires the flow run to be submitted by an agent — flow runs without deployments cannot be cancelled yet, but that feature is [coming soon](https://github.com/PrefectHQ/prefect/pull/7150).

See https://github.com/PrefectHQ/prefect/pull/7637 for more details

### Flow run pause and resume

In addition to cancellations, flow runs can also be paused for manual approval!

```python
from prefect import flow, pause_flow_run


@flow
def my_flow():
    print("hi!")
    pause_flow_run()
    print("bye!")
```

A new `pause_flow_run` utility is provided — when called from within a flow, the flow run is moved to a "Paused" state and execution will block. Any tasks that have begun execution before pausing will finish. Infrastructure will keep running, polling to check whether the flow run has been resumed. Paused flow runs can be resumed with the `resume_flow_run` utility, or from the UI.

A timeout can be supplied to the `pause_flow_run` utility — if the flow run is not resumed within the specified timeout, the flow will fail.

This blocking style of pause that keeps infrastructure running is supported for all flow runs, including subflow runs.

See https://github.com/PrefectHQ/prefect/pull/7637 for more details.

### Logging of prints in flows and tasks

Flows or tasks can now opt-in to logging print statements. This is much like the `log_stdout` feature in Prefect 1, but we've improved the _scoping_ so you can enable or disable the feature at the flow or task level.

In the following example, the print statements will be redirected to the logger for the flow run and task run accordingly:

```python
from prefect import task, flow

@task
def my_task():
    print("world")

@flow(log_prints=True)
def my_flow():
    print("hello")
    my_task()
```

The output from these prints will appear in the UI!

This feature will also capture prints made in functions called by tasks or flows — as long as you're within the context of the run the prints will be logged.

If you have a sensitive task, it can opt-out even if the flow has enabled logging of prints:

```python
@task(log_prints=False)
def my_secret_task():
    print(":)")
```

This print statement will appear locally as normal, but won't be sent to the Prefect logger or API.

See [the logging documentation](https://docs.prefect.io/concepts/logs/#logging-print-statements) for more details.

See https://github.com/PrefectHQ/prefect/pull/7580 for implementation details.


### Agent flow run concurrency limits

Agents can now limit the number of concurrent flow runs they are managing.

For example, start an agent with:

```
prefect agent start -q default --limit 10
```

When the agent submits a flow run, it will track it in a local concurrency slot. If the agent is managing more than 10 flow runs, the agent will not accept any more work from its work queues. When the infrastructure for a flow run exits, the agent will release a concurrency slot and another flow run can be submitted.

This feature is especially useful for limiting resource consumption when running flows locally! It also provides a way to roughly balance load across multiple agents.

Thanks to @eudyptula for contributing!

See https://github.com/PrefectHQ/prefect/pull/7361 for more details.


### Enhancements
- Add agent reporting of crashed flow run infrastructure — https://github.com/PrefectHQ/prefect/pull/7670
- Add Twilio SMS notification block — https://github.com/PrefectHQ/prefect/pull/7685
- Add PagerDuty Webhook notification block — https://github.com/PrefectHQ/prefect/pull/7534
- Add jitter to the agent query loop — https://github.com/PrefectHQ/prefect/pull/7652
- Include final state logs in logs sent to API — https://github.com/PrefectHQ/prefect/pull/7647
- Add `tags` and `idempotency_key` to `run deployment` — https://github.com/PrefectHQ/prefect/pull/7641
- The final state of a flow is now `Cancelled` when any task finishes in a `Cancelled` state — https://github.com/PrefectHQ/prefect/pull/7694
- Update login to prompt for "API key" instead of "authentication key" — https://github.com/PrefectHQ/prefect/pull/7649
- Disable cache on result retrieval if disabled on creation — https://github.com/PrefectHQ/prefect/pull/7627
- Raise `CancelledRun` when retrieving a `Cancelled` state's result — https://github.com/PrefectHQ/prefect/pull/7699
- Use new database session to send each flow run notification — https://github.com/PrefectHQ/prefect/pull/7644
- Increase default agent query interval to 10s — https://github.com/PrefectHQ/prefect/pull/7703
- Add default messages to state exceptions — https://github.com/PrefectHQ/prefect/pull/7705
- Update `run_sync_in_interruptible_worker_thread` to use an event — https://github.com/PrefectHQ/prefect/pull/7704
- Increase default database query timeout to 10s — https://github.com/PrefectHQ/prefect/pull/7717

### Fixes
- Prompt workspace selection if API key is set, but API URL is not set — https://github.com/PrefectHQ/prefect/pull/7648
- Use `PREFECT_UI_URL` for flow run notifications — https://github.com/PrefectHQ/prefect/pull/7698
- Display all parameter values a flow run was triggered with in the UI (defaults and overrides) — https://github.com/PrefectHQ/prefect/pull/7697
- Fix bug where result event is missing when wait is called before submission completes — https://github.com/PrefectHQ/prefect/pull/7571
- Fix support for sync-compatible calls in `deployment build` — https://github.com/PrefectHQ/prefect/pull/7417
- Fix bug in `StateGroup` that caused `all_final` to be wrong — https://github.com/PrefectHQ/prefect/pull/7678
- Add retry on specified httpx network errors — https://github.com/PrefectHQ/prefect/pull/7593
- Fix state display bug when state message is empty — https://github.com/PrefectHQ/prefect/pull/7706

### Documentation
- Fix heading links in docs — https://github.com/PrefectHQ/prefect/pull/7665
- Update login and `PREFECT_API_URL` configuration notes — https://github.com/PrefectHQ/prefect/pull/7674
- Add documentation about AWS retries configuration — https://github.com/PrefectHQ/prefect/pull/7691
- Add GitLab storage block to deployment CLI docs — https://github.com/PrefectHQ/prefect/pull/7686
- Add links to Cloud Run and Container Instance infrastructure — https://github.com/PrefectHQ/prefect/pull/7690
- Update docs on final state determination to reflect `Cancelled` state changes — https://github.com/PrefectHQ/prefect/pull/7700
- Fix link in 'Agents and Work Queues' documentation — https://github.com/PrefectHQ/prefect/pull/7659

### Contributors
- @brian-pond made their first contribution in https://github.com/PrefectHQ/prefect/pull/7659
- @YtKC made their first contribution in https://github.com/PrefectHQ/prefect/pull/7641
- @eudyptula made their first contribution in https://github.com/PrefectHQ/prefect/pull/7361
- @hateyouinfinity
- @jmrobbins13

**All changes**: https://github.com/PrefectHQ/prefect/compare/2.6.9...2.7.0

## Release 2.6.9

### Features

Logging into Prefect Cloud from the CLI has been given a serious upgrade!

<img width="748" alt="Login example" src="https://user-images.githubusercontent.com/2586601/199800241-c1b3691b-f18c-43ee-85e9-53cc3e5b1d48.png">

The `prefect cloud login` command now:

- Can be used non-interactively
- Can open the browser to generate a new API key for you
- Uses a new workspace selector
- Always uses your current profile
- Only prompts for workspace selection when you have more than one workspace

It also detects existing authentication:

- If logged in on the current profile, we will check that you want to reauthenticate
- If logged in on another profile, we will suggest a profile switch

There's also a new `prefect cloud logout` command (contributed by @hallenmaia) to remove credentials from the current profile.

### Enhancements
- Add automatic upper-casing of string log level settings — https://github.com/PrefectHQ/prefect/pull/7592
- Add `infrastructure_pid` to flow run — https://github.com/PrefectHQ/prefect/pull/7595
- Add `PrefectFormatter` to reduce logging configuration duplication — https://github.com/PrefectHQ/prefect/pull/7588
- Update `CloudClient.read_workspaces` to return a model — https://github.com/PrefectHQ/prefect/pull/7332
- Update hashing utilities to allow execution in FIPS 140-2 environments — https://github.com/PrefectHQ/prefect/pull/7620

### Fixes
- Update logging setup to support incremental configuration — https://github.com/PrefectHQ/prefect/pull/7569
- Update logging `JsonFormatter` to output valid JSON — https://github.com/PrefectHQ/prefect/pull/7567
- Remove `inter` CSS import, which blocked UI loads in air-gapped environments — https://github.com/PrefectHQ/prefect/pull/7586
- Return 404 when a flow run is missing during `set_task_run_state` — https://github.com/PrefectHQ/prefect/pull/7603
- Fix directory copy errors with `LocalFileSystem` deployments on Python 3.7 — https://github.com/PrefectHQ/prefect/pull/7441
- Add flush of task run logs when on remote workers — https://github.com/PrefectHQ/prefect/pull/7626

### Documentation
- Add docs about CPU and memory allocation on agent deploying ECS infrastructure blocks — https://github.com/PrefectHQ/prefect/pull/7597

### Contributors
- @hallenmaia 
- @szelenka

**All changes**: https://github.com/PrefectHQ/prefect/compare/2.6.8...2.6.9

## Release 2.6.8

### Enhancements
- Add `--run-once` to `prefect agent start` CLI — https://github.com/PrefectHQ/prefect/pull/7505
- Expose `prefetch-seconds` in `prefect agent start` CLI — https://github.com/PrefectHQ/prefect/pull/7498
- Add start time sort for flow runs to the REST API — https://github.com/PrefectHQ/prefect/pull/7496
- Add `merge_existing_data` flag to `update_block_document` — https://github.com/PrefectHQ/prefect/pull/7470
- Add sanitization to enforce leading/trailing alphanumeric characters for Kubernetes job labels — https://github.com/PrefectHQ/prefect/pull/7528

### Fixes
- Fix type checking for flow name and version arguments — https://github.com/PrefectHQ/prefect/pull/7549
- Fix check for empty paths in `LocalFileSystem` — https://github.com/PrefectHQ/prefect/pull/7477
- Fix `PrefectConsoleHandler` bug where log tracebacks were excluded — https://github.com/PrefectHQ/prefect/pull/7558

### Documentation
- Add glow to Collection Catalog images in dark mode — https://github.com/PrefectHQ/prefect/pull/7535
- New [`prefect-vault`](https://github.com/pbchekin/prefect-vault) collection for integration with Hashicorp Vault

## Contributors
* @kielnino made their first contribution in https://github.com/PrefectHQ/prefect/pull/7517

**All changes**: https://github.com/PrefectHQ/prefect/compare/2.6.7...2.6.8

## Release 2.6.7

### Enhancements
- Add timeout support to tasks — https://github.com/PrefectHQ/prefect/pull/7409
- Add colored log levels — https://github.com/PrefectHQ/prefect/pull/6101
- Update flow and task run page sidebar styling — https://github.com/PrefectHQ/prefect/pull/7426
- Add redirect to logs tab when navigating to parent or child flow runs — https://github.com/PrefectHQ/prefect/pull/7439
- Add `PREFECT_UI_URL` and `PREFECT_CLOUD_UI_URL` settings — https://github.com/PrefectHQ/prefect/pull/7411
- Improve scheduler performance — https://github.com/PrefectHQ/prefect/pull/7450 https://github.com/PrefectHQ/prefect/pull/7433
- Add link to parent flow from subflow details page — https://github.com/PrefectHQ/prefect/pull/7491
- Improve visibility of deployment tags in the deployments page — https://github.com/PrefectHQ/prefect/pull/7491
- Add deployment and flow metadata to infrastructure labels — https://github.com/PrefectHQ/prefect/pull/7479
- Add obfuscation of secret settings — https://github.com/PrefectHQ/prefect/pull/7465

### Fixes
- Fix missing import for `ObjectAlreadyExists` exception in deployments module — https://github.com/PrefectHQ/prefect/pull/7360
- Fix export of `State` and `allow_failure` for type-checkers  — https://github.com/PrefectHQ/prefect/pull/7447
- Fix `--skip-upload` flag in `prefect deployment build` — https://github.com/PrefectHQ/prefect/pull/7437
- Fix `visit_collection` handling of IO objects — https://github.com/PrefectHQ/prefect/pull/7482
- Ensure that queries are sorted correctly when limits are used — https://github.com/PrefectHQ/prefect/pull/7457

### Deprecations
- `PREFECT_CLOUD_URL` has been deprecated in favor of `PREFECT_CLOUD_API_URL` — https://github.com/PrefectHQ/prefect/pull/7411
- `prefect.orion.utilities.names` has been deprecated in favor of `prefect.utilities.names` — https://github.com/PrefectHQ/prefect/pull/7465

### Documentation
- Add support for dark mode — https://github.com/PrefectHQ/prefect/pull/7432 and https://github.com/PrefectHQ/prefect/pull/7462
- Add [audit log documentation](https://docs.prefect.io/ui/audit-log/) for Prefect Cloud — https://github.com/PrefectHQ/prefect/pull/7404
- Add [troubleshooting topics](https://docs.prefect.io/ui/troubleshooting/) for Prefect Cloud — https://github.com/PrefectHQ/prefect/pull/7446

### Collections
- Adds auto-registration of blocks from AWS, Azure, GCP, and Databricks collections — https://github.com/PrefectHQ/prefect/pull/7415
- Add new [`prefect-hightouch`](https://prefecthq.github.io/prefect-hightouch/) collection for [Hightouch](https://hightouch.com/) — https://github.com/PrefectHQ/prefect/pull/7443

### Contributors
- @tekumara
- @bcbernardo made their first contribution in https://github.com/PrefectHQ/prefect/pull/7360
- @br3ndonland made their first contribution in https://github.com/PrefectHQ/prefect/pull/7432

**All changes**: https://github.com/PrefectHQ/prefect/compare/2.6.6...2.6.7


## Release 2.6.6

### Enhancements
- Add work queue status and health display to UI — [#733](https://github.com/PrefectHQ/orion-design/pull/733), [#743](https://github.com/PrefectHQ/orion-design/pull/743), [#750](https://github.com/PrefectHQ/orion-design/pull/750)
- Add `wait_for` to flows; subflows can wait for upstream tasks — https://github.com/PrefectHQ/prefect/pull/7343
- Add informative error if flow run is deleted while running — https://github.com/PrefectHQ/prefect/pull/7390
- Add name filtering support to the `work_queues/filter` API route — https://github.com/PrefectHQ/prefect/pull/7394
- Improve the stability of the scheduler service — https://github.com/PrefectHQ/prefect/pull/7412

### Fixes
- Fix GitHub storage error for Windows — https://github.com/PrefectHQ/prefect/pull/7372
- Fix links to flow runs in notifications — https://github.com/PrefectHQ/prefect/pull/7249
- Fix link to UI deployment page in CLI — https://github.com/PrefectHQ/prefect/pull/7376
- Fix UI URL routing to be consistent with CLI — https://github.com/PrefectHQ/prefect/pull/7391
- Assert that command is a list when passed to `open_process` — https://github.com/PrefectHQ/prefect/pull/7389
- Fix JSON error when serializing certain flow run parameters such as dataframes — https://github.com/PrefectHQ/prefect/pull/7385

### Documentation
- Add versioning documentation — https://github.com/PrefectHQ/prefect/pull/7353

### Collections
- New [`prefect-alert`](https://github.com/khuyentran1401/prefect-alert) collection for sending alerts on flow run fail
- New [Fivetran](https://fivetran.github.io/prefect-fivetran/) collection
- New [GitLab](https://prefecthq.github.io/prefect-gitlab/) collection

## Contributors
- @marwan116

**All changes**: https://github.com/PrefectHQ/prefect/compare/2.6.5...2.6.6

## Release 2.6.5

### Enhancements
- Add support for manual flow run retries — https://github.com/PrefectHQ/prefect/pull/7152
- Improve server performance when retrying flow runs with many tasks — https://github.com/PrefectHQ/prefect/pull/7152
- Add status checks to work queues — https://github.com/PrefectHQ/prefect/pull/7262
- Add timezone parameter to `prefect deployment build` — https://github.com/PrefectHQ/prefect/pull/7282
- UI: Add redirect to original block form after creating a nested block — https://github.com/PrefectHQ/prefect/pull/7284
- Add support for multiple work queue prefixes — https://github.com/PrefectHQ/prefect/pull/7222
- Include "-" before random suffix of Kubernetes job names — https://github.com/PrefectHQ/prefect/pull/7329
- Allow a working directory to be specified for `Process` infrastructure — https://github.com/PrefectHQ/prefect/pull/7252
- Add support for Python 3.11 — https://github.com/PrefectHQ/prefect/pull/7304
- Add persistence of data when a state is returned from a task or flow — https://github.com/PrefectHQ/prefect/pull/7316
- Add `ignore_file` to `Deployment.build_from_flow()` — https://github.com/PrefectHQ/prefect/pull/7012

### Fixes
- Allow `with_options` to reset retries and retry delays — https://github.com/PrefectHQ/prefect/pull/7276
- Fix proxy-awareness in the `OrionClient` — https://github.com/PrefectHQ/prefect/pull/7328
- Fix block auto-registration when changing databases — https://github.com/PrefectHQ/prefect/pull/7350
- Include hidden files when uploading directories to `RemoteFileSystem` storage — https://github.com/PrefectHQ/prefect/pull/7336
- UI: added support for unsetting color-mode preference, `null` is now equivalent to "default" — https://github.com/PrefectHQ/prefect/pull/7321

### Documentation
- Add documentation for Prefect Cloud SSO — https://github.com/PrefectHQ/prefect/pull/7302

### Collections
- New [`prefect-docker`](https://prefecthq.github.io/prefect-docker/) collection for [Docker](https://www.docker.com/)
- New [`prefect-census`](https://prefecthq.github.io/prefect-census/) collection for [Census](https://docs.getcensus.com/)

## Contributors
- @BallisticPain made their first contribution in https://github.com/PrefectHQ/prefect/pull/7252
- @deepyaman
- @hateyouinfinity
- @jmg-duarte
- @taljaards

**All changes**: https://github.com/PrefectHQ/prefect/compare/2.6.4...2.6.5

## Release 2.6.4

### Enhancements
- UI: Rename deployment "Overview" tab to "Description" — https://github.com/PrefectHQ/prefect/pull/7234
- Add `Deployment.build_from_flow` toggle to disable loading of existing values from the API — https://github.com/PrefectHQ/prefect/pull/7218
- Add `PREFECT_RESULTS_PERSIST_BY_DEFAULT` setting to globally toggle the result persistence default — https://github.com/PrefectHQ/prefect/pull/7228
- Add support for using callable objects as tasks — https://github.com/PrefectHQ/prefect/pull/7217
- Add authentication as service principal to the `Azure` storage block — https://github.com/PrefectHQ/prefect/pull/6844
- Update default database timeout from 1 to 5 seconds — https://github.com/PrefectHQ/prefect/pull/7246

### Fixes
- Allow image/namespace fields to be loaded from Kubernetes job manifest — https://github.com/PrefectHQ/prefect/pull/7244
- UI: Update settings API call to respect `ORION_UI_SERVE_BASE` environment variable — https://github.com/PrefectHQ/prefect/pull/7068
- Fix entrypoint path error when deployment is created on Windows then run on Unix — https://github.com/PrefectHQ/prefect/pull/7261

### Collections
- New [`prefect-kv`](https://github.com/madkinsz/prefect-kv) collection for persisting key-value data
- `prefect-aws`: Update [`S3Bucket`](https://prefecthq.github.io/prefect-aws/s3/#prefect_aws.s3.S3Bucket) storage block to enable use with deployments — https://github.com/PrefectHQ/prefect-aws/pull/82
- `prefect-aws`: Add support for arbitrary user customizations to [`ECSTask`](https://prefecthq.github.io/prefect-aws/ecs/) block — https://github.com/PrefectHQ/prefect-aws/pull/120
- `prefect-aws`: Removed the experimental designation from the [`ECSTask`](https://prefecthq.github.io/prefect-aws/ecs/) block
- `prefect-azure`: New [`AzureContainerInstanceJob`](https://prefecthq.github.io/prefect-azure/container_instance/) infrastructure block to run flows or commands as containers on Azure — https://github.com/PrefectHQ/prefect-azure/pull/45

### Contributors
- @Trymzet
- @jmg-duarte
- @mthanded made their first contribution in https://github.com/PrefectHQ/prefect/pull/7068

**All changes**: https://github.com/PrefectHQ/prefect/compare/2.6.3...2.6.4

## Release 2.6.3

### Fixes
- Fix handling of `cache_result_in_memory` in `Task.with_options` — https://github.com/PrefectHQ/prefect/pull/7227

**All changes**: https://github.com/PrefectHQ/prefect/compare/2.6.2...2.6.3

## Release 2.6.2

### Enhancements
- Add `CompressedSerializer` for compression of other result serializers — https://github.com/PrefectHQ/prefect/pull/7164
- Add option to drop task or flow return values from memory — https://github.com/PrefectHQ/prefect/pull/7174
- Add support for creating and reading notification policies from the client — https://github.com/PrefectHQ/prefect/pull/7154
- Add API support for sorting deployments — https://github.com/PrefectHQ/prefect/pull/7187
- Improve searching and sorting of flows and deployments in the UI —  https://github.com/PrefectHQ/prefect/pull/7160
- Improve recurrence rule schedule parsing with support for compound rules  — https://github.com/PrefectHQ/prefect/pull/7165
- Add support for private GitHub repositories — https://github.com/PrefectHQ/prefect/pull/7107

### Fixes
- Improve orchestration handling of `after_transition` when exception encountered — https://github.com/PrefectHQ/prefect/pull/7156
- Prevent block name from being reused on the block creation form in the UI — https://github.com/PrefectHQ/prefect/pull/7096
- Fix bug where `with_options` incorrectly updates result settings — https://github.com/PrefectHQ/prefect/pull/7186
- Add backwards compatibility for return of server-states from flows and tasks — https://github.com/PrefectHQ/prefect/pull/7189
- Fix naming of subflow runs tab on flow run page in the UI — https://github.com/PrefectHQ/prefect/pull/7192
- Fix `prefect orion start` error on Windows when module path contains spaces — https://github.com/PrefectHQ/prefect/pull/7224


### Collections
- New [prefect-monte-carlo](https://prefecthq.github.io/prefect-monte-carlo/) collection for interaction with [Monte Carlo](https://www.montecarlodata.com/)

### Contributors
- @jmg-duarte

**All changes**: https://github.com/PrefectHQ/prefect/compare/2.6.1...2.6.2

## Release 2.6.1

### Fixes
- Fix bug where return values of `{}` or `[]` could be coerced to `None` — https://github.com/PrefectHQ/prefect/pull/7181

## Contributors
* @acookin made their first contribution in https://github.com/PrefectHQ/prefect/pull/7172

**All changes**: https://github.com/PrefectHQ/prefect/compare/2.6.0...2.6.1

## Release 2.6.0

### First-class configuration of results 🎉

Previously, Prefect serialized the results of all flows and tasks with pickle, then wrote them to your local file system.
In this release, we're excited to announce this behavior is fully configurable and customizable.

Here are some highlights:

- Persistence of results is off by default.
    - We will turn on result persistence automatically if needed for a feature you're using, but you can always opt-out.
    - You can easily opt-in for any flow or task.
- You can choose the result serializer.
    - By default, we continue to use a pickle serializer, now with the ability to choose a custom implementation.
    - We now offer a JSON result serializer with support for all of the types supported by Pydantic.
    - You can also write your own serializer for full control.
    - Unless your results are being persisted, they will not be serialized.
- You can change the result storage.
    - By default, we will continue to use the local file system.
    - You can specify any of our storage blocks, such as AWS S3.
    - You can use any storage block you have defined.

All of the options can be customized per flow or task.

```python
from prefect import flow, task

# This flow defines a default result serializer for itself and all tasks in it
@flow(result_serializer="pickle")
def foo():
    one()
    two()
    three()

# This task's result will be persisted to the local file system
@task(persist_result=True)
def one():
    return "one!"

# This task will not persist its result
@task(persist_result=False)
def two():
    return "two!"

# This task will use a different serializer than the rest
@task(persist_result=True, result_serializer="json")
def three():
    return "three!"

# This task will persist its result to an S3 bucket
@task(persist_result=True, result_storage="s3/my-s3-block")
def four()
    return "four!
```

See the [documentation](https://docs.prefect.io/concepts/results/) for more details and examples.
See https://github.com/PrefectHQ/prefect/pull/6908 for implementation details.

### Waiting for tasks even if they fail

You can now specify that a downstream task should wait for an upstream task and run even if the upstream task has failed.

```python
from prefect import task, flow, allow_failure

@flow
def foo():
    upstream_future = fails_sometimes.submit()
    important_cleanup(wait_for=[allow_failure(upstream_future)])

@task
def fails_sometimes():
    raise RuntimeError("oh no!")

@task
def important_cleanup():
    ...
```

See https://github.com/PrefectHQ/prefect/pull/7120 for implementation details.

### Work queue match support for agents

Agents can now match multiple work queues by providing a `--match` string instead of specifying all of the work queues. The agent will poll every work queue with a name that starts with the given string. Your agent will detect new work queues that match the option without requiring a restart!

```
$ prefect agent start --match "foo-"
```

### Enhancements
- Add `--param` / `--params` support `prefect deployment run` — https://github.com/PrefectHQ/prefect/pull/7018
- Add 'Show Active Runs' button to work queue page — https://github.com/PrefectHQ/prefect/pull/7092
- Update block protection to only prevent deletion — https://github.com/PrefectHQ/prefect/pull/7042
- Improve stability by optimizing the HTTP client — https://github.com/PrefectHQ/prefect/pull/7090
- Optimize flow run history queries — https://github.com/PrefectHQ/prefect/pull/7138
- Optimize server handling by saving log batches in individual transactions — https://github.com/PrefectHQ/prefect/pull/7141
- Optimize deletion of auto-scheduled runs — https://github.com/PrefectHQ/prefect/pull/7102

### Fixes
- Fix `DockerContainer` log streaming crash due to "marked for removal" error — https://github.com/PrefectHQ/prefect/pull/6860
- Improve RRule schedule string parsing — https://github.com/PrefectHQ/prefect/pull/7133
- Improve handling of duplicate blocks, reducing errors in server logs — https://github.com/PrefectHQ/prefect/pull/7140
- Fix flow run URLs in notifications and `prefect deployment run` output — https://github.com/PrefectHQ/prefect/pull/7153

### Documentation
- Add documentation for support of proxies — https://github.com/PrefectHQ/prefect/pull/7087
- Fix rendering of Prefect settings in API reference — https://github.com/PrefectHQ/prefect/pull/7067

### Contributors
* @jmg-duarte
* @kevin868 made their first contribution in https://github.com/PrefectHQ/prefect/pull/7109
* @space-age-pete made their first contribution in https://github.com/PrefectHQ/prefect/pull/7122

**All changes**: https://github.com/PrefectHQ/prefect/compare/2.5.0...2.6.0

## Release 2.5.0

### Exciting New Features 🎉

- Add `prefect.deployments.run_deployment` to create a flow run for a deployment with support for:
    - Configurable execution modes: returning immediately or waiting for completion of the run.
    - Scheduling runs in the future or now.
    - Custom flow run names.
    - Automatic linking of created flow run to the flow run it is created from.
    - Automatic tracking of upstream task results passed as parameters.
  <br />
  See https://github.com/PrefectHQ/prefect/pull/7047, https://github.com/PrefectHQ/prefect/pull/7081, and https://github.com/PrefectHQ/prefect/pull/7084

### Enhancements
- Add ability to delete multiple objects on flow run, flow, deployment and work queue pages — https://github.com/PrefectHQ/prefect/pull/7086
- Update `put_directory` to exclude directories from upload counts — https://github.com/PrefectHQ/prefect/pull/7054
- Always suppress griffe logs — https://github.com/PrefectHQ/prefect/pull/7059
- Add OOM warning to `Process` exit code log message — https://github.com/PrefectHQ/prefect/pull/7070
- Add idempotency key support to `OrionClient.create_flow_run_from_deployment` — https://github.com/PrefectHQ/prefect/pull/7074

### Fixes
- Fix default start date filter for deployments page in UI — https://github.com/PrefectHQ/prefect/pull/7025
- Fix `sync_compatible` handling of wrapped async functions and generators — https://github.com/PrefectHQ/prefect/pull/7009
- Fix bug where server could error due to an unexpected null in task caching logic — https://github.com/PrefectHQ/prefect/pull/7031
- Add exception handling to block auto-registration — https://github.com/PrefectHQ/prefect/pull/6997
- Remove the "sync caller" check from `sync_compatible` — https://github.com/PrefectHQ/prefect/pull/7073

### Documentation
- Add `ECSTask` block tutorial to recipes — https://github.com/PrefectHQ/prefect/pull/7066
- Update documentation for organizations for member management, roles, and permissions — https://github.com/PrefectHQ/prefect/pull/7058

## Collections
- New [prefect-soda-core](https://sodadata.github.io/prefect-soda-core/) collection for integration with [Soda](https://www.soda.io/).

### Contributors
- @taljaards

**All changes**: https://github.com/PrefectHQ/prefect/compare/2.4.5...2.5.0

## Release 2.4.5

This release disables block protection. With block protection enabled, as in 2.4.3 and 2.4.4, client and server versions cannot be mismatched unless you are on a version before 2.4.0. Disabling block protection restores the ability for a client and server to have different version.

Block protection was added in 2.4.1 to prevent users from deleting block types that are necessary for the system to function. With this change, you are able to delete block types that will cause your flow runs to fail. New safeguards that do not affect client/server compatibility will be added in the future.

## Release 2.4.3

**When running a server with this version, the client must be the same version. This does not apply to clients connecting to Prefect Cloud.**

### Enhancements
- Warn if user tries to login with API key from Cloud 1 — https://github.com/PrefectHQ/prefect/pull/6958
- Improve concurrent task runner performance — https://github.com/PrefectHQ/prefect/pull/6948
- Raise a `MissingContextError` when `get_run_logger` is called outside a run context — https://github.com/PrefectHQ/prefect/pull/6980
- Adding caching to API configuration lookups to improve performance — https://github.com/PrefectHQ/prefect/pull/6959
- Move `quote` to `prefect.utilities.annotations` — https://github.com/PrefectHQ/prefect/pull/6993
- Add state filters and sort-by to the work-queue, flow and deployment pages — https://github.com/PrefectHQ/prefect/pull/6985

### Fixes
- Fix login to private Docker registries — https://github.com/PrefectHQ/prefect/pull/6889
- Update `Flow.with_options` to actually pass retry settings to new object — https://github.com/PrefectHQ/prefect/pull/6963
- Fix compatibility for protected blocks when client/server versions are mismatched — https://github.com/PrefectHQ/prefect/pull/6986
- Ensure `python-slugify` is always used even if [unicode-slugify](https://github.com/mozilla/unicode-slugify) is installed — https://github.com/PrefectHQ/prefect/pull/6955

### Documentation
- Update documentation for specifying schedules from the CLI — https://github.com/PrefectHQ/prefect/pull/6968
- Add results concept to documentation — https://github.com/PrefectHQ/prefect/pull/6992

### Collections
- New [`prefect-hex` collection](https://prefecthq.github.io/prefect-hex/) — https://github.com/PrefectHQ/prefect/pull/6974
- New [`CloudRunJob` infrastructure block](https://prefecthq.github.io/prefect-gcp/cloud_run/) in `prefect-gcp` — https://github.com/PrefectHQ/prefect-gcp/pull/48

### Contributors
* @Hongbo-Miao made their first contribution in https://github.com/PrefectHQ/prefect/pull/6956
* @hateyouinfinity made their first contribution in https://github.com/PrefectHQ/prefect/pull/6955

## Release 2.4.2

### Fixes
- Remove types in blocks docstring attributes to avoid annotation parsing warnings — https://github.com/PrefectHQ/prefect/pull/6937
- Fixes `inject_client` in scenarios where the `client` kwarg is passed `None` — https://github.com/PrefectHQ/prefect/pull/6942

### Contributors
* @john-jam made their first contribution in https://github.com/PrefectHQ/prefect/pull/6937

## Release 2.4.1

### Enhancements
- Add TTL to `KubernetesJob` for automated cleanup of finished jobs — https://github.com/PrefectHQ/prefect/pull/6785
- Add `prefect kubernetes manifest agent` to generate an agent Kubernetes manifest — https://github.com/PrefectHQ/prefect/pull/6771
- Add `prefect block type delete` to delete block types — https://github.com/PrefectHQ/prefect/pull/6849
- Add dynamic titles to tabs in UI — https://github.com/PrefectHQ/prefect/pull/6914
- Hide secret tails by default — https://github.com/PrefectHQ/prefect/pull/6846
- Add runs tab to show flow runs on the flow, deployment, and work-queue pages in the UI — https://github.com/PrefectHQ/prefect/pull/6721
- Add toggle to disable block registration on application start — https://github.com/PrefectHQ/prefect/pull/6858
- Use injected client during block registration, save, and load — https://github.com/PrefectHQ/prefect/pull/6857
- Refactor of `prefect.client` into `prefect.client.orion` and `prefect.client.cloud` — https://github.com/PrefectHQ/prefect/pull/6847
- Improve breadcrumbs on radar page in UI — https://github.com/PrefectHQ/prefect/pull/6757
- Reject redundant state transitions to prevent duplicate runs — https://github.com/PrefectHQ/prefect/pull/6852
- Update block auto-registration to use a cache to improve performance — https://github.com/PrefectHQ/prefect/pull/6841
- Add ability to define blocks from collections to be registered by default — https://github.com/PrefectHQ/prefect/pull/6890
- Update file systems interfaces to be sync compatible — https://github.com/PrefectHQ/prefect/pull/6511
- Add flow run URLs to notifications — https://github.com/PrefectHQ/prefect/pull/6798
- Add client retries on 503 responses — https://github.com/PrefectHQ/prefect/pull/6927
- Update injected client retrieval to use the flow and task run context client for reduced overhead — https://github.com/PrefectHQ/prefect/pull/6859
- Add Microsoft Teams notification block — https://github.com/PrefectHQ/prefect/pull/6920

### Fixes
- Fix `LocalFileSystem.get_directory` when from and to paths match — https://github.com/PrefectHQ/prefect/pull/6824
- Fix registration of block schema versions — https://github.com/PrefectHQ/prefect/pull/6803
- Update agent to capture infrastructure errors and fail the flow run instead of crashing — https://github.com/PrefectHQ/prefect/pull/6903
- Fix bug where `OrionClient.read_logs` filter was ignored — https://github.com/PrefectHQ/prefect/pull/6885

### Documentation
- Add GitHub and Docker deployment recipe — https://github.com/PrefectHQ/prefect/pull/6825
- Add parameter configuration examples — https://github.com/PrefectHQ/prefect/pull/6886

### Collections
- Add `prefect-firebolt` to collections catalog — https://github.com/PrefectHQ/prefect/pull/6917

### Helm Charts
- Major overhaul in how helm charts in `prefect-helm` are structured and how we version and release them — [2022.09.21 release](https://github.com/PrefectHQ/prefect-helm/releases/tag/2022.09.21)

### Contributors
- @jmg-duarte
- @taljaards
- @yashlad681
- @hallenmaia made their first contributions(!) in https://github.com/PrefectHQ/prefect/pull/6903, https://github.com/PrefectHQ/prefect/pull/6785, and https://github.com/PrefectHQ/prefect/pull/6771
- @dobbersc made their first contribution in https://github.com/PrefectHQ/prefect/pull/6870
- @jnovinger made their first contribution in https://github.com/PrefectHQ/prefect/pull/6916
- @mathijscarlu made their first contribution in https://github.com/PrefectHQ/prefect/pull/6885


## Release 2.4.0

### Exciting New Features 🎉
- Add `ECSTask` infrastructure block to run commands and flows on AWS ECS<br />
    See [the documentation](https://prefecthq.github.io/prefect-aws/ecs/) in the [prefect-aws collection](https://prefecthq.github.io/prefect-aws/) and usage notes in the [infrastructure guide](https://docs.prefect.io/concepts/infrastructure/#ecstask)

### Enhancements
- Update the deployments CLI to better support CI/CD use cases — https://github.com/PrefectHQ/prefect/pull/6697
- Improve database query performance by removing unnecessary SQL transactions — https://github.com/PrefectHQ/prefect/pull/6714
- Update blocks to dispatch instance creation using slugs — https://github.com/PrefectHQ/prefect/pull/6622
- Add flow run start times to flow run metadata in UI — https://github.com/PrefectHQ/prefect/pull/6743
- Update default infrastructure command to be set at runtime — https://github.com/PrefectHQ/prefect/pull/6610
- Allow environment variables to be "unset" in infrastructure blocks — https://github.com/PrefectHQ/prefect/pull/6650
- Add favicon switching feature for flow and task run pages — https://github.com/PrefectHQ/prefect/pull/6794
- Update `Deployment.infrastructure` to accept types outside of the core library i.e. custom infrastructure or from collections — https://github.com/PrefectHQ/prefect/pull/6674
- Update `deployment build --rrule` input to allow start date and timezones — https://github.com/PrefectHQ/prefect/pull/6761

### Fixes
- Update crash detection to ignore abort signals — https://github.com/PrefectHQ/prefect/pull/6730
- Protect against race condition with deployment schedules — https://github.com/PrefectHQ/prefect/pull/6673
- Fix saving of block fields with aliases — https://github.com/PrefectHQ/prefect/pull/6758
- Preserve task dependencies to futures passed as parameters in `.map` — https://github.com/PrefectHQ/prefect/pull/6701
- Update task run orchestration to include latest metadata in context — https://github.com/PrefectHQ/prefect/pull/6791

### Documentation
- Task runner documentation fixes and clarifications — https://github.com/PrefectHQ/prefect/pull/6733
- Add notes for Windows and Linux installation — https://github.com/PrefectHQ/prefect/pull/6750
- Add a catalog of implementation recipes — https://github.com/PrefectHQ/prefect/pull/6408
- Improve storage and file systems documentation — https://github.com/PrefectHQ/prefect/pull/6756
- Add CSS for badges — https://github.com/PrefectHQ/prefect/pull/6655

### Contributors
* @robalar made their first contribution in https://github.com/PrefectHQ/prefect/pull/6701
* @shraddhafalane made their first contribution in https://github.com/PrefectHQ/prefect/pull/6784

## 2.3.2

### Enhancements
* UI displays an error message when backend is unreachable - https://github.com/PrefectHQ/prefect/pull/6670

### Fixes
* Fix issue where parameters weren't updated when a deployment was re-applied by @lennertvandevelde in https://github.com/PrefectHQ/prefect/pull/6668
* Fix issues with stopping Orion on Windows machines - https://github.com/PrefectHQ/prefect/pull/6672
* Fix issue with GitHub storage running in non-empty directories - https://github.com/PrefectHQ/prefect/pull/6693
* Fix issue where some user-supplied values were ignored when creating new deployments - https://github.com/PrefectHQ/prefect/pull/6695

### Collections
* Added [prefect-fugue](https://fugue-project.github.io/prefect-fugue/) 

### Contributors
* @lennertvandevelde made their first contribution! — [https://github.com/PrefectHQ/prefect/pull/6668](https://github.com/PrefectHQ/prefect/pull/6668)

## 2.3.1

### Enhancements
* Add sync compatibility to `run` for all infrastructure types — https://github.com/PrefectHQ/prefect/pull/6654
* Update Docker container name collision log to `INFO` level for clarity — https://github.com/PrefectHQ/prefect/pull/6657
* Refactor block documents queries for speed ⚡️ — https://github.com/PrefectHQ/prefect/pull/6645
* Update block CLI to match standard styling — https://github.com/PrefectHQ/prefect/pull/6679

### Fixes
* Add `git` to the Prefect image — https://github.com/PrefectHQ/prefect/pull/6653
* Update Docker container runs to be robust to container removal — https://github.com/PrefectHQ/prefect/pull/6656
* Fix parsing of `PREFECT_TEST_MODE` in `PrefectBaseModel` — https://github.com/PrefectHQ/prefect/pull/6647
* Fix handling of `.prefectignore` paths on Windows — https://github.com/PrefectHQ/prefect/pull/6680

### Collections
* [prefect-juptyer](https://prefecthq.github.io/prefect-jupyter/)

### Contributors
* @mars-f made their first contribution — https://github.com/PrefectHQ/prefect/pull/6639
* @pdashk made their first contribution — https://github.com/PrefectHQ/prefect/pull/6640

## 2.3.0

### Exciting New Features 🎉

- Add support for deploying flows stored in Docker images — [#6574](https://github.com/PrefectHQ/prefect/pull/6574)
- Add support for deploying flows stored on GitHub — [#6598](https://github.com/PrefectHQ/prefect/pull/6598)
- Add file system block for reading directories from GitHub — [#6517](https://github.com/PrefectHQ/prefect/pull/6517)
- Add a context manager to disable the flow and task run loggers for testing — [#6575](https://github.com/PrefectHQ/prefect/pull/6575)
- Add task run pages to the UI — [#6570](https://github.com/PrefectHQ/prefect/pull/6570)

### Enhancements

- Add "cloud" to `prefect version` server type display — [#6523](https://github.com/PrefectHQ/prefect/pull/6523)
- Use the parent flow run client for child flow runs if available — [#6526](https://github.com/PrefectHQ/prefect/pull/6526)
- Add display of Prefect version when starting agent — [#6545](https://github.com/PrefectHQ/prefect/pull/6545)
- Add type hints to state predicates, e.g. `is_completed()` — [#6561](https://github.com/PrefectHQ/prefect/pull/6561)
- Add error when sync compatible methods are used incorrectly — [#6565](https://github.com/PrefectHQ/prefect/pull/6565)
- Improve performance of task run submission — [#6527](https://github.com/PrefectHQ/prefect/pull/6527)
- Improve performance of flow run serialization for `/flow_runs/filter` endpoint — [#6553](https://github.com/PrefectHQ/prefect/pull/6553)
- Add field to states with untrackable dependencies due to result types — [#6472](https://github.com/PrefectHQ/prefect/pull/6472)
- Update `Task.map` iterable detection to exclude strings and bytes — [#6582](https://github.com/PrefectHQ/prefect/pull/6582)
- Add a version attribute to the block schema model — [#6491](https://github.com/PrefectHQ/prefect/pull/6491)
- Add better error handling in the telemetry service — [#6124](https://github.com/PrefectHQ/prefect/pull/6124)
- Update the Docker entrypoint display for the Prefect image — [#655](https://github.com/PrefectHQ/prefect/pull/6552)
- Add a block creation link to `prefect block type ls` — [#6493](https://github.com/PrefectHQ/prefect/pull/6493)
- Allow customization of notifications of queued flow runs — [#6538](https://github.com/PrefectHQ/prefect/pull/6538)
- Avoid duplicate saves of storage blocks as anonymous blocks — [#6550](https://github.com/PrefectHQ/prefect/pull/6550)
- Remove save of agent default infrastructure blocks — [#6550](https://github.com/PrefectHQ/prefect/pull/6550)
- Add a `--skip-upload` flag to `prefect deployment build` — [#6560](https://github.com/PrefectHQ/prefect/pull/6560)
- Add a `--upload` flag to `prefect deployment apply` — [#6560](https://github.com/PrefectHQ/prefect/pull/6560)
- Add the ability to specify relative sub-paths when working with remote storage for deployments — [#6518](https://github.com/PrefectHQ/prefect/pull/6518)
- Prevent non-UUID slugs from raising errors on `/block_document` endpoints — [#6541](https://github.com/PrefectHQ/prefect/pull/6541)
- Improve Docker image tag parsing to support the full Moby specification — [#6564](https://github.com/PrefectHQ/prefect/pull/6564)
### Fixes

- Set uvicorn `--app-dir` when starting Orion to avoid module collisions — [#6547](https://github.com/PrefectHQ/prefect/pull/6547)
- Resolve issue with Python-based deployments having incorrect entrypoint paths — [#6554](https://github.com/PrefectHQ/prefect/pull/6554)
- Fix Docker image tag parsing when ports are included — [#6567](https://github.com/PrefectHQ/prefect/pull/6567)
- Update Kubernetes Job to use `args` instead of `command` to respect image entrypoints — [#6581](https://github.com/PrefectHQ/prefect/pull/6581)
    - Warning: If you are using a custom image with an entrypoint that does not allow passthrough of commands, flow runs will fail.
- Fix edge case in `sync_compatible` detection when using AnyIO task groups — [#6602](https://github.com/PrefectHQ/prefect/pull/6602)
- Add check for infrastructure and storage block capabilities during deployment build — [#6535](https://github.com/PrefectHQ/prefect/pull/6535)
- Fix issue where deprecated work queue pages showed multiple deprecation notices — [#6531](https://github.com/PrefectHQ/prefect/pull/6531)
- Fix path issues with `RemoteFileSystem` and Windows — [#6620](https://github.com/PrefectHQ/prefect/pull/6620)
- Fix a bug where `RemoteFileSystem.put_directory` did not respect `local_path` — [#6620](https://github.com/PrefectHQ/prefect/pull/6620)

### Documentation

- Add tutorials for creating and using storage and infrastructure blocks — [#6608](https://github.com/PrefectHQ/prefect/pull/6608)
- Update tutorial for running flows in Docker — [#6612](https://github.com/PrefectHQ/prefect/pull/6612)
- Add example of calling a task from a task — [#6501](https://github.com/PrefectHQ/prefect/pull/6501)
- Update database documentation for Postgres to clarify required plugins — [#6566](https://github.com/PrefectHQ/prefect/pull/6566)
- Add example of using `Task.map` in docstring — [#6579](https://github.com/PrefectHQ/prefect/pull/6579)
- Add details about flow run retention policies — [#6577](https://github.com/PrefectHQ/prefect/pull/6577)
- Fix flow parameter name docstring in deployments — [#6599](https://github.com/PrefectHQ/prefect/pull/6599)


### Contributors

Thanks to our external contributors!

- @darrida
- @jmg-duarte
- @MSSandroid

## 2.2.0

### Exciting New Features 🎉
* Added automatic detection of static arguments to `Task.map` in https://github.com/PrefectHQ/prefect/pull/6513

### Fixes
* Updated deployment flow run retry settings with runtime values in https://github.com/PrefectHQ/prefect/pull/6489
* Updated media queries for flow-run-filter in https://github.com/PrefectHQ/prefect/pull/6484
* Added `empirical_policy` to flow run update route in https://github.com/PrefectHQ/prefect/pull/6486
* Updated flow run policy retry settings to be nullable in https://github.com/PrefectHQ/prefect/pull/6488
* Disallowed extra attribute initialization on `Deployment` objects in https://github.com/PrefectHQ/prefect/pull/6505
* Updated `deployment build` to raise an informative error if two infrastructure configs are provided in https://github.com/PrefectHQ/prefect/pull/6504
* Fixed calling async subflows from sync parents in https://github.com/PrefectHQ/prefect/pull/6514

## 2.1.1

### Fixes

* Fixed log on abort when the flow run context is not available in https://github.com/PrefectHQ/prefect/pull/6402
* Fixed error message in `submit_run` in https://github.com/PrefectHQ/prefect/pull/6453
* Fixed error if default parameters are missing on a deployment flow run in https://github.com/PrefectHQ/prefect/pull/6465
* Added error message if `get_run_logger` receives context of unknown type in https://github.com/PrefectHQ/prefect/pull/6401

## 2.1.0

### Build Deployments in Python
The new, YAML-based deployment definition provides a simple, extensible foundation for our new deployment creation experience. Now, by popular demand, we're extending that experience to enable you to define deployments and build them from within Python. You can do so by defining a `Deployment` Python object, specifying the deployment options as properties of the object, then building and applying the object using methods of `Deployment`. See the [documentation](https://docs.prefect.io/concepts/deployments/) to learn more.

### Simplified Agents & Work Queues
Agents and work queues give you control over where and how flow runs are executed. Now, creating an agent (and corresponding work queue) is even easier. Work queues now operate strictly by name, not by matching tags. Deployments, and the flow runs they generate, are explicitly linked to a single work queue, and the work queue is automatically created whenever a deployment references it. This means you no longer need to manually create a new work queue each time you want to want to route a deployment's flow runs separately. Agents can now pull from multiple work queues, and also automatically generate work queues that don't already exist. The result of these improvements is that most users will not have to interact directly with work queues at all, but advanced users can take advantage of them for increased control over how work is distributed to agents. These changes are fully backwards compatible. See the [documentation](https://docs.prefect.io/concepts/work-queues/) to learn more.

### Improvements and bug fixes
* Added three new exceptions to improve errors when parameters are incorrectly supplied to flow runs in https://github.com/PrefectHQ/prefect/pull/6091
* Fixed a task dependency issue where unpacked values were not being correctly traced in https://github.com/PrefectHQ/prefect/pull/6348
* Added the ability to embed `BaseModel` subclasses as fields within blocks, resolving an issue with the ImagePullPolicy field on the KubernetesJob block in https://github.com/PrefectHQ/prefect/pull/6389
* Added comments support for deployment.yaml to enable inline help in https://github.com/PrefectHQ/prefect/pull/6339
* Added support for specifying three schedule types - cron, interval and rrule - to the `deployment build` CLI in https://github.com/PrefectHQ/prefect/pull/6387
* Added error handling for exceptions raised during the pre-transition hook fired by an OrchestrationRule during state transitions in https://github.com/PrefectHQ/prefect/pull/6315
* Updated `visit_collection` to be a synchronous function in https://github.com/PrefectHQ/prefect/pull/6371
* Revised loop service method names for clarity in https://github.com/PrefectHQ/prefect/pull/6131
* Modified deployments to load flows in a worker thread in https://github.com/PrefectHQ/prefect/pull/6340
* Resolved issues with capture of user-raised timeouts in https://github.com/PrefectHQ/prefect/pull/6357
* Added base class and async compatibility to DockerRegistry in https://github.com/PrefectHQ/prefect/pull/6328
* Added `max_depth` to `visit_collection`, allowing recursion to be limited in https://github.com/PrefectHQ/prefect/pull/6367
* Added CLI commands for inspecting and deleting Blocks and Block Types in https://github.com/PrefectHQ/prefect/pull/6422
* Added a Server Message Block (SMB) file system block in https://github.com/PrefectHQ/prefect/pull/6344 - Special thanks to @darrida for this contribution!
* Removed explicit type validation from some API routes in https://github.com/PrefectHQ/prefect/pull/6448
* Improved robustness of streaming output from subprocesses in https://github.com/PrefectHQ/prefect/pull/6445
* Added a default work queue ("default") when creating new deployments from the Python client or CLI in https://github.com/PrefectHQ/prefect/pull/6458

### New Collections
- [prefect-monday](https://prefecthq.github.io/prefect-monday/)
- [prefect-databricks](https://prefecthq.github.io/prefect-databricks/)
- [prefect-fugue](https://github.com/fugue-project/prefect-fugue/)

**Full Changelog**: https://github.com/PrefectHQ/prefect/compare/2.0.4...2.1.0

## 2.0.4

### Simplified deployments
The deployment experience has been refined to remove extraneous artifacts and make configuration even easier. In particular:

-   `prefect deployment build` no longer generates a  `manifest.json` file. Instead, all of the relevant information is written to the `deployment.yaml` file.
- Values in the `deployment.yaml` file are more atomic and explicit
-   Local file system blocks are no longer saved automatically
-   Infrastructure block values can now be overwritten with the new `infra_overrides` field

### Start custom flow runs from the UI
Now, from the deployment page, in addition to triggering an immediate flow run with default parameter arguments, you can also create a custom run. A custom run enables you to configure the run's parameter arguments, start time, name, and more, all while otherwise using the same deployment configuration. The deployment itself will be unchanged and continue to generate runs on its regular schedule.

### Improvements and bug fixes
- Made timeout errors messages on state changes more intuitive
- Added debug level logs for task run rehydration
- Added basic CLI functionality to inspect Blocks; more to come
- Added support for filtering on state name to `prefect flow-run ls`
- Refined autogenerated database migration output

## 2.0.3

This release contains a number of bug fixes and documentation improvements.

### Introducing [`prefect-dbt`](https://prefecthq.github.io/prefect-dbt/)

We've released `prefect-dbt` - a collection of Prefect integrations for working with dbt in your Prefect flows. This collection has been built as part of a partnership with dbt Labs to ensure that it follows best practices for working with dbt.

### Improvements and bug fixes
- Azure storage blocks can use `.prefectignore`
- Resolved bugs and improved interface in the Orion client.
- Resolved a bug in Azure storage blocks that would cause uploads to get stuck.
- Resolved a bug where calling a flow in a separate thread would raise an exception.
- Resolved issues with loading flows from a deployment.
- Corrected some erroneous type annotations.
- Better handling of database errors during state transition validation.
- Better sanitization of labels for Kubernetes Jobs.
- Fixes `--manifest-only` flag of `prefect deployment build` command to ensure that using this flag, the manifest gets generated, but the upload to a storage location is skipped.
- Added support for multiple YAML deployment paths to the `prefect deployment apply` command.


## 2.0.2

This release implements a number of improvements and bug fixes in response to continued engagement by members of our community. Thanks, as always, to all who submitted ideas on how to make Prefect 2 even better.

### Introducing .prefectignore files
 .prefectignore files allow users to omit certain files or directories from their deployments. Similar to other .ignore files, the syntax supports pattern matching, so an entry of `*.pyc` will ensure *all* .pyc files are ignored by the deployment call when uploading to remote storage. Prefect provides a default .prefectignore file, but users can customize it to their needs.

### Improvements and bug fixes
- Users can now leverage Azure storage blocks.
- Users can now submit bug reports and feature enhancements using our issue templates.
- Block deletion is now more performant.
- Inconsistencies in UI button copy have been removed.
- Error messaging is clearer in the `deployment build` CLI command.
- Resolved timeout errors that occurred when using async task functions inside synchronous flows.

## 2.0.1

The response to Prefect 2 has been overwhelming in the best way possible. Thank you to the many community members who tried it out and gave us feedback! Thanks in particular to the students at this week's Prefect Associate Certification Course (PACC) in San Jose for their thoughtful recommendations. This release is a compilation of enhancements and fixes that make for a more resilient, performant, and refined Prefect experience.

### Improvements and bug fixes
- Schedules set via the API or UI are now preserved when building deployments from the CLI
- JSON types are now coerced to none, following Javascript convention and supporting standards compatibility
- The `prefect deployment execute` command has been removed to avoid confusion between running a flow locally from a Python script and running it by an agent using `prefect deployment run`
- This repository now includes templates for pull requests and issues to make bug reports and community contributions easier
- The `scheduler` and `flow-run-notifications` LoopServices have been made more resilient
- Log inserts have been made more performant through smaller log batches
- Local file system blocks created from the UI now point to the right `base_path`
- Support for unmapped values to Task.map has been added as requested by Club42 members
- The `deployment build` command now supports an optional output flag to customize the name of the deployment.yaml file, to better support projects with multiple flows

## 2.0.0

We're thrilled to announce that, with this release, Prefect 2.0 has exited its public beta! Hopefully, this release comes as no surprise. It is the culmination of nearly a year of building in public and incorporating your feedback. Prefect 2.0 is now the default version of the open source `prefect` framework provided [upon installation](https://docs.prefect.io/getting-started/installation/). We will continue enhancing Prefect 2.0 rapidly, but future breaking changes will be less frequent and more notice will be provided.

Prefect 2.0 documentation is now hosted at [docs.prefect.io](https://docs.prefect.io). Prefect 1.0 documentation is now hosted at [docs-v1.prefect.io](https://docs-v1.prefect.io).

### Upgrading from Prefect 1.0
Flows written with Prefect 1.0 will require modifications to run with Prefect 2.0. If you're using Prefect 1.0, please see our [guidance on Discourse for explicitly pinning your Prefect version in your package manager and Docker](https://discourse.prefect.io/t/the-general-availability-release-of-prefect-2-0-going-live-on-wednesday-27th-of-july-may-break-your-flows-unless-you-take-action-as-soon-as-possible/1227), so that you can make the transition to Prefect 2.0 when the time is right for you. See our [migration page](https://upgrade.prefect.io/) to learn more about upgrading.

### Upgrading from earlier versions of Prefect 2.0
We have shipped a lot of breaking changes to Prefect 2.0 over the past week. Most importantly, **recent changes to deployments required that schedules for all previously created deployments be turned off**. You can learn more about the changes via the [deployments concept documentation](https://docs.prefect.io/concepts/deployments/), the [tutorial](https://docs.prefect.io/tutorials/deployments/), or the [discourse guide](https://discourse.prefect.io/t/deployments-are-now-simpler-and-declarative/1255).

## 2.0b16

### Simplified, declarative deployments
Prefect 2.0's deployments are a powerful way to encapsulate a flow, its required infrastructure, its schedule, its parameters, and more. Now, you can create deployments simply, with just two commands:
1. `prefect deployment build ./path/to/flow/file.py:name_of_flow_obj --name "Deployment Name"` produces two files:
     - A manifest file, containing workflow-specific information such as the code location, the name of the entrypoint flow, and flow parameters
     - A `deployment.yaml` file - a complete specification of the metadata and configuration for the deployment such as the name, tags, and description
3. `prefect deployment apply ./deployment.yaml` creates or updates a deployment with the Orion server

Once the deployment is created with the Orion server, it can now be edited via the UI! See the [Deployments documentation to learn more](https://orion-docs.prefect.io/concepts/deployments/).

### Improvements and bug fixes
- The [Dask and Ray tutorials](https://orion-docs.prefect.io/tutorials/dask-ray-task-runners/) have been updated to reflect recent changes
- The [Blocks concept doc](https://orion-docs.prefect.io/concepts/blocks/) has been updated to reflect recent enhancements and includes additional examples
- The [Storage concept doc](https://orion-docs.prefect.io/concepts/storage/) has been updated to reflect recent enhancements
- All IntervalSchedules now require both an anchor date and a timezone
- The new S3 file system block enables you to read and write data as a file on Amazon S3
- The new GCS file system block allows you to read and write data as a file on Google Cloud Storage

## 2.0b15

### Uniquely refer to blocks with slugs
Blocks are a convenient way to secure store and retrieve configuration. Now, retrieving configuration stored with blocks is even easier with slugs, both human and machine readable unique identifiers. By default, block type slugs are a lowercase, dash delimited version of the block type name, but can be customized via the `_block_type_slug` field on a custom Block subclass. Block document slugs are a concatenation of [block-type-slug]/[block-document-name] and can be used as an argument to the `Block.load` method. Slugs and block document names may only include alphanumeric characters and dashes.

**Warning**: This breaking change makes this release incompatible with previous versions of the Orion server and Prefect Cloud 2.0

### Other improvements and bug fixes

## 2.0b14

### Retreive the state of your tasks or flows with the `return_state` kwarg
Beginning with 2.0b9, Prefect 2.0 began returning function results, instead of Prefect futures and states, by default. States are still an important concept in Prefect 2. They can be used to dictate and understand the behavior of your flows. Now, you can access the state for _any_ task or flow with the new `return_state` kwarg. Just set `return_state=True` in you flow or task call and you can access its state with the `.result()` method, even if it's been submitted to a task runner.

### `prefect cloud` commands are easier to use
The `prefect cloud login` command no longer overwrites your current profile with a new API URL and auth key. Instead, the command will prompt you to create a new profile when logging into Prefect Cloud 2.0. Subsequent calls to prefect cloud login using the same key will simply "log in" to prefect cloud by switching to the profile associated with that authentication key.

The new `prefect cloud workspace ls` command lists availible workspaces.

### Other improvements and bug fixes
- The anchor datetime (aka start datetime) for all newly created interval schedules will be the current date & time
- The `prefect orion start` command now handles keyboard interrupts
- CLI performance has been sped up 30-40% through improved import handling
- UI screenschots have been updated throughout the documentation
- Broken links don't feel as bad with our slick new 404 page

## 2.0b13

### Improvements and bug fixes
- RRule schedule strings are now validated on initialization to confirm that the provided RRule strings are valid
- Concepts docs have been updated for clarity and consistency
- `IntervalSchedule`'s now coerce naive datetimes to timezone-aware datetimes, so that interval schedules created with timezone-unaware datetimes will work

## 2.0b12

### Work queue pages now display upcoming runs
A new "Upcoming runs" tab has been added to the work queue page, enabling you to see all of the runs that are eligible for that work queue before they are picked up by an agent.

### Other improvements and bug fixes
- You can now set a concurrency limit when creating a work queue via the CLI
- In order to avoid unwittingly breaking references to shared blocks, block names are no longer editable
- Getting started documentation has been updated and edited for clarity
- Blocks API documentation has been updated to include system, kubernetes, and notifications block modules

## 2.0b11

This release builds upon the collection of small enhancements made in the previous release.

### Default storage has been removed
For convenience, earlier versions of Prefect 2.0 allowed for a global storage setting. With forthcoming enhancements to blocks, this will no longer be necessary.

### Other improvements and bug fixes
- We have published a [guide for migrating workflows from Prefect 1.0 (and lower) to Prefect 2.0](https://orion-docs.prefect.io/migration_guide/)
- The Flow run page now has a clearer empty state that is more consistent with other pages
- Tutorial documentation has been further updated to reflect new result behavior
- Tasks and flows now run in interruptible threads when timeouts are used
- Parameter validation no longer fails on unsupported types
- The UI now returns you to the blocks overview after deleting a block
- Flow run logs have been updated to improve user visibility into task runner usage
- Concurrency limits of 0 are now respected on work queues

## 2.0b10

This release is the first of a series of smaller releases to be released daily.

### Improvements and bug fixes
- The Blocks selection page now includes more complete and consistent metadata about each block type, including block icons, descriptions, and examples
- We've added a new [CLI style guide](https://github.com/PrefectHQ/prefect/blob/orion/docs/contributing/style.md#command-line-interface-cli-output-messages) for contributors
- Work queues no longer filter on flow runner types, this capability will instead be achieved through tags
- Tutorial documentation has been updated to reflect new result behavior

## 2.0b9

Big things are in the works for Prefect 2! This release includes breaking changes and deprecations in preparation for Prefect 2 graduating from its beta period to General Availability.

**With next week's release on July 27th, Prefect 2 will become the default package installed with `pip install prefect`. Flows written with Prefect 1 will require modifications to run with Prefect 2**. Please ensure that your package management process enables you to make the transition when the time is right for you.

### Code as workflows
As Prefect 2 usage has grown, we've observed a pattern among users, especially folks that were not previously users of Prefect 1. Working with Prefect was so much like working in native Python, users were often surprised that their tasks returned futures and states, Prefect objects, rather than results, the data that their Python functions were handling. This led to unfamiliar, potentially intimidating, errors in some cases. With this release, Prefect moves one step closer to code as workflows - tasks now return the results of their functions, rather than their states, by default. This means that you can truly take most native Python scripts, add the relevant @flow and @task decorators, and start running that script as a flow, benefitting from the observability and resilience that Prefect provides.

States and futures are still important concepts in dictating and understanding the behavior of flows. You will still be able to easily access and use them with the `.submit()` method. You will need to modify tasks in existing Prefect 2 flows to use this method to continue working as before.

### Other improvements and bug fixes
- A new `Secret` block can store a string that is encrypted at rest as well as obfuscated in logs and the UI
- Date filters on the flow run page in the UI now support filtering by date _and_ time
- Each work queue page in the UI now includes a command to start a corresponding agent
- Tutorials have been updated for increased clarity and consistency
- Cron schedule setting errors are now more informative
- Prefect now still works even if the active profile is missing
- Conda requirements regex now supports underscores and dots
- The previously deprecated `DeploymentSpec` has been removed

## 2.0b8

This is our biggest release yet! It's full of exciting new features and refinements to existing concepts. Some of these features are the result of careful planning and execution over the past few months, while others are responses to your feedback, unplanned but carefully considered. None would be possible without your continued support. Take it for a spin and let us know what you think!

This release removes the deprecated `DaskTaskRunner` and `RayTaskRunner` from the core library, breaking existing references to them. You can find them in their respective collections [prefect-ray](https://prefecthq.github.io/prefect-ray/) and [prefect-dask](https://prefecthq.github.io/prefect-dask). It also removes the previously deprecated restart policy for the `KubernetesFlowRunnner`. Most importantly, there are new **breaking changes** to the Deployments interface described below.

### Flow Run Retries
Flow run retries have been one of our most requested features, especially given how easy it is to run a flow as a "subflow" or "child flow" with Prefect 2.0. Flow run retries are configured just as task retries are - with the `retries` and `retry_delay_seconds` parameters.

If both a task and its flow have retries configured, tasks within the flow will retry up to their specified task retry limit for each flow run. For example, if you have a **flow** configured with a limit of 2 retries (up to 3 total runs, including the initial attempt), and a **task** in the flow configured with 3 retries (up to 4 attempts per flow run, including the initial attempt). The task could run up to a total of 12 attempts, since task retry limits are reset after each flow run or flow run attempt.

### Notifications
At any time, you can visit the Prefect UI to get a comprehensive view of the state of all of your flows, but when something goes wrong with one of them, you need that information immediately. Prefect 2.0’s new notifications can alert you and your team when any flow enters any state you specify, with or without specific tags.

To create a notification, go to the new Notifications page via the sidebar navigation and select “Create Notification.” Notifications are structured just as you would describe them to someone. For example, if I want to get a Slack message every time my daily-ETL flow fails, my notification will simply read:

> If a run of any flow with **any** tag enters a **failed** state, send a notification to **my-slack-webhook**

When the conditions of the notification are triggered, you’ll receive a simple message:

> The **fuzzy-leopard** run of the **daily-etl** flow entered a **failed** state at **yy-MM-dd HH:mm:ss TMZ**.

Currently, notifications can only be sent to a [Slack webhook](https://api.slack.com/messaging/webhooks) (or email addresses if you are using [Prefect Cloud 2.0](https://app.prefect.cloud)). Over time, notifications will support additional messaging services. Let us know which messaging services you’d like to send your notifications to!

### Flow packaging and deployment
We've revisited our flow packaging and deployment UX, making it both more powerful and easier to use. `DeploymentSpec`s are now just `Deployment`s. Most of the fields are unchanged, but there are a few differences:
- The `flow_storage` field has been replaced with a `packager` field.
- The `flow_location`, `flow_name`, and `flow` parameters are now just `flow`.

We now support customization of the deployment of your flow. Previously, we just uploaded the source code of the flow to a file. Now, we've designed a packaging systems which allows you to control how and where your flow is deployed. We're including three packagers in this release:

- `OrionPackager`: Serializes the flow and stores it in the Orion database, allowing you to get started without setting up remote storage.
- `FilePackager`: Serializes the flow and stores it in a file. The core library supports local and remote filesystems. Additional remote file systems will be available in collections.
- `DockerPackager`: Copies the flow into a new Docker image. You can take full control of the Docker image build or use Prefect to detect your current Python dependencies and install them in the image.

For packagers that support it, three serializers are available as well:

- `ImportSerializer`: Serializes to the import path of the flow. The flow will need to be importable at runtime.
- `SourceSerializer`: Serializes to the source code of the flow's module.
- `PickleSerializer`: Serializes the flow using cloudpickle with support for serialization full modules.

Learn more in the [Deployment concept documentation](https://docs.prefect.io/concepts/deployments/).

You can continue to use your existing `DeploymentSpec`s, but they are deprecated and will be removed in the coming weeks.

### Blocks
We've been working on Blocks behind the scenes for a while. Whether you know it or not, if you've used the past few releases, you've used them. Blocks enable you to securely store configuration with the Prefect Orion server and access it from your code later with just a simple reference. Think of Blocks as secure, UI-editable, type-checked environment variables. We're starting with just a few Blocks - mostly storage, but over time we’ll expand this pattern to include every tool and service in the growing modern data stack. You'll be able to set up access to your entire stack once in just a few minutes, then manage access forever without editing your code. In particular, we've made the following enhancements:
- Block document values can now be updated via the Python client with the `overwrite` flag.
- Blocks now support secret fields. By default, fields identified as secret will be obfuscated when returned to the Prefect UI. The actual values can still be retrieved as necessary.
-  `BlockSchema` objects have a new `secret_fields: List[str]` item in their schema's extra fields. This is a list of all fields that should be considered "secret". It also includes any secret fields from nested blocks referenced by the schema.
- You can now browse your Blocks on the new "Blocks" page, create, and edit them right in the UI.

### Other Improvements
- Task keys, previously a concatenation of several pieces of metadata, are now only the qualified function name. While it is likely to be globally unique, the key can be used to easily identify every instance in which a function of the same name is utilized.
- Tasks now have a `version` that you can set via the task decorator, like the flow version identifier on flow runs.
- An Orion setting, `PREFECT_ORION_DATABASE_PASSWORD`, has been added to allow templating in the database connection URL
- A link to API reference documentation has been added to the Orion startup message.
- Where possible, Prefect 2.0 now exits processes earlier for synchronous flow or task runs that are cancelled. This reduces the range of conditions under which a task run would be marked failed, but continue to run.
- All Prefect client models now allow extras, while the API continues to forbid them, such that older Prefect 2.0 clients can receive and load objects from the API that have additional fields, facilitating backwards compatibility.
- The _all_ attribute has been added to __init__.py for all public modules, declaring the public API for export.
- A new endpoint, `/deployments/{id}/work_queue_check`, enables you to to check which work queues the scheduled runs of a deployment will be eligible for.


### Bug fixes
- Attempting to create a schedule with a cron string that includes a "random" or "hashed" expression will now return an error.

### Contributors
- [Cole Murray](https://github.com/ColeMurray)
- [Oliver Mannion](https://github.com/tekumara)
- [Steve Flitcroft](https://github.com/redsquare)
- [Laerte Pereira](https://github.com/Laerte)

## 2.0b7

This release includes a number of important improvements and bug fixes in response to continued feedback from the community. Note that this release makes a **breaking change** to the Blocks API, making the `2.0b7` Orion server incompatible with previous Orion client versions.```

### Improvements
- Added the color select to the Orion UI in OSS (enabling users to change their state color scheme) for the UI.
- Added anonymous blocks, allowing Prefect to dynamically store blocks for you without cluttering your workspace.
- Performance improvements to the service that marks flows runs as late.
- Added the ability for flow names to include underscores for use in DeploymentSpecs.
- Split [Ray](https://prefecthq.github.io/prefect-ray/) and [Dask](https://prefecthq.github.io/prefect-dask/) task runners into their own collections.
- Removed delays to agent shutdown on keyboard interrupt.
- Added informative messaging when an agent is reading from a paused work queue.
- Improved task naming conventions for tasks defined using lambda functions

### Documentation improvements
- Updated screenshots and description of workflows to reflect new UI
- Revised and extended Prefect Cloud quickstart tutorial
- Added deployments page
- Added documentation for `prefect cloud workspace set` command

### Collections
- [prefect-sqlalchemy](https://prefecthq.github.io/prefect-sqlalchemy/)
- [prefect-dask](https://prefecthq.github.io/prefect-dask/)
- [prefect-ray](https://prefecthq.github.io/prefect-ray/)
- [prefect-snowflake](https://prefecthq.github.io/prefect-snowflake/)
- [prefect-openmetadata](https://prefecthq.github.io/prefect-openmetadata/)
- [prefect-airbyte](https://prefecthq.github.io/prefect-airbyte/)

Note that the Dask and Ray task runners have been moved out of the Prefect core library to reduce the number of dependencies we require for most use cases. Install from the command line with `pip install prefect-dask` and import with `from prefect_dask.task_runners import DaskTaskRunner`.

### Bug fixes
- [Allow Orion UI to run on Windows](https://github.com/PrefectHQ/prefect/pull/5802)
- Fixed a bug in terminal state data handling that caused timeouts
- Disabled flow execution during deployment creation to prevent accidental execution.
- Fixed a bug where Pydantic models being passed to Prefect tasks would drop extra keys and private attributes.
- Fixed a bug where the `KubernetesFlowRunner` was not serializable.

## 2.0b6

We're so grateful for the fountain of feedback we've received about Prefect 2. One of the themes in feedback was that Prefect 2's UI didn't reflect the same clarity and elegance that the rest of Prefect 2 did. We agreed! Today, we've proud to share Prefect 2's completely redesigned UI. It's simpler, faster, and easier to use. Give it a spin!

This release includes several other exciting changes, including:

- **Windows** support
- A new CLI command to delete flow runs: `prefect flow-run delete`
- Improved API error messages
- Support for type-checking with VS Code and other editors that look for a `py.typed` file

Here's a preview of the type hints that you'll start seeing now in editors like VS Code:

<img src="docs/img/release-notes/functionhint.png">

<img src="docs/img/release-notes/futurehint.png">

Note that this release makes a **breaking change** to the Blocks API, making the `2.0b6` Orion server incompatible with previous Orion client versions. You may not be familiar with Blocks, but it's likely that you have already used one in the `flow_storage` part of your `DeploymentSpec`. This change is foundational for powerful new features we're working on for upcoming releases. Blocks will make all sorts of exciting new use cases possible.

After the upgrade your data will remain intact, but you will need to upgrade to `2.0b6` to continue using the Cloud 2.0 API. You can upgrade in just a few simple steps:

-   Install the latest Prefect 2.0 python package: `pip install -U "prefect>=2.0b6"`
-   Restart any existing agent processes
	- If you are using an agent running on Kubernetes, update the Prefect image version to `2.0b6` in your Kubernetes manifest and re-apply the deployment.
	- You don't need to recreate any deployments or pause any schedules - stopping your agent process to perform an upgrade may result in some Late Runs, but those will be picked up once you restart your agent.

## 2.0b5

This release includes some small improvements that we want to deliver immediately instead of bundling them with the next big release.

The `prefect.testing` module is now correctly included in the package on PyPI.

The Prefect UI no longer uses a hard-coded API URL pointing at `localhost`. Instead, the URL is pulled from the `PREFECT_ORION_UI_API_URL` setting. This setting defaults to `PREFECT_API_URL` if set. Otherwise, the default URL is generated from `PREFECT_ORION_API_HOST` and `PREFECT_ORION_API_PORT`. If providing a custom value, the aforementioned settings may be templated into the given string.

## 2.0b4

We're really busy over here at Prefect! We've been getting great feedback from early adopters. There's a lot of work going on behind the scenes as we work on building some exciting new features that will be exclusive to Prefect 2.0, but we want to keep the enhancements flowing to you. In that spirit, there are a lot of quality-of-life improvements here!

While most of the development of Prefect 2.0 is still happening internally, we're incredibly excited to be getting contributions in our open source repository. Big shoutout to our contributors for this last release:

- @dannysepler
- @ColeMurray
- @albarrentine
- @mkarbo
- @AlessandroLollo


### Flow and task runners

- Flow runners now pass all altered settings to their jobs instead of just the API key and URL
- The Kubernetes flow runner supports configuration of a service account name
- The subprocess flow runner streams output by default to match the other flow runners
- The Dask task runner has improved display of task keys in the Dask dashboard
- The Dask task runner now submits the execution graph to Dask allowing optimization by the Dask scheduler

Note that the Dask and Ray task runners will be moving out of the core Prefect library into dedicated `prefect-ray` and `prefect-dask` collections with the next release. This will reduce the number of dependencies we require for most use cases. Since we now have concurrent execution built in to the core library, these packages do not need to be bundled with Prefect. We're looking forward to building additional tasks and flows specific to Ray and Dask in their respective collections.

### Collections

Speaking of collections, we've received our first [user-contributed collection](https://github.com/AlessandroLollo/prefect-cubejs). It includes tasks for [Cube.js](https://cube.dev/), check it out!

The following collections have also been recently released:

- [`prefect-great-expectations`](https://github.com/PrefectHQ/prefect-great-expectations)
- [`prefect-twitter`](https://github.com/PrefectHQ/prefect-twitter)
- [`prefect-github`](https://github.com/PrefectHQ/prefect-github)

You can see a list of all available collections in the [Prefect Collections Catalog](https://docs.prefect.io/collections/catalog/).

### Windows compatibility

We've excited to announce that we've begun work on Windows compatibility. Our full test suite isn't passing yet, but we have core features working on Windows. We expect the majority of the edge cases to be addressed in an upcoming release.

### Documentation improvements

We've added some new documentation and made lots of improvements to existing documentation and tutorials:

- Added documentation for associating conda environments with separate Prefect profiles
- Added storage steps and advanced examples to the Deployments tutorial
- Expanded documentation of storage options
- Added workspace details to the Prefect Cloud documentation
- Improved schedules documentation with examples
- Revised the Kubernetes tutorial to include work queue setup
- Improved tutorial examples of task caching

### CLI

- Deployments can be deleted from the CLI
- The CLI displays help by default
- `prefect version` is robust to server connection errors
- `prefect config view` shows sources by default
- `prefect deployment create` exits with a non-zero exit code if one of the deployments fails to be created
- `prefect config set` allows setting values that contain equal signs
- `prefect config set` validates setting types before saving them
- `prefect profile inpect` displays settings in a profile instead of duplicating prefect config view behavior
- `prefect storage create` trims long descriptions

### Bug squashing

We've eradicated some bugs, replacing them with good behavior:

- Flow runs are now robust to log worker failure
- Deployment creation is now robust to `ObjectAlreadyExists` errors
- Futures from async tasks in sync flows are now marked as synchronous
- Tildes (~) in user-provided paths for `PREFECT_HOME` are expanded
- Fixed parsing of deployments defined in YAML
- Deployment deletion cleans up scheduled runs

### Optimizations and refactors

You might not see these fixes in your day-to-day, but we're dedicated to improving performance and maintaining our reputation as maintainers of an approachable and clean project.

- The `state_name` is attached to run models for improved query performance
- Lifespan management for the ephemeral Orion application is now robust to deadlocks
- The `hello` route has moved out of the `admin` namespace so it is available on Prefect Cloud
- Improved readability and performance of profile management code
- Improved lower-bounds dependency parsing
- Tests are better isolated and will not run against a remote API
- Improved representation of Prefect `Setting` objects
- Added extensive tests for `prefect config` and `prefect profile` commands
- Moved testing utilities and fixtures to the core library for consumption by collections

## 2.0b3

### Improvements

- Improved filter expression display and syntax in the UI.
- Flow runs can be queried more flexibly and performantly.
- Improved results persistence handling.
- Adds code examples to schedules documentation.
- Added a unit testing utility, `prefect_test_harness`.
- Various documentation updates.

### Bug fixes

- The Scheduler no longer crashes on misconfigured schedules.
- The MarkLateRuns service no longer marks runs as `Late` several seconds too early.
- Dashboard filters including flow/task run states can now be saved.
- Flow runs can no longer transition from terminal states. The engine will no longer try to set the final state of a flow run twice.
- Scheduled flow runs are now deleted when their corresponding deployment is deleted.
- Work queues created in the UI now work the same as those created with the CLI.
- Kubernetes flow runners now correctly inject credentials into the execution environment.
- Work queues created via the UI now function correctly.

## 2.0b2


### Improvements

- Docker flow runners can connect to local API applications on Linux without binding to `0.0.0.0`.
- Adds `with_options` method to flows allowing override of settings e.g. the task runner.

### Bug fixes

- The CLI no longer displays tracebacks on sucessful exit.
- Returning pandas objects from tasks does not error.
- Flows are listed correctly in the UI dashboard.

## 2.0b1

We are excited to introduce this branch as [Prefect 2.0](https://www.prefect.io/blog/introducing-prefect-2-0/), powered by [Orion, our second-generation orchestration engine](https://www.prefect.io/blog/announcing-prefect-orion/)! We will continue to develop Prefect 2.0 on this branch. Both the Orion engine and Prefect 2.0 as a whole will remain under active development in beta for the next several months, with a number of major features yet to come.

This is the first release that's compatible with Prefect Cloud 2.0's beta API - more exciting news to come on that soon!

### Expanded UI
Through our technical preview phase, our focus has been on establishing the right [concepts](https://docs.prefect.io/concepts/overview/) and making them accessible through the CLI and API. Now that some of those concepts have matured, we've made them more accessible and tangible through UI representations. This release adds some very important concepts to the UI:

**Flows and deployments**

If you've ever created a deployment without a schedule, you know it can be difficult to find that deployment in the UI. This release gives flows and their deployments a dedicated home on the growing left sidebar navigation. The dashboard continues to be the primary interface for exploring flow runs and their task runs.

**Work queues**

With the [2.0a13 release](https://github.com/PrefectHQ/prefect/blob/orion/RELEASE-NOTES.md#work-queues), we introduced [work queues](https://docs.prefect.io/concepts/work-queues/), which could only be created through the CLI. Now, you can create and edit work queues directly from the UI, then copy, paste, and run a command that starts an agent that pulls work from that queue.

### Collections
Prefect Collections are groupings of pre-built tasks and flows used to quickly build data flows with Prefect.

Collections are grouped around the services with which they interact. For example, to download data from an S3 bucket, you could use the `s3_download` task from the [prefect-aws collection](https://github.com/PrefectHQ/prefect-aws), or if you want to send a Slack message as part of your flow you could use the `send_message` task from the [prefect-slack collection](https://github.com/PrefectHQ/prefect-slack).

By using Prefect Collections, you can reduce the amount of boilerplate code that you need to write for interacting with common services, and focus on the outcome you're seeking to achieve. Learn more about them in [the docs](https://docs.prefect.io/collections/catalog.md).

### Profile switching

We've added the `prefect profile use <name>` command to allow you to easily switch your active profile.

The format for the profiles file has changed to support this. Existing profiles will not work unless their keys are updated.

For example, the profile "foo" must be changed to "profiles.foo" in the file `profiles.toml`:

```toml
[foo]
SETTING = "VALUE"
```

to

```toml
[profiles.foo]
SETTING = "VALUE"
```

### Other enhancements
- It's now much easier to explore Prefect 2.0's major entities, including flows, deployments, flow runs, etc. through the CLI with the `ls` command, which produces consistent, beautifully stylized tables for each entity.
- Improved error handling for issues that the client commonly encounters, such as network errors, slow API requests, etc.
- The UI has been polished throughout to be sleeker, faster, and even more intuitive.
- We've made it even easier to access file storage through [fsspec](https://filesystem-spec.readthedocs.io/en/latest/index.html), which includes [many useful built in implementations](https://filesystem-spec.readthedocs.io/en/latest/api.html#built-in-implementations).

## 2.0a13

We've got some exciting changes to cover in our biggest release yet!

### Work queues

Work queues aggregate work to be done and agents poll a specific work queue for new work. Previously, agents would poll for any scheduled flow run. Now, scheduled flow runs are added to work queues that can filter flow runs by tags, deployment, and flow runner type.

Work queues enable some exiting new features:

- Filtering: Each work queue can target a specific subset of work. This filtering can be adjusted without restarting your agent.
- Concurrency limits: Each work queue can limit the number of flows that run at the same time.
- Pausing: Each work queue can be paused independently. This prevents agents from submitting additional work.

Check out the [work queue documentation](https://docs.prefect.io/concepts/work-queues/) for more details.

Note, `prefect agent start` now requires you to pass a work queue identifier and `prefect orion start` no longer starts an agent by default.

### Remote storage

Prior to this release, the Orion server would store your flow code and results in its local file system. Now, we've introduced storage with external providers including AWS S3, Google Cloud Storage, and Azure Blob Storage.

There's an interactive command, `prefect storage create`, which walks you through the options required to configure storage. Your settings are encrypted and stored in the Orion database.

Note that you will no longer be able to use the Kubernetes or Docker flow runners without configuring storage. While automatically storing flow code in the API was convenient for early development, we're focused on enabling the [hybrid model](https://www.prefect.io/why-prefect/hybrid-model/) as a core feature of Orion.

### Running tasks on Ray

We're excited to announce a new task runner with support for [Ray](https://www.ray.io/). You can run your tasks on an existing Ray cluster, or dynamically create one with each flow run. Ray has powerful support for customizing runtime environments, parallelizing tasks to make use of your full compute power, and dynamically creating distributed task infrastructure.

An [overview of using Ray](https://docs.prefect.io/concepts/task-runners/#running-tasks-on-ray) can be found in our documentation.

### Profiles

Prefect now supports profiles for configuration. You can store settings in profiles and switch between them. For example, this allows you to quickly switch between using a local and hosted API.

View all of the available commands with `prefect config --help` and check out our [settings documentation](https://docs.prefect.io/concepts/settings/) for a full description of how to use profiles.

We've also rehauled our [settings reference](https://docs.prefect.io/api-ref/prefect/settings/#prefect.settings.Settings) to make it easier to see all the available settings. You can override any setting with an environment variable or `prefect config set`.

## 2.0a12

### Filters
Orion captures valuable metadata about your flows, deployments, and their runs. We want it to be just as simple to retrieve this information as it is to record it. This release exposes a powerful set of filter operations to cut through this body of information with ease and precision. Want to see all of the runs of your Daily ETL flow? Now it's as easy as typing `flow:"Daily ETL"` into the filter bar. This update also includes a query builder UI, so you can utilize and learn these operators quickly and easily.

## 2.0a11

### Run Orion on Kubernetes
You can now can run the Orion API, UI, and agent on Kubernetes. We've included a new Prefect CLI command, `prefect kubernetes manifest orion`, that you can use to automatically generate a manifest that runs Orion as a Kubernetes deployment.

Note: Prefect 2.0 beta versions prior to 2.0b6 used the CLI command `prefect orion kubernetes-manifest`.

### Run flows on Kubernetes

With the `KubernetesJob` [infrastructure](https://orion-docs.prefect.io/concepts/infrastructure/), you can now run flows as Kubernetes Jobs. You may specify the Kubernetes flow runner when creating a deployment. If you're running Orion in Kubernetes, you don't need to configure any networking. When the agent runs your deployment, it will create a job, which will start a pod, which creates a container, which runs your flow. You can use standard Kubernetes tooling to display flow run jobs, e.g. `kubectl get jobs -l app=orion`.

## 2.0a10

### Concurrent task runner

Speed up your flow runs with the new Concurrent Task Runner. Whether your code is synchronous or asynchronous, this [task runner](https://docs.prefect.io/concepts/task-runners/) will enable tasks that are blocked on input/output to yield to other tasks. To enable this behavior, this task runner always runs synchronous tasks in a worker thread, whereas previously they would run in the main thread.

### Task run concurrency limits

When running a flow using a task runner that enables concurrent execution, or running many flows across multiple execution environments, you may want to limit the number of certain tasks that can run at the same time.

Concurrency limits are set and enforced with task run tags. For example, perhaps you want to ensure that, across all of your flows, there are no more than three open connections to your production database at once. You can do so by creating a “prod-db” tag and applying it to all of the tasks that open a connection to that database. Then, you can create a concurrency limit with `prefect concurrency-limit create prod-db 3`. Now, Orion will ensure that no more than 3 task runs with the “prod-db” tag will run at the same time. Check out [the documentation](https://docs.prefect.io/concepts/tasks/) for more information about task run concurrency limits and other task level concepts.

This feature was previously only available in a paid tier of Prefect Cloud, our hosted commercial offering. We’re very happy to move it to the open source domain, furthering our goal of making Orion the most capable workflow orchestration tool ever.

### Flow parameters

Previously, when calling a flow, we required passed arguments to be serializable data types. Now, flows will accept arbitrary types, allowing ad hoc flow runs and subflow runs to consume unserializable data types. This change is motivated by two important use-cases:

- The flow decorator can be added to a wider range of existing Python functions
- Results from tasks can be passed directly into subflows without worrying about types

Setting flow parameters via the API still requires serializable data so we can store your new value for the parameter. However, we support automatic deserialization of those parameters via type hints. See the [parameters documentation](https://docs.prefect.io/concepts/flows/#parameters) for more details.

### Database migrations

The run metadata that Orion stores in its database is a valuable record of what happened and why. With new database migrations for both SQLite and PostgreSQL, you can retain your data when upgrading. The CLI interface has been updated to include new commands and revise an existing command to leverage these migrations:

- `prefect orion reset-db` is now `prefect orion database reset`
- `prefect orion database upgrade` runs upgrade migrations
- `prefect orion database downgrade` runs downgrade migrations

**Breaking Change**
Because these migrations were not in place initially, if you have installed any previous version of Orion, you must first delete or stamp the existing database with `rm ~/.prefect/orion.db` or `prefect orion database stamp`, respectively. Learn more about database migrations in [the documentation](https://docs.prefect.io/tutorials/orion/#the-database).

### CLI refinements

The CLI has gotten some love with miscellaneous additions and refinements:

- Added `prefect --version` and `prefect -v` to expose version info
- Updated `prefect` to display `prefect --help`
- Enhanced `prefect dev` commands:
    - Added `prefect dev container` to start a container with local code mounted
    - Added `prefect dev build-image` to build a development image
    - Updated `prefect dev start` to hot-reload on API and agent code changes
    - Added `prefect dev api` and `prefect dev agent` to launch hot-reloading services individually

### Other enhancements

- Feel the thrill when you start Orion or an agent with our new banners
- Added a new logging setting for the Orion server log level, defaulting to "WARNING", separate from the client logging setting
- Added a method, `with_options`, to the `Task` class. With this method, you can easily create a new task with modified settings based on an existing task. This will be especially useful in creating tasks from a prebuilt collection, such as Prefect’s task library.
- The logs tab is now the default tab on flow run page, and has been refined with usability and aesthetic improvements.
- As Orion becomes more capable of distributed deployments, the risk of client/server incompatibility issues increases. We’ve added a guard against these issues with API version checking for every request. If the version is missing from the request header, the server will attempt to handle it. If the version is incompatible with the Orion server version, the server will reject it.

## 2.0a9

### Logs

This release marks another major milestone on Orion's continued evolution into a production ready tool. Logs are fundamental output of any orchestrator. Orion's logs are designed to work exactly the way that you'd expect them to work. Our logger is built entirely on Python's [standard library logging configuration hooks](https://docs.python.org/3/library/logging.config.html), so you can easily output to JSON, write to files, set levels, and more - without Orion getting in the way. All logs are associated with a flow run ID. Where relevant, they are also associated with a task run ID.

Once you've run your flow, you can find the logs in a dedicated tab on the flow run page, where you can copy them all or one line at a time. You can even watch them come in as your flow run executes. Future releases will enable further filter options and log downloads.
Learn more about logging in [the docs](https://docs.prefect.io/concepts/logs/).

### Other Enhancements

In addition to logs, we also included the scheduler in the set of services started with `prefect orion start`. Previously, this required a dedicated flag or an additional command. Now, the scheduler is always available while Orion is running.

## 2.0a8

The 2.0a7 release required users to pull Docker images (e.g. `docker pull prefecthq/prefect:2.0a7-python3.8`) before the agent could run flows in Docker.

This release adds pull policies to the `DockerFlowRunner` allowing full control over when your images should be pulled from a registry. We infer reasonable defaults from the tag of your image, following the behavior of [Kubernetes image pull policies](https://kubernetes.io/docs/concepts/containers/images/#image-pull-policy).

## 2.0a7

### Flow Runners

On the heels of the recent rename of Onion's `Executor` to `TaskRunner`, this release introduces `FlowRunner`, an analogous concept that specifies the infrastructure that a flow runs on. Just as a task runner can be specified for a flow, which encapsulates tasks, a flow runner can be specified for a deployment, which encapsulates a flow. This release includes two flow runners, which we expect to be the most commonly used:
- **SubprocessFlowRunner** - The subprocess flow runner is the default flow runner. It allows for specification of a runtime Python environment with `virtualenv` and `conda` support.
- **DockerFlowRunner** - Executes the flow run in a Docker container. The image, volumes, labels, and networks can be customized. From this release on, Docker images for use with this flow runner will be published with each release.

Future releases will introduce runners for executing flows on Kubernetes and major cloud platform's container compute services (e.g. AWS ECS, Google Cloud Run).

### Other enhancements
In addition to flow runners, we added several other enhancements and resolved a few issues, including:
- Corrected git installation command in docs
- Refined UI through color, spacing, and alignment updates
- Resolved memory leak issues associated with the cache of session factories
- Improved agent locking of double submitted flow runs and handling for failed flow run submission

## 2.0a6

### Subflows and Radar follow up
With the 2.0a5 release, we introduced the ability to navigate seamlessly between subflows and parent flows via Radar. In this release, we further enabled that ability by:
- Enabling the dedicated subflow runs tab on the Flow Run page
- Tracking of upstream inputs to subflow runs
- Adding a flow and task run count to all subflow run cards in the Radar view
- Adding a mini Radar view on the Flow run page

### Task Runners
Previous versions of Prefect could only trigger execution of code defined within tasks. Orion can trigger execution of significant code that can be run _outside of tasks_. In order to make the role previously played by Prefect's `Executor` more explicit, we have renamed `Executor` to `TaskRunner`.

A related `FlowRunner` component is forthcoming.

### Other enhancements
In addition to task runners and subflow UI enhancements, we added several other enhancements and resolved a few issues, including:
- Introduced dependency injection pathways so that Orion's database access can be modified after import time
- Enabled the ability to copy the run ID from the flow run page
- Added additional metadata to the flow run page details panel
- Enabled and refined dashboard filters to improve usability, reactivity, and aesthetics
- Added a button to remove filters that prevent deployments without runs from displaying in the dashboard
- Implemented response scoped dependency handling to ensure that a session is always committed before a response is returned to the user

## 2.0a5

### Radar: A new way of visualizing workflows
Orion can orchestrate dynamic, DAG-free workflows. Task execution paths may not be known to Orion prior to a run—the graph “unfolds” as execution proceeds. Radar embraces this dynamism, giving users the clearest possible view of their workflows.

Orion’s Radar is based on a structured, radial canvas upon which tasks are rendered as they are orchestrated. The algorithm optimizes readability through consistent node placement and minimal edge crossings. Users can zoom and pan across the canvas to discover and inspect tasks of interest. The mini-map, edge tracing, and node selection tools make workflow inspection a breeze. Radar also supports direct click-through to a subflow from its parent, enabling users to move seamlessly between task execution graphs.

### Other enhancements
While our focus was on Radar, we also made several other material improvements to Orion, including:
- Added popovers to dashboard charts, so you can see the specific data that comprises each visualization
- Refactored the `OrionAgent` as a fully client side construct
- Enabled custom policies through dependency injection at runtime into Orion via context managers

## 2.0a4

We're excited to announce the fourth alpha release of Prefect's second-generation workflow engine.

In this release, the highlight is executors. Executors are used to run tasks in Prefect workflows.
In Orion, you can write a flow that contains no tasks.
It can call many functions and execute arbitrary Python, but it will all happen sequentially and on a single machine.
Tasks allow you to track and orchestrate discrete chunks of your workflow while enabling powerful execution patterns.

[Executors](https://docs.prefect.io/concepts/executors/) are the key building blocks that enable you to execute code in parallel, on other machines, or with other engines.

### Dask integration

Those of you already familiar with Prefect have likely used our Dask executor.
The first release of Orion came with a Dask executor that could run simple local clusters.
This allowed tasks to run in parallel, but did not expose the full power of Dask.
In this release of Orion, we've reached feature parity with the existing Dask executor.
You can [create customizable temporary clusters](https://docs.prefect.io/tutorials/dask-task-runner/) and [connect to existing Dask clusters](https://docs.prefect.io/tutorials/dask-task-runner/).
Additionally, because flows are not statically registered, we're able to easily expose Dask annotations, which allow you to [specify fine-grained controls over the scheduling of your tasks](https://docs.prefect.io/tutorials/dask-task-runner/) within Dask.


### Subflow executors

[Subflow runs](https://docs.prefect.io/concepts/flows/#composing-flows) are a first-class concept in Orion and this enables new execution patterns.
For example, consider a flow where most of the tasks can run locally, but for some subset of computationally intensive tasks you need more resources.
You can move your computationally intensive tasks into their own flow, which uses a `DaskExecutor` to spin up a temporary Dask cluster in the cloud provider of your choice.
Next, you simply call the flow that uses a `DaskExecutor` from your other, parent flow.
This pattern can be nested or reused multiple times, enabling groups of tasks to use the executor that makes sense for their workload.

Check out our [multiple executor documentation](https://docs.prefect.io/concepts/executors/#using-multiple-task-runners) for an example.


### Other enhancements

While we're excited to talk about these new features, we're always hard at work fixing bugs and improving performance. This release also includes:

- Updates to database engine disposal to support large, ephemeral server flow runs
- Improvements and additions to the `flow-run` and `deployment` command-line interfaces
    - `prefect deployment ls`
    - `prefect deployment inspect <name>`
    - `prefect flow-run inspect <id>`
    - `prefect flow-run ls`
- Clarification of existing documentation and additional new documentation
- Fixes for database creation and startup issues<|MERGE_RESOLUTION|>--- conflicted
+++ resolved
@@ -14,21 +14,12 @@
 
 ### Experimental
 - We're working on work pools, groups of work queues. Together, work pools & queues give you greater flexibility and control in organizing and prioritizing work.
-<<<<<<< HEAD
-- Add ability to exclude experimental fields in API calls — https://github.com/PrefectHQ/prefect/pull/8274
-- Add work queue data migration — https://github.com/PrefectHQ/prefect/pull/8327
-- Add clean up migration — https://github.com/PrefectHQ/prefect/pull/8331
-- Add updates to work queue `last_polled` time when polling work pools — https://github.com/PrefectHQ/prefect/pull/8338
-- Add CLI support for work pools — https://github.com/PrefectHQ/prefect/pull/8259
-- Add fields to `work_queue` table to accommodate work pools — https://github.com/PrefectHQ/prefect/pull/8264
-=======
      - Add updates to work queue `last_polled` time when polling work pools — https://github.com/PrefectHQ/prefect/pull/8338
      - Add CLI support for work pools — https://github.com/PrefectHQ/prefect/pull/8259
      - Add fields to `work_queue` table to accommodate work pools — https://github.com/PrefectHQ/prefect/pull/8264
      - Add work queue data migration — https://github.com/PrefectHQ/prefect/pull/8327
      - Fix default value for priority on `WorkQueue` core schema — https://github.com/PrefectHQ/prefect/pull/8373
 - Add ability to exclude experimental fields in API calls — https://github.com/PrefectHQ/prefect/pull/8274, https://github.com/PrefectHQ/prefect/pull/8331
->>>>>>> d8ea5e85
 - Add Prefect Cloud Events schema and clients — https://github.com/PrefectHQ/prefect/pull/8357
 
 ### Documentation
