--- conflicted
+++ resolved
@@ -12,12 +12,8 @@
 - Fix flow load errors by excluding fsspec `2023.3.0` during requirements installation — https://github.com/PrefectHQ/prefect/pull/8757
 - Use `PREFECT_API_URL` when initializing the events client — https://github.com/PrefectHQ/prefect/pull/8704
 - Fix Deployment and Concurrency Limit pages tabs — https://github.com/PrefectHQ/prefect/pull/8716
-<<<<<<< HEAD
 - Add tests for base exceptions and calls — https://github.com/PrefectHQ/prefect/pull/8734
-
-=======
 - Remove deployment flow run foreign key — https://github.com/PrefectHQ/prefect/pull/8684
->>>>>>> 23360bbd
 
 ### Experimental
 - Refactor supervisor API to allow configuration — https://github.com/PrefectHQ/prefect/pull/8695
