--- conflicted
+++ resolved
@@ -1,7 +1,5 @@
 # Prefect Release Notes
 
-<<<<<<< HEAD
-=======
 ## Release 2.16.3
 
 ### Enhanced deployment parameters in the Prefect UI
@@ -56,7 +54,6 @@
 
 **All changes**: https://github.com/PrefectHQ/prefect/compare/2.16.2...2.16.3
 
->>>>>>> 224fe561
 ## Release 2.16.2
 
 ### Enhancements
