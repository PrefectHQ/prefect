--- conflicted
+++ resolved
@@ -2,7 +2,6 @@
 
 ## Release 3.0rc1
 
-<<<<<<< HEAD
 ### Breaking Changes
 - Remove `prefect deployment build` CLI from `main` — https://github.com/PrefectHQ/prefect/pull/13366
 - Remove `prefect agent` CLI from `main` — https://github.com/PrefectHQ/prefect/pull/13365
@@ -22,7 +21,6 @@
 - Remove Python 3.8 support — https://github.com/PrefectHQ/prefect/pull/13331
 - Remove `deprecated` module and its references — https://github.com/PrefectHQ/prefect/pull/13345
 - Remove old task runners and futures modules — https://github.com/PrefectHQ/prefect/pull/13593
-=======
 We're excited to announce the release candidate of Prefect 3.0. This version of Prefect is our best, most flexible, and fastest yet, and introduces or newly open sources several exciting new features. Install it by running pip install prefect==3.0rc1 and check out the docs [here](https://docs-3.prefect.io/3.0rc/getting-started/index).
 
 ### Autonomous tasks 
@@ -84,7 +82,6 @@
 
 - Create and manage automations in the UI — https://github.com/PrefectHQ/prefect/pull/13293
 - Add Event Feed and Event pages to the ui — https://github.com/PrefectHQ/prefect/pull/13521
->>>>>>> a63a14cf
 
 ### Enhancements
 - Create artifact for unsuccessful dbt task runs — https://github.com/PrefectHQ/prefect/pull/13348
