# Prefect Release Notes

## Release 2.8.3

### `on_completion` and `on_failure` hooks for flows and tasks
With this release you can now add client-side hooks that will be called when your flow or task enters a `Completed` or `Failed` state. This is great for any case where you want to execute code without involvement of the Prefect API. 

Both flows and tasks include `on_completion` and `on_failure` options where a list of callable hooks can be provided. The callable will receive three arguments:
- `flow`, `flow_run`, and `state` in the case of a flow hook
- `task`, `task_run`, and `state` in the case of a task hook

<<<<<<< HEAD
Here is an example showing how completion hooks can be added to a flow and a task:

=======
For example, here we add completion hooks to a flow and a task:
>>>>>>> b8172c48
```python
from prefect import task, flow

def my_completion_task_hook_1(task, task_run, state):
    print("This is the first hook - Task completed!!!")
    
def my_completion_task_hook_2(task, task_run, state):
  print("This is the second hook - Task completed!!!")
    
def my_completion_flow_hook(flow, flow_run, state):
    print("Flow completed!!!")
    
@task(on_completion=[my_completion_task_hook_1, my_completion_task_hook_2])
def my_task():
    print("This is the task!")

@flow(on_completion=[my_completion_flow_hook])
def my_flow():
    my_task()

if __name__ == "__main__":
    my_flow()
```
<<<<<<< HEAD

Here is an example showing how failure hooks work. It's worth noting that you can supply both `on_completion` and `on_failure` hooks to a flow or task. Only the hooks that are relevant to the state of the flow or task will be called.

=======
Next, we'll include a failure hook as well. It's worth noting that you can supply both `on_completion` and `on_failure` hooks to a flow or task. Only the hooks that are relevant to the final state of the flow or task will be called.
>>>>>>> b8172c48
```python
from prefect import task, flow

def my_task_completion_hook(task, task_run, state):
    print("Our task completed successfully!")

def my_task_failure_hook(task, task_run, state):
    print("Our task failed :(")

@task(on_completion=[my_task_completion_hook], on_failure=[my_task_failure_hook])
def my_task():
    raise Exception("Oh no!")

@flow
def my_flow():
    my_task.submit()

if __name__ == "__main__":
    my_flow()
```

### Enhancements
- Update `quote` handling in input resolution to skip descending into the quoted expression — https://github.com/PrefectHQ/prefect/pull/8576
- Add light and dark mode color and contrast enhancements to UI — https://github.com/PrefectHQ/prefect/pull/8629

### Fixes
- Fix `Task.map` type hint for type-checker compatibility with async tasks — https://github.com/PrefectHQ/prefect/pull/8607
- Update Docker container name sanitization to handle "ce" and "ee" when checking Docker version — https://github.com/PrefectHQ/prefect/pull/8588
- Fix Kubernetes Job watch timeout behavior when streaming logs — https://github.com/PrefectHQ/prefect/pull/8618
- Fix date range filter selection on the flow runs UI page — https://github.com/PrefectHQ/prefect/pull/8616
- Fix Kubernetes not streaming logs when using multiple containers in Job — https://github.com/PrefectHQ/prefect/pull/8430

### Experimental
- Update worker variable typing for clearer display in the UI — https://github.com/PrefectHQ/prefect/pull/8613
- Update `BaseWorker` to ignore flow runs with associated storage block — https://github.com/PrefectHQ/prefect/pull/8619
- Add experimental artifacts API — https://github.com/PrefectHQ/prefect/pull/8404

### Documentation
- Add documentation for resuming a flow run via the UI — https://github.com/PrefectHQ/prefect/pull/8621
- Add [`prefect-sifflet`](https://siffletapp.github.io/prefect-sifflet/) to Collections catalog — https://github.com/PrefectHQ/prefect/pull/8599


### Contributors
- @jefflaporte made their first contribution in https://github.com/PrefectHQ/prefect/pull/8430
- @AzemaBaptiste made their first contribution in https://github.com/PrefectHQ/prefect/pull/8599
- @darrida

**All changes**: https://github.com/PrefectHQ/prefect/compare/2.8.2...2.8.3

## Release 2.8.2

### Fixes
- Reenable plugin loading in `prefect` module init — https://github.com/PrefectHQ/prefect/pull/8569

### Documentation
- Fix logging format override example — https://github.com/PrefectHQ/prefect/pull/8565


### Experimental
- Add events client to `PrefectClient` — https://github.com/PrefectHQ/prefect/pull/8546


**All changes**: https://github.com/PrefectHQ/prefect/compare/2.8.1...2.8.2

## Release 2.8.1

### New names, same behavior

We knew we were onto something big when we [first announced Prefect Orion](https://www.prefect.io/guide/blog/announcing-prefect-orion/), our second-generation orchestration engine, but we didn't know just how big. Orion's foundational design principles of dynamism, developer experience, and observability have shaped the Prefect 2 codebase to such an extent that it's difficult to tell where Orion ends and other components begin. For example, it's been challenging to communicate clearly about the “Orion API” (the orchestration API), an “Orion Server” (a hosted instance of the API and UI), and individual components of that server. 

With this release, **we've removed references to "Orion" and replaced them with more explicit, conventional nomenclature throughout the codebase**. All changes are **fully backwards compatible** and will follow our standard deprecation cycle of six months. These changes clarify the function of various components, commands, variables, and more.

See the [deprecated section](https://github.com/PrefectHQ/prefect/blob/main/RELEASE-NOTES.md#deprecated) for a full rundown of changes.

Note: Many settings have been renamed but your old settings will be respected. To automatically convert all of the settings in your current profile to the new names, run the `prefect config validate` command.


### Enhancements
- Add `MattermostWebhook` notification block — https://github.com/PrefectHQ/prefect/pull/8341
- Add ability to pass in RRule string to `--rrule` option in `prefect set-schedule` command - https://github.com/PrefectHQ/prefect/pull/8543

### Fixes
- Fix default deployment parameters not populating in the UI — https://github.com/PrefectHQ/prefect/pull/8518
- Fix ability to use anchor date when setting an interval schedule with the `prefect set-schedule` command — https://github.com/PrefectHQ/prefect/pull/8524

### Documentation
- Add table listing available blocks — https://github.com/PrefectHQ/prefect/pull/8443
- Fix work pools documentation links — https://github.com/PrefectHQ/prefect/pull/8477
- Add examples for custom automation triggers — https://github.com/PrefectHQ/prefect/pull/8476
- Add webhooks to Automations  docs — https://github.com/PrefectHQ/prefect/pull/8514
- Document Prefect Cloud API rate limits — https://github.com/PrefectHQ/prefect/pull/8529

### Experimental
- Add metadata fields to `BaseWorker` — https://github.com/PrefectHQ/prefect/pull/8527
- Add default artifact metadata to `LiteralResults` and `PersistedResults` — https://github.com/PrefectHQ/prefect/pull/8501

### Deprecated
- Default SQLite database name changed from `orion.db` to `prefect.db`
- Logger `prefect.orion` renamed to `prefect.server`
- Constant `ORION_API_VERSION` renamed to `SERVER_API_VERSION`
- Kubernetes deployment template application name changed from `prefect-orion` to `prefect-server`
- Command `prefect kubernetes manifest orion` renamed to `prefect kubernetes manifest server`
- Log config handler `orion` renamed to `api`
- Class `OrionLogWorker` renamed to `APILogWorker`
- Class `OrionHandler` renamed to `APILogHandler`
- Directory `orion-ui` renamed to `ui`
- Class `OrionRouter` renamed to `PrefectRouter`
- Class `OrionAPIRoute` renamed to `PrefectAPIRoute`
- Class `OrionDBInterface` renamed to `PrefectDBInterface`
- Class `OrionClient` renamed to `PrefectClient`
- Module `prefect.client.orion` renamed to `prefect.client.orchestration`
- Command group `prefect orion` renamed to `prefect server`
- Module `prefect.orion` renamed to `prefect.server`
- The following settings have been renamed:
    - `PREFECT_LOGGING_ORION_ENABLED` → `PREFECT_LOGGING_TO_API_ENABLED`
    - `PREFECT_LOGGING_ORION_BATCH_INTERVAL` → `PREFECT_LOGGING_TO_API_BATCH_INTERVAL`
    - `PREFECT_LOGGING_ORION_BATCH_SIZE` → `PREFECT_LOGGING_TO_API_BATCH_SIZE`
    - `PREFECT_LOGGING_ORION_MAX_LOG_SIZE` → `PREFECT_LOGGING_TO_API_MAX_LOG_SIZE`
    - `PREFECT_LOGGING_ORION_WHEN_MISSING_FLOW` → `PREFECT_LOGGING_TO_API_WHEN_MISSING_FLOW`
    - `PREFECT_ORION_BLOCKS_REGISTER_ON_START` → `PREFECT_API_BLOCKS_REGISTER_ON_START`
    - `PREFECT_ORION_DATABASE_CONNECTION_URL` → `PREFECT_API_DATABASE_CONNECTION_URL`
    - `PREFECT_ORION_DATABASE_MIGRATE_ON_START` → `PREFECT_API_DATABASE_MIGRATE_ON_START`
    - `PREFECT_ORION_DATABASE_TIMEOUT` → `PREFECT_API_DATABASE_TIMEOUT`
    - `PREFECT_ORION_DATABASE_CONNECTION_TIMEOUT` → `PREFECT_API_DATABASE_CONNECTION_TIMEOUT`
    - `PREFECT_ORION_SERVICES_SCHEDULER_LOOP_SECONDS` → `PREFECT_API_SERVICES_SCHEDULER_LOOP_SECONDS`
    - `PREFECT_ORION_SERVICES_SCHEDULER_DEPLOYMENT_BATCH_SIZE` → `PREFECT_API_SERVICES_SCHEDULER_DEPLOYMENT_BATCH_SIZE`
    - `PREFECT_ORION_SERVICES_SCHEDULER_MAX_RUNS` → `PREFECT_API_SERVICES_SCHEDULER_MAX_RUNS`
    - `PREFECT_ORION_SERVICES_SCHEDULER_MIN_RUNS` → `PREFECT_API_SERVICES_SCHEDULER_MIN_RUNS`
    - `PREFECT_ORION_SERVICES_SCHEDULER_MAX_SCHEDULED_TIME` → `PREFECT_API_SERVICES_SCHEDULER_MAX_SCHEDULED_TIME`
    - `PREFECT_ORION_SERVICES_SCHEDULER_MIN_SCHEDULED_TIME` → `PREFECT_API_SERVICES_SCHEDULER_MIN_SCHEDULED_TIME`
    - `PREFECT_ORION_SERVICES_SCHEDULER_INSERT_BATCH_SIZE` → `PREFECT_API_SERVICES_SCHEDULER_INSERT_BATCH_SIZE`
    - `PREFECT_ORION_SERVICES_LATE_RUNS_LOOP_SECONDS` → `PREFECT_API_SERVICES_LATE_RUNS_LOOP_SECONDS`
    - `PREFECT_ORION_SERVICES_LATE_RUNS_AFTER_SECONDS` → `PREFECT_API_SERVICES_LATE_RUNS_AFTER_SECONDS`
    - `PREFECT_ORION_SERVICES_PAUSE_EXPIRATIONS_LOOP_SECONDS` → `PREFECT_API_SERVICES_PAUSE_EXPIRATIONS_LOOP_SECONDS`
    - `PREFECT_ORION_SERVICES_CANCELLATION_CLEANUP_LOOP_SECONDS` → `PREFECT_API_SERVICES_CANCELLATION_CLEANUP_LOOP_SECONDS`
    - `PREFECT_ORION_API_DEFAULT_LIMIT` → `PREFECT_API_DEFAULT_LIMIT`
    - `PREFECT_ORION_API_HOST` → `PREFECT_SERVER_API_HOST`
    - `PREFECT_ORION_API_PORT` → `PREFECT_SERVER_API_PORT`
    - `PREFECT_ORION_API_KEEPALIVE_TIMEOUT` → `PREFECT_SERVER_API_KEEPALIVE_TIMEOUT`
    - `PREFECT_ORION_UI_ENABLED` → `PREFECT_UI_ENABLED`
    - `PREFECT_ORION_UI_API_URL` → `PREFECT_UI_API_URL`
    - `PREFECT_ORION_ANALYTICS_ENABLED` → `PREFECT_SERVER_ANALYTICS_ENABLED`
    - `PREFECT_ORION_SERVICES_SCHEDULER_ENABLED` → `PREFECT_API_SERVICES_SCHEDULER_ENABLED`
    - `PREFECT_ORION_SERVICES_LATE_RUNS_ENABLED` → `PREFECT_API_SERVICES_LATE_RUNS_ENABLED`
    - `PREFECT_ORION_SERVICES_FLOW_RUN_NOTIFICATIONS_ENABLED` → `PREFECT_API_SERVICES_FLOW_RUN_NOTIFICATIONS_ENABLED`
    - `PREFECT_ORION_SERVICES_PAUSE_EXPIRATIONS_ENABLED` → `PREFECT_API_SERVICES_PAUSE_EXPIRATIONS_ENABLED`
    - `PREFECT_ORION_TASK_CACHE_KEY_MAX_LENGTH` → `PREFECT_API_TASK_CACHE_KEY_MAX_LENGTH`
    - `PREFECT_ORION_SERVICES_CANCELLATION_CLEANUP_ENABLED` → `PREFECT_API_SERVICES_CANCELLATION_CLEANUP_ENABLED`


### Contributors
- @qheuristics made their first contribution in https://github.com/PrefectHQ/prefect/pull/8478
- @KernelErr made their first contribution in https://github.com/PrefectHQ/prefect/pull/8485

## Release 2.8.0

### Prioritize flow runs with work pools 🏊

![Work pools allow you to organize and prioritize work](https://user-images.githubusercontent.com/12350579/217914094-e8064420-294b-4033-b12e-c0f58da521d5.png)

With this release, flow runs can now be prioritized among work queues via work pools! Work pools allow you to organize and prioritize work by grouping related work queues together. Within work pools, you can assign a priority to each queue, and flow runs scheduled on higher priority work queues will be run before flow runs scheduled on lower priority work queues. This allows agents to prioritize work that is more important or time-sensitive even if there is a large backlog of flow runs on other work queues in a given work pool.

All existing work queues will be assigned to a default work pool named `default-agent-pool`. Creating a new work pool can be done via the Work Pools page in the UI or via the CLI.

To create a new work pool named "my-pool" via the CLI:

```bash
prefect work-pool create "my-pool"
```

Each work pool starts out with a default queue. New queues can be added to a work pool via the UI or the CLI.

To create a new work queue in a work pool via the CLI:

```bash
prefect work-queue create "high-priority" --pool "my-pool"
```

Deployments can now be assigned to a work queue in a specific work pool. Use the `--pool` flag to specify the work pool and the `--queue` flag to specify the work queue when building a deployment.

```bash
prefect deployment build \
    --pool my-pool \
    --queue high-priority \   
    --name high-priority \
    high_priority_flow.py:high_priority_flow
```

Once a deployment has been created and is scheduling flow runs on a work queue, you can start an agent to pick up those flow runs by starting an agent with the `--pool` flag.

```bash
prefect agent start --pool my-pool
```

Starting an agent with the `--pool` command allows the agent to pick up flow runs for the entire pool even as new queues are added to the pool. If you want to start an agent that only picks up flow runs for a specific queue, you can use the `--queue` flag.

```bash
prefect agent start --pool my-pool --queue high-priority
```

To learn more about work pools, check out the [docs](https://docs.prefect.io/concepts/work-pools/) or see the relevant pull requests:

### Enhancements
- Add ability to filter on work pool and queue when querying flow runs — https://github.com/PrefectHQ/prefect/pull/8459
- Ensure agent respects work queue priority — https://github.com/PrefectHQ/prefect/pull/8458
- Add ability to create a flow run from the UI with parameters from a previous run — https://github.com/PrefectHQ/prefect/pull/8405
- Add generic `Webhook` block — https://github.com/PrefectHQ/prefect/pull/8401
- Add override customizations functionality to deployments via CLI — https://github.com/PrefectHQ/prefect/pull/8349
- Add ability to reset concurrency limits in CLI to purge existing runs from taking concurrency slots — https://github.com/PrefectHQ/prefect/pull/8408
- Ensure matching flow run state information in UI — https://github.com/PrefectHQ/prefect/pull/8441
- Customize CLI block registration experience based on `PREFECT_UI_URL` — https://github.com/PrefectHQ/prefect/pull/8438

### Fixes
- Fix `prefect dev start` command — https://github.com/PrefectHQ/prefect/pull/8176
- Fix display of long log messages when in the UI — https://github.com/PrefectHQ/prefect/pull/8449
- Update `get_run_logger` to accomodate returning `logging.LoggerAdapter` — https://github.com/PrefectHQ/prefect/pull/8422
- Restore Prefect wrapper around HTTP errors for nicer error messages — https://github.com/PrefectHQ/prefect/pull/8391
- Fix display of work pool flow run filter in the UI — https://github.com/PrefectHQ/prefect/pull/8453

### Documentation
- Update Infrastructure concept documentation with `extra-pip-package` example and updated `deployment.yaml` — https://github.com/PrefectHQ/prefect/pull/8465
- Add work pools documentation - https://github.com/PrefectHQ/prefect/pull/8377

### Contributors
- @carderne

## Release 2.7.12

### Custom flow and task run names 🎉

Both tasks and flows now expose a mechanism for customizing the names of runs! This new keyword argument (`flow_run_name` for flows, `task_run_name` for tasks) accepts a string that will be used to create a run name for each run of the function. The most basic usage is as follows:

```python
from datetime import datetime
from prefect import flow, task

@task(task_run_name="custom-static-name")
def my_task(name):
  print(f"hi {name}")

@flow(flow_run_name="custom-but-fixed-name")
def my_flow(name: str, date: datetime):
  return my_task(name)

my_flow()
```

This is great, but doesn’t help distinguish between multiple runs of the same task or flow. In order to make these names dynamic, you can template them using the parameter names of the task or flow function, using all of the basic rules of Python string formatting as follows:

```python
from datetime import datetime
from prefect import flow, task

@task(task_run_name="{name}")
def my_task(name):
  print(f"hi {name}")

@flow(flow_run_name="{name}-on-{date:%A}")
def my_flow(name: str, date: datetime):
  return my_task(name)

my_flow()
```

See [the docs](https://docs.prefect.io/tutorials/flow-task-config/#basic-flow-configuration) or https://github.com/PrefectHQ/prefect/pull/8378 for more details.

### Enhancements
- Update the deployment page to show the runs tab before the description — https://github.com/PrefectHQ/prefect/pull/8398

### Fixes
- Fix artifact migration to only include states that have non-null data — https://github.com/PrefectHQ/prefect/pull/8420
- Fix error when using `prefect work-queue ls` without enabling work pools — https://github.com/PrefectHQ/prefect/pull/8427

### Experimental
- Add error when attempting to apply a deployment to a work pool that hasn't been created yet — https://github.com/PrefectHQ/prefect/pull/8413
- Create queues in the correct work pool when applying a deployment for a queue that hasn't been created yet — https://github.com/PrefectHQ/prefect/pull/8413

### Contributors
- @NodeJSmith

**All changes**: https://github.com/PrefectHQ/prefect/compare/2.7.11...2.7.12



## Release 2.7.11

### Using loggers outside of flows

Prefect now defaults to displaying a warning instead of raising an error when you attempt to use Prefect loggers outside of flow or task runs. We've also added a setting `PREFECT_LOGGING_TO_API_WHEN_MISSING_FLOW` to allow configuration of this behavior to silence the warning or raise an error as before. This means that you can attach Prefect's logging handler to existing loggers without breaking your workflows.

```python
from prefect import flow
import logging

my_logger = logging.getLogger("my-logger")
my_logger.info("outside the flow")

@flow
def foo():
    my_logger.info("inside the flow")

if __name__ == "__main__":
    foo()
```

We want to see messages from `my-logger` in the UI. We can do this with `PREFECT_LOGGING_EXTRA_LOGGERS`.

```
$ PREFECT_LOGGING_EXTRA_LOGGERS="my-logger" python example.py
example.py:6: UserWarning: Logger 'my-logger' attempted to send logs to Orion without a flow run id. The Orion log handler can only send logs within flow run contexts unless the flow run id is manually provided.
  my_logger.info("outside the flow")
18:09:30.518 | INFO    | my-logger - outside the flow
18:09:31.028 | INFO    | prefect.engine - Created flow run 'elated-curassow' for flow 'foo'
18:09:31.104 | INFO    | my-logger - inside the flow
18:09:31.179 | INFO    | Flow run 'elated-curassow' - Finished in state Completed()
```

Notice, we got a warning. This helps avoid confusion when certain logs don't appear in the UI, but if you understand that you can turn it off:

```
$ prefect config set PREFECT_LOGGING_TO_API_WHEN_MISSING_FLOW=ignore
Set 'PREFECT_LOGGING_TO_API_WHEN_MISSING_FLOW' to 'ignore'.
Updated profile 'default'.
```

### Enhancements
- Update default task run name to exclude hash of task key — https://github.com/PrefectHQ/prefect/pull/8292
- Update Docker images to update preinstalled packages on build — https://github.com/PrefectHQ/prefect/pull/8288
- Add PREFECT_LOGGING_TO_API_WHEN_MISSING_FLOW to allow loggers to be used outside of flows — https://github.com/PrefectHQ/prefect/pull/8311
- Display Runs before Deployments on flow pages - https://github.com/PrefectHQ/prefect/pull/8386
- Clearify output CLI message when switching profiles - https://github.com/PrefectHQ/prefect/pull/8383

### Fixes
- Fix bug preventing agents from properly updating Cancelling runs to a Cancelled state — https://github.com/PrefectHQ/prefect/pull/8315
- Fix bug where Kubernetes job monitoring exited early when no timeout was given — https://github.com/PrefectHQ/prefect/pull/8350

### Experimental
- We're working on work pools, groups of work queues. Together, work pools & queues give you greater flexibility and control in organizing and prioritizing work.
     - Add updates to work queue `last_polled` time when polling work pools — https://github.com/PrefectHQ/prefect/pull/8338
     - Add CLI support for work pools — https://github.com/PrefectHQ/prefect/pull/8259
     - Add fields to `work_queue` table to accommodate work pools — https://github.com/PrefectHQ/prefect/pull/8264
     - Add work queue data migration — https://github.com/PrefectHQ/prefect/pull/8327
     - Fix default value for priority on `WorkQueue` core schema — https://github.com/PrefectHQ/prefect/pull/8373
- Add ability to exclude experimental fields in API calls — https://github.com/PrefectHQ/prefect/pull/8274, https://github.com/PrefectHQ/prefect/pull/8331
- Add Prefect Cloud Events schema and clients — https://github.com/PrefectHQ/prefect/pull/8357

### Documentation
- Add git commands to Prefect Recipes contribution page — https://github.com/PrefectHQ/prefect/pull/8283
- Add `retry_delay_seconds` and `exponential_backoff` examples to Tasks retries documentation — https://github.com/PrefectHQ/prefect/pull/8280
- Add role permissions regarding block secrets — https://github.com/PrefectHQ/prefect/pull/8309
- Add getting started tutorial video to Prefect Cloud Quickstart — https://github.com/PrefectHQ/prefect/pull/8336
- Add tips for re-registering blocks from Prefect Collections — https://github.com/PrefectHQ/prefect/pull/8333
- Improve examples for Kubernetes infrastructure overrides — https://github.com/PrefectHQ/prefect/pull/8312
- Add mention of reverse proxy for `PREFECT_API_URL` config — https://github.com/PrefectHQ/prefect/pull/8240
- Fix unused Cloud Getting Started page — https://github.com/PrefectHQ/prefect/pull/8291
- Fix Prefect Cloud typo in FAQ — https://github.com/PrefectHQ/prefect/pull/8317

### Collections
- Add `ShellOperation` implementing `JobBlock` in `v0.1.4` release of `prefect-shell` - https://github.com/PrefectHQ/prefect-shell/pull/55
- Add `CensusSync` implementing `JobBlock` in `v0.1.1` release of `prefect-census` - https://github.com/PrefectHQ/prefect-census/pull/15

### Contributors
- @chiaberry
- @hozn
- @manic-miner
- @space-age-pete

**All changes**: https://github.com/PrefectHQ/prefect/compare/2.7.10...2.7.11

## Release 2.7.10

### Flow run cancellation enhancements

We're excited to announce an upgrade to our flow run cancellation feature, resolving common issues.

We added SIGTERM handling to the flow run engine. When cancellation is requested, the agent sends a termination signal to the flow run infrastructure. Previously, this signal resulted in the immediate exit of the flow run. Now, the flow run will detect the signal and attempt to shut down gracefully. This gives the run an opportunity to clean up any resources it is managing. If the flow run does not gracefully exit in a reasonable time (this differs per infrastructure type), it will be killed.

We improved our handling of runs that are in the process of cancelling. When a run is cancelled, it's first placed in a "cancelling" state then moved to a "cancelled" state when cancellation is complete. Previously, concurrency slots were released as soon as cancellation was requested. Now, the flow run will continue to occupy concurrency slots until a "cancelled" state is reached.

We added cleanup of tasks and subflows belonging to cancelled flow runs. Previously, these tasks and subflows could be left in a "running" state. This can cause problems with concurrency slot consumption and restarts, so we've added a service that updates the states of the children of recently cancelled flow runs. 

See https://github.com/PrefectHQ/prefect/pull/8126 for implementation details.


### Multiarchitecture Docker builds

In 2.7.8, we announced that we were publishing development Docker images, including multiarchitecture images. This was the first step in the incremental rollout of multiarchitecture Docker images. We're excited to announce we will be publishing multiarchitecture Docker images starting with this release.

You can try one of the new images by including the `--platform` specifier, e.g.:

```bash
$ docker run --platform linux/arm64 --pull always prefecthq/prefect:2-latest prefect version
```

We will be publishing images for the following architectures:

- linux/amd64
- linux/arm64

This should provide a significant speedup to anyone running containers on ARM64 machines (I'm looking at you, Apple M1 chips!) and reduce the complexity for our users that are deploying on different platforms. The workflow for building our images was rewritten from scratch, and it'll be easy for us to expand support to include other common platforms.

Shoutout to [@ddelange](https://github.com/ddelange) who led implementation of the feature.
See https://github.com/PrefectHQ/prefect/pull/7902 for details.

### Enhancements
- Add [`is_schedule_active` option](https://docs.prefect.io/api-ref/prefect/deployments/#prefect.deployments.Deployment) to `Deployment` class to allow control of automatic scheduling — https://github.com/PrefectHQ/prefect/pull/7430

- Add documentation links to blocks in UI — https://github.com/PrefectHQ/prefect/pull/8210
- Add Kubernetes kube-system permissions to Prefect agent template for retrieving UUID from kube-system namespace — https://github.com/PrefectHQ/prefect/pull/8205
- Add support for obscuring secrets in nested block fields in the UI — https://github.com/PrefectHQ/prefect/pull/8246
- Enable publish of multiarchitecture Docker builds on release — https://github.com/PrefectHQ/prefect/pull/7902
- Add `CANCELLING` state type — https://github.com/PrefectHQ/prefect/pull/7794
- Add graceful shutdown of engine on `SIGTERM` — https://github.com/PrefectHQ/prefect/pull/7887
- Add cancellation cleanup service — https://github.com/PrefectHQ/prefect/pull/8093
- Add `PREFECT_ORION_API_KEEPALIVE_TIMEOUT` setting to allow configuration of Uvicorn `timeout-keep-alive` setting - https://github.com/PrefectHQ/prefect/pull/8190

### Fixes
- Fix server compatibility with clients on 2.7.8 - https://github.com/PrefectHQ/prefect/pull/8272
- Fix tracking of long-running Kubernetes jobs and add handling for connection failures - https://github.com/PrefectHQ/prefect/pull/8189

### Experimental
- Add functionality to specify a work pool when starting an agent — https://github.com/PrefectHQ/prefect/pull/8222
- Disable `Work Queues` tab view when work pools are enabled — https://github.com/PrefectHQ/prefect/pull/8257
- Fix property for `WorkersTable` in UI — https://github.com/PrefectHQ/prefect/pull/8232

### Documentation
- [Add Prefect Cloud Quickstart tutorial](https://docs.prefect.io/ui/cloud-getting-started/) — https://github.com/PrefectHQ/prefect/pull/8227
- Add `project_urls` to `setup.py` — https://github.com/PrefectHQ/prefect/pull/8224
- Add configuration to `mkdocs.yml` to enable versioning at a future time - https://github.com/PrefectHQ/prefect/pull/8204
- Improve [contributing documentation](https://docs.prefect.io/contributing/overview/) with venv instructions — https://github.com/PrefectHQ/prefect/pull/8247
- Update documentation on [KubernetesJob options](https://docs.prefect.io/concepts/infrastructure/#kubernetesjob) — https://github.com/PrefectHQ/prefect/pull/8261
- Update documentation on [workspace-level roles](https://docs.prefect.io/ui/roles/#workspace-level-roles) — https://github.com/PrefectHQ/prefect/pull/8263

### Collections
- Add [prefect-openai](https://prefecthq.github.io/prefect-openai/) to [Collections catalog](https://docs.prefect.io/collections/catalog/) — https://github.com/PrefectHQ/prefect/pull/8236

### Contributors
- @ddelange
- @imsurat
- @Laerte

## Release 2.7.9

### Enhancements
- Add `--head` flag to `flow-run logs` CLI command to limit the number of logs returned — https://github.com/PrefectHQ/prefect/pull/8003
- Add `--num_logs` option to `flow-run logs` CLI command to specify the number of logs returned — https://github.com/PrefectHQ/prefect/pull/8003
- Add option to filter out `.git` files when reading files with the GitHub storage block — https://github.com/PrefectHQ/prefect/pull/8193

### Fixes
- Fix bug causing failures when spawning Windows subprocesses - https://github.com/PrefectHQ/prefect/pull/8184
- Fix possible recursive loop when blocks label themselves as both their own parent and reference — https://github.com/PrefectHQ/prefect/pull/8197

### Documentation
- Add [recipe contribution page](https://docs.prefect.io/recipes/recipes/#contributing-recipes) and [AWS Chalice](https://docs.prefect.io/recipes/recipes/#recipe-catalog) recipe — https://github.com/PrefectHQ/prefect/pull/8183
- Add new `discourse` and `blog` admonition types — https://github.com/PrefectHQ/prefect/pull/8202
- Update Automations and Notifications documentation — https://github.com/PrefectHQ/prefect/pull/8140
- Fix minor API docstring formatting issues — https://github.com/PrefectHQ/prefect/pull/8196

### Collections
- [`prefect-openai` 0.1.0](https://github.com/PrefectHQ/prefect-openai) newly released with support for authentication and completions

### Experimental
- Add ability for deployment create and deployment update to create work pool queues — https://github.com/PrefectHQ/prefect/pull/8129

## New Contributors
* @mj0nez made their first contribution in https://github.com/PrefectHQ/prefect/pull/8201

**All changes**: https://github.com/PrefectHQ/prefect/compare/2.7.8...2.7.9

## Release 2.7.8

### Flow run timeline view

We're excited to announce that a new timeline graph has been added to the flow run page. 
This view helps visualize how execution of your flow run takes place in time, an alternative to the radar view that focuses on the structure of dependencies between task runs.

This feature is currently in beta and we have lots of improvements planned in the near future! We're looking forward to your feedback.

![The timeline view visualizes execution of your flow run over time](https://user-images.githubusercontent.com/6200442/212138540-78586356-89bc-4401-a700-b80b15a17020.png)

### Enhancements
- Add [task option `refresh_cache`](https://docs.prefect.io/concepts/tasks/#refreshing-the-cache) to update the cached data for a task run — https://github.com/PrefectHQ/prefect/pull/7856
- Add logs when a task run receives an abort signal and is in a non-final state — https://github.com/PrefectHQ/prefect/pull/8097
- Add [publishing of multiarchitecture Docker images](https://hub.docker.com/r/prefecthq/prefect-dev) for development builds  — https://github.com/PrefectHQ/prefect/pull/7900
- Add `httpx.WriteError` to client retryable exceptions — https://github.com/PrefectHQ/prefect/pull/8145
- Add support for memory limits and privileged containers to `DockerContainer` — https://github.com/PrefectHQ/prefect/pull/8033

### Fixes
- Add support for `allow_failure` to mapped task arguments — https://github.com/PrefectHQ/prefect/pull/8135
- Update conda requirement regex to support channel and build hashes — https://github.com/PrefectHQ/prefect/pull/8137
- Add numpy array support to orjson serialization — https://github.com/PrefectHQ/prefect/pull/7912

### Experimental
- Rename "Worker pools" to "Work pools" — https://github.com/PrefectHQ/prefect/pull/8107
- Rename default work pool queue — https://github.com/PrefectHQ/prefect/pull/8117
- Add worker configuration — https://github.com/PrefectHQ/prefect/pull/8100
- Add `BaseWorker` and `ProcessWorker` — https://github.com/PrefectHQ/prefect/pull/7996

### Documentation
- Add YouTube video to welcome page - https://github.com/PrefectHQ/prefect/pull/8090
- Add social links - https://github.com/PrefectHQ/prefect/pull/8088
- Increase visibility of Prefect Cloud and Orion REST API documentation - https://github.com/PrefectHQ/prefect/pull/8134

## New Contributors
* @muddi900 made their first contribution in https://github.com/PrefectHQ/prefect/pull/8101
* @ddelange made their first contribution in https://github.com/PrefectHQ/prefect/pull/7900
* @toro-berlin made their first contribution in https://github.com/PrefectHQ/prefect/pull/7856
* @Ewande made their first contribution in https://github.com/PrefectHQ/prefect/pull/7912
* @brandonreid made their first contribution in https://github.com/PrefectHQ/prefect/pull/8153

**All changes**: https://github.com/PrefectHQ/prefect/compare/2.7.7...2.7.8

## Release 2.7.7

### Improved reference documentation

The API reference documentation has been completely rehauled with improved navigation and samples.

The best place to view the REST API documentation is on [Prefect Cloud](https://app.prefect.cloud/api/docs).

<img width="1659" alt="Cloud API Reference Documentation" src="https://user-images.githubusercontent.com/2586601/211107172-cbded5a4-e50c-452f-8525-e36b5988f82e.png">

Note: you can also view the REST API documentation [embedded in our open source documentation](https://docs.prefect.io/api-ref/rest-api-reference/).

We've also improved the parsing and rendering of reference documentation for our Python API. See the [@flow decorator reference](https://docs.prefect.io/api-ref/prefect/flows/#prefect.flows.flow) for example.

### Enhancements
- Add link to blocks catalog after registering blocks in CLI — https://github.com/PrefectHQ/prefect/pull/8017
- Add schema migration of block documents during `Block.save` — https://github.com/PrefectHQ/prefect/pull/8056
- Update result factory creation to avoid creating an extra client instance — https://github.com/PrefectHQ/prefect/pull/8072
- Add logs for deployment flow code loading — https://github.com/PrefectHQ/prefect/pull/8075
- Update `visit_collection` to support annotations e.g. `allow_failure` — https://github.com/PrefectHQ/prefect/pull/7263
- Update annotations to inherit from `namedtuple` for serialization support in Dask — https://github.com/PrefectHQ/prefect/pull/8037
- Add `PREFECT_API_TLS_INSECURE_SKIP_VERIFY` setting to disable client SSL verification — https://github.com/PrefectHQ/prefect/pull/7850
- Update OpenAPI schema for flow parameters to include positions for display — https://github.com/PrefectHQ/prefect/pull/8013
- Add parsing of flow docstrings to populate parameter descriptions in the OpenAPI schema — https://github.com/PrefectHQ/prefect/pull/8004
- Add `validate` to `Block.load` allowing validation to be disabled — https://github.com/PrefectHQ/prefect/pull/7862
- Improve error message when saving a block with an invalid name — https://github.com/PrefectHQ/prefect/pull/8038
- Add limit to task run cache key size — https://github.com/PrefectHQ/prefect/pull/7275
- Add limit to RRule length — https://github.com/PrefectHQ/prefect/pull/7762
- Add flow run history inside the date range picker - https://github.com/PrefectHQ/orion-design/issues/994

### Fixes
- Fix bug where flow timeouts started before waiting for upstreams — https://github.com/PrefectHQ/prefect/pull/7993
- Fix captured Kubernetes error type in `get_job` — https://github.com/PrefectHQ/prefect/pull/8018
- Fix `prefect cloud login` error when no workspaces exist — https://github.com/PrefectHQ/prefect/pull/8034
- Fix serialization of `SecretDict` when used in deployments — https://github.com/PrefectHQ/prefect/pull/8074
- Fix bug where `visit_collection` could fail when accessing extra Pydantic fields — https://github.com/PrefectHQ/prefect/pull/8083

### Experimental
- Add pages and routers for workers — https://github.com/PrefectHQ/prefect/pull/7973

### Documentation
- Update API reference documentation to use new parser and renderer — https://github.com/PrefectHQ/prefect/pull/7855
- Add new REST API reference using Redoc — https://github.com/PrefectHQ/prefect/pull/7503

### Collections
- [`prefect-aws` 0.2.2](https://github.com/PrefectHQ/prefect-aws/releases/tag/v0.2.2) released with many improvements to `S3Bucket`

### Contributors
* @j-tr made their first contribution in https://github.com/PrefectHQ/prefect/pull/8013
* @toby-coleman made their first contribution in https://github.com/PrefectHQ/prefect/pull/8083
* @riquelmev made their first contribution in https://github.com/PrefectHQ/prefect/pull/7768
* @joelluijmes


**All changes**: https://github.com/PrefectHQ/prefect/compare/2.7.5...2.7.7


## Release 2.7.6

This release fixes a critical bug in the SQLite database migrations in 2.7.4 and 2.7.5.

See https://github.com/PrefectHQ/prefect/issues/8058 for details.

**All changes**: https://github.com/PrefectHQ/prefect/compare/2.7.5...2.7.6

## Release 2.7.5

### Schedule flow runs and read logs from the CLI

You can now specify either `--start-in` or `--start-at` when running deployments from the CLI.
```
❯ prefect deployment run foo/test --start-at "3pm tomorrow"
Creating flow run for deployment 'foo/test'...
Created flow run 'pompous-porpoise'.
└── UUID: 0ce7930e-8ec0-40cb-8a0e-65bccb7a9605
└── Parameters: {}
└── Scheduled start time: 2022-12-06 15:00:00
└── URL: <no dashboard available>
```

You can also get the logs for a flow run using `prefect flow-run logs <flow run UUID>`
```
❯ prefect flow-run logs 7aec7a60-a0ab-4f3e-9f2a-479cd85a2aaf 
2022-12-29 20:00:40.651 | INFO    | Flow run 'optimal-pegasus' - meow
2022-12-29 20:00:40.652 | INFO    | Flow run 'optimal-pegasus' - that food in my bowl is gross
2022-12-29 20:00:40.652 | WARNING | Flow run 'optimal-pegasus' - seriously, it needs to be replaced ASAP
2022-12-29 20:00:40.662 | INFO    | Flow run 'optimal-pegasus' - Finished in state Completed()
```

### Enhancements
- Add `--start-in` and `--start-at` to `prefect deployment run` — https://github.com/PrefectHQ/prefect/pull/7772
- Add `flow-run logs` to get logs using the CLI — https://github.com/PrefectHQ/prefect/pull/7982

### Documentation
- Fix task annotation in task runner docs — https://github.com/PrefectHQ/prefect/pull/7977
- Add instructions for building custom blocks — https://github.com/PrefectHQ/prefect/pull/7979

### Collections
- Added `BigQueryWarehouse` block in `prefect-gcp` v0.2.1
- Added `AirbyteConnection` block in `prefect-airbyte` v0.2.0
- Added dbt Cloud metadata API client to `DbtCloudCredentials` in `prefect-dbt` v0.2.7

### Experimental 
- Fix read worker pool queue endpoint — https://github.com/PrefectHQ/prefect/pull/7995
- Fix error in worker pool queue endpoint — https://github.com/PrefectHQ/prefect/pull/7997
- Add filtering to flow runs by worker pool and worker pool queue attributes — https://github.com/PrefectHQ/prefect/pull/8006

### Contributors
* @ohadch made their first contribution in https://github.com/PrefectHQ/prefect/pull/7982
* @mohitsaxenaknoldus made their first contribution in https://github.com/PrefectHQ/prefect/pull/7980

**All changes**: https://github.com/PrefectHQ/prefect/compare/2.7.4...2.7.5


## Release 2.7.4

### Improvements to retry delays: multiple delays, exponential backoff, and jitter

When configuring task retries, you can now configure a delay for each retry! The `retry_delay_seconds` option accepts a list of delays for custom retry behavior. For example, the following task will wait for successively increasing intervals before the next attempt starts:

```python
from prefect import task, flow
import random

@task(retries=3, retry_delay_seconds=[1, 10, 100])
def flaky_function():
    if random.choice([True, False]):
        raise RuntimeError("not this time!")
    return 42
```

Additionally, you can pass a callable that accepts the number of retries as an argument and returns a list. Prefect includes an `exponential_backoff` utility that will automatically generate a list of retry delays that correspond to an exponential backoff retry strategy. The following flow will wait for 10, 20, then 40 seconds before each retry.

```python
from prefect import task, flow
from prefect.tasks import exponential_backoff
import random

@task(retries=3, retry_delay_seconds=exponential_backoff(backoff_factor=10))
def flaky_function():
    if random.choice([True, False]):
        raise RuntimeError("not this time!")
    return 42
```

Many users that configure exponential backoff also wish to jitter the delay times to prevent "thundering herd" scenarios, where many tasks all retry at exactly the same time, causing cascading failures. The `retry_jitter_factor` option can be used to add variance to the base delay. For example, a retry delay of `10` seconds with a `retry_jitter_factor` of `0.5` will be allowed to delay up to `15` seconds. Large values of `retry_jitter_factor` provide more protection against "thundering herds", while keeping the average retry delay time constant. For example, the following task adds jitter to its exponential backoff so the retry delays will vary up to a maximum delay time of 20, 40, and 80 seconds respectively.

```python
from prefect import task, flow
from prefect.tasks import exponential_backoff
import random

@task(
    retries=3,
    retry_delay_seconds=exponential_backoff(backoff_factor=10),
    retry_jitter_factor=1,
)
def flaky_function():
    if random.choice([True, False]):
        raise RuntimeError("not this time!")
    return 42
```

See https://github.com/PrefectHQ/prefect/pull/7961 for implementation details.

### Enhancements
- Add task run names to the `/graph`  API route — https://github.com/PrefectHQ/prefect/pull/7951
- Add vcs directories `.git` and `.hg` (mercurial) to default `.prefectignore` — https://github.com/PrefectHQ/prefect/pull/7919
- Increase the default thread limit from 40 to 250 — https://github.com/PrefectHQ/prefect/pull/7961

### Deprecations
- Add removal date to tag-based work queue deprecation messages — https://github.com/PrefectHQ/prefect/pull/7930

### Documentation
- Fix `prefect deployment` command listing — https://github.com/PrefectHQ/prefect/pull/7949
- Add workspace transfer documentation — https://github.com/PrefectHQ/prefect/pull/7941
- Fix docstring examples in `PrefectFuture` — https://github.com/PrefectHQ/prefect/pull/7877
- Update `setup.py` metadata to link to correct repo — https://github.com/PrefectHQ/prefect/pull/7933

### Experimental
- Add experimental workers API routes — https://github.com/PrefectHQ/prefect/pull/7896

### Collections
- New [`prefect-google-sheets` collection](https://stefanocascavilla.github.io/prefect-google-sheets/)

### Contributors
* @devanshdoshi9 made their first contribution in https://github.com/PrefectHQ/prefect/pull/7949
* @stefanocascavilla made their first contribution in https://github.com/PrefectHQ/prefect/pull/7960
* @quassy made their first contribution in https://github.com/PrefectHQ/prefect/pull/7919

**All changes**: https://github.com/PrefectHQ/prefect/compare/2.7.3...2.7.4

## Release 2.7.3

### Fixes
- Fix bug where flows with names that do not match the function name could not be loaded — https://github.com/PrefectHQ/prefect/pull/7920
- Fix type annotation for `KubernetesJob.job_watch_timeout_seconds` — https://github.com/PrefectHQ/prefect/pull/7914
- Keep data from being lost when assigning a generator to `State.data` — https://github.com/PrefectHQ/prefect/pull/7714

## Release 2.7.2

### Rescheduling paused flow runs

When pausing a flow run, you can ask that Prefect reschedule the run for you instead of blocking until resume. This allows infrastructure to tear down, saving costs if the flow run is going to be pasued for significant amount of time.

You can request that a flow run be rescheduled by setting the `reschedule` option when calling `pause_flow_run`.

```python
from prefect import task, flow, pause_flow_run

@task(persist_result=True)
async def marvin_setup():
    return "a raft of ducks walk into a bar..."

@task(persist_result=True)
async def marvin_punchline():
    return "it's a wonder none of them ducked!"

@flow(persist_result=True)
async def inspiring_joke():
    await marvin_setup()
    await pause_flow_run(timeout=600, reschedule=True)  # pauses for 10 minutes
    await marvin_punchline()
```

If set up as a deployment, running this flow will set up a joke, then pause and leave execution until it is resumed. Once resumed either with the `resume_flow_run` utility or the Prefect UI, the flow will be rescheduled and deliver the punchline.

In order to use this feature pauses, the flow run must be associated with a deployment and results must be enabled.

Read the [pause documentation](https://docs.prefect.io/concepts/flows/#pause-a-flow-run) or see the [pull request](https://github.com/PrefectHQ/prefect/pull/7738) for details.

### Pausing flow runs from the outside

Flow runs from deployments can now be paused outside of the flow itself!

The UI features a **Pause** button for flow runs that will stop execution at the beginning of the _next_ task that runs. Any currently running tasks will be allowed to complete. Resuming this flow will schedule it to start again.

You can also pause a flow run from code: the `pause_flow_run` utility now accepts an optional `flow_run_id` argument. For example, you can pause a flow run from another flow run!

Read the [pause documentation](https://docs.prefect.io/concepts/flows/#pause-a-flow-run) or see the [pull request](https://github.com/PrefectHQ/prefect/pull/7863) for details.

### Pages for individual task run concurrency limits

When viewing task run concurrency in the UI, each limit has its own page. Included in the details for each limit is the tasks that are actively part of that limit.

<img width="1245" alt="image" src="https://user-images.githubusercontent.com/6200442/207954852-60e7a185-0f9d-4a3d-b9f7-2b393ef12726.png">


### Enhancements
- Improve Prefect import time by deferring imports — https://github.com/PrefectHQ/prefect/pull/7836
- Add Opsgenie notification block — https://github.com/PrefectHQ/prefect/pull/7778
- Add individual concurrency limit page with active runs list — https://github.com/PrefectHQ/prefect/pull/7848
- Add `PREFECT_KUBERNETES_CLUSTER_UID` to allow bypass of `kube-system` namespace read — https://github.com/PrefectHQ/prefect/pull/7864
- Refactor `pause_flow_run` for consistency with engine state handling — https://github.com/PrefectHQ/prefect/pull/7857
- API: Allow `reject_transition` to return current state — https://github.com/PrefectHQ/prefect/pull/7830
- Add `SecretDict` block field that obfuscates nested values in a dictionary — https://github.com/PrefectHQ/prefect/pull/7885

### Fixes
- Fix bug where agent concurrency slots may not be released — https://github.com/PrefectHQ/prefect/pull/7845
- Fix circular imports in the `orchestration` module — https://github.com/PrefectHQ/prefect/pull/7883
- Fix deployment builds with scripts that contain flow calls - https://github.com/PrefectHQ/prefect/pull/7817
- Fix path argument behavior in `LocalFileSystem` block - https://github.com/PrefectHQ/prefect/pull/7891
- Fix flow cancellation in `Process` block on Windows - https://github.com/PrefectHQ/prefect/pull/7799

### Documentation
- Add documentation for Automations UI — https://github.com/PrefectHQ/prefect/pull/7833
- Mention recipes and tutorials under Recipes and Collections pages — https://github.com/PrefectHQ/prefect/pull/7876
- Add documentation for Task Run Concurrency UI — https://github.com/PrefectHQ/prefect/pull/7840
- Add `with_options` example to collections usage docs — https://github.com/PrefectHQ/prefect/pull/7894
- Add a link to orion design and better title to UI readme — https://github.com/PrefectHQ/prefect/pull/7484

### Collections
- New [`prefect-kubernetes`](https://prefecthq.github.io/prefect-kubernetes/) collection for [Kubernetes](https://kubernetes.io/) — https://github.com/PrefectHQ/prefect/pull/7907
- New [`prefect-bitbucket`](https://prefecthq.github.io/prefect-bitbucket/) collection for [Bitbucket](https://bitbucket.org/product) — https://github.com/PrefectHQ/prefect/pull/7907

## Contributors
- @jlutran

**All changes**: https://github.com/PrefectHQ/prefect/compare/2.7.1...2.7.2

## Release 2.7.1

### Task concurrency limits page
You can now add task concurrency limits in the ui!

![image](https://user-images.githubusercontent.com/6200442/206586749-3f9fff36-5359-41a9-8727-60523cf89071.png)

### Enhancements
- Add extra entrypoints setting for user module injection; allows registration of custom blocks — https://github.com/PrefectHQ/prefect/pull/7179
- Update orchestration rule to wait for scheduled time to only apply to transition to running — https://github.com/PrefectHQ/prefect/pull/7585
- Use cluster UID and namespace instead of cluster "name" for `KubernetesJob` identifiers — https://github.com/PrefectHQ/prefect/pull/7747
- Add a task run concurrency limits page — https://github.com/PrefectHQ/prefect/pull/7779
- Add setting to toggle interpreting square brackets as style — https://github.com/PrefectHQ/prefect/pull/7810
- Move `/health` API route to root router — https://github.com/PrefectHQ/prefect/pull/7765
- Add `PREFECT_API_ENABLE_HTTP2` setting to allow HTTP/2 to be disabled — https://github.com/PrefectHQ/prefect/pull/7802
- Monitor process after kill and return early when possible — https://github.com/PrefectHQ/prefect/pull/7746
- Update `KubernetesJob` to watch jobs without timeout by default — https://github.com/PrefectHQ/prefect/pull/7786
- Bulk deletion of flows, deployments, and work queues from the UI - https://github.com/PrefectHQ/prefect/pull/7824

### Fixes
- Add lock to ensure that alembic commands are not run concurrently — https://github.com/PrefectHQ/prefect/pull/7789
- Release task concurrency slots when transition is rejected as long as the task is not in a running state — https://github.com/PrefectHQ/prefect/pull/7798
- Fix issue with improperly parsed flow run notification URLs — https://github.com/PrefectHQ/prefect/pull/7173
- Fix radar not updating without refreshing the page - https://github.com/PrefectHQ/prefect/pull/7824
- UI: Fullscreen layouts on screens < `lg` should take up all the available space — https://github.com/PrefectHQ/prefect/pull/7792

### Documentation
- Add documentation for creating a flow run from deployments — https://github.com/PrefectHQ/prefect/pull/7696
- Move `wait_for` examples to the tasks documentation — https://github.com/PrefectHQ/prefect/pull/7788

## Contributors
* @t-yuki made their first contribution in https://github.com/PrefectHQ/prefect/pull/7741
* @padbk made their first contribution in https://github.com/PrefectHQ/prefect/pull/7173

## Release 2.7.0

### Flow run cancellation

We're excited to announce a new flow run cancellation feature!

Flow runs can be cancelled from the CLI, UI, REST API, or Python client. 

For example:

```
prefect flow-run cancel <flow-run-id>
```

When cancellation is requested, the flow run is moved to a "Cancelling" state. The agent monitors the state of flow runs and detects that cancellation has been requested. The agent then sends a signal to the flow run infrastructure, requesting termination of the run. If the run does not terminate after a grace period (default of 30 seconds), the infrastructure will be killed, ensuring the flow run exits.

Unlike the implementation of cancellation in Prefect 1 — which could fail if the flow run was stuck — this provides a strong guarantee of cancellation. 

Note: this process is robust to agent restarts, but does require that an agent is running to enforce cancellation.

Support for cancellation has been added to all core library infrastructure types:

- Docker Containers (https://github.com/PrefectHQ/prefect/pull/7684)
- Kubernetes Jobs (https://github.com/PrefectHQ/prefect/pull/7701)
- Processes (https://github.com/PrefectHQ/prefect/pull/7635)

Cancellation support is in progress for all collection infrastructure types:

- ECS Tasks (https://github.com/PrefectHQ/prefect-aws/pull/163)
- Google Cloud Run Jobs (https://github.com/PrefectHQ/prefect-gcp/pull/76)
- Azure Container Instances (https://github.com/PrefectHQ/prefect-azure/pull/58)

At this time, this feature requires the flow run to be submitted by an agent — flow runs without deployments cannot be cancelled yet, but that feature is [coming soon](https://github.com/PrefectHQ/prefect/pull/7150).

See https://github.com/PrefectHQ/prefect/pull/7637 for more details

### Flow run pause and resume

In addition to cancellations, flow runs can also be paused for manual approval!

```python
from prefect import flow, pause_flow_run


@flow
def my_flow():
    print("hi!")
    pause_flow_run()
    print("bye!")
```

A new `pause_flow_run` utility is provided — when called from within a flow, the flow run is moved to a "Paused" state and execution will block. Any tasks that have begun execution before pausing will finish. Infrastructure will keep running, polling to check whether the flow run has been resumed. Paused flow runs can be resumed with the `resume_flow_run` utility, or from the UI.

A timeout can be supplied to the `pause_flow_run` utility — if the flow run is not resumed within the specified timeout, the flow will fail.

This blocking style of pause that keeps infrastructure running is supported for all flow runs, including subflow runs.

See https://github.com/PrefectHQ/prefect/pull/7637 for more details.

### Logging of prints in flows and tasks

Flows or tasks can now opt-in to logging print statements. This is much like the `log_stdout` feature in Prefect 1, but we've improved the _scoping_ so you can enable or disable the feature at the flow or task level.

In the following example, the print statements will be redirected to the logger for the flow run and task run accordingly:

```python
from prefect import task, flow

@task
def my_task():
    print("world")

@flow(log_prints=True)
def my_flow():
    print("hello")
    my_task()
```

The output from these prints will appear in the UI!

This feature will also capture prints made in functions called by tasks or flows — as long as you're within the context of the run the prints will be logged.

If you have a sensitive task, it can opt-out even if the flow has enabled logging of prints:

```python
@task(log_prints=False)
def my_secret_task():
    print(":)")
```

This print statement will appear locally as normal, but won't be sent to the Prefect logger or API.

See [the logging documentation](https://docs.prefect.io/concepts/logs/#logging-print-statements) for more details.

See https://github.com/PrefectHQ/prefect/pull/7580 for implementation details.


### Agent flow run concurrency limits

Agents can now limit the number of concurrent flow runs they are managing.

For example, start an agent with:

```
prefect agent start -q default --limit 10
```

When the agent submits a flow run, it will track it in a local concurrency slot. If the agent is managing more than 10 flow runs, the agent will not accept any more work from its work queues. When the infrastructure for a flow run exits, the agent will release a concurrency slot and another flow run can be submitted.

This feature is especially useful for limiting resource consumption when running flows locally! It also provides a way to roughly balance load across multiple agents.

Thanks to @eudyptula for contributing!

See https://github.com/PrefectHQ/prefect/pull/7361 for more details.


### Enhancements
- Add agent reporting of crashed flow run infrastructure — https://github.com/PrefectHQ/prefect/pull/7670
- Add Twilio SMS notification block — https://github.com/PrefectHQ/prefect/pull/7685
- Add PagerDuty Webhook notification block — https://github.com/PrefectHQ/prefect/pull/7534
- Add jitter to the agent query loop — https://github.com/PrefectHQ/prefect/pull/7652
- Include final state logs in logs sent to API — https://github.com/PrefectHQ/prefect/pull/7647
- Add `tags` and `idempotency_key` to `run deployment` — https://github.com/PrefectHQ/prefect/pull/7641
- The final state of a flow is now `Cancelled` when any task finishes in a `Cancelled` state — https://github.com/PrefectHQ/prefect/pull/7694
- Update login to prompt for "API key" instead of "authentication key" — https://github.com/PrefectHQ/prefect/pull/7649
- Disable cache on result retrieval if disabled on creation — https://github.com/PrefectHQ/prefect/pull/7627
- Raise `CancelledRun` when retrieving a `Cancelled` state's result — https://github.com/PrefectHQ/prefect/pull/7699
- Use new database session to send each flow run notification — https://github.com/PrefectHQ/prefect/pull/7644
- Increase default agent query interval to 10s — https://github.com/PrefectHQ/prefect/pull/7703
- Add default messages to state exceptions — https://github.com/PrefectHQ/prefect/pull/7705
- Update `run_sync_in_interruptible_worker_thread` to use an event — https://github.com/PrefectHQ/prefect/pull/7704
- Increase default database query timeout to 10s — https://github.com/PrefectHQ/prefect/pull/7717

### Fixes
- Prompt workspace selection if API key is set, but API URL is not set — https://github.com/PrefectHQ/prefect/pull/7648
- Use `PREFECT_UI_URL` for flow run notifications — https://github.com/PrefectHQ/prefect/pull/7698
- Display all parameter values a flow run was triggered with in the UI (defaults and overrides) — https://github.com/PrefectHQ/prefect/pull/7697
- Fix bug where result event is missing when wait is called before submission completes — https://github.com/PrefectHQ/prefect/pull/7571
- Fix support for sync-compatible calls in `deployment build` — https://github.com/PrefectHQ/prefect/pull/7417
- Fix bug in `StateGroup` that caused `all_final` to be wrong — https://github.com/PrefectHQ/prefect/pull/7678
- Add retry on specified httpx network errors — https://github.com/PrefectHQ/prefect/pull/7593
- Fix state display bug when state message is empty — https://github.com/PrefectHQ/prefect/pull/7706

### Documentation
- Fix heading links in docs — https://github.com/PrefectHQ/prefect/pull/7665
- Update login and `PREFECT_API_URL` configuration notes — https://github.com/PrefectHQ/prefect/pull/7674
- Add documentation about AWS retries configuration — https://github.com/PrefectHQ/prefect/pull/7691
- Add GitLab storage block to deployment CLI docs — https://github.com/PrefectHQ/prefect/pull/7686
- Add links to Cloud Run and Container Instance infrastructure — https://github.com/PrefectHQ/prefect/pull/7690
- Update docs on final state determination to reflect `Cancelled` state changes — https://github.com/PrefectHQ/prefect/pull/7700
- Fix link in 'Agents and Work Queues' documentation — https://github.com/PrefectHQ/prefect/pull/7659

### Contributors
- @brian-pond made their first contribution in https://github.com/PrefectHQ/prefect/pull/7659
- @YtKC made their first contribution in https://github.com/PrefectHQ/prefect/pull/7641
- @eudyptula made their first contribution in https://github.com/PrefectHQ/prefect/pull/7361
- @hateyouinfinity
- @jmrobbins13

**All changes**: https://github.com/PrefectHQ/prefect/compare/2.6.9...2.7.0

## Release 2.6.9

### Features

Logging into Prefect Cloud from the CLI has been given a serious upgrade!

<img width="748" alt="Login example" src="https://user-images.githubusercontent.com/2586601/199800241-c1b3691b-f18c-43ee-85e9-53cc3e5b1d48.png">

The `prefect cloud login` command now:

- Can be used non-interactively
- Can open the browser to generate a new API key for you
- Uses a new workspace selector
- Always uses your current profile
- Only prompts for workspace selection when you have more than one workspace

It also detects existing authentication:

- If logged in on the current profile, we will check that you want to reauthenticate
- If logged in on another profile, we will suggest a profile switch

There's also a new `prefect cloud logout` command (contributed by @hallenmaia) to remove credentials from the current profile.

### Enhancements
- Add automatic upper-casing of string log level settings — https://github.com/PrefectHQ/prefect/pull/7592
- Add `infrastructure_pid` to flow run — https://github.com/PrefectHQ/prefect/pull/7595
- Add `PrefectFormatter` to reduce logging configuration duplication — https://github.com/PrefectHQ/prefect/pull/7588
- Update `CloudClient.read_workspaces` to return a model — https://github.com/PrefectHQ/prefect/pull/7332
- Update hashing utilities to allow execution in FIPS 140-2 environments — https://github.com/PrefectHQ/prefect/pull/7620

### Fixes
- Update logging setup to support incremental configuration — https://github.com/PrefectHQ/prefect/pull/7569
- Update logging `JsonFormatter` to output valid JSON — https://github.com/PrefectHQ/prefect/pull/7567
- Remove `inter` CSS import, which blocked UI loads in air-gapped environments — https://github.com/PrefectHQ/prefect/pull/7586
- Return 404 when a flow run is missing during `set_task_run_state` — https://github.com/PrefectHQ/prefect/pull/7603
- Fix directory copy errors with `LocalFileSystem` deployments on Python 3.7 — https://github.com/PrefectHQ/prefect/pull/7441
- Add flush of task run logs when on remote workers — https://github.com/PrefectHQ/prefect/pull/7626

### Documentation
- Add docs about CPU and memory allocation on agent deploying ECS infrastructure blocks — https://github.com/PrefectHQ/prefect/pull/7597

### Contributors
- @hallenmaia 
- @szelenka

**All changes**: https://github.com/PrefectHQ/prefect/compare/2.6.8...2.6.9

## Release 2.6.8

### Enhancements
- Add `--run-once` to `prefect agent start` CLI — https://github.com/PrefectHQ/prefect/pull/7505
- Expose `prefetch-seconds` in `prefect agent start` CLI — https://github.com/PrefectHQ/prefect/pull/7498
- Add start time sort for flow runs to the REST API — https://github.com/PrefectHQ/prefect/pull/7496
- Add `merge_existing_data` flag to `update_block_document` — https://github.com/PrefectHQ/prefect/pull/7470
- Add sanitization to enforce leading/trailing alphanumeric characters for Kubernetes job labels — https://github.com/PrefectHQ/prefect/pull/7528

### Fixes
- Fix type checking for flow name and version arguments — https://github.com/PrefectHQ/prefect/pull/7549
- Fix check for empty paths in `LocalFileSystem` — https://github.com/PrefectHQ/prefect/pull/7477
- Fix `PrefectConsoleHandler` bug where log tracebacks were excluded — https://github.com/PrefectHQ/prefect/pull/7558

### Documentation
- Add glow to Collection Catalog images in dark mode — https://github.com/PrefectHQ/prefect/pull/7535
- New [`prefect-vault`](https://github.com/pbchekin/prefect-vault) collection for integration with Hashicorp Vault

## Contributors
* @kielnino made their first contribution in https://github.com/PrefectHQ/prefect/pull/7517

**All changes**: https://github.com/PrefectHQ/prefect/compare/2.6.7...2.6.8

## Release 2.6.7

### Enhancements
- Add timeout support to tasks — https://github.com/PrefectHQ/prefect/pull/7409
- Add colored log levels — https://github.com/PrefectHQ/prefect/pull/6101
- Update flow and task run page sidebar styling — https://github.com/PrefectHQ/prefect/pull/7426
- Add redirect to logs tab when navigating to parent or child flow runs — https://github.com/PrefectHQ/prefect/pull/7439
- Add `PREFECT_UI_URL` and `PREFECT_CLOUD_UI_URL` settings — https://github.com/PrefectHQ/prefect/pull/7411
- Improve scheduler performance — https://github.com/PrefectHQ/prefect/pull/7450 https://github.com/PrefectHQ/prefect/pull/7433
- Add link to parent flow from subflow details page — https://github.com/PrefectHQ/prefect/pull/7491
- Improve visibility of deployment tags in the deployments page — https://github.com/PrefectHQ/prefect/pull/7491
- Add deployment and flow metadata to infrastructure labels — https://github.com/PrefectHQ/prefect/pull/7479
- Add obfuscation of secret settings — https://github.com/PrefectHQ/prefect/pull/7465

### Fixes
- Fix missing import for `ObjectAlreadyExists` exception in deployments module — https://github.com/PrefectHQ/prefect/pull/7360
- Fix export of `State` and `allow_failure` for type-checkers  — https://github.com/PrefectHQ/prefect/pull/7447
- Fix `--skip-upload` flag in `prefect deployment build` — https://github.com/PrefectHQ/prefect/pull/7437
- Fix `visit_collection` handling of IO objects — https://github.com/PrefectHQ/prefect/pull/7482
- Ensure that queries are sorted correctly when limits are used — https://github.com/PrefectHQ/prefect/pull/7457

### Deprecations
- `PREFECT_CLOUD_URL` has been deprecated in favor of `PREFECT_CLOUD_API_URL` — https://github.com/PrefectHQ/prefect/pull/7411
- `prefect.orion.utilities.names` has been deprecated in favor of `prefect.utilities.names` — https://github.com/PrefectHQ/prefect/pull/7465

### Documentation
- Add support for dark mode — https://github.com/PrefectHQ/prefect/pull/7432 and https://github.com/PrefectHQ/prefect/pull/7462
- Add [audit log documentation](https://docs.prefect.io/ui/audit-log/) for Prefect Cloud — https://github.com/PrefectHQ/prefect/pull/7404
- Add [troubleshooting topics](https://docs.prefect.io/ui/troubleshooting/) for Prefect Cloud — https://github.com/PrefectHQ/prefect/pull/7446

### Collections
- Adds auto-registration of blocks from AWS, Azure, GCP, and Databricks collections — https://github.com/PrefectHQ/prefect/pull/7415
- Add new [`prefect-hightouch`](https://prefecthq.github.io/prefect-hightouch/) collection for [Hightouch](https://hightouch.com/) — https://github.com/PrefectHQ/prefect/pull/7443

### Contributors
- @tekumara
- @bcbernardo made their first contribution in https://github.com/PrefectHQ/prefect/pull/7360
- @br3ndonland made their first contribution in https://github.com/PrefectHQ/prefect/pull/7432

**All changes**: https://github.com/PrefectHQ/prefect/compare/2.6.6...2.6.7


## Release 2.6.6

### Enhancements
- Add work queue status and health display to UI — [#733](https://github.com/PrefectHQ/orion-design/pull/733), [#743](https://github.com/PrefectHQ/orion-design/pull/743), [#750](https://github.com/PrefectHQ/orion-design/pull/750)
- Add `wait_for` to flows; subflows can wait for upstream tasks — https://github.com/PrefectHQ/prefect/pull/7343
- Add informative error if flow run is deleted while running — https://github.com/PrefectHQ/prefect/pull/7390
- Add name filtering support to the `work_queues/filter` API route — https://github.com/PrefectHQ/prefect/pull/7394
- Improve the stability of the scheduler service — https://github.com/PrefectHQ/prefect/pull/7412

### Fixes
- Fix GitHub storage error for Windows — https://github.com/PrefectHQ/prefect/pull/7372
- Fix links to flow runs in notifications — https://github.com/PrefectHQ/prefect/pull/7249
- Fix link to UI deployment page in CLI — https://github.com/PrefectHQ/prefect/pull/7376
- Fix UI URL routing to be consistent with CLI — https://github.com/PrefectHQ/prefect/pull/7391
- Assert that command is a list when passed to `open_process` — https://github.com/PrefectHQ/prefect/pull/7389
- Fix JSON error when serializing certain flow run parameters such as dataframes — https://github.com/PrefectHQ/prefect/pull/7385

### Documentation
- Add versioning documentation — https://github.com/PrefectHQ/prefect/pull/7353

### Collections
- New [`prefect-alert`](https://github.com/khuyentran1401/prefect-alert) collection for sending alerts on flow run fail
- New [Fivetran](https://fivetran.github.io/prefect-fivetran/) collection
- New [GitLab](https://prefecthq.github.io/prefect-gitlab/) collection

## Contributors
- @marwan116

**All changes**: https://github.com/PrefectHQ/prefect/compare/2.6.5...2.6.6

## Release 2.6.5

### Enhancements
- Add support for manual flow run retries — https://github.com/PrefectHQ/prefect/pull/7152
- Improve server performance when retrying flow runs with many tasks — https://github.com/PrefectHQ/prefect/pull/7152
- Add status checks to work queues — https://github.com/PrefectHQ/prefect/pull/7262
- Add timezone parameter to `prefect deployment build` — https://github.com/PrefectHQ/prefect/pull/7282
- UI: Add redirect to original block form after creating a nested block — https://github.com/PrefectHQ/prefect/pull/7284
- Add support for multiple work queue prefixes — https://github.com/PrefectHQ/prefect/pull/7222
- Include "-" before random suffix of Kubernetes job names — https://github.com/PrefectHQ/prefect/pull/7329
- Allow a working directory to be specified for `Process` infrastructure — https://github.com/PrefectHQ/prefect/pull/7252
- Add support for Python 3.11 — https://github.com/PrefectHQ/prefect/pull/7304
- Add persistence of data when a state is returned from a task or flow — https://github.com/PrefectHQ/prefect/pull/7316
- Add `ignore_file` to `Deployment.build_from_flow()` — https://github.com/PrefectHQ/prefect/pull/7012

### Fixes
- Allow `with_options` to reset retries and retry delays — https://github.com/PrefectHQ/prefect/pull/7276
- Fix proxy-awareness in the `OrionClient` — https://github.com/PrefectHQ/prefect/pull/7328
- Fix block auto-registration when changing databases — https://github.com/PrefectHQ/prefect/pull/7350
- Include hidden files when uploading directories to `RemoteFileSystem` storage — https://github.com/PrefectHQ/prefect/pull/7336
- UI: added support for unsetting color-mode preference, `null` is now equivalent to "default" — https://github.com/PrefectHQ/prefect/pull/7321

### Documentation
- Add documentation for Prefect Cloud SSO — https://github.com/PrefectHQ/prefect/pull/7302

### Collections
- New [`prefect-docker`](https://prefecthq.github.io/prefect-docker/) collection for [Docker](https://www.docker.com/)
- New [`prefect-census`](https://prefecthq.github.io/prefect-census/) collection for [Census](https://docs.getcensus.com/)

## Contributors
- @BallisticPain made their first contribution in https://github.com/PrefectHQ/prefect/pull/7252
- @deepyaman
- @hateyouinfinity
- @jmg-duarte
- @taljaards

**All changes**: https://github.com/PrefectHQ/prefect/compare/2.6.4...2.6.5

## Release 2.6.4

### Enhancements
- UI: Rename deployment "Overview" tab to "Description" — https://github.com/PrefectHQ/prefect/pull/7234
- Add `Deployment.build_from_flow` toggle to disable loading of existing values from the API — https://github.com/PrefectHQ/prefect/pull/7218
- Add `PREFECT_RESULTS_PERSIST_BY_DEFAULT` setting to globally toggle the result persistence default — https://github.com/PrefectHQ/prefect/pull/7228
- Add support for using callable objects as tasks — https://github.com/PrefectHQ/prefect/pull/7217
- Add authentication as service principal to the `Azure` storage block — https://github.com/PrefectHQ/prefect/pull/6844
- Update default database timeout from 1 to 5 seconds — https://github.com/PrefectHQ/prefect/pull/7246

### Fixes
- Allow image/namespace fields to be loaded from Kubernetes job manifest — https://github.com/PrefectHQ/prefect/pull/7244
- UI: Update settings API call to respect `ORION_UI_SERVE_BASE` environment variable — https://github.com/PrefectHQ/prefect/pull/7068
- Fix entrypoint path error when deployment is created on Windows then run on Unix — https://github.com/PrefectHQ/prefect/pull/7261

### Collections
- New [`prefect-kv`](https://github.com/madkinsz/prefect-kv) collection for persisting key-value data
- `prefect-aws`: Update [`S3Bucket`](https://prefecthq.github.io/prefect-aws/s3/#prefect_aws.s3.S3Bucket) storage block to enable use with deployments — https://github.com/PrefectHQ/prefect-aws/pull/82
- `prefect-aws`: Add support for arbitrary user customizations to [`ECSTask`](https://prefecthq.github.io/prefect-aws/ecs/) block — https://github.com/PrefectHQ/prefect-aws/pull/120
- `prefect-aws`: Removed the experimental designation from the [`ECSTask`](https://prefecthq.github.io/prefect-aws/ecs/) block
- `prefect-azure`: New [`AzureContainerInstanceJob`](https://prefecthq.github.io/prefect-azure/container_instance/) infrastructure block to run flows or commands as containers on Azure — https://github.com/PrefectHQ/prefect-azure/pull/45

### Contributors
- @Trymzet
- @jmg-duarte
- @mthanded made their first contribution in https://github.com/PrefectHQ/prefect/pull/7068

**All changes**: https://github.com/PrefectHQ/prefect/compare/2.6.3...2.6.4

## Release 2.6.3

### Fixes
- Fix handling of `cache_result_in_memory` in `Task.with_options` — https://github.com/PrefectHQ/prefect/pull/7227

**All changes**: https://github.com/PrefectHQ/prefect/compare/2.6.2...2.6.3

## Release 2.6.2

### Enhancements
- Add `CompressedSerializer` for compression of other result serializers — https://github.com/PrefectHQ/prefect/pull/7164
- Add option to drop task or flow return values from memory — https://github.com/PrefectHQ/prefect/pull/7174
- Add support for creating and reading notification policies from the client — https://github.com/PrefectHQ/prefect/pull/7154
- Add API support for sorting deployments — https://github.com/PrefectHQ/prefect/pull/7187
- Improve searching and sorting of flows and deployments in the UI —  https://github.com/PrefectHQ/prefect/pull/7160
- Improve recurrence rule schedule parsing with support for compound rules  — https://github.com/PrefectHQ/prefect/pull/7165
- Add support for private GitHub repositories — https://github.com/PrefectHQ/prefect/pull/7107

### Fixes
- Improve orchestration handling of `after_transition` when exception encountered — https://github.com/PrefectHQ/prefect/pull/7156
- Prevent block name from being reused on the block creation form in the UI — https://github.com/PrefectHQ/prefect/pull/7096
- Fix bug where `with_options` incorrectly updates result settings — https://github.com/PrefectHQ/prefect/pull/7186
- Add backwards compatibility for return of server-states from flows and tasks — https://github.com/PrefectHQ/prefect/pull/7189
- Fix naming of subflow runs tab on flow run page in the UI — https://github.com/PrefectHQ/prefect/pull/7192
- Fix `prefect orion start` error on Windows when module path contains spaces — https://github.com/PrefectHQ/prefect/pull/7224


### Collections
- New [prefect-monte-carlo](https://prefecthq.github.io/prefect-monte-carlo/) collection for interaction with [Monte Carlo](https://www.montecarlodata.com/)

### Contributors
- @jmg-duarte

**All changes**: https://github.com/PrefectHQ/prefect/compare/2.6.1...2.6.2

## Release 2.6.1

### Fixes
- Fix bug where return values of `{}` or `[]` could be coerced to `None` — https://github.com/PrefectHQ/prefect/pull/7181

## Contributors
* @acookin made their first contribution in https://github.com/PrefectHQ/prefect/pull/7172

**All changes**: https://github.com/PrefectHQ/prefect/compare/2.6.0...2.6.1

## Release 2.6.0

### First-class configuration of results 🎉

Previously, Prefect serialized the results of all flows and tasks with pickle, then wrote them to your local file system.
In this release, we're excited to announce this behavior is fully configurable and customizable.

Here are some highlights:

- Persistence of results is off by default.
    - We will turn on result persistence automatically if needed for a feature you're using, but you can always opt-out.
    - You can easily opt-in for any flow or task.
- You can choose the result serializer.
    - By default, we continue to use a pickle serializer, now with the ability to choose a custom implementation.
    - We now offer a JSON result serializer with support for all of the types supported by Pydantic.
    - You can also write your own serializer for full control.
    - Unless your results are being persisted, they will not be serialized.
- You can change the result storage.
    - By default, we will continue to use the local file system.
    - You can specify any of our storage blocks, such as AWS S3.
    - You can use any storage block you have defined.

All of the options can be customized per flow or task.

```python
from prefect import flow, task

# This flow defines a default result serializer for itself and all tasks in it
@flow(result_serializer="pickle")
def foo():
    one()
    two()
    three()

# This task's result will be persisted to the local file system
@task(persist_result=True)
def one():
    return "one!"

# This task will not persist its result
@task(persist_result=False)
def two():
    return "two!"

# This task will use a different serializer than the rest
@task(persist_result=True, result_serializer="json")
def three():
    return "three!"

# This task will persist its result to an S3 bucket
@task(persist_result=True, result_storage="s3/my-s3-block")
def four()
    return "four!
```

See the [documentation](https://docs.prefect.io/concepts/results/) for more details and examples.
See https://github.com/PrefectHQ/prefect/pull/6908 for implementation details.

### Waiting for tasks even if they fail

You can now specify that a downstream task should wait for an upstream task and run even if the upstream task has failed.

```python
from prefect import task, flow, allow_failure

@flow
def foo():
    upstream_future = fails_sometimes.submit()
    important_cleanup(wait_for=[allow_failure(upstream_future)])

@task
def fails_sometimes():
    raise RuntimeError("oh no!")

@task
def important_cleanup():
    ...
```

See https://github.com/PrefectHQ/prefect/pull/7120 for implementation details.

### Work queue match support for agents

Agents can now match multiple work queues by providing a `--match` string instead of specifying all of the work queues. The agent will poll every work queue with a name that starts with the given string. Your agent will detect new work queues that match the option without requiring a restart!

```
$ prefect agent start --match "foo-"
```

### Enhancements
- Add `--param` / `--params` support `prefect deployment run` — https://github.com/PrefectHQ/prefect/pull/7018
- Add 'Show Active Runs' button to work queue page — https://github.com/PrefectHQ/prefect/pull/7092
- Update block protection to only prevent deletion — https://github.com/PrefectHQ/prefect/pull/7042
- Improve stability by optimizing the HTTP client — https://github.com/PrefectHQ/prefect/pull/7090
- Optimize flow run history queries — https://github.com/PrefectHQ/prefect/pull/7138
- Optimize server handling by saving log batches in individual transactions — https://github.com/PrefectHQ/prefect/pull/7141
- Optimize deletion of auto-scheduled runs — https://github.com/PrefectHQ/prefect/pull/7102

### Fixes
- Fix `DockerContainer` log streaming crash due to "marked for removal" error — https://github.com/PrefectHQ/prefect/pull/6860
- Improve RRule schedule string parsing — https://github.com/PrefectHQ/prefect/pull/7133
- Improve handling of duplicate blocks, reducing errors in server logs — https://github.com/PrefectHQ/prefect/pull/7140
- Fix flow run URLs in notifications and `prefect deployment run` output — https://github.com/PrefectHQ/prefect/pull/7153

### Documentation
- Add documentation for support of proxies — https://github.com/PrefectHQ/prefect/pull/7087
- Fix rendering of Prefect settings in API reference — https://github.com/PrefectHQ/prefect/pull/7067

### Contributors
* @jmg-duarte
* @kevin868 made their first contribution in https://github.com/PrefectHQ/prefect/pull/7109
* @space-age-pete made their first contribution in https://github.com/PrefectHQ/prefect/pull/7122

**All changes**: https://github.com/PrefectHQ/prefect/compare/2.5.0...2.6.0

## Release 2.5.0

### Exciting New Features 🎉

- Add `prefect.deployments.run_deployment` to create a flow run for a deployment with support for:
    - Configurable execution modes: returning immediately or waiting for completion of the run.
    - Scheduling runs in the future or now.
    - Custom flow run names.
    - Automatic linking of created flow run to the flow run it is created from.
    - Automatic tracking of upstream task results passed as parameters.
  <br />
  See https://github.com/PrefectHQ/prefect/pull/7047, https://github.com/PrefectHQ/prefect/pull/7081, and https://github.com/PrefectHQ/prefect/pull/7084

### Enhancements
- Add ability to delete multiple objects on flow run, flow, deployment and work queue pages — https://github.com/PrefectHQ/prefect/pull/7086
- Update `put_directory` to exclude directories from upload counts — https://github.com/PrefectHQ/prefect/pull/7054
- Always suppress griffe logs — https://github.com/PrefectHQ/prefect/pull/7059
- Add OOM warning to `Process` exit code log message — https://github.com/PrefectHQ/prefect/pull/7070
- Add idempotency key support to `OrionClient.create_flow_run_from_deployment` — https://github.com/PrefectHQ/prefect/pull/7074

### Fixes
- Fix default start date filter for deployments page in UI — https://github.com/PrefectHQ/prefect/pull/7025
- Fix `sync_compatible` handling of wrapped async functions and generators — https://github.com/PrefectHQ/prefect/pull/7009
- Fix bug where server could error due to an unexpected null in task caching logic — https://github.com/PrefectHQ/prefect/pull/7031
- Add exception handling to block auto-registration — https://github.com/PrefectHQ/prefect/pull/6997
- Remove the "sync caller" check from `sync_compatible` — https://github.com/PrefectHQ/prefect/pull/7073

### Documentation
- Add `ECSTask` block tutorial to recipes — https://github.com/PrefectHQ/prefect/pull/7066
- Update documentation for organizations for member management, roles, and permissions — https://github.com/PrefectHQ/prefect/pull/7058

## Collections
- New [prefect-soda-core](https://sodadata.github.io/prefect-soda-core/) collection for integration with [Soda](https://www.soda.io/).

### Contributors
- @taljaards

**All changes**: https://github.com/PrefectHQ/prefect/compare/2.4.5...2.5.0

## Release 2.4.5

This release disables block protection. With block protection enabled, as in 2.4.3 and 2.4.4, client and server versions cannot be mismatched unless you are on a version before 2.4.0. Disabling block protection restores the ability for a client and server to have different version.

Block protection was added in 2.4.1 to prevent users from deleting block types that are necessary for the system to function. With this change, you are able to delete block types that will cause your flow runs to fail. New safeguards that do not affect client/server compatibility will be added in the future.

## Release 2.4.3

**When running a server with this version, the client must be the same version. This does not apply to clients connecting to Prefect Cloud.**

### Enhancements
- Warn if user tries to login with API key from Cloud 1 — https://github.com/PrefectHQ/prefect/pull/6958
- Improve concurrent task runner performance — https://github.com/PrefectHQ/prefect/pull/6948
- Raise a `MissingContextError` when `get_run_logger` is called outside a run context — https://github.com/PrefectHQ/prefect/pull/6980
- Adding caching to API configuration lookups to improve performance — https://github.com/PrefectHQ/prefect/pull/6959
- Move `quote` to `prefect.utilities.annotations` — https://github.com/PrefectHQ/prefect/pull/6993
- Add state filters and sort-by to the work-queue, flow and deployment pages — https://github.com/PrefectHQ/prefect/pull/6985

### Fixes
- Fix login to private Docker registries — https://github.com/PrefectHQ/prefect/pull/6889
- Update `Flow.with_options` to actually pass retry settings to new object — https://github.com/PrefectHQ/prefect/pull/6963
- Fix compatibility for protected blocks when client/server versions are mismatched — https://github.com/PrefectHQ/prefect/pull/6986
- Ensure `python-slugify` is always used even if [unicode-slugify](https://github.com/mozilla/unicode-slugify) is installed — https://github.com/PrefectHQ/prefect/pull/6955

### Documentation
- Update documentation for specifying schedules from the CLI — https://github.com/PrefectHQ/prefect/pull/6968
- Add results concept to documentation — https://github.com/PrefectHQ/prefect/pull/6992

### Collections
- New [`prefect-hex` collection](https://prefecthq.github.io/prefect-hex/) — https://github.com/PrefectHQ/prefect/pull/6974
- New [`CloudRunJob` infrastructure block](https://prefecthq.github.io/prefect-gcp/cloud_run/) in `prefect-gcp` — https://github.com/PrefectHQ/prefect-gcp/pull/48

### Contributors
* @Hongbo-Miao made their first contribution in https://github.com/PrefectHQ/prefect/pull/6956
* @hateyouinfinity made their first contribution in https://github.com/PrefectHQ/prefect/pull/6955

## Release 2.4.2

### Fixes
- Remove types in blocks docstring attributes to avoid annotation parsing warnings — https://github.com/PrefectHQ/prefect/pull/6937
- Fixes `inject_client` in scenarios where the `client` kwarg is passed `None` — https://github.com/PrefectHQ/prefect/pull/6942

### Contributors
* @john-jam made their first contribution in https://github.com/PrefectHQ/prefect/pull/6937

## Release 2.4.1

### Enhancements
- Add TTL to `KubernetesJob` for automated cleanup of finished jobs — https://github.com/PrefectHQ/prefect/pull/6785
- Add `prefect kubernetes manifest agent` to generate an agent Kubernetes manifest — https://github.com/PrefectHQ/prefect/pull/6771
- Add `prefect block type delete` to delete block types — https://github.com/PrefectHQ/prefect/pull/6849
- Add dynamic titles to tabs in UI — https://github.com/PrefectHQ/prefect/pull/6914
- Hide secret tails by default — https://github.com/PrefectHQ/prefect/pull/6846
- Add runs tab to show flow runs on the flow, deployment, and work-queue pages in the UI — https://github.com/PrefectHQ/prefect/pull/6721
- Add toggle to disable block registration on application start — https://github.com/PrefectHQ/prefect/pull/6858
- Use injected client during block registration, save, and load — https://github.com/PrefectHQ/prefect/pull/6857
- Refactor of `prefect.client` into `prefect.client.orion` and `prefect.client.cloud` — https://github.com/PrefectHQ/prefect/pull/6847
- Improve breadcrumbs on radar page in UI — https://github.com/PrefectHQ/prefect/pull/6757
- Reject redundant state transitions to prevent duplicate runs — https://github.com/PrefectHQ/prefect/pull/6852
- Update block auto-registration to use a cache to improve performance — https://github.com/PrefectHQ/prefect/pull/6841
- Add ability to define blocks from collections to be registered by default — https://github.com/PrefectHQ/prefect/pull/6890
- Update file systems interfaces to be sync compatible — https://github.com/PrefectHQ/prefect/pull/6511
- Add flow run URLs to notifications — https://github.com/PrefectHQ/prefect/pull/6798
- Add client retries on 503 responses — https://github.com/PrefectHQ/prefect/pull/6927
- Update injected client retrieval to use the flow and task run context client for reduced overhead — https://github.com/PrefectHQ/prefect/pull/6859
- Add Microsoft Teams notification block — https://github.com/PrefectHQ/prefect/pull/6920

### Fixes
- Fix `LocalFileSystem.get_directory` when from and to paths match — https://github.com/PrefectHQ/prefect/pull/6824
- Fix registration of block schema versions — https://github.com/PrefectHQ/prefect/pull/6803
- Update agent to capture infrastructure errors and fail the flow run instead of crashing — https://github.com/PrefectHQ/prefect/pull/6903
- Fix bug where `OrionClient.read_logs` filter was ignored — https://github.com/PrefectHQ/prefect/pull/6885

### Documentation
- Add GitHub and Docker deployment recipe — https://github.com/PrefectHQ/prefect/pull/6825
- Add parameter configuration examples — https://github.com/PrefectHQ/prefect/pull/6886

### Collections
- Add `prefect-firebolt` to collections catalog — https://github.com/PrefectHQ/prefect/pull/6917

### Helm Charts
- Major overhaul in how helm charts in `prefect-helm` are structured and how we version and release them — [2022.09.21 release](https://github.com/PrefectHQ/prefect-helm/releases/tag/2022.09.21)

### Contributors
- @jmg-duarte
- @taljaards
- @yashlad681
- @hallenmaia made their first contributions(!) in https://github.com/PrefectHQ/prefect/pull/6903, https://github.com/PrefectHQ/prefect/pull/6785, and https://github.com/PrefectHQ/prefect/pull/6771
- @dobbersc made their first contribution in https://github.com/PrefectHQ/prefect/pull/6870
- @jnovinger made their first contribution in https://github.com/PrefectHQ/prefect/pull/6916
- @mathijscarlu made their first contribution in https://github.com/PrefectHQ/prefect/pull/6885


## Release 2.4.0

### Exciting New Features 🎉
- Add `ECSTask` infrastructure block to run commands and flows on AWS ECS<br />
    See [the documentation](https://prefecthq.github.io/prefect-aws/ecs/) in the [prefect-aws collection](https://prefecthq.github.io/prefect-aws/) and usage notes in the [infrastructure guide](https://docs.prefect.io/concepts/infrastructure/#ecstask)

### Enhancements
- Update the deployments CLI to better support CI/CD use cases — https://github.com/PrefectHQ/prefect/pull/6697
- Improve database query performance by removing unnecessary SQL transactions — https://github.com/PrefectHQ/prefect/pull/6714
- Update blocks to dispatch instance creation using slugs — https://github.com/PrefectHQ/prefect/pull/6622
- Add flow run start times to flow run metadata in UI — https://github.com/PrefectHQ/prefect/pull/6743
- Update default infrastructure command to be set at runtime — https://github.com/PrefectHQ/prefect/pull/6610
- Allow environment variables to be "unset" in infrastructure blocks — https://github.com/PrefectHQ/prefect/pull/6650
- Add favicon switching feature for flow and task run pages — https://github.com/PrefectHQ/prefect/pull/6794
- Update `Deployment.infrastructure` to accept types outside of the core library i.e. custom infrastructure or from collections — https://github.com/PrefectHQ/prefect/pull/6674
- Update `deployment build --rrule` input to allow start date and timezones — https://github.com/PrefectHQ/prefect/pull/6761

### Fixes
- Update crash detection to ignore abort signals — https://github.com/PrefectHQ/prefect/pull/6730
- Protect against race condition with deployment schedules — https://github.com/PrefectHQ/prefect/pull/6673
- Fix saving of block fields with aliases — https://github.com/PrefectHQ/prefect/pull/6758
- Preserve task dependencies to futures passed as parameters in `.map` — https://github.com/PrefectHQ/prefect/pull/6701
- Update task run orchestration to include latest metadata in context — https://github.com/PrefectHQ/prefect/pull/6791

### Documentation
- Task runner documentation fixes and clarifications — https://github.com/PrefectHQ/prefect/pull/6733
- Add notes for Windows and Linux installation — https://github.com/PrefectHQ/prefect/pull/6750
- Add a catalog of implementation recipes — https://github.com/PrefectHQ/prefect/pull/6408
- Improve storage and file systems documentation — https://github.com/PrefectHQ/prefect/pull/6756
- Add CSS for badges — https://github.com/PrefectHQ/prefect/pull/6655

### Contributors
* @robalar made their first contribution in https://github.com/PrefectHQ/prefect/pull/6701
* @shraddhafalane made their first contribution in https://github.com/PrefectHQ/prefect/pull/6784

## 2.3.2

### Enhancements
* UI displays an error message when backend is unreachable - https://github.com/PrefectHQ/prefect/pull/6670

### Fixes
* Fix issue where parameters weren't updated when a deployment was re-applied by @lennertvandevelde in https://github.com/PrefectHQ/prefect/pull/6668
* Fix issues with stopping Orion on Windows machines - https://github.com/PrefectHQ/prefect/pull/6672
* Fix issue with GitHub storage running in non-empty directories - https://github.com/PrefectHQ/prefect/pull/6693
* Fix issue where some user-supplied values were ignored when creating new deployments - https://github.com/PrefectHQ/prefect/pull/6695

### Collections
* Added [prefect-fugue](https://fugue-project.github.io/prefect-fugue/) 

### Contributors
* @lennertvandevelde made their first contribution! — [https://github.com/PrefectHQ/prefect/pull/6668](https://github.com/PrefectHQ/prefect/pull/6668)

## 2.3.1

### Enhancements
* Add sync compatibility to `run` for all infrastructure types — https://github.com/PrefectHQ/prefect/pull/6654
* Update Docker container name collision log to `INFO` level for clarity — https://github.com/PrefectHQ/prefect/pull/6657
* Refactor block documents queries for speed ⚡️ — https://github.com/PrefectHQ/prefect/pull/6645
* Update block CLI to match standard styling — https://github.com/PrefectHQ/prefect/pull/6679

### Fixes
* Add `git` to the Prefect image — https://github.com/PrefectHQ/prefect/pull/6653
* Update Docker container runs to be robust to container removal — https://github.com/PrefectHQ/prefect/pull/6656
* Fix parsing of `PREFECT_TEST_MODE` in `PrefectBaseModel` — https://github.com/PrefectHQ/prefect/pull/6647
* Fix handling of `.prefectignore` paths on Windows — https://github.com/PrefectHQ/prefect/pull/6680

### Collections
* [prefect-juptyer](https://prefecthq.github.io/prefect-jupyter/)

### Contributors
* @mars-f made their first contribution — https://github.com/PrefectHQ/prefect/pull/6639
* @pdashk made their first contribution — https://github.com/PrefectHQ/prefect/pull/6640

## 2.3.0

### Exciting New Features 🎉

- Add support for deploying flows stored in Docker images — [#6574](https://github.com/PrefectHQ/prefect/pull/6574)
- Add support for deploying flows stored on GitHub — [#6598](https://github.com/PrefectHQ/prefect/pull/6598)
- Add file system block for reading directories from GitHub — [#6517](https://github.com/PrefectHQ/prefect/pull/6517)
- Add a context manager to disable the flow and task run loggers for testing — [#6575](https://github.com/PrefectHQ/prefect/pull/6575)
- Add task run pages to the UI — [#6570](https://github.com/PrefectHQ/prefect/pull/6570)

### Enhancements

- Add "cloud" to `prefect version` server type display — [#6523](https://github.com/PrefectHQ/prefect/pull/6523)
- Use the parent flow run client for child flow runs if available — [#6526](https://github.com/PrefectHQ/prefect/pull/6526)
- Add display of Prefect version when starting agent — [#6545](https://github.com/PrefectHQ/prefect/pull/6545)
- Add type hints to state predicates, e.g. `is_completed()` — [#6561](https://github.com/PrefectHQ/prefect/pull/6561)
- Add error when sync compatible methods are used incorrectly — [#6565](https://github.com/PrefectHQ/prefect/pull/6565)
- Improve performance of task run submission — [#6527](https://github.com/PrefectHQ/prefect/pull/6527)
- Improve performance of flow run serialization for `/flow_runs/filter` endpoint — [#6553](https://github.com/PrefectHQ/prefect/pull/6553)
- Add field to states with untrackable dependencies due to result types — [#6472](https://github.com/PrefectHQ/prefect/pull/6472)
- Update `Task.map` iterable detection to exclude strings and bytes — [#6582](https://github.com/PrefectHQ/prefect/pull/6582)
- Add a version attribute to the block schema model — [#6491](https://github.com/PrefectHQ/prefect/pull/6491)
- Add better error handling in the telemetry service — [#6124](https://github.com/PrefectHQ/prefect/pull/6124)
- Update the Docker entrypoint display for the Prefect image — [#655](https://github.com/PrefectHQ/prefect/pull/6552)
- Add a block creation link to `prefect block type ls` — [#6493](https://github.com/PrefectHQ/prefect/pull/6493)
- Allow customization of notifications of queued flow runs — [#6538](https://github.com/PrefectHQ/prefect/pull/6538)
- Avoid duplicate saves of storage blocks as anonymous blocks — [#6550](https://github.com/PrefectHQ/prefect/pull/6550)
- Remove save of agent default infrastructure blocks — [#6550](https://github.com/PrefectHQ/prefect/pull/6550)
- Add a `--skip-upload` flag to `prefect deployment build` — [#6560](https://github.com/PrefectHQ/prefect/pull/6560)
- Add a `--upload` flag to `prefect deployment apply` — [#6560](https://github.com/PrefectHQ/prefect/pull/6560)
- Add the ability to specify relative sub-paths when working with remote storage for deployments — [#6518](https://github.com/PrefectHQ/prefect/pull/6518)
- Prevent non-UUID slugs from raising errors on `/block_document` endpoints — [#6541](https://github.com/PrefectHQ/prefect/pull/6541)
- Improve Docker image tag parsing to support the full Moby specification — [#6564](https://github.com/PrefectHQ/prefect/pull/6564)
### Fixes

- Set uvicorn `--app-dir` when starting Orion to avoid module collisions — [#6547](https://github.com/PrefectHQ/prefect/pull/6547)
- Resolve issue with Python-based deployments having incorrect entrypoint paths — [#6554](https://github.com/PrefectHQ/prefect/pull/6554)
- Fix Docker image tag parsing when ports are included — [#6567](https://github.com/PrefectHQ/prefect/pull/6567)
- Update Kubernetes Job to use `args` instead of `command` to respect image entrypoints — [#6581](https://github.com/PrefectHQ/prefect/pull/6581)
    - Warning: If you are using a custom image with an entrypoint that does not allow passthrough of commands, flow runs will fail.
- Fix edge case in `sync_compatible` detection when using AnyIO task groups — [#6602](https://github.com/PrefectHQ/prefect/pull/6602)
- Add check for infrastructure and storage block capabilities during deployment build — [#6535](https://github.com/PrefectHQ/prefect/pull/6535)
- Fix issue where deprecated work queue pages showed multiple deprecation notices — [#6531](https://github.com/PrefectHQ/prefect/pull/6531)
- Fix path issues with `RemoteFileSystem` and Windows — [#6620](https://github.com/PrefectHQ/prefect/pull/6620)
- Fix a bug where `RemoteFileSystem.put_directory` did not respect `local_path` — [#6620](https://github.com/PrefectHQ/prefect/pull/6620)

### Documentation

- Add tutorials for creating and using storage and infrastructure blocks — [#6608](https://github.com/PrefectHQ/prefect/pull/6608)
- Update tutorial for running flows in Docker — [#6612](https://github.com/PrefectHQ/prefect/pull/6612)
- Add example of calling a task from a task — [#6501](https://github.com/PrefectHQ/prefect/pull/6501)
- Update database documentation for Postgres to clarify required plugins — [#6566](https://github.com/PrefectHQ/prefect/pull/6566)
- Add example of using `Task.map` in docstring — [#6579](https://github.com/PrefectHQ/prefect/pull/6579)
- Add details about flow run retention policies — [#6577](https://github.com/PrefectHQ/prefect/pull/6577)
- Fix flow parameter name docstring in deployments — [#6599](https://github.com/PrefectHQ/prefect/pull/6599)


### Contributors

Thanks to our external contributors!

- @darrida
- @jmg-duarte
- @MSSandroid

## 2.2.0

### Exciting New Features 🎉
* Added automatic detection of static arguments to `Task.map` in https://github.com/PrefectHQ/prefect/pull/6513

### Fixes
* Updated deployment flow run retry settings with runtime values in https://github.com/PrefectHQ/prefect/pull/6489
* Updated media queries for flow-run-filter in https://github.com/PrefectHQ/prefect/pull/6484
* Added `empirical_policy` to flow run update route in https://github.com/PrefectHQ/prefect/pull/6486
* Updated flow run policy retry settings to be nullable in https://github.com/PrefectHQ/prefect/pull/6488
* Disallowed extra attribute initialization on `Deployment` objects in https://github.com/PrefectHQ/prefect/pull/6505
* Updated `deployment build` to raise an informative error if two infrastructure configs are provided in https://github.com/PrefectHQ/prefect/pull/6504
* Fixed calling async subflows from sync parents in https://github.com/PrefectHQ/prefect/pull/6514

## 2.1.1

### Fixes

* Fixed log on abort when the flow run context is not available in https://github.com/PrefectHQ/prefect/pull/6402
* Fixed error message in `submit_run` in https://github.com/PrefectHQ/prefect/pull/6453
* Fixed error if default parameters are missing on a deployment flow run in https://github.com/PrefectHQ/prefect/pull/6465
* Added error message if `get_run_logger` receives context of unknown type in https://github.com/PrefectHQ/prefect/pull/6401

## 2.1.0

### Build Deployments in Python
The new, YAML-based deployment definition provides a simple, extensible foundation for our new deployment creation experience. Now, by popular demand, we're extending that experience to enable you to define deployments and build them from within Python. You can do so by defining a `Deployment` Python object, specifying the deployment options as properties of the object, then building and applying the object using methods of `Deployment`. See the [documentation](https://docs.prefect.io/concepts/deployments/) to learn more.

### Simplified Agents & Work Queues
Agents and work queues give you control over where and how flow runs are executed. Now, creating an agent (and corresponding work queue) is even easier. Work queues now operate strictly by name, not by matching tags. Deployments, and the flow runs they generate, are explicitly linked to a single work queue, and the work queue is automatically created whenever a deployment references it. This means you no longer need to manually create a new work queue each time you want to want to route a deployment's flow runs separately. Agents can now pull from multiple work queues, and also automatically generate work queues that don't already exist. The result of these improvements is that most users will not have to interact directly with work queues at all, but advanced users can take advantage of them for increased control over how work is distributed to agents. These changes are fully backwards compatible. See the [documentation](https://docs.prefect.io/concepts/work-queues/) to learn more.

### Improvements and bug fixes
* Added three new exceptions to improve errors when parameters are incorrectly supplied to flow runs in https://github.com/PrefectHQ/prefect/pull/6091
* Fixed a task dependency issue where unpacked values were not being correctly traced in https://github.com/PrefectHQ/prefect/pull/6348
* Added the ability to embed `BaseModel` subclasses as fields within blocks, resolving an issue with the ImagePullPolicy field on the KubernetesJob block in https://github.com/PrefectHQ/prefect/pull/6389
* Added comments support for deployment.yaml to enable inline help in https://github.com/PrefectHQ/prefect/pull/6339
* Added support for specifying three schedule types - cron, interval and rrule - to the `deployment build` CLI in https://github.com/PrefectHQ/prefect/pull/6387
* Added error handling for exceptions raised during the pre-transition hook fired by an OrchestrationRule during state transitions in https://github.com/PrefectHQ/prefect/pull/6315
* Updated `visit_collection` to be a synchronous function in https://github.com/PrefectHQ/prefect/pull/6371
* Revised loop service method names for clarity in https://github.com/PrefectHQ/prefect/pull/6131
* Modified deployments to load flows in a worker thread in https://github.com/PrefectHQ/prefect/pull/6340
* Resolved issues with capture of user-raised timeouts in https://github.com/PrefectHQ/prefect/pull/6357
* Added base class and async compatibility to DockerRegistry in https://github.com/PrefectHQ/prefect/pull/6328
* Added `max_depth` to `visit_collection`, allowing recursion to be limited in https://github.com/PrefectHQ/prefect/pull/6367
* Added CLI commands for inspecting and deleting Blocks and Block Types in https://github.com/PrefectHQ/prefect/pull/6422
* Added a Server Message Block (SMB) file system block in https://github.com/PrefectHQ/prefect/pull/6344 - Special thanks to @darrida for this contribution!
* Removed explicit type validation from some API routes in https://github.com/PrefectHQ/prefect/pull/6448
* Improved robustness of streaming output from subprocesses in https://github.com/PrefectHQ/prefect/pull/6445
* Added a default work queue ("default") when creating new deployments from the Python client or CLI in https://github.com/PrefectHQ/prefect/pull/6458

### New Collections
- [prefect-monday](https://prefecthq.github.io/prefect-monday/)
- [prefect-databricks](https://prefecthq.github.io/prefect-databricks/)
- [prefect-fugue](https://github.com/fugue-project/prefect-fugue/)

**Full Changelog**: https://github.com/PrefectHQ/prefect/compare/2.0.4...2.1.0

## 2.0.4

### Simplified deployments
The deployment experience has been refined to remove extraneous artifacts and make configuration even easier. In particular:

-   `prefect deployment build` no longer generates a  `manifest.json` file. Instead, all of the relevant information is written to the `deployment.yaml` file.
- Values in the `deployment.yaml` file are more atomic and explicit
-   Local file system blocks are no longer saved automatically
-   Infrastructure block values can now be overwritten with the new `infra_overrides` field

### Start custom flow runs from the UI
Now, from the deployment page, in addition to triggering an immediate flow run with default parameter arguments, you can also create a custom run. A custom run enables you to configure the run's parameter arguments, start time, name, and more, all while otherwise using the same deployment configuration. The deployment itself will be unchanged and continue to generate runs on its regular schedule.

### Improvements and bug fixes
- Made timeout errors messages on state changes more intuitive
- Added debug level logs for task run rehydration
- Added basic CLI functionality to inspect Blocks; more to come
- Added support for filtering on state name to `prefect flow-run ls`
- Refined autogenerated database migration output

## 2.0.3

This release contains a number of bug fixes and documentation improvements.

### Introducing [`prefect-dbt`](https://prefecthq.github.io/prefect-dbt/)

We've released `prefect-dbt` - a collection of Prefect integrations for working with dbt in your Prefect flows. This collection has been built as part of a partnership with dbt Labs to ensure that it follows best practices for working with dbt.

### Improvements and bug fixes
- Azure storage blocks can use `.prefectignore`
- Resolved bugs and improved interface in the Orion client.
- Resolved a bug in Azure storage blocks that would cause uploads to get stuck.
- Resolved a bug where calling a flow in a separate thread would raise an exception.
- Resolved issues with loading flows from a deployment.
- Corrected some erroneous type annotations.
- Better handling of database errors during state transition validation.
- Better sanitization of labels for Kubernetes Jobs.
- Fixes `--manifest-only` flag of `prefect deployment build` command to ensure that using this flag, the manifest gets generated, but the upload to a storage location is skipped.
- Added support for multiple YAML deployment paths to the `prefect deployment apply` command.


## 2.0.2

This release implements a number of improvements and bug fixes in response to continued engagement by members of our community. Thanks, as always, to all who submitted ideas on how to make Prefect 2 even better.

### Introducing .prefectignore files
 .prefectignore files allow users to omit certain files or directories from their deployments. Similar to other .ignore files, the syntax supports pattern matching, so an entry of `*.pyc` will ensure *all* .pyc files are ignored by the deployment call when uploading to remote storage. Prefect provides a default .prefectignore file, but users can customize it to their needs.

### Improvements and bug fixes
- Users can now leverage Azure storage blocks.
- Users can now submit bug reports and feature enhancements using our issue templates.
- Block deletion is now more performant.
- Inconsistencies in UI button copy have been removed.
- Error messaging is clearer in the `deployment build` CLI command.
- Resolved timeout errors that occurred when using async task functions inside synchronous flows.

## 2.0.1

The response to Prefect 2 has been overwhelming in the best way possible. Thank you to the many community members who tried it out and gave us feedback! Thanks in particular to the students at this week's Prefect Associate Certification Course (PACC) in San Jose for their thoughtful recommendations. This release is a compilation of enhancements and fixes that make for a more resilient, performant, and refined Prefect experience.

### Improvements and bug fixes
- Schedules set via the API or UI are now preserved when building deployments from the CLI
- JSON types are now coerced to none, following Javascript convention and supporting standards compatibility
- The `prefect deployment execute` command has been removed to avoid confusion between running a flow locally from a Python script and running it by an agent using `prefect deployment run`
- This repository now includes templates for pull requests and issues to make bug reports and community contributions easier
- The `scheduler` and `flow-run-notifications` LoopServices have been made more resilient
- Log inserts have been made more performant through smaller log batches
- Local file system blocks created from the UI now point to the right `base_path`
- Support for unmapped values to Task.map has been added as requested by Club42 members
- The `deployment build` command now supports an optional output flag to customize the name of the deployment.yaml file, to better support projects with multiple flows

## 2.0.0

We're thrilled to announce that, with this release, Prefect 2.0 has exited its public beta! Hopefully, this release comes as no surprise. It is the culmination of nearly a year of building in public and incorporating your feedback. Prefect 2.0 is now the default version of the open source `prefect` framework provided [upon installation](https://docs.prefect.io/getting-started/installation/). We will continue enhancing Prefect 2.0 rapidly, but future breaking changes will be less frequent and more notice will be provided.

Prefect 2.0 documentation is now hosted at [docs.prefect.io](https://docs.prefect.io). Prefect 1.0 documentation is now hosted at [docs-v1.prefect.io](https://docs-v1.prefect.io).

### Upgrading from Prefect 1.0
Flows written with Prefect 1.0 will require modifications to run with Prefect 2.0. If you're using Prefect 1.0, please see our [guidance on Discourse for explicitly pinning your Prefect version in your package manager and Docker](https://discourse.prefect.io/t/the-general-availability-release-of-prefect-2-0-going-live-on-wednesday-27th-of-july-may-break-your-flows-unless-you-take-action-as-soon-as-possible/1227), so that you can make the transition to Prefect 2.0 when the time is right for you. See our [migration page](https://upgrade.prefect.io/) to learn more about upgrading.

### Upgrading from earlier versions of Prefect 2.0
We have shipped a lot of breaking changes to Prefect 2.0 over the past week. Most importantly, **recent changes to deployments required that schedules for all previously created deployments be turned off**. You can learn more about the changes via the [deployments concept documentation](https://docs.prefect.io/concepts/deployments/), the [tutorial](https://docs.prefect.io/tutorials/deployments/), or the [discourse guide](https://discourse.prefect.io/t/deployments-are-now-simpler-and-declarative/1255).

## 2.0b16

### Simplified, declarative deployments
Prefect 2.0's deployments are a powerful way to encapsulate a flow, its required infrastructure, its schedule, its parameters, and more. Now, you can create deployments simply, with just two commands:
1. `prefect deployment build ./path/to/flow/file.py:name_of_flow_obj --name "Deployment Name"` produces two files:
     - A manifest file, containing workflow-specific information such as the code location, the name of the entrypoint flow, and flow parameters
     - A `deployment.yaml` file - a complete specification of the metadata and configuration for the deployment such as the name, tags, and description
3. `prefect deployment apply ./deployment.yaml` creates or updates a deployment with the Orion server

Once the deployment is created with the Orion server, it can now be edited via the UI! See the [Deployments documentation to learn more](https://orion-docs.prefect.io/concepts/deployments/).

### Improvements and bug fixes
- The [Dask and Ray tutorials](https://orion-docs.prefect.io/tutorials/dask-ray-task-runners/) have been updated to reflect recent changes
- The [Blocks concept doc](https://orion-docs.prefect.io/concepts/blocks/) has been updated to reflect recent enhancements and includes additional examples
- The [Storage concept doc](https://orion-docs.prefect.io/concepts/storage/) has been updated to reflect recent enhancements
- All IntervalSchedules now require both an anchor date and a timezone
- The new S3 file system block enables you to read and write data as a file on Amazon S3
- The new GCS file system block allows you to read and write data as a file on Google Cloud Storage

## 2.0b15

### Uniquely refer to blocks with slugs
Blocks are a convenient way to secure store and retrieve configuration. Now, retrieving configuration stored with blocks is even easier with slugs, both human and machine readable unique identifiers. By default, block type slugs are a lowercase, dash delimited version of the block type name, but can be customized via the `_block_type_slug` field on a custom Block subclass. Block document slugs are a concatenation of [block-type-slug]/[block-document-name] and can be used as an argument to the `Block.load` method. Slugs and block document names may only include alphanumeric characters and dashes.

**Warning**: This breaking change makes this release incompatible with previous versions of the Orion server and Prefect Cloud 2.0

### Other improvements and bug fixes

## 2.0b14

### Retreive the state of your tasks or flows with the `return_state` kwarg
Beginning with 2.0b9, Prefect 2.0 began returning function results, instead of Prefect futures and states, by default. States are still an important concept in Prefect 2. They can be used to dictate and understand the behavior of your flows. Now, you can access the state for _any_ task or flow with the new `return_state` kwarg. Just set `return_state=True` in you flow or task call and you can access its state with the `.result()` method, even if it's been submitted to a task runner.

### `prefect cloud` commands are easier to use
The `prefect cloud login` command no longer overwrites your current profile with a new API URL and auth key. Instead, the command will prompt you to create a new profile when logging into Prefect Cloud 2.0. Subsequent calls to prefect cloud login using the same key will simply "log in" to prefect cloud by switching to the profile associated with that authentication key.

The new `prefect cloud workspace ls` command lists availible workspaces.

### Other improvements and bug fixes
- The anchor datetime (aka start datetime) for all newly created interval schedules will be the current date & time
- The `prefect orion start` command now handles keyboard interrupts
- CLI performance has been sped up 30-40% through improved import handling
- UI screenschots have been updated throughout the documentation
- Broken links don't feel as bad with our slick new 404 page

## 2.0b13

### Improvements and bug fixes
- RRule schedule strings are now validated on initialization to confirm that the provided RRule strings are valid
- Concepts docs have been updated for clarity and consistency
- `IntervalSchedule`'s now coerce naive datetimes to timezone-aware datetimes, so that interval schedules created with timezone-unaware datetimes will work

## 2.0b12

### Work queue pages now display upcoming runs
A new "Upcoming runs" tab has been added to the work queue page, enabling you to see all of the runs that are eligible for that work queue before they are picked up by an agent.

### Other improvements and bug fixes
- You can now set a concurrency limit when creating a work queue via the CLI
- In order to avoid unwittingly breaking references to shared blocks, block names are no longer editable
- Getting started documentation has been updated and edited for clarity
- Blocks API documentation has been updated to include system, kubernetes, and notifications block modules

## 2.0b11

This release builds upon the collection of small enhancements made in the previous release.

### Default storage has been removed
For convenience, earlier versions of Prefect 2.0 allowed for a global storage setting. With forthcoming enhancements to blocks, this will no longer be necessary.

### Other improvements and bug fixes
- We have published a [guide for migrating workflows from Prefect 1.0 (and lower) to Prefect 2.0](https://orion-docs.prefect.io/migration_guide/)
- The Flow run page now has a clearer empty state that is more consistent with other pages
- Tutorial documentation has been further updated to reflect new result behavior
- Tasks and flows now run in interruptible threads when timeouts are used
- Parameter validation no longer fails on unsupported types
- The UI now returns you to the blocks overview after deleting a block
- Flow run logs have been updated to improve user visibility into task runner usage
- Concurrency limits of 0 are now respected on work queues

## 2.0b10

This release is the first of a series of smaller releases to be released daily.

### Improvements and bug fixes
- The Blocks selection page now includes more complete and consistent metadata about each block type, including block icons, descriptions, and examples
- We've added a new [CLI style guide](https://github.com/PrefectHQ/prefect/blob/orion/docs/contributing/style.md#command-line-interface-cli-output-messages) for contributors
- Work queues no longer filter on flow runner types, this capability will instead be achieved through tags
- Tutorial documentation has been updated to reflect new result behavior

## 2.0b9

Big things are in the works for Prefect 2! This release includes breaking changes and deprecations in preparation for Prefect 2 graduating from its beta period to General Availability.

**With next week's release on July 27th, Prefect 2 will become the default package installed with `pip install prefect`. Flows written with Prefect 1 will require modifications to run with Prefect 2**. Please ensure that your package management process enables you to make the transition when the time is right for you.

### Code as workflows
As Prefect 2 usage has grown, we've observed a pattern among users, especially folks that were not previously users of Prefect 1. Working with Prefect was so much like working in native Python, users were often surprised that their tasks returned futures and states, Prefect objects, rather than results, the data that their Python functions were handling. This led to unfamiliar, potentially intimidating, errors in some cases. With this release, Prefect moves one step closer to code as workflows - tasks now return the results of their functions, rather than their states, by default. This means that you can truly take most native Python scripts, add the relevant @flow and @task decorators, and start running that script as a flow, benefitting from the observability and resilience that Prefect provides.

States and futures are still important concepts in dictating and understanding the behavior of flows. You will still be able to easily access and use them with the `.submit()` method. You will need to modify tasks in existing Prefect 2 flows to use this method to continue working as before.

### Other improvements and bug fixes
- A new `Secret` block can store a string that is encrypted at rest as well as obfuscated in logs and the UI
- Date filters on the flow run page in the UI now support filtering by date _and_ time
- Each work queue page in the UI now includes a command to start a corresponding agent
- Tutorials have been updated for increased clarity and consistency
- Cron schedule setting errors are now more informative
- Prefect now still works even if the active profile is missing
- Conda requirements regex now supports underscores and dots
- The previously deprecated `DeploymentSpec` has been removed

## 2.0b8

This is our biggest release yet! It's full of exciting new features and refinements to existing concepts. Some of these features are the result of careful planning and execution over the past few months, while others are responses to your feedback, unplanned but carefully considered. None would be possible without your continued support. Take it for a spin and let us know what you think!

This release removes the deprecated `DaskTaskRunner` and `RayTaskRunner` from the core library, breaking existing references to them. You can find them in their respective collections [prefect-ray](https://prefecthq.github.io/prefect-ray/) and [prefect-dask](https://prefecthq.github.io/prefect-dask). It also removes the previously deprecated restart policy for the `KubernetesFlowRunnner`. Most importantly, there are new **breaking changes** to the Deployments interface described below.

### Flow Run Retries
Flow run retries have been one of our most requested features, especially given how easy it is to run a flow as a "subflow" or "child flow" with Prefect 2.0. Flow run retries are configured just as task retries are - with the `retries` and `retry_delay_seconds` parameters.

If both a task and its flow have retries configured, tasks within the flow will retry up to their specified task retry limit for each flow run. For example, if you have a **flow** configured with a limit of 2 retries (up to 3 total runs, including the initial attempt), and a **task** in the flow configured with 3 retries (up to 4 attempts per flow run, including the initial attempt). The task could run up to a total of 12 attempts, since task retry limits are reset after each flow run or flow run attempt.

### Notifications
At any time, you can visit the Prefect UI to get a comprehensive view of the state of all of your flows, but when something goes wrong with one of them, you need that information immediately. Prefect 2.0’s new notifications can alert you and your team when any flow enters any state you specify, with or without specific tags.

To create a notification, go to the new Notifications page via the sidebar navigation and select “Create Notification.” Notifications are structured just as you would describe them to someone. For example, if I want to get a Slack message every time my daily-ETL flow fails, my notification will simply read:

> If a run of any flow with **any** tag enters a **failed** state, send a notification to **my-slack-webhook**

When the conditions of the notification are triggered, you’ll receive a simple message:

> The **fuzzy-leopard** run of the **daily-etl** flow entered a **failed** state at **yy-MM-dd HH:mm:ss TMZ**.

Currently, notifications can only be sent to a [Slack webhook](https://api.slack.com/messaging/webhooks) (or email addresses if you are using [Prefect Cloud 2.0](https://app.prefect.cloud)). Over time, notifications will support additional messaging services. Let us know which messaging services you’d like to send your notifications to!

### Flow packaging and deployment
We've revisited our flow packaging and deployment UX, making it both more powerful and easier to use. `DeploymentSpec`s are now just `Deployment`s. Most of the fields are unchanged, but there are a few differences:
- The `flow_storage` field has been replaced with a `packager` field.
- The `flow_location`, `flow_name`, and `flow` parameters are now just `flow`.

We now support customization of the deployment of your flow. Previously, we just uploaded the source code of the flow to a file. Now, we've designed a packaging systems which allows you to control how and where your flow is deployed. We're including three packagers in this release:

- `OrionPackager`: Serializes the flow and stores it in the Orion database, allowing you to get started without setting up remote storage.
- `FilePackager`: Serializes the flow and stores it in a file. The core library supports local and remote filesystems. Additional remote file systems will be available in collections.
- `DockerPackager`: Copies the flow into a new Docker image. You can take full control of the Docker image build or use Prefect to detect your current Python dependencies and install them in the image.

For packagers that support it, three serializers are available as well:

- `ImportSerializer`: Serializes to the import path of the flow. The flow will need to be importable at runtime.
- `SourceSerializer`: Serializes to the source code of the flow's module.
- `PickleSerializer`: Serializes the flow using cloudpickle with support for serialization full modules.

Learn more in the [Deployment concept documentation](https://docs.prefect.io/concepts/deployments/).

You can continue to use your existing `DeploymentSpec`s, but they are deprecated and will be removed in the coming weeks.

### Blocks
We've been working on Blocks behind the scenes for a while. Whether you know it or not, if you've used the past few releases, you've used them. Blocks enable you to securely store configuration with the Prefect Orion server and access it from your code later with just a simple reference. Think of Blocks as secure, UI-editable, type-checked environment variables. We're starting with just a few Blocks - mostly storage, but over time we’ll expand this pattern to include every tool and service in the growing modern data stack. You'll be able to set up access to your entire stack once in just a few minutes, then manage access forever without editing your code. In particular, we've made the following enhancements:
- Block document values can now be updated via the Python client with the `overwrite` flag.
- Blocks now support secret fields. By default, fields identified as secret will be obfuscated when returned to the Prefect UI. The actual values can still be retrieved as necessary.
-  `BlockSchema` objects have a new `secret_fields: List[str]` item in their schema's extra fields. This is a list of all fields that should be considered "secret". It also includes any secret fields from nested blocks referenced by the schema.
- You can now browse your Blocks on the new "Blocks" page, create, and edit them right in the UI.

### Other Improvements
- Task keys, previously a concatenation of several pieces of metadata, are now only the qualified function name. While it is likely to be globally unique, the key can be used to easily identify every instance in which a function of the same name is utilized.
- Tasks now have a `version` that you can set via the task decorator, like the flow version identifier on flow runs.
- An Orion setting, `PREFECT_ORION_DATABASE_PASSWORD`, has been added to allow templating in the database connection URL
- A link to API reference documentation has been added to the Orion startup message.
- Where possible, Prefect 2.0 now exits processes earlier for synchronous flow or task runs that are cancelled. This reduces the range of conditions under which a task run would be marked failed, but continue to run.
- All Prefect client models now allow extras, while the API continues to forbid them, such that older Prefect 2.0 clients can receive and load objects from the API that have additional fields, facilitating backwards compatibility.
- The _all_ attribute has been added to __init__.py for all public modules, declaring the public API for export.
- A new endpoint, `/deployments/{id}/work_queue_check`, enables you to to check which work queues the scheduled runs of a deployment will be eligible for.


### Bug fixes
- Attempting to create a schedule with a cron string that includes a "random" or "hashed" expression will now return an error.

### Contributors
- [Cole Murray](https://github.com/ColeMurray)
- [Oliver Mannion](https://github.com/tekumara)
- [Steve Flitcroft](https://github.com/redsquare)
- [Laerte Pereira](https://github.com/Laerte)

## 2.0b7

This release includes a number of important improvements and bug fixes in response to continued feedback from the community. Note that this release makes a **breaking change** to the Blocks API, making the `2.0b7` Orion server incompatible with previous Orion client versions.```

### Improvements
- Added the color select to the Orion UI in OSS (enabling users to change their state color scheme) for the UI.
- Added anonymous blocks, allowing Prefect to dynamically store blocks for you without cluttering your workspace.
- Performance improvements to the service that marks flows runs as late.
- Added the ability for flow names to include underscores for use in DeploymentSpecs.
- Split [Ray](https://prefecthq.github.io/prefect-ray/) and [Dask](https://prefecthq.github.io/prefect-dask/) task runners into their own collections.
- Removed delays to agent shutdown on keyboard interrupt.
- Added informative messaging when an agent is reading from a paused work queue.
- Improved task naming conventions for tasks defined using lambda functions

### Documentation improvements
- Updated screenshots and description of workflows to reflect new UI
- Revised and extended Prefect Cloud quickstart tutorial
- Added deployments page
- Added documentation for `prefect cloud workspace set` command

### Collections
- [prefect-sqlalchemy](https://prefecthq.github.io/prefect-sqlalchemy/)
- [prefect-dask](https://prefecthq.github.io/prefect-dask/)
- [prefect-ray](https://prefecthq.github.io/prefect-ray/)
- [prefect-snowflake](https://prefecthq.github.io/prefect-snowflake/)
- [prefect-openmetadata](https://prefecthq.github.io/prefect-openmetadata/)
- [prefect-airbyte](https://prefecthq.github.io/prefect-airbyte/)

Note that the Dask and Ray task runners have been moved out of the Prefect core library to reduce the number of dependencies we require for most use cases. Install from the command line with `pip install prefect-dask` and import with `from prefect_dask.task_runners import DaskTaskRunner`.

### Bug fixes
- [Allow Orion UI to run on Windows](https://github.com/PrefectHQ/prefect/pull/5802)
- Fixed a bug in terminal state data handling that caused timeouts
- Disabled flow execution during deployment creation to prevent accidental execution.
- Fixed a bug where Pydantic models being passed to Prefect tasks would drop extra keys and private attributes.
- Fixed a bug where the `KubernetesFlowRunner` was not serializable.

## 2.0b6

We're so grateful for the fountain of feedback we've received about Prefect 2. One of the themes in feedback was that Prefect 2's UI didn't reflect the same clarity and elegance that the rest of Prefect 2 did. We agreed! Today, we've proud to share Prefect 2's completely redesigned UI. It's simpler, faster, and easier to use. Give it a spin!

This release includes several other exciting changes, including:

- **Windows** support
- A new CLI command to delete flow runs: `prefect flow-run delete`
- Improved API error messages
- Support for type-checking with VS Code and other editors that look for a `py.typed` file

Here's a preview of the type hints that you'll start seeing now in editors like VS Code:

<img src="docs/img/release-notes/functionhint.png">

<img src="docs/img/release-notes/futurehint.png">

Note that this release makes a **breaking change** to the Blocks API, making the `2.0b6` Orion server incompatible with previous Orion client versions. You may not be familiar with Blocks, but it's likely that you have already used one in the `flow_storage` part of your `DeploymentSpec`. This change is foundational for powerful new features we're working on for upcoming releases. Blocks will make all sorts of exciting new use cases possible.

After the upgrade your data will remain intact, but you will need to upgrade to `2.0b6` to continue using the Cloud 2.0 API. You can upgrade in just a few simple steps:

-   Install the latest Prefect 2.0 python package: `pip install -U "prefect>=2.0b6"`
-   Restart any existing agent processes
	- If you are using an agent running on Kubernetes, update the Prefect image version to `2.0b6` in your Kubernetes manifest and re-apply the deployment.
	- You don't need to recreate any deployments or pause any schedules - stopping your agent process to perform an upgrade may result in some Late Runs, but those will be picked up once you restart your agent.

## 2.0b5

This release includes some small improvements that we want to deliver immediately instead of bundling them with the next big release.

The `prefect.testing` module is now correctly included in the package on PyPI.

The Prefect UI no longer uses a hard-coded API URL pointing at `localhost`. Instead, the URL is pulled from the `PREFECT_ORION_UI_API_URL` setting. This setting defaults to `PREFECT_API_URL` if set. Otherwise, the default URL is generated from `PREFECT_ORION_API_HOST` and `PREFECT_ORION_API_PORT`. If providing a custom value, the aforementioned settings may be templated into the given string.

## 2.0b4

We're really busy over here at Prefect! We've been getting great feedback from early adopters. There's a lot of work going on behind the scenes as we work on building some exciting new features that will be exclusive to Prefect 2.0, but we want to keep the enhancements flowing to you. In that spirit, there are a lot of quality-of-life improvements here!

While most of the development of Prefect 2.0 is still happening internally, we're incredibly excited to be getting contributions in our open source repository. Big shoutout to our contributors for this last release:

- @dannysepler
- @ColeMurray
- @albarrentine
- @mkarbo
- @AlessandroLollo


### Flow and task runners

- Flow runners now pass all altered settings to their jobs instead of just the API key and URL
- The Kubernetes flow runner supports configuration of a service account name
- The subprocess flow runner streams output by default to match the other flow runners
- The Dask task runner has improved display of task keys in the Dask dashboard
- The Dask task runner now submits the execution graph to Dask allowing optimization by the Dask scheduler

Note that the Dask and Ray task runners will be moving out of the core Prefect library into dedicated `prefect-ray` and `prefect-dask` collections with the next release. This will reduce the number of dependencies we require for most use cases. Since we now have concurrent execution built in to the core library, these packages do not need to be bundled with Prefect. We're looking forward to building additional tasks and flows specific to Ray and Dask in their respective collections.

### Collections

Speaking of collections, we've received our first [user-contributed collection](https://github.com/AlessandroLollo/prefect-cubejs). It includes tasks for [Cube.js](https://cube.dev/), check it out!

The following collections have also been recently released:

- [`prefect-great-expectations`](https://github.com/PrefectHQ/prefect-great-expectations)
- [`prefect-twitter`](https://github.com/PrefectHQ/prefect-twitter)
- [`prefect-github`](https://github.com/PrefectHQ/prefect-github)

You can see a list of all available collections in the [Prefect Collections Catalog](https://docs.prefect.io/collections/catalog/).

### Windows compatibility

We've excited to announce that we've begun work on Windows compatibility. Our full test suite isn't passing yet, but we have core features working on Windows. We expect the majority of the edge cases to be addressed in an upcoming release.

### Documentation improvements

We've added some new documentation and made lots of improvements to existing documentation and tutorials:

- Added documentation for associating conda environments with separate Prefect profiles
- Added storage steps and advanced examples to the Deployments tutorial
- Expanded documentation of storage options
- Added workspace details to the Prefect Cloud documentation
- Improved schedules documentation with examples
- Revised the Kubernetes tutorial to include work queue setup
- Improved tutorial examples of task caching

### CLI

- Deployments can be deleted from the CLI
- The CLI displays help by default
- `prefect version` is robust to server connection errors
- `prefect config view` shows sources by default
- `prefect deployment create` exits with a non-zero exit code if one of the deployments fails to be created
- `prefect config set` allows setting values that contain equal signs
- `prefect config set` validates setting types before saving them
- `prefect profile inpect` displays settings in a profile instead of duplicating prefect config view behavior
- `prefect storage create` trims long descriptions

### Bug squashing

We've eradicated some bugs, replacing them with good behavior:

- Flow runs are now robust to log worker failure
- Deployment creation is now robust to `ObjectAlreadyExists` errors
- Futures from async tasks in sync flows are now marked as synchronous
- Tildes (~) in user-provided paths for `PREFECT_HOME` are expanded
- Fixed parsing of deployments defined in YAML
- Deployment deletion cleans up scheduled runs

### Optimizations and refactors

You might not see these fixes in your day-to-day, but we're dedicated to improving performance and maintaining our reputation as maintainers of an approachable and clean project.

- The `state_name` is attached to run models for improved query performance
- Lifespan management for the ephemeral Orion application is now robust to deadlocks
- The `hello` route has moved out of the `admin` namespace so it is available on Prefect Cloud
- Improved readability and performance of profile management code
- Improved lower-bounds dependency parsing
- Tests are better isolated and will not run against a remote API
- Improved representation of Prefect `Setting` objects
- Added extensive tests for `prefect config` and `prefect profile` commands
- Moved testing utilities and fixtures to the core library for consumption by collections

## 2.0b3

### Improvements

- Improved filter expression display and syntax in the UI.
- Flow runs can be queried more flexibly and performantly.
- Improved results persistence handling.
- Adds code examples to schedules documentation.
- Added a unit testing utility, `prefect_test_harness`.
- Various documentation updates.

### Bug fixes

- The Scheduler no longer crashes on misconfigured schedules.
- The MarkLateRuns service no longer marks runs as `Late` several seconds too early.
- Dashboard filters including flow/task run states can now be saved.
- Flow runs can no longer transition from terminal states. The engine will no longer try to set the final state of a flow run twice.
- Scheduled flow runs are now deleted when their corresponding deployment is deleted.
- Work queues created in the UI now work the same as those created with the CLI.
- Kubernetes flow runners now correctly inject credentials into the execution environment.
- Work queues created via the UI now function correctly.

## 2.0b2


### Improvements

- Docker flow runners can connect to local API applications on Linux without binding to `0.0.0.0`.
- Adds `with_options` method to flows allowing override of settings e.g. the task runner.

### Bug fixes

- The CLI no longer displays tracebacks on sucessful exit.
- Returning pandas objects from tasks does not error.
- Flows are listed correctly in the UI dashboard.

## 2.0b1

We are excited to introduce this branch as [Prefect 2.0](https://www.prefect.io/blog/introducing-prefect-2-0/), powered by [Orion, our second-generation orchestration engine](https://www.prefect.io/blog/announcing-prefect-orion/)! We will continue to develop Prefect 2.0 on this branch. Both the Orion engine and Prefect 2.0 as a whole will remain under active development in beta for the next several months, with a number of major features yet to come.

This is the first release that's compatible with Prefect Cloud 2.0's beta API - more exciting news to come on that soon!

### Expanded UI
Through our technical preview phase, our focus has been on establishing the right [concepts](https://docs.prefect.io/concepts/overview/) and making them accessible through the CLI and API. Now that some of those concepts have matured, we've made them more accessible and tangible through UI representations. This release adds some very important concepts to the UI:

**Flows and deployments**

If you've ever created a deployment without a schedule, you know it can be difficult to find that deployment in the UI. This release gives flows and their deployments a dedicated home on the growing left sidebar navigation. The dashboard continues to be the primary interface for exploring flow runs and their task runs.

**Work queues**

With the [2.0a13 release](https://github.com/PrefectHQ/prefect/blob/orion/RELEASE-NOTES.md#work-queues), we introduced [work queues](https://docs.prefect.io/concepts/work-queues/), which could only be created through the CLI. Now, you can create and edit work queues directly from the UI, then copy, paste, and run a command that starts an agent that pulls work from that queue.

### Collections
Prefect Collections are groupings of pre-built tasks and flows used to quickly build data flows with Prefect.

Collections are grouped around the services with which they interact. For example, to download data from an S3 bucket, you could use the `s3_download` task from the [prefect-aws collection](https://github.com/PrefectHQ/prefect-aws), or if you want to send a Slack message as part of your flow you could use the `send_message` task from the [prefect-slack collection](https://github.com/PrefectHQ/prefect-slack).

By using Prefect Collections, you can reduce the amount of boilerplate code that you need to write for interacting with common services, and focus on the outcome you're seeking to achieve. Learn more about them in [the docs](https://docs.prefect.io/collections/catalog.md).

### Profile switching

We've added the `prefect profile use <name>` command to allow you to easily switch your active profile.

The format for the profiles file has changed to support this. Existing profiles will not work unless their keys are updated.

For example, the profile "foo" must be changed to "profiles.foo" in the file `profiles.toml`:

```toml
[foo]
SETTING = "VALUE"
```

to

```toml
[profiles.foo]
SETTING = "VALUE"
```

### Other enhancements
- It's now much easier to explore Prefect 2.0's major entities, including flows, deployments, flow runs, etc. through the CLI with the `ls` command, which produces consistent, beautifully stylized tables for each entity.
- Improved error handling for issues that the client commonly encounters, such as network errors, slow API requests, etc.
- The UI has been polished throughout to be sleeker, faster, and even more intuitive.
- We've made it even easier to access file storage through [fsspec](https://filesystem-spec.readthedocs.io/en/latest/index.html), which includes [many useful built in implementations](https://filesystem-spec.readthedocs.io/en/latest/api.html#built-in-implementations).

## 2.0a13

We've got some exciting changes to cover in our biggest release yet!

### Work queues

Work queues aggregate work to be done and agents poll a specific work queue for new work. Previously, agents would poll for any scheduled flow run. Now, scheduled flow runs are added to work queues that can filter flow runs by tags, deployment, and flow runner type.

Work queues enable some exiting new features:

- Filtering: Each work queue can target a specific subset of work. This filtering can be adjusted without restarting your agent.
- Concurrency limits: Each work queue can limit the number of flows that run at the same time.
- Pausing: Each work queue can be paused independently. This prevents agents from submitting additional work.

Check out the [work queue documentation](https://docs.prefect.io/concepts/work-queues/) for more details.

Note, `prefect agent start` now requires you to pass a work queue identifier and `prefect orion start` no longer starts an agent by default.

### Remote storage

Prior to this release, the Orion server would store your flow code and results in its local file system. Now, we've introduced storage with external providers including AWS S3, Google Cloud Storage, and Azure Blob Storage.

There's an interactive command, `prefect storage create`, which walks you through the options required to configure storage. Your settings are encrypted and stored in the Orion database.

Note that you will no longer be able to use the Kubernetes or Docker flow runners without configuring storage. While automatically storing flow code in the API was convenient for early development, we're focused on enabling the [hybrid model](https://www.prefect.io/why-prefect/hybrid-model/) as a core feature of Orion.

### Running tasks on Ray

We're excited to announce a new task runner with support for [Ray](https://www.ray.io/). You can run your tasks on an existing Ray cluster, or dynamically create one with each flow run. Ray has powerful support for customizing runtime environments, parallelizing tasks to make use of your full compute power, and dynamically creating distributed task infrastructure.

An [overview of using Ray](https://docs.prefect.io/concepts/task-runners/#running-tasks-on-ray) can be found in our documentation.

### Profiles

Prefect now supports profiles for configuration. You can store settings in profiles and switch between them. For example, this allows you to quickly switch between using a local and hosted API.

View all of the available commands with `prefect config --help` and check out our [settings documentation](https://docs.prefect.io/concepts/settings/) for a full description of how to use profiles.

We've also rehauled our [settings reference](https://docs.prefect.io/api-ref/prefect/settings/#prefect.settings.Settings) to make it easier to see all the available settings. You can override any setting with an environment variable or `prefect config set`.

## 2.0a12

### Filters
Orion captures valuable metadata about your flows, deployments, and their runs. We want it to be just as simple to retrieve this information as it is to record it. This release exposes a powerful set of filter operations to cut through this body of information with ease and precision. Want to see all of the runs of your Daily ETL flow? Now it's as easy as typing `flow:"Daily ETL"` into the filter bar. This update also includes a query builder UI, so you can utilize and learn these operators quickly and easily.

## 2.0a11

### Run Orion on Kubernetes
You can now can run the Orion API, UI, and agent on Kubernetes. We've included a new Prefect CLI command, `prefect kubernetes manifest orion`, that you can use to automatically generate a manifest that runs Orion as a Kubernetes deployment.

Note: Prefect 2.0 beta versions prior to 2.0b6 used the CLI command `prefect orion kubernetes-manifest`.

### Run flows on Kubernetes

With the `KubernetesJob` [infrastructure](https://orion-docs.prefect.io/concepts/infrastructure/), you can now run flows as Kubernetes Jobs. You may specify the Kubernetes flow runner when creating a deployment. If you're running Orion in Kubernetes, you don't need to configure any networking. When the agent runs your deployment, it will create a job, which will start a pod, which creates a container, which runs your flow. You can use standard Kubernetes tooling to display flow run jobs, e.g. `kubectl get jobs -l app=orion`.

## 2.0a10

### Concurrent task runner

Speed up your flow runs with the new Concurrent Task Runner. Whether your code is synchronous or asynchronous, this [task runner](https://docs.prefect.io/concepts/task-runners/) will enable tasks that are blocked on input/output to yield to other tasks. To enable this behavior, this task runner always runs synchronous tasks in a worker thread, whereas previously they would run in the main thread.

### Task run concurrency limits

When running a flow using a task runner that enables concurrent execution, or running many flows across multiple execution environments, you may want to limit the number of certain tasks that can run at the same time.

Concurrency limits are set and enforced with task run tags. For example, perhaps you want to ensure that, across all of your flows, there are no more than three open connections to your production database at once. You can do so by creating a “prod-db” tag and applying it to all of the tasks that open a connection to that database. Then, you can create a concurrency limit with `prefect concurrency-limit create prod-db 3`. Now, Orion will ensure that no more than 3 task runs with the “prod-db” tag will run at the same time. Check out [the documentation](https://docs.prefect.io/concepts/tasks/) for more information about task run concurrency limits and other task level concepts.

This feature was previously only available in a paid tier of Prefect Cloud, our hosted commercial offering. We’re very happy to move it to the open source domain, furthering our goal of making Orion the most capable workflow orchestration tool ever.

### Flow parameters

Previously, when calling a flow, we required passed arguments to be serializable data types. Now, flows will accept arbitrary types, allowing ad hoc flow runs and subflow runs to consume unserializable data types. This change is motivated by two important use-cases:

- The flow decorator can be added to a wider range of existing Python functions
- Results from tasks can be passed directly into subflows without worrying about types

Setting flow parameters via the API still requires serializable data so we can store your new value for the parameter. However, we support automatic deserialization of those parameters via type hints. See the [parameters documentation](https://docs.prefect.io/concepts/flows/#parameters) for more details.

### Database migrations

The run metadata that Orion stores in its database is a valuable record of what happened and why. With new database migrations for both SQLite and PostgreSQL, you can retain your data when upgrading. The CLI interface has been updated to include new commands and revise an existing command to leverage these migrations:

- `prefect orion reset-db` is now `prefect orion database reset`
- `prefect orion database upgrade` runs upgrade migrations
- `prefect orion database downgrade` runs downgrade migrations

**Breaking Change**
Because these migrations were not in place initially, if you have installed any previous version of Orion, you must first delete or stamp the existing database with `rm ~/.prefect/orion.db` or `prefect orion database stamp`, respectively. Learn more about database migrations in [the documentation](https://docs.prefect.io/tutorials/orchestration/#the-database).

### CLI refinements

The CLI has gotten some love with miscellaneous additions and refinements:

- Added `prefect --version` and `prefect -v` to expose version info
- Updated `prefect` to display `prefect --help`
- Enhanced `prefect dev` commands:
    - Added `prefect dev container` to start a container with local code mounted
    - Added `prefect dev build-image` to build a development image
    - Updated `prefect dev start` to hot-reload on API and agent code changes
    - Added `prefect dev api` and `prefect dev agent` to launch hot-reloading services individually

### Other enhancements

- Feel the thrill when you start Orion or an agent with our new banners
- Added a new logging setting for the Orion server log level, defaulting to "WARNING", separate from the client logging setting
- Added a method, `with_options`, to the `Task` class. With this method, you can easily create a new task with modified settings based on an existing task. This will be especially useful in creating tasks from a prebuilt collection, such as Prefect’s task library.
- The logs tab is now the default tab on flow run page, and has been refined with usability and aesthetic improvements.
- As Orion becomes more capable of distributed deployments, the risk of client/server incompatibility issues increases. We’ve added a guard against these issues with API version checking for every request. If the version is missing from the request header, the server will attempt to handle it. If the version is incompatible with the Orion server version, the server will reject it.

## 2.0a9

### Logs

This release marks another major milestone on Orion's continued evolution into a production ready tool. Logs are fundamental output of any orchestrator. Orion's logs are designed to work exactly the way that you'd expect them to work. Our logger is built entirely on Python's [standard library logging configuration hooks](https://docs.python.org/3/library/logging.config.html), so you can easily output to JSON, write to files, set levels, and more - without Orion getting in the way. All logs are associated with a flow run ID. Where relevant, they are also associated with a task run ID.

Once you've run your flow, you can find the logs in a dedicated tab on the flow run page, where you can copy them all or one line at a time. You can even watch them come in as your flow run executes. Future releases will enable further filter options and log downloads.
Learn more about logging in [the docs](https://docs.prefect.io/concepts/logs/).

### Other Enhancements

In addition to logs, we also included the scheduler in the set of services started with `prefect orion start`. Previously, this required a dedicated flag or an additional command. Now, the scheduler is always available while Orion is running.

## 2.0a8

The 2.0a7 release required users to pull Docker images (e.g. `docker pull prefecthq/prefect:2.0a7-python3.8`) before the agent could run flows in Docker.

This release adds pull policies to the `DockerFlowRunner` allowing full control over when your images should be pulled from a registry. We infer reasonable defaults from the tag of your image, following the behavior of [Kubernetes image pull policies](https://kubernetes.io/docs/concepts/containers/images/#image-pull-policy).

## 2.0a7

### Flow Runners

On the heels of the recent rename of Onion's `Executor` to `TaskRunner`, this release introduces `FlowRunner`, an analogous concept that specifies the infrastructure that a flow runs on. Just as a task runner can be specified for a flow, which encapsulates tasks, a flow runner can be specified for a deployment, which encapsulates a flow. This release includes two flow runners, which we expect to be the most commonly used:
- **SubprocessFlowRunner** - The subprocess flow runner is the default flow runner. It allows for specification of a runtime Python environment with `virtualenv` and `conda` support.
- **DockerFlowRunner** - Executes the flow run in a Docker container. The image, volumes, labels, and networks can be customized. From this release on, Docker images for use with this flow runner will be published with each release.

Future releases will introduce runners for executing flows on Kubernetes and major cloud platform's container compute services (e.g. AWS ECS, Google Cloud Run).

### Other enhancements
In addition to flow runners, we added several other enhancements and resolved a few issues, including:
- Corrected git installation command in docs
- Refined UI through color, spacing, and alignment updates
- Resolved memory leak issues associated with the cache of session factories
- Improved agent locking of double submitted flow runs and handling for failed flow run submission

## 2.0a6

### Subflows and Radar follow up
With the 2.0a5 release, we introduced the ability to navigate seamlessly between subflows and parent flows via Radar. In this release, we further enabled that ability by:
- Enabling the dedicated subflow runs tab on the Flow Run page
- Tracking of upstream inputs to subflow runs
- Adding a flow and task run count to all subflow run cards in the Radar view
- Adding a mini Radar view on the Flow run page

### Task Runners
Previous versions of Prefect could only trigger execution of code defined within tasks. Orion can trigger execution of significant code that can be run _outside of tasks_. In order to make the role previously played by Prefect's `Executor` more explicit, we have renamed `Executor` to `TaskRunner`.

A related `FlowRunner` component is forthcoming.

### Other enhancements
In addition to task runners and subflow UI enhancements, we added several other enhancements and resolved a few issues, including:
- Introduced dependency injection pathways so that Orion's database access can be modified after import time
- Enabled the ability to copy the run ID from the flow run page
- Added additional metadata to the flow run page details panel
- Enabled and refined dashboard filters to improve usability, reactivity, and aesthetics
- Added a button to remove filters that prevent deployments without runs from displaying in the dashboard
- Implemented response scoped dependency handling to ensure that a session is always committed before a response is returned to the user

## 2.0a5

### Radar: A new way of visualizing workflows
Orion can orchestrate dynamic, DAG-free workflows. Task execution paths may not be known to Orion prior to a run—the graph “unfolds” as execution proceeds. Radar embraces this dynamism, giving users the clearest possible view of their workflows.

Orion’s Radar is based on a structured, radial canvas upon which tasks are rendered as they are orchestrated. The algorithm optimizes readability through consistent node placement and minimal edge crossings. Users can zoom and pan across the canvas to discover and inspect tasks of interest. The mini-map, edge tracing, and node selection tools make workflow inspection a breeze. Radar also supports direct click-through to a subflow from its parent, enabling users to move seamlessly between task execution graphs.

### Other enhancements
While our focus was on Radar, we also made several other material improvements to Orion, including:
- Added popovers to dashboard charts, so you can see the specific data that comprises each visualization
- Refactored the `OrionAgent` as a fully client side construct
- Enabled custom policies through dependency injection at runtime into Orion via context managers

## 2.0a4

We're excited to announce the fourth alpha release of Prefect's second-generation workflow engine.

In this release, the highlight is executors. Executors are used to run tasks in Prefect workflows.
In Orion, you can write a flow that contains no tasks.
It can call many functions and execute arbitrary Python, but it will all happen sequentially and on a single machine.
Tasks allow you to track and orchestrate discrete chunks of your workflow while enabling powerful execution patterns.

[Executors](https://docs.prefect.io/concepts/executors/) are the key building blocks that enable you to execute code in parallel, on other machines, or with other engines.

### Dask integration

Those of you already familiar with Prefect have likely used our Dask executor.
The first release of Orion came with a Dask executor that could run simple local clusters.
This allowed tasks to run in parallel, but did not expose the full power of Dask.
In this release of Orion, we've reached feature parity with the existing Dask executor.
You can [create customizable temporary clusters](https://docs.prefect.io/tutorials/dask-task-runner/) and [connect to existing Dask clusters](https://docs.prefect.io/tutorials/dask-task-runner/).
Additionally, because flows are not statically registered, we're able to easily expose Dask annotations, which allow you to [specify fine-grained controls over the scheduling of your tasks](https://docs.prefect.io/tutorials/dask-task-runner/) within Dask.


### Subflow executors

[Subflow runs](https://docs.prefect.io/concepts/flows/#composing-flows) are a first-class concept in Orion and this enables new execution patterns.
For example, consider a flow where most of the tasks can run locally, but for some subset of computationally intensive tasks you need more resources.
You can move your computationally intensive tasks into their own flow, which uses a `DaskExecutor` to spin up a temporary Dask cluster in the cloud provider of your choice.
Next, you simply call the flow that uses a `DaskExecutor` from your other, parent flow.
This pattern can be nested or reused multiple times, enabling groups of tasks to use the executor that makes sense for their workload.

Check out our [multiple executor documentation](https://docs.prefect.io/concepts/executors/#using-multiple-task-runners) for an example.


### Other enhancements

While we're excited to talk about these new features, we're always hard at work fixing bugs and improving performance. This release also includes:

- Updates to database engine disposal to support large, ephemeral server flow runs
- Improvements and additions to the `flow-run` and `deployment` command-line interfaces
    - `prefect deployment ls`
    - `prefect deployment inspect <name>`
    - `prefect flow-run inspect <id>`
    - `prefect flow-run ls`
- Clarification of existing documentation and additional new documentation
- Fixes for database creation and startup issues<|MERGE_RESOLUTION|>--- conflicted
+++ resolved
@@ -9,12 +9,8 @@
 - `flow`, `flow_run`, and `state` in the case of a flow hook
 - `task`, `task_run`, and `state` in the case of a task hook
 
-<<<<<<< HEAD
-Here is an example showing how completion hooks can be added to a flow and a task:
-
-=======
 For example, here we add completion hooks to a flow and a task:
->>>>>>> b8172c48
+
 ```python
 from prefect import task, flow
 
@@ -38,13 +34,9 @@
 if __name__ == "__main__":
     my_flow()
 ```
-<<<<<<< HEAD
-
-Here is an example showing how failure hooks work. It's worth noting that you can supply both `on_completion` and `on_failure` hooks to a flow or task. Only the hooks that are relevant to the state of the flow or task will be called.
-
-=======
+
 Next, we'll include a failure hook as well. It's worth noting that you can supply both `on_completion` and `on_failure` hooks to a flow or task. Only the hooks that are relevant to the final state of the flow or task will be called.
->>>>>>> b8172c48
+
 ```python
 from prefect import task, flow
 
