# Netlify settings
#
# Other Netlify files:
# - runtime.txt: version of Python to build with
#
# “command” is your build command,
#

[build]
base = ""
command = """
pip install --upgrade pip \
&& pip install --upgrade --upgrade-strategy eager  -e ".[dev]" \
&& pip install git+https://oauth:${MKDOCS_MATERIAL_INSIDERS_REPO_RO}@github.com/PrefectHQ/mkdocs-material-insiders.git \
&& prefect dev build-docs \
&& mkdocs build --config-file mkdocs.insiders.yml \
|| mkdocs build --config-file mkdocs.yml \
"""
publish = "site"

# moved page redirects #

[[redirects]]
from = "/collections/overview/"
to = "/integrations/catalog/"
status = 301

[[redirects]]
from = "/api-ref/orion/*"
to = "/api-ref/server/:splat"
status = 301

# redirect v1 traffic to docs-v1.prefect.io
[[redirects]]
from = "/core/*"
to = "https://docs-v1.prefect.io/core/:splat"
status = 301

[[redirects]]
from = "/orchestration/*"
to = "https://docs-v1.prefect.io/orchestration/:splat"
status = 301

[[redirects]]
from = "/api/*"
to = "https://docs-v1.prefect.io/api/:splat"
status = 301

[[redirects]]
from = "https://orion-docs.prefect.io/*"
to = "https://docs.prefect.io/:splat"
status = 301

[[redirects]]
from = "/migration_guide/"
to = "/guides/migration-guide/"
status = 301

[[redirects]]
from = "https://orion-docs.prefect.io/migration_guide/"
to = "https://docs.prefect.io/migration-guide/"
status = 301

[[redirects]]
from = "/ui/work-queues/"
to = "/ui/work-pools/"
status = 301

[[redirects]]
from = "/concepts/work-queues/"
to = "/concepts/work-pools/"
status = 301

[[redirects]]
from = "/ui/cloud-getting-started/"
to = "/ui/cloud-quickstart/"
status = 301

# redirects added 2023-03-21

[[redirects]]
from = "/ui/overview/"
to = "/ui/"
status = 301


[[redirects]]
from = "/api-ref/overview"
to = "/api-ref/"
status = 301

[[redirects]]
from = "/concepts/overview/"
to = "/concepts/concepts/"
status = 301

[[redirects]]
from = "/collections/catalog/"
to = "/integrations/"
status = 301

[[redirects]]
from = "/collections/usage/"
to = "/integrations/usage/"
status = 301

[[redirects]]
from = "/collections/contribute/"
to = "/integrations/contribute/"
status = 301

[[redirects]]
from = "/tutorials/first-steps/"
to = "/tutorials/"
status = 301

[[redirects]]
from = "/migration-guide/"
to = "/guides/migration-guide/"
status = 301

[[redirects]]
from = "/recipes/contribute-recipes/"
to = "/recipes/recipes/"
status = 301

[[redirects]]
from = "/tutorials/docker/"
to = "/guides/deployment/docker/"
status = 301

[[redirects]]
from = "/tutorials/cloud-agent/"
to = "/guides/deployment/aci/"
status = 301

[[redirects]]
from = "/tutorials/testing/"
to = "/guides/testing/"
status = 301

[[redirects]]
from = "/tutorials/dask-ray-task-runners/"
to = "/guides/dask-ray-task-runners/"
status = 301

[[redirects]]
from = "/api-ref/prefect/blocks/storage/"
to = "/api-ref/prefect/blocks/filesystems/"
status = 301

[[redirects]]
from = "/tutorials/flow-task/"
to = "/tutorials/first-steps/"
status = 301

[[redirects]]
from = "/integrations/catalog/"
to = "/integrations/"
status = 301

[[redirects]]
from = "/ui/flows-and-tasks/"
to = "/ui/flows/"
status = 301

[[redirects]]
from = "/getting-started/overview//"
to = "/"
status = 301

[[redirects]]
from = "/cloud/"
to = "/ui/cloud/"
status = 301


<<<<<<< HEAD
# redirects to add from these locations 
# I think I can use * or splat - check netlifly docs
# pages that don't carry over get added above explicitly
# then splat the rest from ui/ to cloud/
 
 #       - ui/flow-runs.md
 #       - ui/flows.md
 #       - ui/deployments.md
 #       - ui/work-pools.md
 #       - ui/blocks.md
 #       - ui/notifications.md
 #       - ui/task-concurrency.md
#       - ui/index.md -> /cloud/
#       - ui/cloud.md -> /cloud/
#       - ui/cloud-quickstart.md -> cloud/cloud-quickstart.md
#       - ui/cloud-api-keys.md -> cloud/users/api-keys.md
#       - ui/cloud-local-environment.md -> /cloud/connecting/
#       - /cloud/cloud-local-environment/ -> /cloud/connecting/
#       - ui/organizations.md -> /cloud/organizations/
#       - ui/workspaces.md
#       - ui/service-accounts.md -> /cloud/users/service-accounts/
#       - ui/roles.md -> /cloud/users/roles/
#       - ui/sso.md -> /cloud/users/sso/
#       - ui/audit-log.md -> /cloud/users/audit-log/
#       - ui/automations.md -> /cloud/automations/
#       - ui/events.md -> /cloud/events/
#       - ui/troubleshooting -> /cloud/connecting/
#       - ui/rate-limits.md -> /cloud/rate-limits/



=======
>>>>>>> 8cca423f
[[headers]]
# Define which paths this specific [[headers]] block will cover.
for = "/*"

[headers.values]
# X-Content-Type-Options controls whether browsers attempt to detect
# the content type, rather than relyihng on the Content-Type header.
# https://developer.mozilla.org/en-US/docs/Web/HTTP/Headers/X-Content-Type-Options
X-Content-Type-Options = "nosniff"

# Strict-Transport-Security to require HTTPS connections in supported
# browsers. These settings are required to be eligible for inclusion
# in the HSTS Preload list; see: https://hstspreload.org/
Strict-Transport-Security = """
      max-age=31536000; \
      includeSubDomains; \
      preload \
      """

# Content-Security-Policy to prevent XSS attacks.
#
# default-src
#   'none' - all resources from current origin are blocked by default
# connect-src
#   'self' - all connections to current current origin are permitted
#   https://api.github.com - required to display release information
#   https://api.segment.io - default domain for Segment analytics
#   https://cdn.segment.com - default domain for Segment analytics.js
#   https://api.segment.prefect.io - custom proxy for Segment analytics
#   https://cdn.segment.prefect.io - custom proxy for Segment analytics.js
#   https://www.google-analytics.com - Google Analytics
# font-src
#   https://fonts.gstatic.com - load fonts from Google Fonts
# frame-ancestors
#   'none' - prevent embedding as a frame
# frame-src
#   'none' - prevent framing by default
#   https://www.youtube.com - allow embedding of YouTube videos
# img-src
#   'self' - all images from current origin are permitted
#   data: - images embedded inline are permitted
#   https://avatars.githubusercontent.com - embed user images from GitHub
#   https://img.shields.io - embed badges from shields.io
# media-src
#   'none' - no audio or video files are permitted
# object-src
#   'none' - no legacy objects are allowed; see
#            https://developer.mozilla.org/en-US/docs/Web/HTTP/Headers/Content-Security-Policy/object-src
# script-src
#   'self' - all resources from current origin are permitted
#   'unsafe-inline' - required for scripts loaded in partials
#   https://cdn.segment.com - default domain for Segment analytics.js
#   https://cdn.segment.prefect.io - custom proxy for Segment analytics.js
#   https://www.googletagmanager.com - allow snippet customization using Google Tag Manager
# style-src
#   'self' - all styles from current origin are permitted
#   'unsafe-inline' - required for styles loaded in partials
# worker-src
#   'self' - allow web workers from current origin
Content-Security-Policy = """\
      default-src \
        'none' \
        ; \
      connect-src \
        'self' \
        https://api.github.com \
        https://api.segment.io \
        https://cdn.segment.com \
        https://api.segment.prefect.io \
        https://cdn.segment.prefect.io \
        https://www.google-analytics.com \
        ; \
      font-src 
        https://fonts.gstatic.com \
        ; \
      frame-ancestors 'none' \
        ; \
      frame-src 
        https://www.youtube.com \
        ; \
      img-src 'self' \
        data: \
        https://avatars.githubusercontent.com \
        https://img.shields.io \
        ; \
      media-src \
      'none' \
        ; \
      object-src \
        'none' \
        ; \
      script-src \
        'self' \
        'unsafe-inline' \
        https://cdn.segment.com/ \
        https://cdn.segment.prefect.io \
        https://www.googletagmanager.com \
        https://unpkg.com \
        ; \
      style-src \
        'self' \
        'unsafe-inline' \
        https://fonts.googleapis.com/ \
        ; \
      worker-src \
      'self' \
        ; \
      """

# Referrer-Policy controls the Referer header in requests.
#
# same-origin allows analytics tools to understand user journeys.
Referrer-Policy = "same-origin"

# X-Permitted-Cross-Domain-Policies controls whether this site can be
# embedded into Flash applications or PDF documents.
X-Permitted-Cross-Domain-Policies = "none"

# Permissions-Policy controls the features that the site can request.
#
# https://developer.chrome.com/en/docs/privacy-sandbox/permissions-policy/
# https://github.com/w3c/webappsec-permissions-policy/blob/main/features.md
Permissions-Policy = """\
      accelerometer=(), \
      ambient-light-sensor=(), \
      autoplay=(), \
      battery=(), \
      camera=(), \
      cross-origin-isolated=(), \
      display-capture=(), \
      document-domain=(), \
      encrypted-media=(), \
      execution-while-not-rendered=(), \
      execution-while-out-of-viewport=(), \
      fullscreen=(), \
      geolocation=(), \
      gyroscope=(), \
      hid=(), \
      idle-detection=(), \
      magnetometer=(), \
      microphone=(), \
      midi=(), \
      navigation-override=(), \
      payment=(), \
      picture-in-picture=(), \
      publickey-credentials-get=(), \
      screen-wake-lock=(), \
      serial=(), \
      sync-xhr=(), \
      usb=(), \
      web-share=(), \
      xr-spatial-tracking=() \
      """

[[edge_functions]]
path = "/segment/*"
function = "segment"<|MERGE_RESOLUTION|>--- conflicted
+++ resolved
@@ -23,6 +23,7 @@
 [[redirects]]
 from = "/collections/overview/"
 to = "/integrations/catalog/"
+to = "/integrations/catalog/"
 status = 301
 
 [[redirects]]
@@ -54,6 +55,7 @@
 [[redirects]]
 from = "/migration_guide/"
 to = "/guides/migration-guide/"
+to = "/guides/migration-guide/"
 status = 301
 
 [[redirects]]
@@ -175,7 +177,6 @@
 status = 301
 
 
-<<<<<<< HEAD
 # redirects to add from these locations 
 # I think I can use * or splat - check netlifly docs
 # pages that don't carry over get added above explicitly
@@ -207,8 +208,6 @@
 
 
 
-=======
->>>>>>> 8cca423f
 [[headers]]
 # Define which paths this specific [[headers]] block will cover.
 for = "/*"
