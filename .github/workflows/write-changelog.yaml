--- conflicted
+++ resolved
@@ -61,12 +61,9 @@
       - name: Write changelog entry
         run: |
           prefect dev write-changelog-entry ${{ steps.pr.outputs.pull_request_number }} "${{ steps.pr.outputs.pull_request_title }}"
-<<<<<<< HEAD
           git add .changes/
           git commit -m "changelog-${{ steps.prep.outputs.BUILD_ID }}"
-=======
-          git commit -am "changelog-${{ steps.prep.outputs.BUILD_ID }}"
->>>>>>> 84f3937d
+
           git push --set-upstream origin "changelog-${{ steps.prep.outputs.BUILD_ID }}"
         env:
           GITHUB_TOKEN: ${{ secrets.GITHUB_TOKEN }}
