name: Unit tests

env:
  # enable colored output
  # https://github.com/pytest-dev/pytest/issues/7443
  PY_COLORS: 1

on:
  pull_request:
    paths:
      - .github/workflows/python-tests.yaml
      - "src/prefect/**/*.py"
      - "tests/**/*.py"
      - requirements.txt
      - requirements-client.txt
      - requirements-dev.txt
      - setup.cfg
      - Dockerfile
  push:
    branches:
      - main
    paths:
      - .github/workflows/python-tests.yaml
      - "src/prefect/**/*.py"
      - "tests/**/*.py"
      - requirements.txt
      - requirements-client.txt
      - requirements-dev.txt
      - setup.cfg
      - Dockerfile

permissions:
  contents: read

# Limit concurrency by workflow/branch combination.
#
# For pull request builds, pushing additional changes to the
# branch will cancel prior in-progress and pending builds.
#
# For builds triggered on a branch push, additional changes
# will wait for prior builds to complete before starting.
#
# https://docs.github.com/en/actions/using-jobs/using-concurrency
concurrency:
  group: ${{ github.workflow }}-${{ github.head_ref || github.run_id }}
  cancel-in-progress: ${{ github.event_name == 'pull_request' }}

jobs:
  run-tests:
    runs-on:
      group: oss-larger-runners
    name: ${{ matrix.test-type.name }} - python:${{ matrix.python-version }}, ${{ matrix.database }}
    strategy:
      matrix:
        test-type:
          - name: Server Tests
            modules: tests/server/ tests/events/server
          - name: Client Tests
<<<<<<< HEAD
            modules: tests/ --ignore=tests/server/ --ignore=tests/events/server --deselect=tests/test_task_runners.py::TestPrefectTaskRunner
          - name: Task Runner Tests
            modules: tests/test_task_runners.py::TestPrefectTaskRunner
=======
            modules: tests/ --ignore=tests/server/ --ignore=tests/events/server --ignore=tests/test_task_runners.py --ignore=tests/runner --ignore=tests/workers
          - name: Runner and Worker Tests
            modules: tests/test_task_runners.py tests/runner tests/workers
>>>>>>> 8632ac59
        database:
          - "postgres:14"
          - "sqlite"
        python-version:
          - "3.9"
          - "3.10"
          - "3.11"
          - "3.12"
        exclude:
          - database: "sqlite"
            test-type:
              name: Client Tests
<<<<<<< HEAD
              modules: tests/ --ignore=tests/server/ --ignore=tests/events/server --deselect=tests/test_task_runners.py::TestPrefectTaskRunner
          - database: "sqlite"
            test-type:
              name: Task Runner Tests
              modules: tests/test_task_runners.py::TestPrefectTaskRunner
=======
              modules: tests/ --ignore=tests/server/ --ignore=tests/events/server --ignore=tests/test_task_runners.py --ignore=tests/runner --ignore=tests/workers
          - database: "sqlite"
            test-type:
              name: Runner and Worker Tests
              modules: tests/test_task_runners.py tests/runner tests/workers
>>>>>>> 8632ac59

      fail-fast: true

    timeout-minutes: 20

    steps:
      - name: Display current test matrix
        run: echo '${{ toJSON(matrix) }}'

      - uses: actions/checkout@v4
        with:
          persist-credentials: false
          fetch-depth: 0

      - name: Set up Python ${{ matrix.python-version }}
        uses: actions/setup-python@v5
        id: setup_python
        with:
          python-version: ${{ matrix.python-version }}

      - name: UV Cache
        # Manually cache the uv cache directory
        # until setup-python supports it:
        # https://github.com/actions/setup-python/issues/822
        uses: actions/cache@v4
        id: cache-uv
        with:
          path: ~/.cache/uv
          key: uvcache-${{ runner.os }}-${{ steps.setup_python.outputs.python-version }}-${{ hashFiles('requirements-client.txt', 'requirements.txt', 'requirements-dev.txt') }}

      - name: Install packages
        run: |
          python -m pip install -U uv
          uv pip install --upgrade --system -e .[dev]

      - name: Start database container
        if: ${{ startsWith(matrix.database, 'postgres') }}
        run: >
          docker run
          --name "postgres"
          --detach
          --health-cmd pg_isready
          --health-interval 10s
          --health-timeout 5s
          --health-retries 5
          --publish 5432:5432
          --tmpfs /var/lib/postgresql/data
          --env POSTGRES_USER="prefect"
          --env POSTGRES_PASSWORD="prefect"
          --env POSTGRES_DB="prefect"
          --env LANG="C.UTF-8"
          --env LANGUAGE="C.UTF-8"
          --env LC_ALL="C.UTF-8"
          --env LC_COLLATE="C.UTF-8"
          --env LC_CTYPE="C.UTF-8"
          ${{ matrix.database }}
          -c max_connections=250

          ./scripts/wait-for-healthy-container.sh postgres 30

          echo "PREFECT_API_DATABASE_CONNECTION_URL=postgresql+asyncpg://prefect:prefect@localhost/prefect" >> $GITHUB_ENV

      - name: Start redis
        run: >
          docker run
          --name "redis"
          --detach
          --publish 6379:6379
          redis:latest

        # Parallelize tests by scope to reduce expensive service fixture duplication
        # Do not allow the test suite to build images, as we want the prebuilt images to be tested
        # Do not run Kubernetes service tests, we do not have a cluster available
        # maxprocesses 6 is based on empirical testing; higher than 6 sees diminishing returns
      - name: Run tests
        run: >
          pytest ${{ matrix.test-type.modules }}
          --numprocesses auto
          --maxprocesses 6
          --dist worksteal
          --disable-docker-image-builds
          --exclude-service kubernetes
          --exclude-service docker
          --durations 26
          --no-cov

      - name: Create and Upload failure flag
        if: ${{ failure() }}
        id: create_failure_flag
        run: |
          sanitized_name="${{ matrix.python-version }}-${{ matrix.database }}"
          sanitized_name="${sanitized_name//:/-}"
          echo "Failure in $sanitized_name" > "${sanitized_name}-failure.txt"
          echo "artifact_name=${sanitized_name}-failure" >> $GITHUB_OUTPUT

      - name: Upload failure flag
        if: ${{ failure() }}
        uses: actions/upload-artifact@v4
        with:
          name: ${{ steps.create_failure_flag.outputs.artifact_name }}
          path: "${{ steps.create_failure_flag.outputs.artifact_name }}.txt"

      - name: Check database container
        # Only applicable for Postgres, but we want this to run even when tests fail
        if: always()
        run: >
          docker container inspect postgres
          && docker container logs postgres
          || echo "Ignoring bad exit code"

  run-docker-tests:
    runs-on:
      group: oss-larger-runners
    name: docker, python:${{ matrix.python-version }}
    strategy:
      matrix:
        database:
          - "postgres:14"
        python-version:
          - "3.9"
          - "3.10"
          - "3.11"
          - "3.12"

      fail-fast: true

    timeout-minutes: 45

    steps:
      - name: Display current test matrix
        run: echo '${{ toJSON(matrix) }}'

      - uses: actions/checkout@v4
        with:
          persist-credentials: false
          fetch-depth: 0

      - name: Set up Docker Buildx
        uses: docker/setup-buildx-action@v3
        with:
          driver-opts: image=moby/buildkit:v0.12.5

      - name: Set up Python ${{ matrix.python-version }}
        uses: actions/setup-python@v5
        id: setup_python
        with:
          python-version: ${{ matrix.python-version }}

      - name: UV Cache
        # Manually cache the uv cache directory
        # until setup-python supports it:
        # https://github.com/actions/setup-python/issues/822
        uses: actions/cache@v4
        id: cache-uv
        with:
          path: ~/.cache/uv
          key: uvcache-${{ runner.os }}-${{ steps.setup_python.outputs.python-version }}-${{ hashFiles('requirements-client.txt', 'requirements.txt', 'requirements-dev.txt') }}

      - name: Get image tag
        id: get_image_tag
        run: |
          SHORT_SHA=$(git rev-parse --short=7 HEAD)
          tmp="sha-$SHORT_SHA-python${{ matrix.python-version }}"
          echo "image_tag=${tmp}" >> $GITHUB_OUTPUT

      - name: Login to DockerHub
        uses: docker/login-action@v3
        with:
          username: ${{ secrets.DOCKERHUB_USERNAME }}
          password: ${{ secrets.DOCKERHUB_TOKEN }}

      - name: Build test image
        uses: docker/build-push-action@v6
        with:
          context: .
          build-args: |
            PYTHON_VERSION=${{ matrix.python-version }}
            PREFECT_EXTRAS=[dev]
          tags: prefecthq/prefect-dev:${{ steps.get_image_tag.outputs.image_tag }}
          outputs: type=docker,dest=/tmp/image.tar

      - name: Test Docker image
        run: |
          docker load --input /tmp/image.tar
          docker run --rm prefecthq/prefect-dev:${{ steps.get_image_tag.outputs.image_tag }} prefect version

      - name: Install packages
        run: |
          python -m pip install -U uv
          uv pip install --upgrade --system -e .[dev]

      - name: Start database container
        if: ${{ startsWith(matrix.database, 'postgres') }}
        run: >
          docker run
          --name "postgres"
          --detach
          --health-cmd pg_isready
          --health-interval 10s
          --health-timeout 5s
          --health-retries 5
          --publish 5432:5432
          --tmpfs /var/lib/postgresql/data
          --env POSTGRES_USER="prefect"
          --env POSTGRES_PASSWORD="prefect"
          --env POSTGRES_DB="prefect"
          --env LANG="C.UTF-8"
          --env LANGUAGE="C.UTF-8"
          --env LC_ALL="C.UTF-8"
          --env LC_COLLATE="C.UTF-8"
          --env LC_CTYPE="C.UTF-8"
          ${{ matrix.database }}
          -c max_connections=250

          ./scripts/wait-for-healthy-container.sh postgres 30

          echo "PREFECT_API_DATABASE_CONNECTION_URL=postgresql+asyncpg://prefect:prefect@localhost/prefect" >> $GITHUB_ENV

      - name: Start docker registry
        run: >
          docker run
          --name "prefect-test-registry"
          --detach
          --publish 5555:5000
          registry:2

      - name: Start redis
        run: >
          docker run
          --name "redis"
          --detach
          --publish 6379:6379
          redis:latest

        # Parallelize tests by scope to reduce expensive service fixture duplication
        # Do not allow the test suite to build images, as we want the prebuilt images to be tested
        # Do not run Kubernetes service tests, we do not have a cluster available
        # maxprocesses 6 is based on empirical testing; higher than 6 sees diminishing returns
      - name: Run tests
        run: >
          pytest tests
          --numprocesses auto
          --maxprocesses 6
          --dist worksteal
          --disable-docker-image-builds
          --only-service docker
          --durations 26
          --no-cov

      - name: Create and Upload failure flag
        if: ${{ failure() }}
        id: create_failure_flag
        run: |
          sanitized_name="${{ matrix.python-version }}-${{ matrix.database }}"
          sanitized_name="${sanitized_name//:/-}"
          echo "Failure in $sanitized_name" > "${sanitized_name}-failure.txt"
          echo "artifact_name=${sanitized_name}-failure" >> $GITHUB_OUTPUT

      - name: Upload failure flag
        if: ${{ failure() }}
        uses: actions/upload-artifact@v4
        with:
          name: ${{ steps.create_failure_flag.outputs.artifact_name }}
          path: "${{ steps.create_failure_flag.outputs.artifact_name }}.txt"

      - name: Check database container
        # Only applicable for Postgres, but we want this to run even when tests fail
        if: always()
        run: >
          docker container inspect postgres
          && docker container logs postgres
          || echo "Ignoring bad exit code"<|MERGE_RESOLUTION|>--- conflicted
+++ resolved
@@ -56,15 +56,9 @@
           - name: Server Tests
             modules: tests/server/ tests/events/server
           - name: Client Tests
-<<<<<<< HEAD
-            modules: tests/ --ignore=tests/server/ --ignore=tests/events/server --deselect=tests/test_task_runners.py::TestPrefectTaskRunner
-          - name: Task Runner Tests
-            modules: tests/test_task_runners.py::TestPrefectTaskRunner
-=======
             modules: tests/ --ignore=tests/server/ --ignore=tests/events/server --ignore=tests/test_task_runners.py --ignore=tests/runner --ignore=tests/workers
           - name: Runner and Worker Tests
             modules: tests/test_task_runners.py tests/runner tests/workers
->>>>>>> 8632ac59
         database:
           - "postgres:14"
           - "sqlite"
@@ -77,19 +71,11 @@
           - database: "sqlite"
             test-type:
               name: Client Tests
-<<<<<<< HEAD
-              modules: tests/ --ignore=tests/server/ --ignore=tests/events/server --deselect=tests/test_task_runners.py::TestPrefectTaskRunner
-          - database: "sqlite"
-            test-type:
-              name: Task Runner Tests
-              modules: tests/test_task_runners.py::TestPrefectTaskRunner
-=======
               modules: tests/ --ignore=tests/server/ --ignore=tests/events/server --ignore=tests/test_task_runners.py --ignore=tests/runner --ignore=tests/workers
           - database: "sqlite"
             test-type:
               name: Runner and Worker Tests
               modules: tests/test_task_runners.py tests/runner tests/workers
->>>>>>> 8632ac59
 
       fail-fast: true
 
