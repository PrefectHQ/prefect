name: Unit tests

env:
  # enable colored output
  # https://github.com/pytest-dev/pytest/issues/7443
  PY_COLORS: 1

on:
  pull_request:
    paths:
      - .github/workflows/python-tests.yaml
      - "src/prefect/**/*.py"
      - "tests/**/*.py"
      - requirements.txt
      - requirements-client.txt
      - requirements-dev.txt
      - setup.cfg
      - Dockerfile
      - scripts/entrypoint.sh
  push:
    branches:
      - main
    paths:
      - .github/workflows/python-tests.yaml
      - "src/prefect/**/*.py"
      - "tests/**/*.py"
      - requirements.txt
      - requirements-client.txt
      - requirements-dev.txt
      - setup.cfg
      - Dockerfile
      - scripts/entrypoint.sh
permissions:
  contents: read
  actions: write

# Limit concurrency by workflow/branch combination.
#
# For pull request builds, pushing additional changes to the
# branch will cancel prior in-progress and pending builds.
#
# For builds triggered on a branch push, additional changes
# will wait for prior builds to complete before starting.
#
# https://docs.github.com/en/actions/using-jobs/using-concurrency
concurrency:
  group: ${{ github.workflow }}-${{ github.head_ref || github.run_id }}
  cancel-in-progress: ${{ github.event_name == 'pull_request' }}

jobs:
  run-tests:
    runs-on: ubuntu-latest
    name: ${{ matrix.test-type.name }} - python:${{ matrix.python-version }}, ${{ matrix.database }}
    strategy:
      fail-fast: false
      matrix:
        test-type:
          - name: Server Tests
            modules: tests/server/ tests/events/server --ignore=tests/server/database/ --ignore=tests/server/orchestration/
          - name: Database and Orchestration Tests
            modules: tests/server/database/ tests/server/orchestration/
          - name: Client Tests
            modules: >-
              tests/
              --ignore=tests/typesafety
              --ignore=tests/server/
              --ignore=tests/events/server
              --ignore=tests/test_task_runners.py
              --ignore=tests/runner
              --ignore=tests/workers
              --ignore=tests/cli/
              --ignore=tests/test_settings.py
              --ignore=tests/input/
          - name: Runner, Worker, Settings, Input, and CLI Tests
            modules: tests/test_task_runners.py tests/runner tests/workers tests/cli/ tests/test_settings.py tests/input/
        database:
          - "postgres:14"
          - "sqlite"
        python-version:
          - "3.9"
          - "3.10"
          - "3.11"
          - "3.12"
        exclude:
          - database: "sqlite"
            test-type:
              name: Client Tests
              modules: >-
                tests/
                --ignore=tests/typesafety
                --ignore=tests/server/
                --ignore=tests/events/server
                --ignore=tests/test_task_runners.py
                --ignore=tests/runner
                --ignore=tests/workers
                --ignore=tests/cli/
                --ignore=tests/test_settings.py
                --ignore=tests/input/
          - database: "sqlite"
            test-type:
              name: Runner, Worker, Settings, Input, and CLI Tests
              modules: tests/test_task_runners.py tests/runner tests/workers tests/cli/ tests/test_settings.py tests/input/

    timeout-minutes: 15

    steps:
      - name: Display current test matrix
        run: echo '${{ toJSON(matrix) }}'

      - uses: actions/checkout@v4
        with:
          persist-credentials: false
          fetch-depth: 0

<<<<<<< HEAD
      - name: Set up uv
        uses: astral-sh/setup-uv@v5

      - name: Set up Python ${{ matrix.python-version }}
        uses: actions/setup-python@v5
        id: setup_python
=======
      - name: Install uv and set the python version
        uses: astral-sh/setup-uv@v5
>>>>>>> dd73214c
        with:
          python-version: ${{ matrix.python-version }}
          enable-cache: true

<<<<<<< HEAD
      - name: UV Cache
        # Manually cache the uv cache directory
        # until setup-python supports it:
        # https://github.com/actions/setup-python/issues/822
        uses: actions/cache@v4
        id: cache-uv
        with:
          path: ~/.cache/uv
          key: uvcache-${{ runner.os }}-${{ steps.setup_python.outputs.python-version }}-${{ hashFiles('pyproject.toml') }}

      - name: Install packages
        run: |
          uv export --no-group benchmark | uv pip install --upgrade --system --requirements=-
=======
      - name: Install the project
        run: uv sync --compile-bytecode
>>>>>>> dd73214c

      - name: Start database container
        if: ${{ startsWith(matrix.database, 'postgres') }}
        run: >
          docker run
          --name "postgres"
          --detach
          --health-cmd pg_isready
          --health-interval 10s
          --health-timeout 5s
          --health-retries 5
          --publish 5432:5432
          --tmpfs /var/lib/postgresql/data
          --env POSTGRES_USER="prefect"
          --env POSTGRES_PASSWORD="prefect"
          --env POSTGRES_DB="prefect"
          --env LANG="C.UTF-8"
          --env LANGUAGE="C.UTF-8"
          --env LC_ALL="C.UTF-8"
          --env LC_COLLATE="C.UTF-8"
          --env LC_CTYPE="C.UTF-8"
          ${{ matrix.database }}
          -c max_connections=250

          ./scripts/wait-for-healthy-container.sh postgres 30

          echo "PREFECT_SERVER_DATABASE_CONNECTION_URL=postgresql+asyncpg://prefect:prefect@localhost/prefect" >> $GITHUB_ENV

      - name: Start redis
        run: >
          docker run
          --name "redis"
          --detach
          --publish 6379:6379
          redis:latest

      - name: Run tests
        run: |
          uv run pytest ${{ matrix.test-type.modules }} \
          --numprocesses auto \
          --maxprocesses 6 \
          --dist worksteal \
          --disable-docker-image-builds \
          --exclude-service kubernetes \
          --exclude-service docker \
          --durations 26 \

      - name: Check database container
        # Only applicable for Postgres, but we want this to run even when tests fail
        if: always()
        run: |
          docker container inspect postgres \
          && docker container logs postgres \
          || echo "Ignoring bad exit code"

  run-docker-tests:
    runs-on: ubuntu-latest
    name: docker, python:${{ matrix.python-version }}
    strategy:
      matrix:
        database:
          - "postgres:14"
        python-version:
          - "3.9"
          - "3.10"
          - "3.11"
          - "3.12"

      fail-fast: false

    timeout-minutes: 45

    steps:
      - name: Display current test matrix
        run: echo '${{ toJSON(matrix) }}'

      - uses: actions/checkout@v4
        with:
          persist-credentials: false
          fetch-depth: 0

      - name: Set up Docker Buildx
        uses: docker/setup-buildx-action@v3
        with:
          driver-opts: image=moby/buildkit:v0.12.5

      - name: Install uv and set the python version
        uses: astral-sh/setup-uv@v5
        with:
          python-version: ${{ matrix.python-version }}
          enable-cache: true

      - name: Get image tag
        id: get_image_tag
        run: |
          SHORT_SHA=$(git rev-parse --short=7 HEAD)
          tmp="sha-$SHORT_SHA-python${{ matrix.python-version }}"
          echo "image_tag=${tmp}" >> $GITHUB_OUTPUT

      - name: Get node version
        id: get_node_version
        run: |
          echo "NODE_VERSION=$(cat .nvmrc)" >> $GITHUB_OUTPUT

      - name: Login to DockerHub
        uses: docker/login-action@v3
        if: github.event.pull_request.head.repo.full_name == github.repository
        with:
          username: ${{ secrets.DOCKERHUB_USERNAME }}
          password: ${{ secrets.DOCKERHUB_TOKEN }}

      - name: Build test image
        uses: docker/build-push-action@v6
        env:
          DOCKER_BUILD_SUMMARY: false
          DOCKER_RECORD_UPLOAD: false
        with:
          context: .
          build-args: |
            PYTHON_VERSION=${{ matrix.python-version }}
            PREFECT_EXTRAS=[dev]
            NODE_VERSION=${{ steps.get_node_version.outputs.NODE_VERSION }}
          tags: prefecthq/prefect-dev:${{ steps.get_image_tag.outputs.image_tag }}
          outputs: type=docker,dest=/tmp/image.tar

      - name: Test Docker image
        run: |
          docker load --input /tmp/image.tar
          docker run --rm prefecthq/prefect-dev:${{ steps.get_image_tag.outputs.image_tag }} prefect version

      - name: Install the project
        run: uv sync --compile-bytecode

      - name: Start database container
        if: ${{ startsWith(matrix.database, 'postgres') }}
        run: >
          docker run
          --name "postgres"
          --detach
          --health-cmd pg_isready
          --health-interval 10s
          --health-timeout 5s
          --health-retries 5
          --publish 5432:5432
          --tmpfs /var/lib/postgresql/data
          --env POSTGRES_USER="prefect"
          --env POSTGRES_PASSWORD="prefect"
          --env POSTGRES_DB="prefect"
          --env LANG="C.UTF-8"
          --env LANGUAGE="C.UTF-8"
          --env LC_ALL="C.UTF-8"
          --env LC_COLLATE="C.UTF-8"
          --env LC_CTYPE="C.UTF-8"
          ${{ matrix.database }}
          -c max_connections=250

          ./scripts/wait-for-healthy-container.sh postgres 30

          echo "PREFECT_SERVER_DATABASE_CONNECTION_URL=postgresql+asyncpg://prefect:prefect@localhost/prefect" >> $GITHUB_ENV

      - name: Start docker registry
        run: >
          docker run
          --name "prefect-test-registry"
          --detach
          --publish 5555:5000
          registry:2

      - name: Start redis
        run: >
          docker run
          --name "redis"
          --detach
          --publish 6379:6379
          redis:latest

      - name: Run tests
        run: |
          uv run pytest tests --ignore=tests/typesafety \
          --numprocesses auto \
          --maxprocesses 6 \
          --dist worksteal \
          --disable-docker-image-builds \
          --only-service docker \
          --durations 26 \

      - name: Check database container
        # Only applicable for Postgres, but we want this to run even when tests fail
        if: always()
        run: |
          docker container inspect postgres \
          && docker container logs postgres \
          || echo "Ignoring bad exit code"

  run-typesafety-test:
    name: typesafety
    runs-on: ubuntu-latest

    steps:

    - uses: actions/checkout@v4
      with:
        persist-credentials: false
        fetch-depth: 0

    - name: Install uv and set the python version
      uses: astral-sh/setup-uv@v5
      with:
        python-version: "3.12"
        enable-cache: true

    - name: Install the project
      run: uv sync --compile-bytecode

    - name: Run tests
      run: |
         uv run pytest tests/typesafety --disable-docker-image-builds<|MERGE_RESOLUTION|>--- conflicted
+++ resolved
@@ -112,39 +112,14 @@
           persist-credentials: false
           fetch-depth: 0
 
-<<<<<<< HEAD
-      - name: Set up uv
-        uses: astral-sh/setup-uv@v5
-
-      - name: Set up Python ${{ matrix.python-version }}
-        uses: actions/setup-python@v5
-        id: setup_python
-=======
       - name: Install uv and set the python version
         uses: astral-sh/setup-uv@v5
->>>>>>> dd73214c
         with:
           python-version: ${{ matrix.python-version }}
           enable-cache: true
 
-<<<<<<< HEAD
-      - name: UV Cache
-        # Manually cache the uv cache directory
-        # until setup-python supports it:
-        # https://github.com/actions/setup-python/issues/822
-        uses: actions/cache@v4
-        id: cache-uv
-        with:
-          path: ~/.cache/uv
-          key: uvcache-${{ runner.os }}-${{ steps.setup_python.outputs.python-version }}-${{ hashFiles('pyproject.toml') }}
-
-      - name: Install packages
-        run: |
-          uv export --no-group benchmark | uv pip install --upgrade --system --requirements=-
-=======
       - name: Install the project
         run: uv sync --compile-bytecode
->>>>>>> dd73214c
 
       - name: Start database container
         if: ${{ startsWith(matrix.database, 'postgres') }}
