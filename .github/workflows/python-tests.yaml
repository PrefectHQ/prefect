name: Unit tests

env:
  # enable colored output
  # https://github.com/pytest-dev/pytest/issues/7443
  PY_COLORS: 1

on:
  pull_request:
    paths:
      - .github/workflows/python-tests.yaml
      - "**/*.py"
      - requirements.txt
      - requirements-client.txt
      - requirements-dev.txt
      - setup.cfg
      - Dockerfile
  push:
    branches:
      - main
    paths:
      - .github/workflows/python-tests.yaml
      - "**/*.py"
      - requirements.txt
      - requirements-client.txt
      - requirements-dev.txt
      - setup.cfg
      - Dockerfile

permissions:
  contents: read

# Limit concurrency by workflow/branch combination.
#
# For pull request builds, pushing additional changes to the
# branch will cancel prior in-progress and pending builds.
#
# For builds triggered on a branch push, additional changes
# will wait for prior builds to complete before starting.
#
# https://docs.github.com/en/actions/using-jobs/using-concurrency
concurrency:
  group: ${{ github.workflow }}-${{ github.head_ref || github.run_id }}
  cancel-in-progress: ${{ github.event_name == 'pull_request' }}

jobs:
  run-tests:
    runs-on:
      group: oss-larger-runners
    name: python:${{ matrix.python-version }}, ${{ matrix.database }}, ${{ matrix.pytest-options }}
    strategy:
      matrix:
        database:
          - "postgres:14"
          - "sqlite"
        python-version:
          - "3.8"
          - "3.9"
          - "3.10"
          - "3.11"
          - "3.12"
        pytest-options:
          - "--exclude-services"
          - "--only-services"

        include:
          # Include Docker image builds on the service test run, and disallow the test
          # suite from building images automatically in fixtures
          - pytest-options: "--only-services"
            build-docker-images: true

        exclude:
          # Do not run service tests with postgres
          - database: "postgres:14"
            pytest-options: "--only-services"

      fail-fast: false

    timeout-minutes: 45

    steps:
      - name: Display current test matrix
        run: echo '${{ toJSON(matrix) }}'

      - uses: actions/checkout@v4
        with:
          persist-credentials: false
          fetch-depth: 0

      - name: Set up Docker Buildx
        if: ${{ matrix.build-docker-images }}
        uses: docker/setup-buildx-action@v3

      - name: Set up Python ${{ matrix.python-version }}
        uses: actions/setup-python@v5
        with:
          python-version: ${{ matrix.python-version }}
          cache: "pip"
          cache-dependency-path: "requirements*.txt"

      - name: Pin requirements to lower bounds
        if: ${{ matrix.lower-bound-requirements }}
        # Creates lower bound files then replaces the input files so we can do a normal install
        run: |
          ./scripts/generate-lower-bounds.py requirements.txt > requirements-lower.txt
          ./scripts/generate-lower-bounds.py requirements-dev.txt > requirements-dev-lower.txt
          mv requirements-lower.txt requirements.txt
          mv requirements-dev-lower.txt requirements-dev.txt

      - name: Get image tag
        id: get_image_tag
        if: ${{ matrix.build-docker-images }}
        run: |
          SHORT_SHA=$(git rev-parse --short=7 HEAD)
          tmp="sha-$SHORT_SHA-python${{ matrix.python-version }}"
          echo "image_tag=${tmp}" >> $GITHUB_OUTPUT

      - name: Build test image
        if: ${{ matrix.build-docker-images }}
        uses: docker/build-push-action@v5
        with:
          context: .
          # TODO: We do not need the UI in these tests and we may want to add a build-arg to disable building it
          #       so that CI test runs are faster
          build-args: |
            PYTHON_VERSION=${{ matrix.python-version }}
            PREFECT_EXTRAS=[dev]
          tags: prefecthq/prefect-dev:${{ steps.get_image_tag.outputs.image_tag }}
          outputs: type=docker,dest=/tmp/image.tar
          cache-from: type=gha
          cache-to: type=gha,mode=max,ignore-error=true

      - name: Test Docker image
        if: ${{ matrix.build-docker-images }}
        run: |
          docker load --input /tmp/image.tar
          docker run --rm prefecthq/prefect-dev:${{ steps.get_image_tag.outputs.image_tag }} prefect version

      - name: Build Conda flavored test image
        if: ${{ matrix.build-docker-images }}
        uses: docker/build-push-action@v5
        with:
          context: .
          build-args: |
            PYTHON_VERSION=${{ matrix.python-version }}
            BASE_IMAGE=prefect-conda
            PREFECT_EXTRAS=[dev]
          tags: prefecthq/prefect-dev:${{ steps.get_image_tag.outputs.image_tag }}-conda
          outputs: type=docker,dest=/tmp/image-conda.tar
          cache-from: type=gha
          # We do not cache Conda image layers because they very big and slow to upload
          # cache-to: type=gha,mode=max

      - name: Test Conda flavored Docker image
        # Not yet supported for 3.11, see note at top
        if: ${{ matrix.build-docker-images && matrix.python-version != '3.11' }}
        run: |
          docker load --input /tmp/image-conda.tar
          docker run --rm prefecthq/prefect-dev:${{ steps.get_image_tag.outputs.image_tag }}-conda prefect version
          docker run --rm prefecthq/prefect-dev:${{ steps.get_image_tag.outputs.image_tag }}-conda conda --version

      - name: Install packages
        run: |
          python -m pip install -U pip
          # If using not using lower bounds, upgrade eagerly to get the latest versions despite caching
          pip install ${{ ! matrix.lower-bound-requirements && '--upgrade --upgrade-strategy eager' || ''}} -e .[dev]

      - name: Start database container
        if: ${{ startsWith(matrix.database, 'postgres') }}
        run: >
          docker run
          --name "postgres"
          --detach
          --health-cmd pg_isready
          --health-interval 10s
          --health-timeout 5s
          --health-retries 5
          --publish 5432:5432
          --tmpfs /var/lib/postgresql/data
          --env POSTGRES_USER="prefect"
          --env POSTGRES_PASSWORD="prefect"
          --env POSTGRES_DB="prefect"
          --env LANG="C.UTF-8"
          --env LANGUAGE="C.UTF-8"
          --env LC_ALL="C.UTF-8"
          --env LC_COLLATE="C.UTF-8"
          --env LC_CTYPE="C.UTF-8"
          ${{ matrix.database }}

          ./scripts/wait-for-healthy-container.sh postgres 30

          echo "PREFECT_API_DATABASE_CONNECTION_URL=postgresql+asyncpg://prefect:prefect@localhost/prefect" >> $GITHUB_ENV

        # Parallelize tests by scope to reduce expensive service fixture duplication
        # Do not allow the test suite to build images, as we want the prebuilt images to be tested
        # Do not run Kubernetes service tests, we do not have a cluster available
        # maxprocesses 6 is based on empirical testing; higher than 6 sees diminishing returns
      - name: Run tests
<<<<<<< HEAD
        run: |
          # Parallelize tests by scope to reduce expensive service fixture duplication
          # Do not allow the test suite to build images, as we want the prebuilt images to be tested
          # Do not run Kubernetes service tests, we do not have a cluster available
          pytest tests -vvv --numprocesses auto --maxprocesses=8 --dist loadscope --disable-docker-image-builds --exclude-service kubernetes --durations=26 --cov=src/ --cov=tests/ --no-cov-on-fail --cov-report=term --cov-config=setup.cfg ${{ matrix.pytest-options }}
=======
        run: >
          pytest tests
          --numprocesses auto
          --maxprocesses 6
          --dist loadscope
          --disable-docker-image-builds
          --exclude-service kubernetes
          --durations 26
          --no-cov
          ${{ matrix.pytest-options }}

>>>>>>> dc819239

      - name: Create and Upload failure flag
        if: ${{ failure() }}
        id: create_failure_flag
        run: |
          sanitized_name="${{ matrix.os }}-${{ matrix.python-version }}-${{ matrix.database }}-${{ matrix.pytest-options }}"
          sanitized_name="${sanitized_name//:/-}"
          echo "Failure in $sanitized_name" > "${sanitized_name}-failure.txt"
          echo "artifact_name=${sanitized_name}-failure" >> $GITHUB_OUTPUT

      - name: Upload failure flag
        if: ${{ failure() }}
        uses: actions/upload-artifact@v4
        with:
          name: ${{ steps.create_failure_flag.outputs.artifact_name }}
          path: "${{ steps.create_failure_flag.outputs.artifact_name }}.txt"

      - name: Check database container
        # Only applicable for Postgres, but we want this to run even when tests fail
        if: always()
        run: >
          docker container inspect postgres
          && docker container logs postgres
          || echo "Ignoring bad exit code"


  # Run a smaller subset of tests with pydantic v1 installed, the
  # Python versions we support, and only on sqlite + postgres 14
  run-tests-pydantic-v1:
    runs-on:
      group: oss-larger-runners
    name: pydantic v1, python:${{ matrix.python-version }}, ${{ matrix.database }}, ${{ matrix.pytest-options }}
    strategy:
      matrix:
        database:
          - "postgres:14"
          - "sqlite"
        python-version:
          - "3.8"
          - "3.11"
        pytest-options:
          - "--exclude-services"
          - "--only-services"

        include:
          # Include Docker image builds on the service test run, and disallow the test
          # suite from building images automatically in fixtures
          - pytest-options: "--only-services"
            build-docker-images: true

        exclude:
          # Do not run service tests with postgres
          - database: "postgres:14"
            pytest-options: "--only-services"

      fail-fast: false

    timeout-minutes: 45

    steps:
      - name: Display current test matrix
        run: echo '${{ toJSON(matrix) }}'

      - uses: actions/checkout@v4
        with:
          persist-credentials: false
          fetch-depth: 0

      - name: Set up Docker Buildx
        if: ${{ matrix.build-docker-images }}
        uses: docker/setup-buildx-action@v3

      - name: Set up Python ${{ matrix.python-version }}
        uses: actions/setup-python@v5
        with:
          python-version: ${{ matrix.python-version }}
          cache: "pip"
          cache-dependency-path: "requirements*.txt"

      - name: Pin requirements to lower bounds
        if: ${{ matrix.lower-bound-requirements }}
        # Creates lower bound files then replaces the input files so we can do a normal install
        run: |
          ./scripts/generate-lower-bounds.py requirements.txt > requirements-lower.txt
          ./scripts/generate-lower-bounds.py requirements-dev.txt > requirements-dev-lower.txt
          mv requirements-lower.txt requirements.txt
          mv requirements-dev-lower.txt requirements-dev.txt

      - name: Get image tag
        id: get_image_tag
        if: ${{ matrix.build-docker-images }}
        run: |
          SHORT_SHA=$(git rev-parse --short=7 HEAD)
          tmp="sha-$SHORT_SHA-python${{ matrix.python-version }}"
          echo "image_tag=${tmp}" >> $GITHUB_OUTPUT

      - name: Force install pydantic in docker images
        if: ${{ matrix.build-docker-images }}
        run: |
          sed -i 's/RUN prefect version/RUN pip install "pydantic<2"\nRUN prefect version/' Dockerfile

      - name: Build test image
        if: ${{ matrix.build-docker-images }}
        uses: docker/build-push-action@v5
        with:
          context: .
          # TODO: We do not need the UI in these tests and we may want to add a build-arg to disable building it
          #       so that CI test runs are faster
          build-args: |
            PYTHON_VERSION=${{ matrix.python-version }}
            PREFECT_EXTRAS=[dev]
          tags: prefecthq/prefect-dev:${{ steps.get_image_tag.outputs.image_tag }}
          outputs: type=docker,dest=/tmp/image.tar
          cache-from: type=gha
          cache-to: type=gha,mode=max,ignore-error=true

      - name: Test Docker image
        if: ${{ matrix.build-docker-images }}
        run: |
          docker load --input /tmp/image.tar
          docker run --rm prefecthq/prefect-dev:${{ steps.get_image_tag.outputs.image_tag }} prefect version

      - name: Install packages
        run: |
          python -m pip install -U pip
          # If using not using lower bounds, upgrade eagerly to get the latest versions despite caching
          pip install ${{ ! matrix.lower-bound-requirements && '--upgrade --upgrade-strategy eager' || ''}} -e .[dev]

      - name: Force install pydantic for unit tests
        run: pip install "pydantic<2"

      - name: Start database container
        if: ${{ startsWith(matrix.database, 'postgres') }}
        run: >
          docker run
          --name "postgres"
          --detach
          --health-cmd pg_isready
          --health-interval 10s
          --health-timeout 5s
          --health-retries 5
          --publish 5432:5432
          --tmpfs /var/lib/postgresql/data
          --env POSTGRES_USER="prefect"
          --env POSTGRES_PASSWORD="prefect"
          --env POSTGRES_DB="prefect"
          --env LANG="C.UTF-8"
          --env LANGUAGE="C.UTF-8"
          --env LC_ALL="C.UTF-8"
          --env LC_COLLATE="C.UTF-8"
          --env LC_CTYPE="C.UTF-8"
          ${{ matrix.database }}

          ./scripts/wait-for-healthy-container.sh postgres 30

          echo "PREFECT_API_DATABASE_CONNECTION_URL=postgresql+asyncpg://prefect:prefect@localhost/prefect" >> $GITHUB_ENV

      - name: Run tests
        run: |
          # Parallelize tests by scope to reduce expensive service fixture duplication
          # Do not allow the test suite to build images, as we want the prebuilt images to be tested
          # Do not run Kubernetes service tests, we do not have a cluster available
          pytest tests -vvv --numprocesses auto --dist loadscope --disable-docker-image-builds --exclude-service kubernetes --durations=25 --cov=src/ --cov=tests/ --no-cov-on-fail --cov-report=term --cov-config=setup.cfg ${{ matrix.pytest-options }}

      - name: Create failure flag
        if: ${{ failure() }}
        id: create_failure_flag
        run: |
          sanitized_name="${{ matrix.os }}-${{ matrix.python-version }}-${{ matrix.database }}-${{ matrix.pytest-options }}"
          sanitized_name="${sanitized_name//:/-}"

          timestamp=$(date -u +"%Y%m%dT%H%M%SZ")
          unique_artifact_name="${sanitized_name}-failure-${timestamp}"

          echo "Failure in $sanitized_name" > "${unique_artifact_name}.txt"
          echo "artifact_name=${unique_artifact_name}" >> $GITHUB_OUTPUT

      - name: Upload failure flag
        if: ${{ failure() }}
        uses: actions/upload-artifact@v4
        with:
          name: ${{ steps.create_failure_flag.outputs.artifact_name }}
          path: "${{ steps.create_failure_flag.outputs.artifact_name }}.txt"

      - name: Check database container
        # Only applicable for Postgres, but we want this to run even when tests fail
        if: always()
        run: >
          docker container inspect postgres
          && docker container logs postgres
          || echo "Ignoring bad exit code"


  notify-tests-failing-on-main:
    needs: run-tests
    if: github.ref == 'refs/heads/main' && failure()
    runs-on: ubuntu-latest
    env:
      FAILURE_THRESHOLD: 1
    steps:
      - name: Download all failure flags
        uses: actions/download-artifact@v4
        with:
          path: failure-flags/

      - name: Check for failure flags
        id: check_failure
        run: |
          failure_count=$(ls -1q failure-flags/*/*.txt | wc -l)

          if [ $failure_count -gt $FAILURE_THRESHOLD ]; then
            too_many_tests_failed="true"
          else
            too_many_tests_failed="false"
          fi
          echo "failure_count=$failure_count" >> $GITHUB_OUTPUT
          echo "too_many_tests_failed=$too_many_tests_failed" >> $GITHUB_OUTPUT

      - name: Send Slack Notification
        if: ${{ steps.check_failure.outputs.too_many_tests_failed == 'true' }}
        uses: 8398a7/action-slack@v3
        with:
          author_name: Prefect OSS Tests Failing on Main
          channel: CBH18KG8G # This is #engineering
          fields: message,commit,author,workflowRun
          status: failure
          text: ":warning: Unit tests are failing in Prefect's main branch. Commit author: please mark the failing tests as flaky. If they are already marked, delete them, open a GH issue, and assign it to Andrew Brookins."
        env:
          SLACK_WEBHOOK_URL: ${{ secrets.ENGINEERING_REVIEW_SLACK_WEBHOOK_URL }}

  run-tests-for-datadog:
    name: DataDog CI Visibility
    runs-on:
      group: oss-larger-runners
    strategy:
      matrix:
        database:
          - "postgres:14"
        python-version:
          - "3.12"

      fail-fast: false

    timeout-minutes: 45

    steps:
      - name: Display current test matrix
        run: echo '${{ toJSON(matrix) }}'

      - uses: actions/checkout@v4
        with:
          persist-credentials: false
          fetch-depth: 0

      - name: Set up Docker Buildx
        uses: docker/setup-buildx-action@v3

      - name: Set up Python ${{ matrix.python-version }}
        uses: actions/setup-python@v5
        with:
          python-version: ${{ matrix.python-version }}
          cache: "pip"
          cache-dependency-path: "requirements*.txt"

      - name: Get image tag
        id: get_image_tag
        run: |
          SHORT_SHA=$(git rev-parse --short=7 HEAD)
          tmp="sha-$SHORT_SHA-python${{ matrix.python-version }}"
          echo "image_tag=${tmp}" >> $GITHUB_OUTPUT

      - name: Build test image
        uses: docker/build-push-action@v5
        with:
          context: .
          # TODO: We do not need the UI in these tests and we may want to add a build-arg to disable building it
          #       so that CI test runs are faster
          build-args: |
            PYTHON_VERSION=${{ matrix.python-version }}
            PREFECT_EXTRAS=[dev]
          tags: prefecthq/prefect-dev:${{ steps.get_image_tag.outputs.image_tag }}
          outputs: type=docker,dest=/tmp/image.tar
          cache-from: type=gha
          cache-to: type=gha,mode=max,ignore-error=true

      - name: Test Docker image
        run: |
          docker load --input /tmp/image.tar
          docker run --rm prefecthq/prefect-dev:${{ steps.get_image_tag.outputs.image_tag }} prefect version

      - name: Build Conda flavored test image
        uses: docker/build-push-action@v5
        with:
          context: .
          build-args: |
            PYTHON_VERSION=${{ matrix.python-version }}
            BASE_IMAGE=prefect-conda
            PREFECT_EXTRAS=[dev]
          tags: prefecthq/prefect-dev:${{ steps.get_image_tag.outputs.image_tag }}-conda
          outputs: type=docker,dest=/tmp/image-conda.tar
          cache-from: type=gha
          # We do not cache Conda image layers because they very big and slow to upload
          # cache-to: type=gha,mode=max

      - name: Test Conda flavored Docker image
        # Not yet supported for 3.11, see note at top
        run: |
          docker load --input /tmp/image-conda.tar
          docker run --rm prefecthq/prefect-dev:${{ steps.get_image_tag.outputs.image_tag }}-conda prefect version
          docker run --rm prefecthq/prefect-dev:${{ steps.get_image_tag.outputs.image_tag }}-conda conda --version

      - name: Install packages
        run: |
          python -m pip install -U pip
          pip install --upgrade --upgrade-strategy eager -e .[dev]

      - name: Start database container
        run: >
          docker run
          --name "postgres"
          --detach
          --health-cmd pg_isready
          --health-interval 10s
          --health-timeout 5s
          --health-retries 5
          --publish 5432:5432
          --tmpfs /var/lib/postgresql/data
          --env POSTGRES_USER="prefect"
          --env POSTGRES_PASSWORD="prefect"
          --env POSTGRES_DB="prefect"
          --env LANG="C.UTF-8"
          --env LANGUAGE="C.UTF-8"
          --env LC_ALL="C.UTF-8"
          --env LC_COLLATE="C.UTF-8"
          --env LC_CTYPE="C.UTF-8"
          ${{ matrix.database }}
          -c max_connections=250

          ./scripts/wait-for-healthy-container.sh postgres 30

          echo "PREFECT_API_DATABASE_CONNECTION_URL=postgresql+asyncpg://prefect:prefect@localhost/prefect" >> $GITHUB_ENV

      - name: Run tests
        run: >
          pytest tests
          --numprocesses auto
          --maxprocesses 6
          --ddtrace
          --dist loadscope
          --disable-docker-image-builds
          --exclude-service kubernetes
          --durations 26
          --cov
          --cov-config setup.cfg
        env:
          DD_CIVISIBILITY_AGENTLESS_ENABLED: true
          DD_API_KEY: ${{ secrets.DD_API_KEY_CI_VISIBILITY }}
          DD_SITE: datadoghq.com
          DD_ENV: ci
          DD_SERVICE: prefect<|MERGE_RESOLUTION|>--- conflicted
+++ resolved
@@ -196,13 +196,6 @@
         # Do not run Kubernetes service tests, we do not have a cluster available
         # maxprocesses 6 is based on empirical testing; higher than 6 sees diminishing returns
       - name: Run tests
-<<<<<<< HEAD
-        run: |
-          # Parallelize tests by scope to reduce expensive service fixture duplication
-          # Do not allow the test suite to build images, as we want the prebuilt images to be tested
-          # Do not run Kubernetes service tests, we do not have a cluster available
-          pytest tests -vvv --numprocesses auto --maxprocesses=8 --dist loadscope --disable-docker-image-builds --exclude-service kubernetes --durations=26 --cov=src/ --cov=tests/ --no-cov-on-fail --cov-report=term --cov-config=setup.cfg ${{ matrix.pytest-options }}
-=======
         run: >
           pytest tests
           --numprocesses auto
@@ -214,7 +207,6 @@
           --no-cov
           ${{ matrix.pytest-options }}
 
->>>>>>> dc819239
 
       - name: Create and Upload failure flag
         if: ${{ failure() }}
@@ -345,191 +337,6 @@
 
       - name: Force install pydantic for unit tests
         run: pip install "pydantic<2"
-
-      - name: Start database container
-        if: ${{ startsWith(matrix.database, 'postgres') }}
-        run: >
-          docker run
-          --name "postgres"
-          --detach
-          --health-cmd pg_isready
-          --health-interval 10s
-          --health-timeout 5s
-          --health-retries 5
-          --publish 5432:5432
-          --tmpfs /var/lib/postgresql/data
-          --env POSTGRES_USER="prefect"
-          --env POSTGRES_PASSWORD="prefect"
-          --env POSTGRES_DB="prefect"
-          --env LANG="C.UTF-8"
-          --env LANGUAGE="C.UTF-8"
-          --env LC_ALL="C.UTF-8"
-          --env LC_COLLATE="C.UTF-8"
-          --env LC_CTYPE="C.UTF-8"
-          ${{ matrix.database }}
-
-          ./scripts/wait-for-healthy-container.sh postgres 30
-
-          echo "PREFECT_API_DATABASE_CONNECTION_URL=postgresql+asyncpg://prefect:prefect@localhost/prefect" >> $GITHUB_ENV
-
-      - name: Run tests
-        run: |
-          # Parallelize tests by scope to reduce expensive service fixture duplication
-          # Do not allow the test suite to build images, as we want the prebuilt images to be tested
-          # Do not run Kubernetes service tests, we do not have a cluster available
-          pytest tests -vvv --numprocesses auto --dist loadscope --disable-docker-image-builds --exclude-service kubernetes --durations=25 --cov=src/ --cov=tests/ --no-cov-on-fail --cov-report=term --cov-config=setup.cfg ${{ matrix.pytest-options }}
-
-      - name: Create failure flag
-        if: ${{ failure() }}
-        id: create_failure_flag
-        run: |
-          sanitized_name="${{ matrix.os }}-${{ matrix.python-version }}-${{ matrix.database }}-${{ matrix.pytest-options }}"
-          sanitized_name="${sanitized_name//:/-}"
-
-          timestamp=$(date -u +"%Y%m%dT%H%M%SZ")
-          unique_artifact_name="${sanitized_name}-failure-${timestamp}"
-
-          echo "Failure in $sanitized_name" > "${unique_artifact_name}.txt"
-          echo "artifact_name=${unique_artifact_name}" >> $GITHUB_OUTPUT
-
-      - name: Upload failure flag
-        if: ${{ failure() }}
-        uses: actions/upload-artifact@v4
-        with:
-          name: ${{ steps.create_failure_flag.outputs.artifact_name }}
-          path: "${{ steps.create_failure_flag.outputs.artifact_name }}.txt"
-
-      - name: Check database container
-        # Only applicable for Postgres, but we want this to run even when tests fail
-        if: always()
-        run: >
-          docker container inspect postgres
-          && docker container logs postgres
-          || echo "Ignoring bad exit code"
-
-
-  notify-tests-failing-on-main:
-    needs: run-tests
-    if: github.ref == 'refs/heads/main' && failure()
-    runs-on: ubuntu-latest
-    env:
-      FAILURE_THRESHOLD: 1
-    steps:
-      - name: Download all failure flags
-        uses: actions/download-artifact@v4
-        with:
-          path: failure-flags/
-
-      - name: Check for failure flags
-        id: check_failure
-        run: |
-          failure_count=$(ls -1q failure-flags/*/*.txt | wc -l)
-
-          if [ $failure_count -gt $FAILURE_THRESHOLD ]; then
-            too_many_tests_failed="true"
-          else
-            too_many_tests_failed="false"
-          fi
-          echo "failure_count=$failure_count" >> $GITHUB_OUTPUT
-          echo "too_many_tests_failed=$too_many_tests_failed" >> $GITHUB_OUTPUT
-
-      - name: Send Slack Notification
-        if: ${{ steps.check_failure.outputs.too_many_tests_failed == 'true' }}
-        uses: 8398a7/action-slack@v3
-        with:
-          author_name: Prefect OSS Tests Failing on Main
-          channel: CBH18KG8G # This is #engineering
-          fields: message,commit,author,workflowRun
-          status: failure
-          text: ":warning: Unit tests are failing in Prefect's main branch. Commit author: please mark the failing tests as flaky. If they are already marked, delete them, open a GH issue, and assign it to Andrew Brookins."
-        env:
-          SLACK_WEBHOOK_URL: ${{ secrets.ENGINEERING_REVIEW_SLACK_WEBHOOK_URL }}
-
-  run-tests-for-datadog:
-    name: DataDog CI Visibility
-    runs-on:
-      group: oss-larger-runners
-    strategy:
-      matrix:
-        database:
-          - "postgres:14"
-        python-version:
-          - "3.12"
-
-      fail-fast: false
-
-    timeout-minutes: 45
-
-    steps:
-      - name: Display current test matrix
-        run: echo '${{ toJSON(matrix) }}'
-
-      - uses: actions/checkout@v4
-        with:
-          persist-credentials: false
-          fetch-depth: 0
-
-      - name: Set up Docker Buildx
-        uses: docker/setup-buildx-action@v3
-
-      - name: Set up Python ${{ matrix.python-version }}
-        uses: actions/setup-python@v5
-        with:
-          python-version: ${{ matrix.python-version }}
-          cache: "pip"
-          cache-dependency-path: "requirements*.txt"
-
-      - name: Get image tag
-        id: get_image_tag
-        run: |
-          SHORT_SHA=$(git rev-parse --short=7 HEAD)
-          tmp="sha-$SHORT_SHA-python${{ matrix.python-version }}"
-          echo "image_tag=${tmp}" >> $GITHUB_OUTPUT
-
-      - name: Build test image
-        uses: docker/build-push-action@v5
-        with:
-          context: .
-          # TODO: We do not need the UI in these tests and we may want to add a build-arg to disable building it
-          #       so that CI test runs are faster
-          build-args: |
-            PYTHON_VERSION=${{ matrix.python-version }}
-            PREFECT_EXTRAS=[dev]
-          tags: prefecthq/prefect-dev:${{ steps.get_image_tag.outputs.image_tag }}
-          outputs: type=docker,dest=/tmp/image.tar
-          cache-from: type=gha
-          cache-to: type=gha,mode=max,ignore-error=true
-
-      - name: Test Docker image
-        run: |
-          docker load --input /tmp/image.tar
-          docker run --rm prefecthq/prefect-dev:${{ steps.get_image_tag.outputs.image_tag }} prefect version
-
-      - name: Build Conda flavored test image
-        uses: docker/build-push-action@v5
-        with:
-          context: .
-          build-args: |
-            PYTHON_VERSION=${{ matrix.python-version }}
-            BASE_IMAGE=prefect-conda
-            PREFECT_EXTRAS=[dev]
-          tags: prefecthq/prefect-dev:${{ steps.get_image_tag.outputs.image_tag }}-conda
-          outputs: type=docker,dest=/tmp/image-conda.tar
-          cache-from: type=gha
-          # We do not cache Conda image layers because they very big and slow to upload
-          # cache-to: type=gha,mode=max
-
-      - name: Test Conda flavored Docker image
-        # Not yet supported for 3.11, see note at top
-        run: |
-          docker load --input /tmp/image-conda.tar
-          docker run --rm prefecthq/prefect-dev:${{ steps.get_image_tag.outputs.image_tag }}-conda prefect version
-          docker run --rm prefecthq/prefect-dev:${{ steps.get_image_tag.outputs.image_tag }}-conda conda --version
-
-      - name: Install packages
-        run: |
-          python -m pip install -U pip
-          pip install --upgrade --upgrade-strategy eager -e .[dev]
 
       - name: Start database container
         run: >
@@ -558,6 +365,191 @@
           echo "PREFECT_API_DATABASE_CONNECTION_URL=postgresql+asyncpg://prefect:prefect@localhost/prefect" >> $GITHUB_ENV
 
       - name: Run tests
+        run: |
+          # Parallelize tests by scope to reduce expensive service fixture duplication
+          # Do not allow the test suite to build images, as we want the prebuilt images to be tested
+          # Do not run Kubernetes service tests, we do not have a cluster available
+          pytest tests -vvv --numprocesses auto --dist loadscope --disable-docker-image-builds --exclude-service kubernetes --durations=25 --cov=src/ --cov=tests/ --no-cov-on-fail --cov-report=term --cov-config=setup.cfg ${{ matrix.pytest-options }}
+
+      - name: Create failure flag
+        if: ${{ failure() }}
+        id: create_failure_flag
+        run: |
+          sanitized_name="${{ matrix.os }}-${{ matrix.python-version }}-${{ matrix.database }}-${{ matrix.pytest-options }}"
+          sanitized_name="${sanitized_name//:/-}"
+
+          timestamp=$(date -u +"%Y%m%dT%H%M%SZ")
+          unique_artifact_name="${sanitized_name}-failure-${timestamp}"
+
+          echo "Failure in $sanitized_name" > "${unique_artifact_name}.txt"
+          echo "artifact_name=${unique_artifact_name}" >> $GITHUB_OUTPUT
+
+      - name: Upload failure flag
+        if: ${{ failure() }}
+        uses: actions/upload-artifact@v4
+        with:
+          name: ${{ steps.create_failure_flag.outputs.artifact_name }}
+          path: "${{ steps.create_failure_flag.outputs.artifact_name }}.txt"
+
+      - name: Check database container
+        # Only applicable for Postgres, but we want this to run even when tests fail
+        if: always()
+        run: >
+          docker container inspect postgres
+          && docker container logs postgres
+          || echo "Ignoring bad exit code"
+
+
+  notify-tests-failing-on-main:
+    needs: run-tests
+    if: github.ref == 'refs/heads/main' && failure()
+    runs-on: ubuntu-latest
+    env:
+      FAILURE_THRESHOLD: 1
+    steps:
+      - name: Download all failure flags
+        uses: actions/download-artifact@v4
+        with:
+          path: failure-flags/
+
+      - name: Check for failure flags
+        id: check_failure
+        run: |
+          failure_count=$(ls -1q failure-flags/*/*.txt | wc -l)
+
+          if [ $failure_count -gt $FAILURE_THRESHOLD ]; then
+            too_many_tests_failed="true"
+          else
+            too_many_tests_failed="false"
+          fi
+          echo "failure_count=$failure_count" >> $GITHUB_OUTPUT
+          echo "too_many_tests_failed=$too_many_tests_failed" >> $GITHUB_OUTPUT
+
+      - name: Send Slack Notification
+        if: ${{ steps.check_failure.outputs.too_many_tests_failed == 'true' }}
+        uses: 8398a7/action-slack@v3
+        with:
+          author_name: Prefect OSS Tests Failing on Main
+          channel: CBH18KG8G # This is #engineering
+          fields: message,commit,author,workflowRun
+          status: failure
+          text: ":warning: Unit tests are failing in Prefect's main branch. Commit author: please mark the failing tests as flaky. If they are already marked, delete them, open a GH issue, and assign it to Andrew Brookins."
+        env:
+          SLACK_WEBHOOK_URL: ${{ secrets.ENGINEERING_REVIEW_SLACK_WEBHOOK_URL }}
+
+  run-tests-for-datadog:
+    name: DataDog CI Visibility
+    runs-on:
+      group: oss-larger-runners
+    strategy:
+      matrix:
+        database:
+          - "postgres:14"
+        python-version:
+          - "3.12"
+
+      fail-fast: false
+
+    timeout-minutes: 45
+
+    steps:
+      - name: Display current test matrix
+        run: echo '${{ toJSON(matrix) }}'
+
+      - uses: actions/checkout@v4
+        with:
+          persist-credentials: false
+          fetch-depth: 0
+
+      - name: Set up Docker Buildx
+        uses: docker/setup-buildx-action@v3
+
+      - name: Set up Python ${{ matrix.python-version }}
+        uses: actions/setup-python@v5
+        with:
+          python-version: ${{ matrix.python-version }}
+          cache: "pip"
+          cache-dependency-path: "requirements*.txt"
+
+      - name: Get image tag
+        id: get_image_tag
+        run: |
+          SHORT_SHA=$(git rev-parse --short=7 HEAD)
+          tmp="sha-$SHORT_SHA-python${{ matrix.python-version }}"
+          echo "image_tag=${tmp}" >> $GITHUB_OUTPUT
+
+      - name: Build test image
+        uses: docker/build-push-action@v5
+        with:
+          context: .
+          # TODO: We do not need the UI in these tests and we may want to add a build-arg to disable building it
+          #       so that CI test runs are faster
+          build-args: |
+            PYTHON_VERSION=${{ matrix.python-version }}
+            PREFECT_EXTRAS=[dev]
+          tags: prefecthq/prefect-dev:${{ steps.get_image_tag.outputs.image_tag }}
+          outputs: type=docker,dest=/tmp/image.tar
+          cache-from: type=gha
+          cache-to: type=gha,mode=max,ignore-error=true
+
+      - name: Test Docker image
+        run: |
+          docker load --input /tmp/image.tar
+          docker run --rm prefecthq/prefect-dev:${{ steps.get_image_tag.outputs.image_tag }} prefect version
+
+      - name: Build Conda flavored test image
+        uses: docker/build-push-action@v5
+        with:
+          context: .
+          build-args: |
+            PYTHON_VERSION=${{ matrix.python-version }}
+            BASE_IMAGE=prefect-conda
+            PREFECT_EXTRAS=[dev]
+          tags: prefecthq/prefect-dev:${{ steps.get_image_tag.outputs.image_tag }}-conda
+          outputs: type=docker,dest=/tmp/image-conda.tar
+          cache-from: type=gha
+          # We do not cache Conda image layers because they very big and slow to upload
+          # cache-to: type=gha,mode=max
+
+      - name: Test Conda flavored Docker image
+        # Not yet supported for 3.11, see note at top
+        run: |
+          docker load --input /tmp/image-conda.tar
+          docker run --rm prefecthq/prefect-dev:${{ steps.get_image_tag.outputs.image_tag }}-conda prefect version
+          docker run --rm prefecthq/prefect-dev:${{ steps.get_image_tag.outputs.image_tag }}-conda conda --version
+
+      - name: Install packages
+        run: |
+          python -m pip install -U pip
+          pip install --upgrade --upgrade-strategy eager -e .[dev]
+
+      - name: Start database container
+        run: >
+          docker run
+          --name "postgres"
+          --detach
+          --health-cmd pg_isready
+          --health-interval 10s
+          --health-timeout 5s
+          --health-retries 5
+          --publish 5432:5432
+          --tmpfs /var/lib/postgresql/data
+          --env POSTGRES_USER="prefect"
+          --env POSTGRES_PASSWORD="prefect"
+          --env POSTGRES_DB="prefect"
+          --env LANG="C.UTF-8"
+          --env LANGUAGE="C.UTF-8"
+          --env LC_ALL="C.UTF-8"
+          --env LC_COLLATE="C.UTF-8"
+          --env LC_CTYPE="C.UTF-8"
+          ${{ matrix.database }}
+          -c max_connections=250
+
+          ./scripts/wait-for-healthy-container.sh postgres 30
+
+          echo "PREFECT_API_DATABASE_CONNECTION_URL=postgresql+asyncpg://prefect:prefect@localhost/prefect" >> $GITHUB_ENV
+
+      - name: Run tests
         run: >
           pytest tests
           --numprocesses auto
