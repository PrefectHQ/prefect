--- conflicted
+++ resolved
@@ -69,11 +69,7 @@
           - "postgres:14"
           - "sqlite"
         os:
-<<<<<<< HEAD
-          - "ubuntu-latest"
-=======
           - ${{ needs.isinternal.outputs.status == 'true' && github.event_name == 'pull_request' && 'oss-test-runner' || 'ubuntu-latest' }}
->>>>>>> 3fe8d103
         python-version:
           - "3.7"
           - "3.8"
