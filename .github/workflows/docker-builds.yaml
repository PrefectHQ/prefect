name: Build prefect docker images

# Note: Conda support for 3.11 is pending. See https://github.com/ContinuumIO/anaconda-issues/issues/13082

on:
  # On release events (also when a published release is converted from/to prerelease), push all patterns
  release:
    types: [released, prereleased]
  # On each commit merged into main, push sha and branch patterns to prefect-dev
  push:
    branches: main
  # On workflow_dispatch, push sha and branch patterns to prefect-dev
  workflow_dispatch:

jobs:
  publish-docker-images:
    name: Build Docker images
    runs-on: ubuntu-latest
    environment: ${{ ( github.event_name == 'release' && 'prod' ) || 'dev' }}
    strategy:
      matrix:
        flavor:
          - ""
          - "-conda"
        python-version:
          - "3.7"
          - "3.8"
          - "3.9"
          - "3.10"
          - "3.11"
        exclude:
          # Not yet supported, see note at top
          - flavor: "-conda"
            python-version: "3.11"

    steps:
      - name: Set up QEMU
        uses: docker/setup-qemu-action@v2

      - name: Set up Docker Buildx
        uses: docker/setup-buildx-action@v2

      - name: Login to DockerHub
        uses: docker/login-action@v2
        with:
          username: ${{ secrets.DOCKERHUB_USERNAME }}
          password: ${{ secrets.DOCKERHUB_TOKEN }}

      - name: Checkout
        uses: actions/checkout@v3
        with:
          fetch-depth: 0

      - name: Generate tags for prefecthq/prefect-dev
        id: metadata-dev
        uses: docker/metadata-action@v4
        with:
          images: prefecthq/prefect-dev
          tags: |
            type=raw,enable=${{ github.event_name != 'release' }},value=${{ github.ref_name }},suffix=-python${{ matrix.python-version }}${{ matrix.flavor }}
            type=sha,suffix=-python${{ matrix.python-version }}${{ matrix.flavor }}
          flavor: |
            latest=false

      - name: Export LATEST_TAG
        # https://stackoverflow.com/a/75079768/5511061
        run: |
          echo "LATEST_TAG=$(curl -qsSL \
            -H "Accept: application/vnd.github+json" \
            -H "Authorization: Bearer ${{ secrets.GITHUB_TOKEN }}" \
            -H "X-GitHub-Api-Version: 2022-11-28" \
            "${{ github.api_url }}/repos/${{ github.repository }}/releases/latest" \
          | jq -r .tag_name)" >> $GITHUB_ENV

      - name: Generate tags for prefecthq/prefect
        id: metadata-prod
        uses: docker/metadata-action@v4
        with:
          # only generate the production tags on release events
          images: prefecthq/prefect,enable=${{ github.event_name == 'release' }}
          # push `latest`, `X.Y` and `X` tags only when the release is not marked as prerelease
          # push `latest` and `X` tags only when the release is marked as latest
          tags: |
            type=pep440,pattern={{version}},suffix=-python${{ matrix.python-version }}${{ matrix.flavor }}
            type=pep440,pattern={{major}}.{{minor}},suffix=-python${{ matrix.python-version }}${{ matrix.flavor }},enable=${{ github.event.release.prerelease == false }}
            type=pep440,pattern={{major}},suffix=-python${{ matrix.python-version }}${{ matrix.flavor }},enable=${{ github.event.release.prerelease == false && github.ref_name == env.LATEST_TAG }}
            type=raw,value=2-latest${{ matrix.flavor }},enable=${{ matrix.python-version == '3.10' && github.event.release.prerelease == false && github.ref_name == env.LATEST_TAG }}
          flavor: |
            latest=false

      - name: Generate tags for prefecthq/prefect
        id: metadata-prod
        uses: docker/metadata-action@v4
        with:
          images: prefecthq/prefect,enable=${{ github.event_name == 'release' }}
          tags: |
            type=raw,enable=${{ matrix.python-version == '3.10' }},value=2-latest
            type=pep440,pattern={{version}},suffix=-python${{ matrix.python-version }}
            type=pep440,pattern={{major}}.{{minor}},suffix=-python${{ matrix.python-version }}
            type=pep440,pattern={{major}},suffix=-python${{ matrix.python-version }}
          flavor: |
            latest=false
            suffix=${{ matrix.flavor }}

      - name: Build image
        uses: docker/build-push-action@v3
        env:
          CACHE_TO_STRING: type=registry,ref=prefecthq/prefect-dev:buildcache-python${{ matrix.python-version }}${{ matrix.flavor }},mode=max
        with:
          context: .
          platforms: linux/amd64,linux/arm64
          build-args: |
            PYTHON_VERSION=${{ matrix.python-version }}
            ${{ ( endsWith(matrix.flavor, 'conda') && 'BASE_IMAGE=prefect-conda' ) || '' }}
          tags: ${{ join(steps.metadata-dev.outputs.tags) }},${{ join(steps.metadata-prod.outputs.tags) }}
          labels: ${{ steps.metadata-dev.outputs.labels }}
<<<<<<< HEAD
          push: true
=======
          push: false
          pull: true
>>>>>>> 3e057037
          # multi-stage cache manifests (mode=max) need a separate tag because they are not usable for runtime ref https://github.com/moby/buildkit#export-cache
          cache-from: type=registry,ref=prefecthq/prefect-dev:buildcache-python${{ matrix.python-version }}${{ matrix.flavor }}
          cache-to: ${{ ( github.event_name == 'push' && env.CACHE_TO_STRING ) || '' }}<|MERGE_RESOLUTION|>--- conflicted
+++ resolved
@@ -114,12 +114,8 @@
             ${{ ( endsWith(matrix.flavor, 'conda') && 'BASE_IMAGE=prefect-conda' ) || '' }}
           tags: ${{ join(steps.metadata-dev.outputs.tags) }},${{ join(steps.metadata-prod.outputs.tags) }}
           labels: ${{ steps.metadata-dev.outputs.labels }}
-<<<<<<< HEAD
           push: true
-=======
-          push: false
           pull: true
->>>>>>> 3e057037
           # multi-stage cache manifests (mode=max) need a separate tag because they are not usable for runtime ref https://github.com/moby/buildkit#export-cache
           cache-from: type=registry,ref=prefecthq/prefect-dev:buildcache-python${{ matrix.python-version }}${{ matrix.flavor }}
           cache-to: ${{ ( github.event_name == 'push' && env.CACHE_TO_STRING ) || '' }}