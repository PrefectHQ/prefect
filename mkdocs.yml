site_name: Prefect 2 - Coordinating the world's dataflows
site_url: https://docs.prefect.io/
repo_url: https://github.com/PrefectHQ/prefect
edit_uri: edit/main/docs
extra_css:
    - stylesheets/theme.css
    - stylesheets/admonitions.css
    - stylesheets/api_ref.css
    - stylesheets/rest_ref.css
    - stylesheets/syntax_highlights.css
    - stylesheets/termynal.css
    - stylesheets/extra.css
extra_javascript:
    - js/termynal.js
    - js/custom.js
markdown_extensions:
    - admonition
    - attr_list
    - codehilite
    - md_in_html
    - meta
    - pymdownx.highlight:
        use_pygments: true
    - pymdownx.superfences:
        custom_fences:
            - name: mermaid
              class: mermaid
              format: !!python/name:pymdownx.superfences.fence_code_format
    - pymdownx.details
    - pymdownx.tabbed
    - toc:
        permalink: true
    - pymdownx.snippets
theme:
    name: material
    custom_dir: docs/overrides
    favicon: img/favicon.png
    features:
        - announce.dismiss
        - toc.integrate
        - navigation.tabs
        - navigation.tabs.sticky
        - navigation.instant
        - search.suggest
        - search.highlight
    font:
        text: Inter
        code: Source Code Pro
    icon:
        repo: fontawesome/brands/github
    logo: img/logos/prefect-logo-mark-solid-white-500.png
    palette:
        - media: "(prefers-color-scheme: light)"
          accent: blue
          primary: blue
          scheme: default
          toggle:
              icon: material/weather-sunny
              name: Switch to dark mode
        - media: "(prefers-color-scheme: dark)"
          accent: blue
          primary: blue
          scheme: slate
          toggle:
              icon: material/weather-night
              name: Switch to light mode
plugins:
    autorefs: {}
    mkdocstrings:
        custom_templates: docs/templates
        handlers:
            python:
                options:
                    show_root_heading: True
                    show_object_full_path: False
                    show_category_heading: False
                    show_bases: False
                    heading_level: 1
        watch:
            - src/prefect/
    render_swagger: {}
    search: {}
    gen-files:
        scripts:
            - docs/collections/generate_catalog.py
            - docs/recipes/generate_catalog.py
nav:
    # - Prefect 2: index.md
    - Getting Started:
        - Welcome to Prefect 2: index.md
        - Quick Start: getting-started/overview.md
        - Installation: getting-started/installation.md
        - Tutorials:
            - Prefect Fundamentals:
                - tutorials/first-steps.md
                - tutorials/flow-task-config.md
                - tutorials/execution.md
                - tutorials/orion.md
                - tutorials/deployments.md
                - tutorials/storage.md
                - tutorials/docker.md
                - Prefect Cloud: ui/cloud-getting-started.md
            - Advanced Tutorials:
                - tutorials/testing.md
                - tutorials/dask-ray-task-runners.md
        - Migration Guide: migration-guide.md
        - Prefect Recipes: recipes/recipes.md
    - Concepts:
        - Overview: concepts/overview.md
        - Flows: concepts/flows.md
        - Tasks: concepts/tasks.md
        - Results: concepts/results.md
        - States: concepts/states.md
        - Infrastructure: concepts/infrastructure.md
        - Task Runners: concepts/task-runners.md
        - Deployments: concepts/deployments.md
        - Agents & Work Queues: concepts/work-queues.md
        - Storage: concepts/storage.md
        - Blocks: concepts/blocks.md
        - Filesystems: concepts/filesystems.md
        - Schedules: concepts/schedules.md
        - Logging: concepts/logs.md
        - Database: concepts/database.md
        - Settings: concepts/settings.md
    - Prefect UI & Prefect Cloud:
        - Overview: ui/overview.md
        - ui/flow-runs.md
        - ui/flows.md
        - ui/deployments.md
        - ui/work-queues.md
        - ui/blocks.md
        - ui/notifications.md
        - Prefect Cloud:
            - Prefect Cloud Overview: ui/cloud.md
            - Prefect Cloud Quickstart: ui/cloud-getting-started.md
            - Workspaces: ui/workspaces.md
            - Organizations: ui/organizations.md
            - Service Accounts: ui/service-accounts.md
            - Roles (RBAC): ui/roles.md
            - Single Sign-on (SSO): ui/sso.md
<<<<<<< HEAD
            - Audit Log: ui/audit-log.md
    - Collections:
        - Overview: collections/overview.md
=======
    - Integrations:
>>>>>>> 2ae31162
        - Collections Catalog: collections/catalog.md
        - Using Collections: collections/usage.md
        - Contributing Collections: collections/contribute.md
    - FAQ: faq.md
    - 'API Reference': 
        - Overview: api-ref/overview.md
        - Prefect Python API:
            - 'prefect.agent': api-ref/prefect/agent.md
            - 'prefect.client': api-ref/prefect/client.md
            - 'prefect.context': api-ref/prefect/context.md
            - 'prefect.deployments': api-ref/prefect/deployments.md
            - 'prefect.engine': api-ref/prefect/engine.md
            - 'prefect.exceptions': api-ref/prefect/exceptions.md
            - 'prefect.filesystems': api-ref/prefect/filesystems.md
            - 'prefect.flows': api-ref/prefect/flows.md
            - 'prefect.futures': api-ref/prefect/futures.md
            - 'prefect.infrastructure': api-ref/prefect/infrastructure.md
            - 'prefect.logging': api-ref/prefect/logging.md
            - 'prefect.packaging': api-ref/prefect/packaging.md
            - 'prefect.serializers': api-ref/prefect/serializers.md
            - 'prefect.settings': api-ref/prefect/settings.md
            - 'prefect.states': api-ref/prefect/states.md
            - 'prefect.task_runners': api-ref/prefect/task-runners.md
            - 'prefect.tasks': api-ref/prefect/tasks.md
            - 'Blocks':
                - 'prefect.blocks.core': api-ref/prefect/blocks/core.md
                - 'prefect.blocks.kubernetes': api-ref/prefect/blocks/kubernetes.md
                - 'prefect.blocks.notifications': api-ref/prefect/blocks/notifications.md
                - 'prefect.blocks.system': api-ref/prefect/blocks/system.md
            - 'Command Line Interface':
                - 'prefect.cli.agent': api-ref/prefect/cli/agent.md
                - 'prefect.cli.cloud': api-ref/prefect/cli/cloud.md
                - 'prefect.cli.concurrency_limit': api-ref/prefect/cli/concurrency_limit.md
                - 'prefect.cli.config': api-ref/prefect/cli/config.md
                - 'prefect.cli.dev': api-ref/prefect/cli/dev.md
                - 'prefect.cli.profile': api-ref/prefect/cli/profile.md
                - 'prefect.cli.work_queue': api-ref/prefect/cli/work_queue.md
                - 'prefect.cli.root': api-ref/prefect/cli/root.md
                - 'prefect.cli.deployment': api-ref/prefect/cli/deployment.md
                - 'prefect.cli.flow_run': api-ref/prefect/cli/flow_run.md
                - 'prefect.cli.orion': api-ref/prefect/cli/orion.md
            - 'Utilities':
                - 'prefect.utilities.annotations': api-ref/prefect/utilities/annotations.md
                - 'prefect.utilities.asyncutils': api-ref/prefect/utilities/asyncutils.md
                - 'prefect.utilities.processutils': api-ref/prefect/utilities/processutils.md
                - 'prefect.utilities.callables': api-ref/prefect/utilities/callables.md
                - 'prefect.utilities.collections': api-ref/prefect/utilities/collections.md
                - 'prefect.utilities.filesystem': api-ref/prefect/utilities/filesystem.md
                - 'prefect.utilities.hashing': api-ref/prefect/utilities/hashing.md
        - Orion Python API:
            - 'API':
                - 'orion.api.admin': api-ref/orion/api/admin.md
                - 'orion.api.dependencies': api-ref/orion/api/dependencies.md
                - 'orion.api.deployments': api-ref/orion/api/deployments.md
                - 'orion.api.flows': api-ref/orion/api/flows.md
                - 'orion.api.flow_runs': api-ref/orion/api/flow_runs.md
                - 'orion.api.flow_run_states': api-ref/orion/api/flow_run_states.md
                - 'orion.api.run_history': api-ref/orion/api/run_history.md
                - 'orion.api.saved_searches': api-ref/orion/api/saved_searches.md
                - 'orion.api.server': api-ref/orion/api/server.md
                - 'orion.api.task_runs': api-ref/orion/api/task_runs.md
                - 'orion.api.task_run_states': api-ref/orion/api/task_run_states.md
            - 'Models':
                - 'orion.models.flows': api-ref/orion/models/flows.md
                - 'orion.models.flow_runs': api-ref/orion/models/flow_runs.md
                - 'orion.models.flow_run_states': api-ref/orion/models/flow_run_states.md
                - 'orion.models.task_runs': api-ref/orion/models/task_runs.md
                - 'orion.models.task_run_states': api-ref/orion/models/task_run_states.md
                - 'orion.models.deployments': api-ref/orion/models/deployments.md
                - 'orion.models.saved_searches': api-ref/orion/models/saved_searches.md
            - 'Orchestration':
                - 'orion.orchestration.rules': api-ref/orion/orchestration/rules.md
                - 'orion.orchestration.policies': api-ref/orion/orchestration/policies.md
                - 'orion.orchestration.core_policy': api-ref/orion/orchestration/core_policy.md
                - 'orion.orchestration.global_policy': api-ref/orion/orchestration/global_policy.md
            - 'Schemas':
                - 'orion.schemas.actions': api-ref/orion/schemas/actions.md
                - 'orion.schemas.core': api-ref/orion/schemas/core.md
                - 'orion.schemas.data': api-ref/orion/schemas/data.md
                - 'orion.schemas.filters': api-ref/orion/schemas/filters.md
                - 'orion.schemas.responses': api-ref/orion/schemas/responses.md
                - 'orion.schemas.schedules': api-ref/orion/schemas/schedules.md
                - 'orion.schemas.sorting': api-ref/orion/schemas/sorting.md
                - 'orion.schemas.states': api-ref/orion/schemas/states.md
            - 'Services':
                - 'orion.services.late_runs': api-ref/orion/services/late_runs.md
                - 'orion.services.loop_service': api-ref/orion/services/loop_service.md
                - 'orion.services.scheduler': api-ref/orion/services/scheduler.md
            - 'Utilities':
                - 'orion.utilities.database': api-ref/orion/utilities/database.md
                - 'orion.utilities.schemas': api-ref/orion/utilities/schemas.md
                - 'orion.utilities.server': api-ref/orion/utilities/server.md
        - Prefect REST API: api-ref/rest-api.md
    - Contributing:
        - Overview: contributing/overview.md
        - Style: contributing/style.md
        - Versioning: contributing/versioning.md
        - Troubleshooting: contributing/common-mistakes.md

extra:
    analytics:
        provider: google
        property: G-3M31G9B0QJ<|MERGE_RESOLUTION|>--- conflicted
+++ resolved
@@ -138,13 +138,8 @@
             - Service Accounts: ui/service-accounts.md
             - Roles (RBAC): ui/roles.md
             - Single Sign-on (SSO): ui/sso.md
-<<<<<<< HEAD
             - Audit Log: ui/audit-log.md
-    - Collections:
-        - Overview: collections/overview.md
-=======
     - Integrations:
->>>>>>> 2ae31162
         - Collections Catalog: collections/catalog.md
         - Using Collections: collections/usage.md
         - Contributing Collections: collections/contribute.md
