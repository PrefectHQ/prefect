site_name: Prefect Docs
site_url: https://docs.prefect.io/
repo_url: https://github.com/PrefectHQ/prefect
edit_uri: edit/main/docs
extra_css:
    - stylesheets/theme.css
    - stylesheets/admonitions.css
    - stylesheets/api_ref.css
    - stylesheets/rest_ref.css
    - stylesheets/syntax_highlights.css
    - stylesheets/termynal.css
    - stylesheets/extra.css
extra_javascript:
    - js/custom.js
    - js/termynal.js
markdown_extensions:
    - admonition
    - attr_list
    - codehilite
    - md_in_html
    - meta
    - pymdownx.highlight:
          use_pygments: true
    - pymdownx.superfences:
          custom_fences:
              - name: mermaid
                class: mermaid
                format: !!python/name:pymdownx.superfences.fence_code_format
    - pymdownx.details
    - pymdownx.tabbed:
          alternate_style: true
    - toc:
          permalink: true
    - pymdownx.snippets
    - pymdownx.emoji:
          emoji_index: !!python/name:materialx.emoji.twemoji
          emoji_generator: !!python/name:materialx.emoji.to_svg
theme:
    name: material
    custom_dir: docs/overrides
    favicon: img/favicon.png
    features:
        - announce.dismiss
        - content.action.edit
        - content.code.copy
        - navigation.tabs.sticky
        - search.suggest
        - search.highlight
        - navigation.path
        - navigation.indexes
        - content.tabs.link
    font:
        text: Inter
        code: Source Code Pro
    icon:
        repo: fontawesome/brands/github
        edit: material/pencil
    logo: img/logos/prefect-logo-white.svg
    palette:
        - media: "(prefers-color-scheme: light)"
          accent: "#0225AC"
          primary: "#0225AC"
          scheme: default
          toggle:
              icon: material/weather-sunny
              name: Switch to dark mode
        - media: "(prefers-color-scheme: dark)"
          accent: "#0225AC"
          primary: "#0225AC"
          scheme: slate
          toggle:
              icon: material/weather-night
              name: Switch to light mode
validation:
    absolute_links: ignore
    unrecognized_links: ignore
plugins:
    mike:
        canonical_version: latest
        version_selector: true
        alias_type: copy
    autorefs: {}
    mkdocstrings:
        handlers:
            python:
                options:
                    show_root_heading: True
                    show_object_full_path: False
                    show_category_heading: False
                    show_bases: True
                    show_submodules: False
                    show_if_no_docstring: False
                    show_signature: False
                    heading_level: 1
                    filters: ["!^_"]
    render_swagger: {}
    search: {}
    gen-files:
        scripts:
            - docs/integrations/generate_catalog.py
            - docs/integrations/generate_catalog.py
            - docs/recipes/generate_catalog.py
watch:
    - mkdocs.yml
    - mkdocs.insiders.yml
    - src/prefect/

extra:
    generator: false
    version:
        provider: mike
    analytics:
        provider: custom
        property: G-3M31G9B0QJ
        amplitude_key: !ENV [AMPLITUDE_API_KEY, ""]
        amplitude_url:
            !ENV [AMPLITUDE_URL, "https://api2.amplitude.com/2/httpapi"]
        feedback:
            title: Was this page helpful?
            ratings:
                - icon: material/emoticon-happy-outline
                  name: This page was helpful
                  data: 1
                  note: >-
                      Thank you for your feedback!
                - icon: material/emoticon-sad-outline
                  name: This page could be improved
                  data: 0
                  note: >-
                      Thank you for your feedback! Feel free to
                      <a href="https://github.com/PrefectHQ/prefect/issues/new?assignees=&labels=docs%2Cstatus%3Atriage&projects=&template=4_docs_change.yaml"
                      target="_blank"> open an issue </a> with more detail.

nav:
    - Getting Started:
          - index.md
          - Installation: getting-started/installation.md
          - Quickstart: getting-started/quickstart.md
    - Tutorial:
          - tutorial/index.md
          - Flows: tutorial/flows.md
          - Tasks: tutorial/tasks.md
          - Deployments: tutorial/deployments.md
          - Work Pools: tutorial/work-pools.md
          - Workers: tutorial/workers.md
    - How-to Guides:
          - guides/index.md
          - Development:
                - Hosting: guides/host.md
                - Profiles & Settings: guides/settings.md
                - Testing: guides/testing.md
                - Global Concurrency Limits: guides/global-concurrency-limits.md
                - Runtime Context: guides/runtime-context.md
                - Variables: guides/variables.md
                - Prefect Client: guides/using-the-client.md
                - Human-in-the-Loop Workflows: guides/creating-human-in-the-loop-workflows.md
                - Webhooks: guides/webhooks.md
                - Terraform Provider: https://registry.terraform.io/providers/PrefectHQ/prefect/latest/docs/guides/getting-started
                - CI/CD: guides/ci-cd.md
                - Recipes: recipes/recipes.md
          - Execution:
                - Docker: guides/docker.md
                - State Change Hooks: guides/state-change-hooks.md
                - Dask & Ray: guides/dask-ray-task-runners.md
                - Read and Write Data: guides/moving-data.md
                - Big Data: guides/big-data.md
                - Logging: guides/logs.md
                - Troubleshooting: guides/troubleshooting.md
                - Managed Execution: guides/managed-execution.md
          - Work Pools:
                - Deploying Flows to Work pools and Workers: guides/prefect-deploy.md
                - Upgrade from Agents to Workers: guides/upgrade-guide-agents-to-workers.md
                - Kubernetes: guides/deployment/kubernetes.md
                - Serverless Push Work Pools: guides/deployment/push-work-pools.md
                - Serverless Work Pools with Workers: guides/deployment/serverless-workers.md
                - Daemonize Processes: guides/deployment/daemonize.md
                - Custom Workers: guides/deployment/developing-a-new-worker-type.md
<<<<<<< HEAD
          - Profiles & Configuration: guides/settings.md
          - Logging: guides/logs.md
          - Automation: guides/automations.md
          - Testing: guides/testing.md
          - Troubleshooting: guides/troubleshooting.md
          - Recipes: recipes/recipes.md
=======
>>>>>>> b513b1b3
    - Concepts:
          - concepts/index.md
          - Flows: concepts/flows.md
          - Tasks: concepts/tasks.md
          - Deployments: concepts/deployments.md
          - Work Pools & Workers: concepts/work-pools.md
          - Schedules: concepts/schedules.md
          - Results: concepts/results.md
          - Artifacts: concepts/artifacts.md
          - States: concepts/states.md
          - Blocks: concepts/blocks.md
          - Task Runners: concepts/task-runners.md
          - Events: concepts/events.md
          - Automations: concepts/automations.md
          - Incidents: concepts/incidents.md
          - Block and Agent-Based Deployments:
                - Deployments: concepts/deployments-block-based.md
                - Infrastructure: concepts/infrastructure.md
                - Storage: concepts/storage.md
                - Agents: concepts/agents.md
    - Cloud:
          - cloud/index.md
          - Workspaces: cloud/workspaces.md
          - Users:
                - cloud/users/index.md
                - Roles (RBAC): cloud/users/roles.md
                - API Keys: cloud/users/api-keys.md
                - Service Accounts: cloud/users/service-accounts.md
                - Single Sign-On (SSO): cloud/users/sso.md
                - Audit Log: cloud/users/audit-log.md
                - Object-Level Access Control Lists: cloud/users/object-access-control-lists.md
                - Teams: cloud/users/teams.md
          - API Rate Limits: cloud/rate-limits.md
          - Connecting & Troubleshooting: cloud/connecting.md
    - Integrations:
          - integrations/index.md
          - Using Integrations: integrations/usage.md
          - Contributing Integrations: integrations/contribute.md
    - API Reference:
          - api-ref/index.md
          - Python SDK:
                - api-ref/python/index.md
                - "prefect.agent": api-ref/prefect/agent.md
                - "prefect.artifacts": api-ref/prefect/artifacts.md
                - "prefect.context": api-ref/prefect/context.md
                - "prefect.engine": api-ref/prefect/engine.md
                - "prefect.exceptions": api-ref/prefect/exceptions.md
                - "prefect.filesystems": api-ref/prefect/filesystems.md
                - "prefect.flows": api-ref/prefect/flows.md
                - "prefect.futures": api-ref/prefect/futures.md
                - "prefect.infrastructure": api-ref/prefect/infrastructure.md
                - "prefect.logging": api-ref/prefect/logging.md
                - "prefect.deployments":
                      - "deployments": api-ref/prefect/deployments/deployments.md
                      - "base": api-ref/prefect/deployments/base.md
                      - "runner": api-ref/prefect/deployments/runner.md
                      - "steps.core": api-ref/prefect/deployments/steps/core.md
                      - "steps.pull": api-ref/prefect/deployments/steps/pull.md
                      - "steps.utility": api-ref/prefect/deployments/steps/utility.md
                - "prefect.runner": api-ref/prefect/runner.md
                - "prefect.runtime":
                      - "flow_run": api-ref/prefect/runtime/flow_run.md
                      - "deployment": api-ref/prefect/runtime/deployment.md
                      - "task_run": api-ref/prefect/runtime/task_run.md
                - "prefect.serializers": api-ref/prefect/serializers.md
                - "prefect.settings": api-ref/prefect/settings.md
                - "prefect.states": api-ref/prefect/states.md
                - "prefect.task_runners": api-ref/prefect/task-runners.md
                - "prefect.tasks": api-ref/prefect/tasks.md
                - "prefect.blocks":
                      - "core": api-ref/prefect/blocks/core.md
                      - "kubernetes": api-ref/prefect/blocks/kubernetes.md
                      - "notifications": api-ref/prefect/blocks/notifications.md
                      - "system": api-ref/prefect/blocks/system.md
                      - "webhook": api-ref/prefect/blocks/webhook.md
                - "prefect.client":
                      - "base": api-ref/prefect/client/base.md
                      - "cloud": api-ref/prefect/client/cloud.md
                      - "orchestration": api-ref/prefect/client/orchestration.md
                      - "schemas": api-ref/prefect/client/schemas.md
                      - "utilities": api-ref/prefect/client/utilities.md
                - "prefect.cli":
                      - "agent": api-ref/prefect/cli/agent.md
                      - "artifact": api-ref/prefect/cli/artifact.md
                      - "block": api-ref/prefect/cli/block.md
                      - "cloud": api-ref/prefect/cli/cloud.md
                      - "concurrency_limit": api-ref/prefect/cli/concurrency_limit.md
                      - "config": api-ref/prefect/cli/config.md
                      - "deploy": api-ref/prefect/cli/deploy.md
                      - "deployment": api-ref/prefect/cli/deployment.md
                      - "dev": api-ref/prefect/cli/dev.md
                      - "flow": api-ref/prefect/cli/flow.md
                      - "flow_run": api-ref/prefect/cli/flow_run.md
                      - "kubernetes": api-ref/prefect/cli/kubernetes.md
                      - "profile": api-ref/prefect/cli/profile.md
                      - "project": api-ref/prefect/cli/project.md
                      - "root": api-ref/prefect/cli/root.md
                      - "server": api-ref/prefect/cli/server.md
                      - "variable": api-ref/prefect/cli/variable.md
                      - "work_pool": api-ref/prefect/cli/work_pool.md
                      - "work_queue": api-ref/prefect/cli/work_queue.md
                      - "worker": api-ref/prefect/cli/worker.md
                - "prefect.input":
                      - "actions": api-ref/prefect/input/actions.md
                      - "run_input": api-ref/prefect/input/run_input.md
                - "prefect.utilities":
                      - "annotations": api-ref/prefect/utilities/annotations.md
                      - "asyncutils": api-ref/prefect/utilities/asyncutils.md
                      - "processutils": api-ref/prefect/utilities/processutils.md
                      - "callables": api-ref/prefect/utilities/callables.md
                      - "collections": api-ref/prefect/utilities/collections.md
                      - "filesystem": api-ref/prefect/utilities/filesystem.md
                      - "hashing": api-ref/prefect/utilities/hashing.md
                - "prefect.workers":
                      - "base": api-ref/prefect/workers/base.md
                      - "process": api-ref/prefect/workers/process.md
          - REST API:
                - api-ref/rest-api/index.md
                - Prefect Cloud REST API Reference: https://app.prefect.cloud/api/docs
                - Prefect Server REST API Reference: api-ref/rest-api-reference.md
          - Server API:
                - api-ref/server/index.md
                - "API":
                      - "server.api.admin": api-ref/server/api/admin.md
                      - "server.api.dependencies": api-ref/server/api/dependencies.md
                      - "server.api.deployments": api-ref/server/api/deployments.md
                      - "server.api.flows": api-ref/server/api/flows.md
                      - "server.api.flow_runs": api-ref/server/api/flow_runs.md
                      - "server.api.flow_run_states": api-ref/server/api/flow_run_states.md
                      - "server.api.run_history": api-ref/server/api/run_history.md
                      - "server.api.saved_searches": api-ref/server/api/saved_searches.md
                      - "server.api.server": api-ref/server/api/server.md
                      - "server.api.task_runs": api-ref/server/api/task_runs.md
                      - "server.api.task_run_states": api-ref/server/api/task_run_states.md
                - "Models":
                      - "server.models.flows": api-ref/server/models/flows.md
                      - "server.models.flow_runs": api-ref/server/models/flow_runs.md
                      - "server.models.flow_run_states": api-ref/server/models/flow_run_states.md
                      - "server.models.task_runs": api-ref/server/models/task_runs.md
                      - "server.models.task_run_states": api-ref/server/models/task_run_states.md
                      - "server.models.deployments": api-ref/server/models/deployments.md
                      - "server.models.saved_searches": api-ref/server/models/saved_searches.md
                - "Orchestration":
                      - "server.orchestration.rules": api-ref/server/orchestration/rules.md
                      - "server.orchestration.policies": api-ref/server/orchestration/policies.md
                      - "server.orchestration.core_policy": api-ref/server/orchestration/core_policy.md
                      - "server.orchestration.global_policy": api-ref/server/orchestration/global_policy.md
                - "Schemas":
                      - "server.schemas.actions": api-ref/server/schemas/actions.md
                      - "server.schemas.core": api-ref/server/schemas/core.md
                      - "server.schemas.filters": api-ref/server/schemas/filters.md
                      - "server.schemas.responses": api-ref/server/schemas/responses.md
                      - "server.schemas.schedules": api-ref/server/schemas/schedules.md
                      - "server.schemas.sorting": api-ref/server/schemas/sorting.md
                      - "server.schemas.states": api-ref/server/schemas/states.md
                - "Services":
                      - "server.services.late_runs": api-ref/server/services/late_runs.md
                      - "server.services.loop_service": api-ref/server/services/loop_service.md
                      - "server.services.scheduler": api-ref/server/services/scheduler.md
                - "Utilities":
                      - "server.utilities.database": api-ref/server/utilities/database.md
                      - "server.utilities.schemas": api-ref/server/utilities/schemas.md
                      - "server.utilities.server": api-ref/server/utilities/server.md
    - Community:
          - community/index.md
          - Contributing: contributing/overview.md
          - Style: contributing/style.md
          - Versioning: contributing/versioning.md
social:
    - icon: fontawesome/brands/slack
      link: https://www.prefect.io/slack/
    - icon: fontawesome/brands/discourse
      link: https://discourse.prefect.io/
    - icon: fontawesome/brands/youtube
      link: https://www.youtube.com/c/PrefectIO/videos
    - icon: fontawesome/regular/newspaper
      link: https://prefect.io/guide/
    - icon: fontawesome/brands/twitter
      link: https://twitter.com/PrefectIO
    - icon: fontawesome/brands/linkedin
      link: https://www.linkedin.com/company/prefect/
    - icon: fontawesome/brands/github
      link: https://github.com/PrefectHQ/prefect
    - icon: fontawesome/brands/docker
      link: https://hub.docker.com/r/prefecthq/prefect/
    - icon: fontawesome/brands/python
      link: https://pypi.org/project/prefect/<|MERGE_RESOLUTION|>--- conflicted
+++ resolved
@@ -154,6 +154,7 @@
                 - Variables: guides/variables.md
                 - Prefect Client: guides/using-the-client.md
                 - Human-in-the-Loop Workflows: guides/creating-human-in-the-loop-workflows.md
+                - Automations: guides/automations.md
                 - Webhooks: guides/webhooks.md
                 - Terraform Provider: https://registry.terraform.io/providers/PrefectHQ/prefect/latest/docs/guides/getting-started
                 - CI/CD: guides/ci-cd.md
@@ -175,15 +176,6 @@
                 - Serverless Work Pools with Workers: guides/deployment/serverless-workers.md
                 - Daemonize Processes: guides/deployment/daemonize.md
                 - Custom Workers: guides/deployment/developing-a-new-worker-type.md
-<<<<<<< HEAD
-          - Profiles & Configuration: guides/settings.md
-          - Logging: guides/logs.md
-          - Automation: guides/automations.md
-          - Testing: guides/testing.md
-          - Troubleshooting: guides/troubleshooting.md
-          - Recipes: recipes/recipes.md
-=======
->>>>>>> b513b1b3
     - Concepts:
           - concepts/index.md
           - Flows: concepts/flows.md
