site_name: Prefect Docs
site_url: https://docs.prefect.io/
repo_url: https://github.com/PrefectHQ/prefect
edit_uri: edit/main/docs
extra_css:
    - stylesheets/theme.css
    - stylesheets/admonitions.css
    - stylesheets/api_ref.css
    - stylesheets/rest_ref.css
    - stylesheets/syntax_highlights.css
    - stylesheets/termynal.css
    - stylesheets/extra.css
extra_javascript:
    - js/termynal.js
    - js/custom.js
markdown_extensions:    
    - admonition
    - attr_list
    - codehilite
    - md_in_html
    - meta
    - pymdownx.highlight:
        use_pygments: true
    - pymdownx.superfences:
        custom_fences:
            - name: mermaid
              class: mermaid
              format: !!python/name:pymdownx.superfences.fence_code_format
    - pymdownx.details
    - pymdownx.tabbed
    - toc:
        permalink: true
    - pymdownx.snippets
    - pymdownx.emoji:
        emoji_index: !!python/name:materialx.emoji.twemoji
        emoji_generator: !!python/name:materialx.emoji.to_svg

theme:
    name: material
    custom_dir: docs/overrides
    favicon: img/favicon.png
    features:
        - announce.dismiss
        # - toc.integrate # have to make index pages for sections if want emoji for them
        # - navigation.tabs
        - navigation.tabs.sticky
        - search.suggest
        - search.highlight
        - navigation.path
        - navigation.indexes

    font:
        text: Inter
        code: Source Code Pro
    icon:
        repo: fontawesome/brands/github
    logo: img/logos/prefect-logo-gradient-white.svg
    palette:
      - media: "(prefers-color-scheme)"
        toggle:
            icon: material/brightness-auto
            name: Switch to light mode
      - media: "(prefers-color-scheme: light)"
        accent: blue
        primary: blue
        scheme: default
        toggle:
            icon: material/weather-sunny
            name: Switch to dark mode
      - media: "(prefers-color-scheme: dark)"
        accent: blue
        primary: blue
        scheme: slate
        toggle:
            icon: material/weather-night
            name: Switch to light mode
plugins:
    mike:
    autorefs: {}
    mkdocstrings:
        # custom_templates: docs/templates
        handlers:
            python:
                options:
                    show_root_heading: True
                    show_object_full_path: False
                    show_category_heading: False
                    show_bases: True
                    show_submodules: False
                    show_if_no_docstring: False
                    show_signature: False
                    heading_level: 1
                    filters: ["!^_"]

    render_swagger: {}
    search: {}
    gen-files:
        scripts:
            - docs/integrations/generate_catalog.py
            - docs/recipes/generate_catalog.py
watch:
    - mkdocs.yml
    - mkdocs.insiders.yml
    - src/prefect/
nav:
    - Getting Started: 
        - index.md  
        - Installation: getting-started/installation.md
        - Cloud Quickstart: ui/cloud-quickstart.md
    - Tutorials: 
        - tutorials/index.md
        - Flows & Tasks: tutorials/first-steps.md
        - Configuration: tutorials/flow-task-config.md
        - Execution: tutorials/execution.md
        - Orchestration: tutorials/orchestration.md
        - Deployments: tutorials/deployments.md
        - Storage & Infrastructure: tutorials/storage.md
    - Concepts: 
        - concepts/index.md
        - Flows: concepts/flows.md
        - Tasks: concepts/tasks.md
        - Results: concepts/results.md
        - States: concepts/states.md
        - Infrastructure: concepts/infrastructure.md
        - Task Runners: concepts/task-runners.md
        - Deployments: concepts/deployments.md
        - Agents & Work Pools: concepts/work-pools.md
        - Storage: concepts/storage.md
        - Blocks: concepts/blocks.md
        - Filesystems: concepts/filesystems.md
        - Schedules: concepts/schedules.md
        - Logging: concepts/logs.md
<<<<<<< HEAD
        - Artifacts: concepts/artifacts.md
=======
        - Events & Resources: concepts/events-and-resources.md
>>>>>>> 04166963
        - Database: concepts/database.md
        - Settings: concepts/settings.md
    - UI & Cloud:
        - ui/index.md
        - Cloud Overview: ui/cloud.md
        - Cloud Quickstart: ui/cloud-quickstart.md
        - Cloud Concepts: 
            - Manage API keys: ui/cloud-api-keys.md
            - Configure Local Environments: ui/cloud-local-environment.md
        - ui/flow-runs.md
        - ui/flows.md
        - ui/deployments.md
        - ui/work-pools.md
        - ui/blocks.md
        - ui/notifications.md
        - ui/task-concurrency.md
        - Workspaces: ui/workspaces.md
        - Automations: ui/automations.md
        - Organizations: ui/organizations.md
        - Service Accounts: ui/service-accounts.md
        - Roles (RBAC): ui/roles.md
        - Single Sign-on (SSO): ui/sso.md
        - Audit Log: ui/audit-log.md
        - Events: ui/events.md
        - Troubleshooting: ui/troubleshooting.md
        - Prefect Cloud API Rate Limits: ui/rate-limits.md
    - Guides: 
        - guides/index.md
        - Testing: guides/testing.md
        - Dask & Ray: guides/dask-ray-task-runners.md
        - Deployment:
            - Docker: guides/deployment/docker.md
            - Azure Container Instance: guides/deployment/aci.md
        - Recipes: recipes/recipes.md
        - Migration Guide: guides/migration-guide.md
    - Integrations:
        - integrations/index.md
        - Using Integrations: integrations/usage.md
        - Contributing Integrations: integrations/contribute.md
    - API References: 
        - api-ref/index.md
        - Python SDK API:
            - 'prefect.agent': api-ref/prefect/agent.md
            # - 'prefect.client': api-ref/prefect/client.md
            - 'prefect.context': api-ref/prefect/context.md
            - 'prefect.deployments': api-ref/prefect/deployments.md
            - 'prefect.engine': api-ref/prefect/engine.md
            - 'prefect.exceptions': api-ref/prefect/exceptions.md
            - 'prefect.filesystems': api-ref/prefect/filesystems.md
            - 'prefect.flows': api-ref/prefect/flows.md
            - 'prefect.futures': api-ref/prefect/futures.md
            - 'prefect.infrastructure': api-ref/prefect/infrastructure.md
            - 'prefect.logging': api-ref/prefect/logging.md
            - 'prefect.runtime': 
                - 'prefect.runtime.flow_run': api-ref/prefect/runtime/flow_run.md
                - 'prefect.runtime.deployment': api-ref/prefect/runtime/deployment.md
            - 'prefect.serializers': api-ref/prefect/serializers.md
            - 'prefect.settings': api-ref/prefect/settings.md
            - 'prefect.states': api-ref/prefect/states.md
            - 'prefect.task_runners': api-ref/prefect/task-runners.md
            - 'prefect.tasks': api-ref/prefect/tasks.md
            - 'Blocks':
                - 'prefect.blocks.core': api-ref/prefect/blocks/core.md
                - 'prefect.blocks.kubernetes': api-ref/prefect/blocks/kubernetes.md
                - 'prefect.blocks.notifications': api-ref/prefect/blocks/notifications.md
                - 'prefect.blocks.system': api-ref/prefect/blocks/system.md
                - 'prefect.blocks.webhook': api-ref/prefect/blocks/webhook.md
            - 'Client':
                - 'prefect.client.base': api-ref/prefect/client/base.md
                - 'prefect.client.cloud': api-ref/prefect/client/cloud.md
                - 'prefect.client.orchestration': api-ref/prefect/client/orchestration.md
                - 'prefect.client.schemas': api-ref/prefect/client/schemas.md
                - 'prefect.client.utilities': api-ref/prefect/client/utilities.md
            - 'Command Line Interface':
                - 'prefect.cli.agent': api-ref/prefect/cli/agent.md
                - 'prefect.cli.cloud': api-ref/prefect/cli/cloud.md
                - 'prefect.cli.concurrency_limit': api-ref/prefect/cli/concurrency_limit.md
                - 'prefect.cli.config': api-ref/prefect/cli/config.md
                - 'prefect.cli.dev': api-ref/prefect/cli/dev.md
                - 'prefect.cli.profile': api-ref/prefect/cli/profile.md
                - 'prefect.cli.work_queue': api-ref/prefect/cli/work_queue.md
                - 'prefect.cli.root': api-ref/prefect/cli/root.md
                - 'prefect.cli.deployment': api-ref/prefect/cli/deployment.md
                - 'prefect.cli.flow_run': api-ref/prefect/cli/flow_run.md
                - 'prefect.cli.server': api-ref/prefect/cli/server.md
            - 'Utilities':
                - 'prefect.utilities.annotations': api-ref/prefect/utilities/annotations.md
                - 'prefect.utilities.asyncutils': api-ref/prefect/utilities/asyncutils.md
                - 'prefect.utilities.processutils': api-ref/prefect/utilities/processutils.md
                - 'prefect.utilities.callables': api-ref/prefect/utilities/callables.md
                - 'prefect.utilities.collections': api-ref/prefect/utilities/collections.md
                - 'prefect.utilities.filesystem': api-ref/prefect/utilities/filesystem.md
                - 'prefect.utilities.hashing': api-ref/prefect/utilities/hashing.md
        - Server API:
            - 'API':
                - 'server.api.admin': api-ref/server/api/admin.md
                - 'server.api.dependencies': api-ref/server/api/dependencies.md
                - 'server.api.deployments': api-ref/server/api/deployments.md
                - 'server.api.flows': api-ref/server/api/flows.md
                - 'server.api.flow_runs': api-ref/server/api/flow_runs.md
                - 'server.api.flow_run_states': api-ref/server/api/flow_run_states.md
                - 'server.api.run_history': api-ref/server/api/run_history.md
                - 'server.api.saved_searches': api-ref/server/api/saved_searches.md
                - 'server.api.server': api-ref/server/api/server.md
                - 'server.api.task_runs': api-ref/server/api/task_runs.md
                - 'server.api.task_run_states': api-ref/server/api/task_run_states.md
            - 'Models':
                - 'server.models.flows': api-ref/server/models/flows.md
                - 'server.models.flow_runs': api-ref/server/models/flow_runs.md
                - 'server.models.flow_run_states': api-ref/server/models/flow_run_states.md
                - 'server.models.task_runs': api-ref/server/models/task_runs.md
                - 'server.models.task_run_states': api-ref/server/models/task_run_states.md
                - 'server.models.deployments': api-ref/server/models/deployments.md
                - 'server.models.saved_searches': api-ref/server/models/saved_searches.md
            - 'Orchestration':
                - 'server.orchestration.rules': api-ref/server/orchestration/rules.md
                - 'server.orchestration.policies': api-ref/server/orchestration/policies.md
                - 'server.orchestration.core_policy': api-ref/server/orchestration/core_policy.md
                - 'server.orchestration.global_policy': api-ref/server/orchestration/global_policy.md
            - 'Schemas':
                - 'server.schemas.actions': api-ref/server/schemas/actions.md
                - 'server.schemas.core': api-ref/server/schemas/core.md
                - 'server.schemas.filters': api-ref/server/schemas/filters.md
                - 'server.schemas.responses': api-ref/server/schemas/responses.md
                - 'server.schemas.schedules': api-ref/server/schemas/schedules.md
                - 'server.schemas.sorting': api-ref/server/schemas/sorting.md
                - 'server.schemas.states': api-ref/server/schemas/states.md
            - 'Services':
                - 'server.services.late_runs': api-ref/server/services/late_runs.md
                - 'server.services.loop_service': api-ref/server/services/loop_service.md
                - 'server.services.scheduler': api-ref/server/services/scheduler.md
            - 'Utilities':
                - 'server.utilities.database': api-ref/server/utilities/database.md
                - 'server.utilities.schemas': api-ref/server/utilities/schemas.md
                - 'server.utilities.server': api-ref/server/utilities/server.md
        - REST API: 
            - Prefect REST API Overview: api-ref/rest-api.md
            - Prefect REST API Reference: api-ref/rest-api-reference.md
    - Community: 
        - community/index.md
        - Contributing: contributing/overview.md
        - Style: contributing/style.md
        - Versioning: contributing/versioning.md
        - Troubleshooting: contributing/common-mistakes.md

extra:
    version:
        provider: mike
    analytics:
        provider: google
        property: G-3M31G9B0QJ
    social:
        - icon: fontawesome/brands/slack
          link: https://www.prefect.io/slack/
        - icon: fontawesome/brands/discourse
          link: https://discourse.prefect.io/
        - icon: fontawesome/brands/youtube
          link: https://www.youtube.com/c/PrefectIO/videos
        - icon: fontawesome/regular/newspaper
          link: https://prefect.io/guide/
        - icon: fontawesome/brands/twitter
          link: https://twitter.com/PrefectIO
        - icon: fontawesome/brands/linkedin
          link: https://www.linkedin.com/company/prefect/
        - icon: fontawesome/brands/github
          link: https://github.com/PrefectHQ/prefect
        - icon: fontawesome/brands/docker
          link: https://hub.docker.com/r/prefecthq/prefect/
        - icon: fontawesome/brands/python
          link: https://pypi.org/project/prefect/<|MERGE_RESOLUTION|>--- conflicted
+++ resolved
@@ -130,11 +130,8 @@
         - Filesystems: concepts/filesystems.md
         - Schedules: concepts/schedules.md
         - Logging: concepts/logs.md
-<<<<<<< HEAD
         - Artifacts: concepts/artifacts.md
-=======
         - Events & Resources: concepts/events-and-resources.md
->>>>>>> 04166963
         - Database: concepts/database.md
         - Settings: concepts/settings.md
     - UI & Cloud:
