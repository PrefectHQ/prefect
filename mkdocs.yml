site_name: Prefect 2 - Coordinating the world's dataflows
site_url: https://docs.prefect.io/
repo_url: https://github.com/PrefectHQ/prefect
edit_uri: edit/main/docs
extra_css:
    - stylesheets/theme.css
    - stylesheets/admonitions.css
    - stylesheets/api_ref.css
    - stylesheets/rest_ref.css
    - stylesheets/syntax_highlights.css
    - stylesheets/termynal.css
    - stylesheets/extra.css
extra_javascript:
    - js/termynal.js
    - js/custom.js
markdown_extensions:
    - admonition
    - attr_list
    - codehilite
    - md_in_html
    - meta
    - pymdownx.highlight:
        use_pygments: true
    - pymdownx.superfences:
        custom_fences:
            - name: mermaid
              class: mermaid
              format: !!python/name:pymdownx.superfences.fence_code_format
    - pymdownx.details
    - pymdownx.tabbed
    - toc:
        permalink: true
    - pymdownx.snippets
theme:
    name: material
    custom_dir: docs/overrides
    favicon: img/favicon.png
    features:
        - announce.dismiss
        - toc.integrate
        - navigation.tabs
        - navigation.tabs.sticky
        - navigation.instant
        - search.suggest
        - search.highlight
    font:
        text: Inter
        code: Source Code Pro
    icon:
        repo: fontawesome/brands/github
    logo: img/logos/prefect-logo-mark-solid-white-500.png
    palette:
      - media: "(prefers-color-scheme)"
        toggle:
            icon: material/brightness-auto
            name: Switch to light mode
      - media: "(prefers-color-scheme: light)"
        accent: blue
        primary: blue
        scheme: default
        toggle:
            icon: material/weather-sunny
            name: Switch to dark mode
      - media: "(prefers-color-scheme: dark)"
        accent: blue
        primary: blue
        scheme: slate
        toggle:
            icon: material/weather-night
            name: Switch to light mode
plugins:
    autorefs: {}
    mkdocstrings:
        # custom_templates: docs/templates
        default_handler: python
        handlers:
            python:
                options:
                    show_root_heading: True
                    show_object_full_path: False
                    show_category_heading: False
                    show_bases: False
                    show_submodules: False
                    show_if_no_docstring: False
                    heading_level: 1
<<<<<<< HEAD
                    filters: ["!^_"]
=======

>>>>>>> 0e6dc7d3
    render_swagger: {}
    search: {}
    gen-files:
        scripts:
            - docs/collections/generate_catalog.py
            - docs/recipes/generate_catalog.py
watch:
    - mkdocs.yml
    - mkdocs.insiders.yml
    - src/prefect/
nav:
    # - Prefect 2: index.md
    - Getting Started:
        - Welcome to Prefect 2: index.md
        - Quick Start: getting-started/overview.md
        - Installation: getting-started/installation.md
        - Tutorials:
            - Prefect Fundamentals:
                - tutorials/first-steps.md
                - tutorials/flow-task-config.md
                - tutorials/execution.md
                - tutorials/orion.md
                - tutorials/deployments.md
                - tutorials/storage.md
                - tutorials/docker.md
                - Prefect Cloud: ui/cloud-getting-started.md
            - Advanced Tutorials:
                - tutorials/testing.md
                - tutorials/dask-ray-task-runners.md
        - Migration Guide: migration-guide.md
        - Prefect Recipes: recipes/recipes.md
    - Concepts:
        - Overview: concepts/overview.md
        - Flows: concepts/flows.md
        - Tasks: concepts/tasks.md
        - Results: concepts/results.md
        - States: concepts/states.md
        - Infrastructure: concepts/infrastructure.md
        - Task Runners: concepts/task-runners.md
        - Deployments: concepts/deployments.md
        - Agents & Work Queues: concepts/work-queues.md
        - Storage: concepts/storage.md
        - Blocks: concepts/blocks.md
        - Filesystems: concepts/filesystems.md
        - Schedules: concepts/schedules.md
        - Logging: concepts/logs.md
        - Database: concepts/database.md
        - Settings: concepts/settings.md
    - Prefect UI & Prefect Cloud:
        - Overview: ui/overview.md
        - ui/flow-runs.md
        - ui/flows.md
        - ui/deployments.md
        - ui/work-queues.md
        - ui/blocks.md
        - ui/notifications.md
        - Prefect Cloud:
            - Prefect Cloud Overview: ui/cloud.md
            - Prefect Cloud Quickstart: ui/cloud-getting-started.md
            - Workspaces: ui/workspaces.md
            - Organizations: ui/organizations.md
            - Service Accounts: ui/service-accounts.md
            - Roles (RBAC): ui/roles.md
            - Single Sign-on (SSO): ui/sso.md
            - Audit Log: ui/audit-log.md
            - Troubleshooting: ui/troubleshooting.md
    - Integrations:
        - Collections Catalog: collections/catalog.md
        - Using Collections: collections/usage.md
        - Contributing Collections: collections/contribute.md
    - FAQ: faq.md
    - 'API Reference': 
        - Overview: api-ref/overview.md
        - Prefect Python API:
            - 'prefect.agent': api-ref/prefect/agent.md
            - 'prefect.client': api-ref/prefect/client.md
            - 'prefect.context': api-ref/prefect/context.md
            - 'prefect.deployments': api-ref/prefect/deployments.md
            - 'prefect.engine': api-ref/prefect/engine.md
            - 'prefect.exceptions': api-ref/prefect/exceptions.md
            - 'prefect.filesystems': api-ref/prefect/filesystems.md
            - 'prefect.flows': api-ref/prefect/flows.md
            - 'prefect.futures': api-ref/prefect/futures.md
            - 'prefect.infrastructure': api-ref/prefect/infrastructure.md
            - 'prefect.logging': api-ref/prefect/logging.md
            - 'prefect.packaging': api-ref/prefect/packaging.md
            - 'prefect.serializers': api-ref/prefect/serializers.md
            - 'prefect.settings': api-ref/prefect/settings.md
            - 'prefect.states': api-ref/prefect/states.md
            - 'prefect.task_runners': api-ref/prefect/task-runners.md
            - 'prefect.tasks': api-ref/prefect/tasks.md
            - 'Blocks':
                - 'prefect.blocks.core': api-ref/prefect/blocks/core.md
                - 'prefect.blocks.kubernetes': api-ref/prefect/blocks/kubernetes.md
                - 'prefect.blocks.notifications': api-ref/prefect/blocks/notifications.md
                - 'prefect.blocks.system': api-ref/prefect/blocks/system.md
            # - Client:
            #     - prefect.client.base: api-ref/prefect/client/base.md
            #     - prefect.client.cloud: api-ref/prefect/client/cloud.md
            #     - prefect.client.orion: api-ref/prefect/client/orion.md
            - 'Command Line Interface':
                - 'prefect.cli.agent': api-ref/prefect/cli/agent.md
                - 'prefect.cli.cloud': api-ref/prefect/cli/cloud.md
                - 'prefect.cli.concurrency_limit': api-ref/prefect/cli/concurrency_limit.md
                - 'prefect.cli.config': api-ref/prefect/cli/config.md
                - 'prefect.cli.dev': api-ref/prefect/cli/dev.md
                - 'prefect.cli.profile': api-ref/prefect/cli/profile.md
                - 'prefect.cli.work_queue': api-ref/prefect/cli/work_queue.md
                - 'prefect.cli.root': api-ref/prefect/cli/root.md
                - 'prefect.cli.deployment': api-ref/prefect/cli/deployment.md
                - 'prefect.cli.flow_run': api-ref/prefect/cli/flow_run.md
                - 'prefect.cli.orion': api-ref/prefect/cli/orion.md
            - 'Utilities':
                - 'prefect.utilities.annotations': api-ref/prefect/utilities/annotations.md
                - 'prefect.utilities.asyncutils': api-ref/prefect/utilities/asyncutils.md
                - 'prefect.utilities.processutils': api-ref/prefect/utilities/processutils.md
                - 'prefect.utilities.callables': api-ref/prefect/utilities/callables.md
                - 'prefect.utilities.collections': api-ref/prefect/utilities/collections.md
                - 'prefect.utilities.filesystem': api-ref/prefect/utilities/filesystem.md
                - 'prefect.utilities.hashing': api-ref/prefect/utilities/hashing.md
        - Orion Python API:
            - 'API':
                - 'orion.api.admin': api-ref/orion/api/admin.md
                - 'orion.api.dependencies': api-ref/orion/api/dependencies.md
                - 'orion.api.deployments': api-ref/orion/api/deployments.md
                - 'orion.api.flows': api-ref/orion/api/flows.md
                - 'orion.api.flow_runs': api-ref/orion/api/flow_runs.md
                - 'orion.api.flow_run_states': api-ref/orion/api/flow_run_states.md
                - 'orion.api.run_history': api-ref/orion/api/run_history.md
                - 'orion.api.saved_searches': api-ref/orion/api/saved_searches.md
                - 'orion.api.server': api-ref/orion/api/server.md
                - 'orion.api.task_runs': api-ref/orion/api/task_runs.md
                - 'orion.api.task_run_states': api-ref/orion/api/task_run_states.md
            - 'Models':
                - 'orion.models.flows': api-ref/orion/models/flows.md
                - 'orion.models.flow_runs': api-ref/orion/models/flow_runs.md
                - 'orion.models.flow_run_states': api-ref/orion/models/flow_run_states.md
                - 'orion.models.task_runs': api-ref/orion/models/task_runs.md
                - 'orion.models.task_run_states': api-ref/orion/models/task_run_states.md
                - 'orion.models.deployments': api-ref/orion/models/deployments.md
                - 'orion.models.saved_searches': api-ref/orion/models/saved_searches.md
            - 'Orchestration':
                - 'orion.orchestration.rules': api-ref/orion/orchestration/rules.md
                - 'orion.orchestration.policies': api-ref/orion/orchestration/policies.md
                - 'orion.orchestration.core_policy': api-ref/orion/orchestration/core_policy.md
                - 'orion.orchestration.global_policy': api-ref/orion/orchestration/global_policy.md
            - 'Schemas':
                - 'orion.schemas.actions': api-ref/orion/schemas/actions.md
                - 'orion.schemas.core': api-ref/orion/schemas/core.md
                - 'orion.schemas.filters': api-ref/orion/schemas/filters.md
                - 'orion.schemas.responses': api-ref/orion/schemas/responses.md
                - 'orion.schemas.schedules': api-ref/orion/schemas/schedules.md
                - 'orion.schemas.sorting': api-ref/orion/schemas/sorting.md
                - 'orion.schemas.states': api-ref/orion/schemas/states.md
            - 'Services':
                - 'orion.services.late_runs': api-ref/orion/services/late_runs.md
                - 'orion.services.loop_service': api-ref/orion/services/loop_service.md
                - 'orion.services.scheduler': api-ref/orion/services/scheduler.md
            - 'Utilities':
                - 'orion.utilities.database': api-ref/orion/utilities/database.md
                - 'orion.utilities.schemas': api-ref/orion/utilities/schemas.md
                - 'orion.utilities.server': api-ref/orion/utilities/server.md
        - Prefect REST API: api-ref/rest-api.md
    - Contributing:
        - Overview: contributing/overview.md
        - Style: contributing/style.md
        - Versioning: contributing/versioning.md
        - Troubleshooting: contributing/common-mistakes.md
<<<<<<< HEAD
        # - Testing Flow Runners: contributing/testing-flow-runners.md
=======

>>>>>>> 0e6dc7d3
extra:
    analytics:
        provider: google
        property: G-3M31G9B0QJ
watch:
    - docs/
    - mkdocs.yml
    - src/prefect/<|MERGE_RESOLUTION|>--- conflicted
+++ resolved
@@ -83,11 +83,8 @@
                     show_submodules: False
                     show_if_no_docstring: False
                     heading_level: 1
-<<<<<<< HEAD
                     filters: ["!^_"]
-=======
 
->>>>>>> 0e6dc7d3
     render_swagger: {}
     search: {}
     gen-files:
@@ -256,11 +253,7 @@
         - Style: contributing/style.md
         - Versioning: contributing/versioning.md
         - Troubleshooting: contributing/common-mistakes.md
-<<<<<<< HEAD
-        # - Testing Flow Runners: contributing/testing-flow-runners.md
-=======
 
->>>>>>> 0e6dc7d3
 extra:
     analytics:
         provider: google
