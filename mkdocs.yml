site_name: Prefect Docs
site_url: https://docs.prefect.io/
repo_url: https://github.com/PrefectHQ/prefect
edit_uri: edit/main/docs
extra_css:
        - stylesheets/theme.css
        - stylesheets/admonitions.css
        - stylesheets/api_ref.css
        - stylesheets/rest_ref.css
        - stylesheets/syntax_highlights.css
        - stylesheets/termynal.css
        - stylesheets/extra.css
extra_javascript:
        - js/custom.js
        - js/termynal.js
markdown_extensions:
        - admonition
        - attr_list
        - codehilite
        - md_in_html
        - meta
        - pymdownx.highlight:
                  use_pygments: true
        - pymdownx.superfences:
                  custom_fences:
                          - name: mermaid
                            class: mermaid
                            format: !!python/name:pymdownx.superfences.fence_code_format
        - pymdownx.details
        - pymdownx.tabbed:
                  alternate_style: true
        - toc:
                  permalink: true
        - pymdownx.snippets
        - pymdownx.emoji:
                  emoji_index: !!python/name:materialx.emoji.twemoji
                  emoji_generator: !!python/name:materialx.emoji.to_svg
<<<<<<< HEAD
=======

>>>>>>> 731628a6
theme:
        name: material
        custom_dir: docs/overrides
        favicon: img/favicon.png
        features:
                - announce.dismiss
                - content.action.edit
                - content.code.copy
                # - toc.integrate # have to make index pages for sections if want emoji for them
                # - navigation.tabs
                - navigation.tabs.sticky
                - search.suggest
                - search.highlight
                - navigation.path
                - navigation.indexes
                - content.tabs.link
        font:
                text: Inter
                code: Source Code Pro
        icon:
                repo: fontawesome/brands/github
                edit: material/pencil
        logo: img/logos/prefect-logo-gradient-white.svg
        palette:
                - media: "(prefers-color-scheme)"
                  toggle:
                          icon: material/brightness-auto
                          name: Switch to light mode
                - media: "(prefers-color-scheme: light)"
                  accent: blue
                  primary: blue
                  scheme: default
                  toggle:
                          icon: material/weather-sunny
                          name: Switch to dark mode
                - media: "(prefers-color-scheme: dark)"
                  accent: blue
                  primary: blue
                  scheme: slate
                  toggle:
                          icon: material/weather-night
                          name: Switch to light mode
plugins:
        mike:
                canonical_version: latest
                version_selector: true
        autorefs: {}
        mkdocstrings:
                # custom_templates: docs/templates
                handlers:
                        python:
                                options:
                                        show_root_heading: True
                                        show_object_full_path: False
                                        show_category_heading: False
                                        show_bases: True
                                        show_submodules: False
                                        show_if_no_docstring: False
                                        show_signature: False
                                        heading_level: 1
                                        filters: ["!^_"]
        render_swagger: {}
        search: {}
        gen-files:
                scripts:
                        - docs/integrations/generate_catalog.py
                        - docs/integrations/generate_catalog.py
                        - docs/recipes/generate_catalog.py
watch:
        - mkdocs.yml
        - mkdocs.insiders.yml
        - src/prefect/
nav:
        - Getting Started:
                  - index.md
                  - Installation: getting-started/installation.md
                  - Cloud Quickstart: cloud/cloud-quickstart.md
        - Tutorial:
                  - tutorial/index.md
                  - Flows: tutorial/flows.md
                  - Tasks: tutorial/tasks.md
                  - Deploying Flows: tutorial/deployments.md
        - Concepts:
                  - concepts/index.md
                  - Develop:
                            - Flows: concepts/flows.md
                            - Tasks: concepts/tasks.md
                            - Results: concepts/results.md
                            - Artifacts: concepts/artifacts.md
                            - States: concepts/states.md
                            - Blocks: concepts/blocks.md
                            - Variables: concepts/variables.md
                            - Task Runners: concepts/task-runners.md
                            - Runtime Context: concepts/runtime-context.md
                            - Profiles & Configuration: concepts/settings.md
                  - Deploy:
                            - Deployments: concepts/deployments.md
                            - Deployment Management: concepts/deployments-ux.md
                            - Work Pools, Workers & Agents: concepts/work-pools.md
                            - Storage: concepts/storage.md
                            - Filesystems: concepts/filesystems.md
                            - Infrastructure: concepts/infrastructure.md
                            - Schedules: concepts/schedules.md
                            - Logging: concepts/logs.md
        - Cloud:
                  - cloud/index.md
                  - Cloud Quickstart: cloud/cloud-quickstart.md
                  - Workspaces: cloud/workspaces.md
                  - Organizations: cloud/organizations.md
                  - Users:
                            - cloud/users/index.md
                            - Roles (RBAC): cloud/users/roles.md
                            - API Keys: cloud/users/api-keys.md
                            - Service Accounts: cloud/users/service-accounts.md
                            - Single Sign-on (SSO): cloud/users/sso.md
                            - Audit Log: cloud/users/audit-log.md
                  - Events: cloud/events.md
                  - Webhooks: cloud/webhooks.md
                  - Automations: cloud/automations.md
                  - API Rate Limits: cloud/rate-limits.md
                  - Connecting & Troubleshooting: cloud/connecting.md
        - Host:
                  - host/index.md
        - Guides:
                  - guides/index.md
                  - Testing: guides/testing.md
                  - Dask & Ray: guides/dask-ray-task-runners.md
                  - Troubleshooting: guides/troubleshooting.md
                  - Deployment:
                            - Docker: guides/deployment/docker.md
                            - Azure Container Instance: guides/deployment/aci.md
                            - Kubernetes Worker with Helm: guides/deployment/helm-worker.md
                            - Developing a New Worker Type: guides/deployment/developing-a-new-worker-type.md
                            - Running flow on AWS ECS: https://prefecthq.github.io/prefect-aws/#using-prefect-with-aws-ecs
                  - Recipes: recipes/recipes.md
                  - Migration Guide: guides/migration-guide.md
                  - State Change Hooks: guides/state-change-hooks.md
        - Integrations:
                  - integrations/index.md
                  - Using Integrations: integrations/usage.md
                  - Contributing Integrations: integrations/contribute.md
        - API References:
                  - api-ref/index.md
                  - Python SDK API:
                            - api-ref/python/index.md
                            - "prefect.agent": api-ref/prefect/agent.md
                            - "prefect.artifacts": api-ref/prefect/artifacts.md
                            # - 'prefect.client': api-ref/prefect/client.md
                            - "prefect.context": api-ref/prefect/context.md
                            - "prefect.engine": api-ref/prefect/engine.md
                            - "prefect.exceptions": api-ref/prefect/exceptions.md
                            - "prefect.filesystems": api-ref/prefect/filesystems.md
                            - "prefect.flows": api-ref/prefect/flows.md
                            - "prefect.futures": api-ref/prefect/futures.md
                            - "prefect.infrastructure": api-ref/prefect/infrastructure.md
                            - "prefect.logging": api-ref/prefect/logging.md
                            - "prefect.deployments":
                                      - "prefect.deployments.deployments": api-ref/prefect/deployments/deployments.md
                                      - "prefect.deployments.base": api-ref/prefect/deployments/base.md
                                      - "prefect.deployments.steps.core": api-ref/prefect/deployments/steps/core.md
                                      - "prefect.deployments.steps.pull": api-ref/prefect/deployments/steps/pull.md
                                      - "prefect.deployments.steps.utility": api-ref/prefect/deployments/steps/utility.md
                            - "prefect.runtime":
                                      - "prefect.runtime.flow_run": api-ref/prefect/runtime/flow_run.md
                                      - "prefect.runtime.deployment": api-ref/prefect/runtime/deployment.md
                                      - "prefect.runtime.task_run": api-ref/prefect/runtime/task_run.md
                            - "prefect.serializers": api-ref/prefect/serializers.md
                            - "prefect.settings": api-ref/prefect/settings.md
                            - "prefect.states": api-ref/prefect/states.md
                            - "prefect.task_runners": api-ref/prefect/task-runners.md
                            - "prefect.tasks": api-ref/prefect/tasks.md
                            - "Blocks":
                                      - "prefect.blocks.core": api-ref/prefect/blocks/core.md
                                      - "prefect.blocks.kubernetes": api-ref/prefect/blocks/kubernetes.md
                                      - "prefect.blocks.notifications": api-ref/prefect/blocks/notifications.md
                                      - "prefect.blocks.system": api-ref/prefect/blocks/system.md
                                      - "prefect.blocks.webhook": api-ref/prefect/blocks/webhook.md
                            - "Client":
                                      - "prefect.client.base": api-ref/prefect/client/base.md
                                      - "prefect.client.cloud": api-ref/prefect/client/cloud.md
                                      - "prefect.client.orchestration": api-ref/prefect/client/orchestration.md
                                      - "prefect.client.schemas": api-ref/prefect/client/schemas.md
                                      - "prefect.client.utilities": api-ref/prefect/client/utilities.md
                            - "Command Line Interface":
                                      - "prefect.cli.agent": api-ref/prefect/cli/agent.md
                                      - "prefect.cli.cloud": api-ref/prefect/cli/cloud.md
                                      - "prefect.cli.cloud_webhook": api-ref/prefect/cli/cloud-webhook.md
                                      - "prefect.cli.concurrency_limit": api-ref/prefect/cli/concurrency_limit.md
                                      - "prefect.cli.config": api-ref/prefect/cli/config.md
                                      - "prefect.cli.dev": api-ref/prefect/cli/dev.md
                                      - "prefect.cli.profile": api-ref/prefect/cli/profile.md
                                      - "prefect.cli.project": api-ref/prefect/cli/project.md
                                      - "prefect.cli.work_queue": api-ref/prefect/cli/work_queue.md
                                      - "prefect.cli.root": api-ref/prefect/cli/root.md
                                      - "prefect.cli.deployment": api-ref/prefect/cli/deployment.md
                                      - "prefect.cli.flow_run": api-ref/prefect/cli/flow_run.md
                                      - "prefect.cli.server": api-ref/prefect/cli/server.md
                            - "Utilities":
                                      - "prefect.utilities.annotations": api-ref/prefect/utilities/annotations.md
                                      - "prefect.utilities.asyncutils": api-ref/prefect/utilities/asyncutils.md
                                      - "prefect.utilities.processutils": api-ref/prefect/utilities/processutils.md
                                      - "prefect.utilities.callables": api-ref/prefect/utilities/callables.md
                                      - "prefect.utilities.collections": api-ref/prefect/utilities/collections.md
                                      - "prefect.utilities.filesystem": api-ref/prefect/utilities/filesystem.md
                                      - "prefect.utilities.hashing": api-ref/prefect/utilities/hashing.md
                            - "Workers":
                                      - "prefect.workers.base": api-ref/prefect/workers/base.md
                                      - "prefect.workers.process": api-ref/prefect/workers/process.md
                  - REST API:
                            - api-ref/rest-api/index.md
                            - Prefect Cloud REST API Reference: https://app.prefect.cloud/api/docs
                            - Prefect Server REST API Reference: api-ref/rest-api-reference.md
                  - Server API:
                            - api-ref/server/index.md
                            - "API":
                                      - "server.api.admin": api-ref/server/api/admin.md
                                      - "server.api.dependencies": api-ref/server/api/dependencies.md
                                      - "server.api.deployments": api-ref/server/api/deployments.md
                                      - "server.api.flows": api-ref/server/api/flows.md
                                      - "server.api.flow_runs": api-ref/server/api/flow_runs.md
                                      - "server.api.flow_run_states": api-ref/server/api/flow_run_states.md
                                      - "server.api.run_history": api-ref/server/api/run_history.md
                                      - "server.api.saved_searches": api-ref/server/api/saved_searches.md
                                      - "server.api.server": api-ref/server/api/server.md
                                      - "server.api.task_runs": api-ref/server/api/task_runs.md
                                      - "server.api.task_run_states": api-ref/server/api/task_run_states.md
                            - "Models":
                                      - "server.models.flows": api-ref/server/models/flows.md
                                      - "server.models.flow_runs": api-ref/server/models/flow_runs.md
                                      - "server.models.flow_run_states": api-ref/server/models/flow_run_states.md
                                      - "server.models.task_runs": api-ref/server/models/task_runs.md
                                      - "server.models.task_run_states": api-ref/server/models/task_run_states.md
                                      - "server.models.deployments": api-ref/server/models/deployments.md
                                      - "server.models.saved_searches": api-ref/server/models/saved_searches.md
                            - "Orchestration":
                                      - "server.orchestration.rules": api-ref/server/orchestration/rules.md
                                      - "server.orchestration.policies": api-ref/server/orchestration/policies.md
                                      - "server.orchestration.core_policy": api-ref/server/orchestration/core_policy.md
                                      - "server.orchestration.global_policy": api-ref/server/orchestration/global_policy.md
                            - "Schemas":
                                      - "server.schemas.actions": api-ref/server/schemas/actions.md
                                      - "server.schemas.core": api-ref/server/schemas/core.md
                                      - "server.schemas.filters": api-ref/server/schemas/filters.md
                                      - "server.schemas.responses": api-ref/server/schemas/responses.md
                                      - "server.schemas.schedules": api-ref/server/schemas/schedules.md
                                      - "server.schemas.sorting": api-ref/server/schemas/sorting.md
                                      - "server.schemas.states": api-ref/server/schemas/states.md
                            - "Services":
                                      - "server.services.late_runs": api-ref/server/services/late_runs.md
                                      - "server.services.loop_service": api-ref/server/services/loop_service.md
                                      - "server.services.scheduler": api-ref/server/services/scheduler.md
                            - "Utilities":
                                      - "server.utilities.database": api-ref/server/utilities/database.md
                                      - "server.utilities.schemas": api-ref/server/utilities/schemas.md
                                      - "server.utilities.server": api-ref/server/utilities/server.md
        - Community:
                  - community/index.md
                  - Contributing: contributing/overview.md
                  - Style: contributing/style.md
                  - Versioning: contributing/versioning.md
                  - Troubleshooting: contributing/common-mistakes.md
<<<<<<< HEAD
=======

>>>>>>> 731628a6
extra:
        version:
                provider: mike
        analytics:
                provider: custom
                property: G-3M31G9B0QJ
                amplitude_key: !ENV [AMPLITUDE_API_KEY, ""]
                amplitude_url:
                        !ENV [
                                AMPLITUDE_URL,
                                "https://api2.amplitude.com/2/httpapi",
                        ]
                feedback:
                        title: Was this page helpful?
                        ratings:
                                - icon: material/emoticon-happy-outline
                                  name: This page was helpful
                                  data: 1
                                  note: >-
                                          Thank you for your feedback!
                                - icon: material/emoticon-sad-outline
                                  name: This page could be improved
                                  data: 0
                                  note: >-
                                          Thank you for your feedback! Feel free to
                                          <a href="https://github.com/PrefectHQ/prefect/issues/new?assignees=&labels=docs%2Cstatus%3Atriage&projects=&template=4_docs_change.yaml"
                                          target="_blank"> open an issue </a> with more detail.
        social:
                - icon: fontawesome/brands/slack
                  link: https://www.prefect.io/slack/
                - icon: fontawesome/brands/discourse
                  link: https://discourse.prefect.io/
                - icon: fontawesome/brands/youtube
                  link: https://www.youtube.com/c/PrefectIO/videos
                - icon: fontawesome/regular/newspaper
                  link: https://prefect.io/guide/
                - icon: fontawesome/brands/twitter
                  link: https://twitter.com/PrefectIO
                - icon: fontawesome/brands/linkedin
                  link: https://www.linkedin.com/company/prefect/
                - icon: fontawesome/brands/github
                  link: https://github.com/PrefectHQ/prefect
                - icon: fontawesome/brands/docker
                  link: https://hub.docker.com/r/prefecthq/prefect/
                - icon: fontawesome/brands/python
                  link: https://pypi.org/project/prefect/<|MERGE_RESOLUTION|>--- conflicted
+++ resolved
@@ -3,6 +3,13 @@
 repo_url: https://github.com/PrefectHQ/prefect
 edit_uri: edit/main/docs
 extra_css:
+        - stylesheets/theme.css
+        - stylesheets/admonitions.css
+        - stylesheets/api_ref.css
+        - stylesheets/rest_ref.css
+        - stylesheets/syntax_highlights.css
+        - stylesheets/termynal.css
+        - stylesheets/extra.css
         - stylesheets/theme.css
         - stylesheets/admonitions.css
         - stylesheets/api_ref.css
@@ -35,10 +42,6 @@
         - pymdownx.emoji:
                   emoji_index: !!python/name:materialx.emoji.twemoji
                   emoji_generator: !!python/name:materialx.emoji.to_svg
-<<<<<<< HEAD
-=======
-
->>>>>>> 731628a6
 theme:
         name: material
         custom_dir: docs/overrides
@@ -300,10 +303,6 @@
                   - Style: contributing/style.md
                   - Versioning: contributing/versioning.md
                   - Troubleshooting: contributing/common-mistakes.md
-<<<<<<< HEAD
-=======
-
->>>>>>> 731628a6
 extra:
         version:
                 provider: mike
