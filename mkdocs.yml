<<<<<<< HEAD
site_name: Prefect
=======
site_name: Prefect Docs
>>>>>>> 4a1b44a3
site_url: https://docs.prefect.io/
repo_url: https://github.com/PrefectHQ/prefect
edit_uri: edit/main/docs
extra_css:
    - stylesheets/theme.css
    - stylesheets/admonitions.css
    - stylesheets/api_ref.css
    - stylesheets/rest_ref.css
    - stylesheets/syntax_highlights.css
    - stylesheets/termynal.css
    - stylesheets/extra.css
extra_javascript:
    - js/termynal.js
    - js/custom.js
markdown_extensions:    
    - admonition
    - attr_list
    - codehilite
    - md_in_html
    - meta
    - pymdownx.highlight:
        use_pygments: true
    - pymdownx.superfences:
        custom_fences:
            - name: mermaid
              class: mermaid
              format: !!python/name:pymdownx.superfences.fence_code_format
    - pymdownx.details
    - pymdownx.tabbed
    - toc:
        permalink: true
    - pymdownx.snippets
    - pymdownx.emoji:
        emoji_index: !!python/name:materialx.emoji.twemoji
        emoji_generator: !!python/name:materialx.emoji.to_svg

theme:
    name: material
    custom_dir: docs/overrides
    favicon: img/favicon.png
    features:
        - announce.dismiss
        # - toc.integrate # have to make index pages for sections if want emoji for them
        # - navigation.tabs
        - navigation.tabs.sticky
        - search.suggest
        - search.highlight
        - navigation.path
        - navigation.indexes

    font:
        text: Inter
        code: Source Code Pro
    icon:
        repo: fontawesome/brands/github
    logo: img/logos/prefect-logo-gradient-white.svg
    palette:
      - media: "(prefers-color-scheme)"
        toggle:
            icon: material/brightness-auto
            name: Switch to light mode
      - media: "(prefers-color-scheme: light)"
        accent: blue
        primary: blue
        scheme: default
        toggle:
            icon: material/weather-sunny
            name: Switch to dark mode
      - media: "(prefers-color-scheme: dark)"
        accent: blue
        primary: blue
        scheme: slate
        toggle:
            icon: material/weather-night
            name: Switch to light mode
plugins:
    mike:
      canonical_version: latest
      version_selector: true
    autorefs: {}
    mkdocstrings:
        # custom_templates: docs/templates
        handlers:
            python:
                options:
                    show_root_heading: True
                    show_object_full_path: False
                    show_category_heading: False
                    show_bases: True
                    show_submodules: False
                    show_if_no_docstring: False
                    show_signature: False
                    heading_level: 1
                    filters: ["!^_"]

    render_swagger: {}
    search: {}
    gen-files:
        scripts:
            - docs/integrations/generate_catalog.py
            - docs/recipes/generate_catalog.py
watch:
    - mkdocs.yml
    - mkdocs.insiders.yml
    - src/prefect/
nav:
    - Getting Started: 
        - index.md  
        - Installation: getting-started/installation.md
        - Cloud Quickstart: ui/cloud-quickstart.md
<<<<<<< HEAD
    - Tutorial: 
        - tutorials/index.md
        - tutorials/first-steps.md
        - tutorials/flow-task-config.md
        - tutorials/execution.md
        - tutorials/orchestration.md
        - tutorials/deployments.md
        - tutorials/storage.md
        - tutorials/docker.md
        - Cloud Agent Quickstart: tutorials/cloud-agent.md
        - tutorials/testing.md
        - tutorials/dask-ray-task-runners.md
=======
    - Tutorials: 
        - tutorials/index.md
        - Flows & Tasks: tutorials/first-steps.md
        - Configuration: tutorials/flow-task-config.md
        - Execution: tutorials/execution.md
        - Orchestration: tutorials/orchestration.md
        - Projects: tutorials/projects.md
        - Deployments: tutorials/deployments.md
        - Storage & Infrastructure: tutorials/storage.md
>>>>>>> 4a1b44a3
    - Concepts: 
        - concepts/index.md
        - Flows: concepts/flows.md
        - Tasks: concepts/tasks.md
        - Results: concepts/results.md
        - States: concepts/states.md
        - Infrastructure: concepts/infrastructure.md
        - Task Runners: concepts/task-runners.md
        - Deployments: concepts/deployments.md
        - Projects: concepts/projects.md
        - Work Pools, Workers, & Agents: concepts/work-pools.md
        - Storage: concepts/storage.md
        - Blocks: concepts/blocks.md
        - Filesystems: concepts/filesystems.md
        - Schedules: concepts/schedules.md
        - Runtime Context: concepts/runtime-context.md
        - Logging: concepts/logs.md
        - Artifacts: concepts/artifacts.md
        - Events & Resources: concepts/events-and-resources.md
        - Database: concepts/database.md
        - Settings: concepts/settings.md
    - UI & Cloud:
        - ui/index.md
<<<<<<< HEAD
        - UI Overview: ui/overview.md
=======
>>>>>>> 4a1b44a3
        - Cloud Overview: ui/cloud.md
        - Cloud Quickstart: ui/cloud-quickstart.md
        - Cloud Concepts: 
            - Manage API keys: ui/cloud-api-keys.md
            - Configure Local Environments: ui/cloud-local-environment.md
        - ui/flow-runs.md
        - ui/flows.md
        - ui/deployments.md
        - ui/work-pools.md
        - ui/blocks.md
        - ui/notifications.md
        - ui/task-concurrency.md
        - Workspaces: ui/workspaces.md
        - Automations: ui/automations.md
        - Organizations: ui/organizations.md
        - Service Accounts: ui/service-accounts.md
        - Roles (RBAC): ui/roles.md
        - Single Sign-on (SSO): ui/sso.md
        - Audit Log: ui/audit-log.md
        - Events: ui/events.md
        - Troubleshooting: ui/troubleshooting.md
        - Prefect Cloud API Rate Limits: ui/rate-limits.md
    - Guides: 
        - guides/index.md
<<<<<<< HEAD
        - Migration Guide: migration-guide.md
        - Prefect Recipes: 
            - Recipes Catalog: recipes/recipes.md
            - Contributing Recipes: recipes/contribute-recipes.md
=======
        - Testing: guides/testing.md
        - Dask & Ray: guides/dask-ray-task-runners.md
        - Deployment:
            - Docker: guides/deployment/docker.md
            - Azure Container Instance: guides/deployment/aci.md
        - Recipes: recipes/recipes.md
        - Migration Guide: guides/migration-guide.md
>>>>>>> 4a1b44a3
    - Integrations:
        - integrations/index.md
        - Using Integrations: integrations/usage.md
        - Contributing Integrations: integrations/contribute.md
    - API References: 
        - api-ref/index.md
        - Python SDK API:
            - 'prefect.agent': api-ref/prefect/agent.md
            # - 'prefect.client': api-ref/prefect/client.md
            - 'prefect.context': api-ref/prefect/context.md
            - 'prefect.deployments': api-ref/prefect/deployments.md
            - 'prefect.engine': api-ref/prefect/engine.md
            - 'prefect.exceptions': api-ref/prefect/exceptions.md
            - 'prefect.filesystems': api-ref/prefect/filesystems.md
            - 'prefect.flows': api-ref/prefect/flows.md
            - 'prefect.futures': api-ref/prefect/futures.md
            - 'prefect.infrastructure': api-ref/prefect/infrastructure.md
            - 'prefect.logging': api-ref/prefect/logging.md
            - 'prefect.runtime': 
                - 'prefect.runtime.flow_run': api-ref/prefect/runtime/flow_run.md
                - 'prefect.runtime.deployment': api-ref/prefect/runtime/deployment.md
                - 'prefect.runtime.task_run': api-ref/prefect/runtime/task_run.md
            - 'prefect.serializers': api-ref/prefect/serializers.md
            - 'prefect.settings': api-ref/prefect/settings.md
            - 'prefect.states': api-ref/prefect/states.md
            - 'prefect.task_runners': api-ref/prefect/task-runners.md
            - 'prefect.tasks': api-ref/prefect/tasks.md
            - 'Blocks':
                - 'prefect.blocks.core': api-ref/prefect/blocks/core.md
                - 'prefect.blocks.kubernetes': api-ref/prefect/blocks/kubernetes.md
                - 'prefect.blocks.notifications': api-ref/prefect/blocks/notifications.md
                - 'prefect.blocks.system': api-ref/prefect/blocks/system.md
                - 'prefect.blocks.webhook': api-ref/prefect/blocks/webhook.md
            - 'Client':
                - 'prefect.client.base': api-ref/prefect/client/base.md
                - 'prefect.client.cloud': api-ref/prefect/client/cloud.md
                - 'prefect.client.orchestration': api-ref/prefect/client/orchestration.md
                - 'prefect.client.schemas': api-ref/prefect/client/schemas.md
                - 'prefect.client.utilities': api-ref/prefect/client/utilities.md
            - 'Command Line Interface':
                - 'prefect.cli.agent': api-ref/prefect/cli/agent.md
                - 'prefect.cli.cloud': api-ref/prefect/cli/cloud.md
                - 'prefect.cli.concurrency_limit': api-ref/prefect/cli/concurrency_limit.md
                - 'prefect.cli.config': api-ref/prefect/cli/config.md
                - 'prefect.cli.dev': api-ref/prefect/cli/dev.md
                - 'prefect.cli.profile': api-ref/prefect/cli/profile.md
                - 'prefect.cli.work_queue': api-ref/prefect/cli/work_queue.md
                - 'prefect.cli.root': api-ref/prefect/cli/root.md
                - 'prefect.cli.deployment': api-ref/prefect/cli/deployment.md
                - 'prefect.cli.flow_run': api-ref/prefect/cli/flow_run.md
                - 'prefect.cli.server': api-ref/prefect/cli/server.md
            - 'Utilities':
                - 'prefect.utilities.annotations': api-ref/prefect/utilities/annotations.md
                - 'prefect.utilities.asyncutils': api-ref/prefect/utilities/asyncutils.md
                - 'prefect.utilities.processutils': api-ref/prefect/utilities/processutils.md
                - 'prefect.utilities.callables': api-ref/prefect/utilities/callables.md
                - 'prefect.utilities.collections': api-ref/prefect/utilities/collections.md
                - 'prefect.utilities.filesystem': api-ref/prefect/utilities/filesystem.md
                - 'prefect.utilities.hashing': api-ref/prefect/utilities/hashing.md
        - Server API:
            - 'API':
                - 'server.api.admin': api-ref/server/api/admin.md
                - 'server.api.dependencies': api-ref/server/api/dependencies.md
                - 'server.api.deployments': api-ref/server/api/deployments.md
                - 'server.api.flows': api-ref/server/api/flows.md
                - 'server.api.flow_runs': api-ref/server/api/flow_runs.md
                - 'server.api.flow_run_states': api-ref/server/api/flow_run_states.md
                - 'server.api.run_history': api-ref/server/api/run_history.md
                - 'server.api.saved_searches': api-ref/server/api/saved_searches.md
                - 'server.api.server': api-ref/server/api/server.md
                - 'server.api.task_runs': api-ref/server/api/task_runs.md
                - 'server.api.task_run_states': api-ref/server/api/task_run_states.md
            - 'Models':
                - 'server.models.flows': api-ref/server/models/flows.md
                - 'server.models.flow_runs': api-ref/server/models/flow_runs.md
                - 'server.models.flow_run_states': api-ref/server/models/flow_run_states.md
                - 'server.models.task_runs': api-ref/server/models/task_runs.md
                - 'server.models.task_run_states': api-ref/server/models/task_run_states.md
                - 'server.models.deployments': api-ref/server/models/deployments.md
                - 'server.models.saved_searches': api-ref/server/models/saved_searches.md
            - 'Orchestration':
                - 'server.orchestration.rules': api-ref/server/orchestration/rules.md
                - 'server.orchestration.policies': api-ref/server/orchestration/policies.md
                - 'server.orchestration.core_policy': api-ref/server/orchestration/core_policy.md
                - 'server.orchestration.global_policy': api-ref/server/orchestration/global_policy.md
            - 'Schemas':
                - 'server.schemas.actions': api-ref/server/schemas/actions.md
                - 'server.schemas.core': api-ref/server/schemas/core.md
                - 'server.schemas.filters': api-ref/server/schemas/filters.md
                - 'server.schemas.responses': api-ref/server/schemas/responses.md
                - 'server.schemas.schedules': api-ref/server/schemas/schedules.md
                - 'server.schemas.sorting': api-ref/server/schemas/sorting.md
                - 'server.schemas.states': api-ref/server/schemas/states.md
            - 'Services':
                - 'server.services.late_runs': api-ref/server/services/late_runs.md
                - 'server.services.loop_service': api-ref/server/services/loop_service.md
                - 'server.services.scheduler': api-ref/server/services/scheduler.md
            - 'Utilities':
                - 'server.utilities.database': api-ref/server/utilities/database.md
                - 'server.utilities.schemas': api-ref/server/utilities/schemas.md
                - 'server.utilities.server': api-ref/server/utilities/server.md
        - REST API: 
            - Prefect REST API Overview: api-ref/rest-api.md
            - Prefect REST API Reference: api-ref/rest-api-reference.md
    - Community: 
        - community/index.md
        - Contributing: contributing/overview.md
        - Style: contributing/style.md
        - Versioning: contributing/versioning.md
        - Troubleshooting: contributing/common-mistakes.md

extra:
    version:
        provider: mike
    analytics:
        provider: google
        property: G-3M31G9B0QJ
    social:
        - icon: fontawesome/brands/slack
          link: https://www.prefect.io/slack/
        - icon: fontawesome/brands/discourse
          link: https://discourse.prefect.io/
        - icon: fontawesome/brands/youtube
          link: https://www.youtube.com/c/PrefectIO/videos
        - icon: fontawesome/regular/newspaper
          link: https://prefect.io/guide/
        - icon: fontawesome/brands/twitter
          link: https://twitter.com/PrefectIO
        - icon: fontawesome/brands/linkedin
          link: https://www.linkedin.com/company/prefect/
        - icon: fontawesome/brands/github
          link: https://github.com/PrefectHQ/prefect
        - icon: fontawesome/brands/docker
          link: https://hub.docker.com/r/prefecthq/prefect/
        - icon: fontawesome/brands/python
          link: https://pypi.org/project/prefect/<|MERGE_RESOLUTION|>--- conflicted
+++ resolved
@@ -1,8 +1,4 @@
-<<<<<<< HEAD
-site_name: Prefect
-=======
 site_name: Prefect Docs
->>>>>>> 4a1b44a3
 site_url: https://docs.prefect.io/
 repo_url: https://github.com/PrefectHQ/prefect
 edit_uri: edit/main/docs
@@ -113,20 +109,6 @@
         - index.md  
         - Installation: getting-started/installation.md
         - Cloud Quickstart: ui/cloud-quickstart.md
-<<<<<<< HEAD
-    - Tutorial: 
-        - tutorials/index.md
-        - tutorials/first-steps.md
-        - tutorials/flow-task-config.md
-        - tutorials/execution.md
-        - tutorials/orchestration.md
-        - tutorials/deployments.md
-        - tutorials/storage.md
-        - tutorials/docker.md
-        - Cloud Agent Quickstart: tutorials/cloud-agent.md
-        - tutorials/testing.md
-        - tutorials/dask-ray-task-runners.md
-=======
     - Tutorials: 
         - tutorials/index.md
         - Flows & Tasks: tutorials/first-steps.md
@@ -136,7 +118,6 @@
         - Projects: tutorials/projects.md
         - Deployments: tutorials/deployments.md
         - Storage & Infrastructure: tutorials/storage.md
->>>>>>> 4a1b44a3
     - Concepts: 
         - concepts/index.md
         - Flows: concepts/flows.md
@@ -160,10 +141,6 @@
         - Settings: concepts/settings.md
     - UI & Cloud:
         - ui/index.md
-<<<<<<< HEAD
-        - UI Overview: ui/overview.md
-=======
->>>>>>> 4a1b44a3
         - Cloud Overview: ui/cloud.md
         - Cloud Quickstart: ui/cloud-quickstart.md
         - Cloud Concepts: 
@@ -188,12 +165,6 @@
         - Prefect Cloud API Rate Limits: ui/rate-limits.md
     - Guides: 
         - guides/index.md
-<<<<<<< HEAD
-        - Migration Guide: migration-guide.md
-        - Prefect Recipes: 
-            - Recipes Catalog: recipes/recipes.md
-            - Contributing Recipes: recipes/contribute-recipes.md
-=======
         - Testing: guides/testing.md
         - Dask & Ray: guides/dask-ray-task-runners.md
         - Deployment:
@@ -201,7 +172,6 @@
             - Azure Container Instance: guides/deployment/aci.md
         - Recipes: recipes/recipes.md
         - Migration Guide: guides/migration-guide.md
->>>>>>> 4a1b44a3
     - Integrations:
         - integrations/index.md
         - Using Integrations: integrations/usage.md
