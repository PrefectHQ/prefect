site_name: Prefect Docs
site_url: https://docs.prefect.io/
repo_url: https://github.com/PrefectHQ/prefect
edit_uri: edit/main/docs
extra_css:
    - stylesheets/theme.css
    - stylesheets/admonitions.css
    - stylesheets/api_ref.css
    - stylesheets/rest_ref.css
    - stylesheets/syntax_highlights.css
    - stylesheets/termynal.css
    - stylesheets/extra.css
extra_javascript:
    - js/custom.js
    - js/termynal.js
markdown_extensions:
    - admonition
    - attr_list
    - codehilite
    - md_in_html
    - meta
    - pymdownx.highlight:
          use_pygments: true
    - pymdownx.superfences:
          custom_fences:
              - name: mermaid
                class: mermaid
                format: !!python/name:pymdownx.superfences.fence_code_format
    - pymdownx.details
    - pymdownx.tabbed:
          alternate_style: true
    - toc:
          permalink: true
    - pymdownx.snippets
    - pymdownx.emoji:
          emoji_index: !!python/name:materialx.emoji.twemoji
          emoji_generator: !!python/name:materialx.emoji.to_svg
theme:
    name: material
    custom_dir: docs/overrides
    favicon: img/favicon.png
    features:
        - announce.dismiss
        - content.action.edit
        - content.code.copy
        - navigation.tabs.sticky
        - search.suggest
        - search.highlight
        - navigation.path
        - navigation.indexes
        - content.tabs.link
    font:
        text: Inter
        code: Source Code Pro
    icon:
        repo: fontawesome/brands/github
        edit: material/pencil
    logo: img/logos/prefect-logo-gradient-white.svg
    palette:
        - media: "(prefers-color-scheme)"
          toggle:
              icon: material/brightness-auto
              name: Switch to light mode
        - media: "(prefers-color-scheme: light)"
          accent: blue
          primary: blue
          scheme: default
          toggle:
              icon: material/weather-sunny
              name: Switch to dark mode
        - media: "(prefers-color-scheme: dark)"
          accent: blue
          primary: blue
          scheme: slate
          toggle:
              icon: material/weather-night
              name: Switch to light mode
validation:
    absolute_links: ignore
    unrecognized_links: ignore
plugins:
    mike:
        canonical_version: latest
        version_selector: true
    autorefs: {}
    mkdocstrings:
        handlers:
            python:
                options:
                    show_root_heading: True
                    show_object_full_path: False
                    show_category_heading: False
                    show_bases: True
                    show_submodules: False
                    show_if_no_docstring: False
                    show_signature: False
                    heading_level: 1
                    filters: ["!^_"]
    render_swagger: {}
    search: {}
    gen-files:
        scripts:
            - docs/integrations/generate_catalog.py
            - docs/integrations/generate_catalog.py
            - docs/recipes/generate_catalog.py
watch:
    - mkdocs.yml
    - mkdocs.insiders.yml
    - src/prefect/

extra:
    version:
        provider: mike
    analytics:
        provider: custom
        property: G-3M31G9B0QJ
        amplitude_key: !ENV [AMPLITUDE_API_KEY, ""]
        amplitude_url:
            !ENV [AMPLITUDE_URL, "https://api2.amplitude.com/2/httpapi"]
        feedback:
            title: Was this page helpful?
            ratings:
                - icon: material/emoticon-happy-outline
                  name: This page was helpful
                  data: 1
                  note: >-
                      Thank you for your feedback!
                - icon: material/emoticon-sad-outline
                  name: This page could be improved
                  data: 0
                  note: >-
                      Thank you for your feedback! Feel free to
                      <a href="https://github.com/PrefectHQ/prefect/issues/new?assignees=&labels=docs%2Cstatus%3Atriage&projects=&template=4_docs_change.yaml"
                      target="_blank"> open an issue </a> with more detail.

nav:
    - Getting Started:
          - index.md
          - Installation: getting-started/installation.md
    - Tutorial:
          - tutorial/index.md
          - Flows: tutorial/flows.md
          - Tasks: tutorial/tasks.md
          - Deploying Flows: tutorial/deployments.md
    - Guides:
          - guides/index.md
          - Deployment:
                - Storage: guides/deployment/storage-guide.md
                - Docker: guides/deployment/docker.md
<<<<<<< HEAD
                - Upgrade from Agents to Workers: guides/upgrade-guide-agents-to-workers.md
=======
                - Kubernetes: guides/deployment/kubernetes.md
>>>>>>> 019cd13f
                - Kubernetes Worker with Helm: guides/deployment/helm-worker.md
                - Serverless Push Work Pools: guides/deployment/push-work-pools.md
                - Run a flow on AWS ECS: https://prefecthq.github.io/prefect-aws/#using-prefect-with-aws-ecs
                - Azure Container Instance: guides/deployment/aci.md
                - Custom Workers: guides/deployment/developing-a-new-worker-type.md
          - Profiles & Configuration: guides/settings.md
          - Logging: guides/logs.md
          - Testing: guides/testing.md
          - Troubleshooting: guides/troubleshooting.md
          - Runtime Context: guides/runtime-context.md
          - Variables: guides/variables.md
          - Webhooks: guides/webhooks.md
          - State Change Hooks: guides/state-change-hooks.md
          - Dask & Ray: guides/dask-ray-task-runners.md
          - Hosting: guides/host.md
          - Recipes: recipes/recipes.md
    - Concepts:
          - concepts/index.md
          - Flows: concepts/flows.md
          - Tasks: concepts/tasks.md
          - Deployments: concepts/deployments.md
          - Work Pools & Workers: concepts/work-pools.md
          - Schedules: concepts/schedules.md
          - Results: concepts/results.md
          - Artifacts: concepts/artifacts.md
          - States: concepts/states.md
          - Blocks: concepts/blocks.md
          - Task Runners: concepts/task-runners.md
          - Events: concepts/events.md
          - Automations: concepts/automations.md
          - Filesystems: concepts/filesystems.md
          - Block and Agent-Based Deployments:
                - Deployments: concepts/deployments-block-based.md
                - Infrastructure: concepts/infrastructure.md
                - Storage: concepts/storage.md
                - Agents: concepts/agents.md
    - Cloud:
          - cloud/index.md
          - Quickstart: cloud/cloud-quickstart.md
          - Workspaces: cloud/workspaces.md
          - Organizations: cloud/organizations.md
          - Users:
                - cloud/users/index.md
                - Roles (RBAC): cloud/users/roles.md
                - API Keys: cloud/users/api-keys.md
                - Service Accounts: cloud/users/service-accounts.md
                - Single Sign-on (SSO): cloud/users/sso.md
                - Audit Log: cloud/users/audit-log.md
          - API Rate Limits: cloud/rate-limits.md
          - Connecting & Troubleshooting: cloud/connecting.md
    - Integrations:
          - integrations/index.md
          - Using Integrations: integrations/usage.md
          - Contributing Integrations: integrations/contribute.md
    - API References:
          - api-ref/index.md
          - Python SDK API:
                - api-ref/python/index.md
                - "prefect.agent": api-ref/prefect/agent.md
                - "prefect.artifacts": api-ref/prefect/artifacts.md
                # - 'prefect.client': api-ref/prefect/client.md
                - "prefect.context": api-ref/prefect/context.md
                - "prefect.engine": api-ref/prefect/engine.md
                - "prefect.exceptions": api-ref/prefect/exceptions.md
                - "prefect.filesystems": api-ref/prefect/filesystems.md
                - "prefect.flows": api-ref/prefect/flows.md
                - "prefect.futures": api-ref/prefect/futures.md
                - "prefect.infrastructure": api-ref/prefect/infrastructure.md
                - "prefect.logging": api-ref/prefect/logging.md
                - "prefect.deployments":
                      - "prefect.deployments.deployments": api-ref/prefect/deployments/deployments.md
                      - "prefect.deployments.base": api-ref/prefect/deployments/base.md
                      - "prefect.deployments.steps.core": api-ref/prefect/deployments/steps/core.md
                      - "prefect.deployments.steps.pull": api-ref/prefect/deployments/steps/pull.md
                      - "prefect.deployments.steps.utility": api-ref/prefect/deployments/steps/utility.md
                - "prefect.runtime":
                      - "prefect.runtime.flow_run": api-ref/prefect/runtime/flow_run.md
                      - "prefect.runtime.deployment": api-ref/prefect/runtime/deployment.md
                      - "prefect.runtime.task_run": api-ref/prefect/runtime/task_run.md
                - "prefect.serializers": api-ref/prefect/serializers.md
                - "prefect.settings": api-ref/prefect/settings.md
                - "prefect.states": api-ref/prefect/states.md
                - "prefect.task_runners": api-ref/prefect/task-runners.md
                - "prefect.tasks": api-ref/prefect/tasks.md
                - "Blocks":
                      - "prefect.blocks.core": api-ref/prefect/blocks/core.md
                      - "prefect.blocks.kubernetes": api-ref/prefect/blocks/kubernetes.md
                      - "prefect.blocks.notifications": api-ref/prefect/blocks/notifications.md
                      - "prefect.blocks.system": api-ref/prefect/blocks/system.md
                      - "prefect.blocks.webhook": api-ref/prefect/blocks/webhook.md
                - "Client":
                      - "prefect.client.base": api-ref/prefect/client/base.md
                      - "prefect.client.cloud": api-ref/prefect/client/cloud.md
                      - "prefect.client.orchestration": api-ref/prefect/client/orchestration.md
                      - "prefect.client.schemas": api-ref/prefect/client/schemas.md
                      - "prefect.client.utilities": api-ref/prefect/client/utilities.md
                - "Command Line Interface":
                      - "prefect.cli.agent": api-ref/prefect/cli/agent.md
                      - "prefect.cli.cloud": api-ref/prefect/cli/cloud.md
                      - "prefect.cli.cloud_webhook": api-ref/prefect/cli/cloud-webhook.md
                      - "prefect.cli.concurrency_limit": api-ref/prefect/cli/concurrency_limit.md
                      - "prefect.cli.config": api-ref/prefect/cli/config.md
                      - "prefect.cli.dev": api-ref/prefect/cli/dev.md
                      - "prefect.cli.profile": api-ref/prefect/cli/profile.md
                      - "prefect.cli.project": api-ref/prefect/cli/project.md
                      - "prefect.cli.work_queue": api-ref/prefect/cli/work_queue.md
                      - "prefect.cli.root": api-ref/prefect/cli/root.md
                      - "prefect.cli.deployment": api-ref/prefect/cli/deployment.md
                      - "prefect.cli.flow_run": api-ref/prefect/cli/flow_run.md
                      - "prefect.cli.server": api-ref/prefect/cli/server.md
                - "Utilities":
                      - "prefect.utilities.annotations": api-ref/prefect/utilities/annotations.md
                      - "prefect.utilities.asyncutils": api-ref/prefect/utilities/asyncutils.md
                      - "prefect.utilities.processutils": api-ref/prefect/utilities/processutils.md
                      - "prefect.utilities.callables": api-ref/prefect/utilities/callables.md
                      - "prefect.utilities.collections": api-ref/prefect/utilities/collections.md
                      - "prefect.utilities.filesystem": api-ref/prefect/utilities/filesystem.md
                      - "prefect.utilities.hashing": api-ref/prefect/utilities/hashing.md
                - "Workers":
                      - "prefect.workers.base": api-ref/prefect/workers/base.md
                      - "prefect.workers.process": api-ref/prefect/workers/process.md
          - REST API:
                - api-ref/rest-api/index.md
                - Prefect Cloud REST API Reference: https://app.prefect.cloud/api/docs
                - Prefect Server REST API Reference: api-ref/rest-api-reference.md
          - Server API:
                - api-ref/server/index.md
                - "API":
                      - "server.api.admin": api-ref/server/api/admin.md
                      - "server.api.dependencies": api-ref/server/api/dependencies.md
                      - "server.api.deployments": api-ref/server/api/deployments.md
                      - "server.api.flows": api-ref/server/api/flows.md
                      - "server.api.flow_runs": api-ref/server/api/flow_runs.md
                      - "server.api.flow_run_states": api-ref/server/api/flow_run_states.md
                      - "server.api.run_history": api-ref/server/api/run_history.md
                      - "server.api.saved_searches": api-ref/server/api/saved_searches.md
                      - "server.api.server": api-ref/server/api/server.md
                      - "server.api.task_runs": api-ref/server/api/task_runs.md
                      - "server.api.task_run_states": api-ref/server/api/task_run_states.md
                - "Models":
                      - "server.models.flows": api-ref/server/models/flows.md
                      - "server.models.flow_runs": api-ref/server/models/flow_runs.md
                      - "server.models.flow_run_states": api-ref/server/models/flow_run_states.md
                      - "server.models.task_runs": api-ref/server/models/task_runs.md
                      - "server.models.task_run_states": api-ref/server/models/task_run_states.md
                      - "server.models.deployments": api-ref/server/models/deployments.md
                      - "server.models.saved_searches": api-ref/server/models/saved_searches.md
                - "Orchestration":
                      - "server.orchestration.rules": api-ref/server/orchestration/rules.md
                      - "server.orchestration.policies": api-ref/server/orchestration/policies.md
                      - "server.orchestration.core_policy": api-ref/server/orchestration/core_policy.md
                      - "server.orchestration.global_policy": api-ref/server/orchestration/global_policy.md
                - "Schemas":
                      - "server.schemas.actions": api-ref/server/schemas/actions.md
                      - "server.schemas.core": api-ref/server/schemas/core.md
                      - "server.schemas.filters": api-ref/server/schemas/filters.md
                      - "server.schemas.responses": api-ref/server/schemas/responses.md
                      - "server.schemas.schedules": api-ref/server/schemas/schedules.md
                      - "server.schemas.sorting": api-ref/server/schemas/sorting.md
                      - "server.schemas.states": api-ref/server/schemas/states.md
                - "Services":
                      - "server.services.late_runs": api-ref/server/services/late_runs.md
                      - "server.services.loop_service": api-ref/server/services/loop_service.md
                      - "server.services.scheduler": api-ref/server/services/scheduler.md
                - "Utilities":
                      - "server.utilities.database": api-ref/server/utilities/database.md
                      - "server.utilities.schemas": api-ref/server/utilities/schemas.md
                      - "server.utilities.server": api-ref/server/utilities/server.md
    - Community:
          - community/index.md
          - Contributing: contributing/overview.md
          - Style: contributing/style.md
          - Versioning: contributing/versioning.md
          - Troubleshooting: contributing/common-mistakes.md
social:
    - icon: fontawesome/brands/slack
      link: https://www.prefect.io/slack/
    - icon: fontawesome/brands/discourse
      link: https://discourse.prefect.io/
    - icon: fontawesome/brands/youtube
      link: https://www.youtube.com/c/PrefectIO/videos
    - icon: fontawesome/regular/newspaper
      link: https://prefect.io/guide/
    - icon: fontawesome/brands/twitter
      link: https://twitter.com/PrefectIO
    - icon: fontawesome/brands/linkedin
      link: https://www.linkedin.com/company/prefect/
    - icon: fontawesome/brands/github
      link: https://github.com/PrefectHQ/prefect
    - icon: fontawesome/brands/docker
      link: https://hub.docker.com/r/prefecthq/prefect/
    - icon: fontawesome/brands/python
      link: https://pypi.org/project/prefect/<|MERGE_RESOLUTION|>--- conflicted
+++ resolved
@@ -147,11 +147,8 @@
           - Deployment:
                 - Storage: guides/deployment/storage-guide.md
                 - Docker: guides/deployment/docker.md
-<<<<<<< HEAD
                 - Upgrade from Agents to Workers: guides/upgrade-guide-agents-to-workers.md
-=======
                 - Kubernetes: guides/deployment/kubernetes.md
->>>>>>> 019cd13f
                 - Kubernetes Worker with Helm: guides/deployment/helm-worker.md
                 - Serverless Push Work Pools: guides/deployment/push-work-pools.md
                 - Run a flow on AWS ECS: https://prefecthq.github.io/prefect-aws/#using-prefect-with-aws-ecs
