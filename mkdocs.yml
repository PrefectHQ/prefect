--- conflicted
+++ resolved
@@ -13,7 +13,7 @@
 extra_javascript:
     - js/termynal.js
     - js/custom.js
-markdown_extensions:    
+markdown_extensions:
     - admonition
     - attr_list
     - codehilite
@@ -111,7 +111,6 @@
         - index.md
         - Installation: getting-started/installation.md
         - Cloud Quickstart: cloud/cloud-quickstart.md
-<<<<<<< HEAD
     - Tutorial:
         - tutorial/index.md
         - Flows & Tasks: tutorial/first-steps.md
@@ -121,20 +120,7 @@
         - Projects: tutorial/projects.md
         - Deployments: tutorial/deployments.md
         - Storage & Infrastructure: tutorial/storage.md
-        - Developing a New Worker Type: tutorial/developing-a-new-worker-type.md
     - Concepts:
-=======
-    - Tutorials: 
-        - tutorials/index.md
-        - Flows & Tasks: tutorials/first-steps.md
-        - Configuration: tutorials/flow-task-config.md
-        - Execution: tutorials/execution.md
-        - Orchestration: tutorials/orchestration.md
-        - Projects: tutorials/projects.md
-        - Deployments: tutorials/deployments.md
-        - Storage & Infrastructure: tutorials/storage.md
-    - Concepts: 
->>>>>>> 946018aa
         - concepts/index.md
         - Develop:
             - Flows: concepts/flows.md
@@ -144,10 +130,10 @@
             - States: concepts/states.md
             - Blocks: concepts/blocks.md
             - Variables: concepts/variables.md
-            - Task Runners: concepts/task-runners.md 
+            - Task Runners: concepts/task-runners.md
             - Runtime Context: concepts/runtime-context.md
             - Profiles & Configuration: concepts/settings.md
-        - Deploy: 
+        - Deploy:
             - Deployments: concepts/deployments.md
             - Projects: concepts/projects.md
             - Work Pools, Workers & Agents: concepts/work-pools.md
@@ -161,7 +147,7 @@
         - Cloud Quickstart: cloud/cloud-quickstart.md
         - Workspaces: cloud/workspaces.md
         - Organizations: cloud/organizations.md
-        - Users: 
+        - Users:
             - cloud/users/index.md
             - Roles (RBAC): cloud/users/roles.md
             - API Keys: cloud/users/api-keys.md
@@ -172,9 +158,9 @@
         - Automations: cloud/automations.md
         - API Rate Limits: cloud/rate-limits.md
         - Connecting & Troubleshooting: cloud/connecting.md
-    - Host: 
+    - Host:
         - host/index.md
-    - Guides: 
+    - Guides:
         - guides/index.md
         - Testing: guides/testing.md
         - Dask & Ray: guides/dask-ray-task-runners.md
@@ -208,7 +194,7 @@
                 - 'prefect.projects.base': api-ref/prefect/projects/base.md
                 - 'prefect.projects.steps.core': api-ref/prefect/projects/steps/core.md
                 - 'prefect.projects.steps.pull': api-ref/prefect/projects/steps/pull.md
-            - 'prefect.runtime': 
+            - 'prefect.runtime':
                 - 'prefect.runtime.flow_run': api-ref/prefect/runtime/flow_run.md
                 - 'prefect.runtime.deployment': api-ref/prefect/runtime/deployment.md
                 - 'prefect.runtime.task_run': api-ref/prefect/runtime/task_run.md
@@ -295,10 +281,10 @@
                 - 'server.utilities.database': api-ref/server/utilities/database.md
                 - 'server.utilities.schemas': api-ref/server/utilities/schemas.md
                 - 'server.utilities.server': api-ref/server/utilities/server.md
-        - REST API: 
+        - REST API:
             - Prefect REST API Overview: api-ref/rest-api.md
             - Prefect REST API Reference: api-ref/rest-api-reference.md
-    - Community: 
+    - Community:
         - community/index.md
         - Contributing: contributing/overview.md
         - Style: contributing/style.md
