site_name: Prefect Docs
site_url: https://docs.prefect.io/
repo_url: https://github.com/PrefectHQ/prefect
edit_uri: edit/main/docs
extra_css:
    - stylesheets/theme.css
    - stylesheets/admonitions.css
    - stylesheets/api_ref.css
    - stylesheets/rest_ref.css
    - stylesheets/syntax_highlights.css
    - stylesheets/termynal.css
    - stylesheets/extra.css
extra_javascript:
    - js/custom.js
    - js/termynal.js
markdown_extensions:
    - admonition
    - attr_list
    - codehilite
    - md_in_html
    - meta
    - pymdownx.highlight:
          use_pygments: true
    - pymdownx.superfences:
          custom_fences:
              - name: mermaid
                class: mermaid
                format: !!python/name:pymdownx.superfences.fence_code_format
    - pymdownx.details
    - pymdownx.tabbed:
          alternate_style: true
    - toc:
          permalink: true
    - pymdownx.snippets
    - pymdownx.emoji:
          emoji_index: !!python/name:materialx.emoji.twemoji
          emoji_generator: !!python/name:materialx.emoji.to_svg
theme:
    name: material
    custom_dir: docs/overrides
    favicon: img/favicon.png
    features:
        - announce.dismiss
        - content.action.edit
        - content.code.copy
        - navigation.tabs.sticky
        - search.suggest
        - search.highlight
        - navigation.path
        - navigation.indexes
        - content.tabs.link
    font:
        text: Inter
        code: Source Code Pro
    icon:
        repo: fontawesome/brands/github
        edit: material/pencil
    logo: img/logos/prefect-logo-gradient-white.svg
    palette:
        - media: "(prefers-color-scheme)"
          toggle:
              icon: material/brightness-auto
              name: Switch to light mode
        - media: "(prefers-color-scheme: light)"
          accent: blue
          primary: blue
          scheme: default
          toggle:
              icon: material/weather-sunny
              name: Switch to dark mode
        - media: "(prefers-color-scheme: dark)"
          accent: blue
          primary: blue
          scheme: slate
          toggle:
              icon: material/weather-night
              name: Switch to light mode
validation:
    absolute_links: ignore
    unrecognized_links: ignore
plugins:
    mike:
        canonical_version: latest
        version_selector: true
    autorefs: {}
    mkdocstrings:
        handlers:
            python:
                options:
                    show_root_heading: True
                    show_object_full_path: False
                    show_category_heading: False
                    show_bases: True
                    show_submodules: False
                    show_if_no_docstring: False
                    show_signature: False
                    heading_level: 1
                    filters: ["!^_"]
    render_swagger: {}
    search: {}
    gen-files:
        scripts:
            - docs/integrations/generate_catalog.py
            - docs/integrations/generate_catalog.py
            - docs/recipes/generate_catalog.py
watch:
    - mkdocs.yml
    - mkdocs.insiders.yml
    - src/prefect/

extra:
    version:
        provider: mike
    analytics:
        provider: custom
        property: G-3M31G9B0QJ
        amplitude_key: !ENV [AMPLITUDE_API_KEY, ""]
        amplitude_url:
            !ENV [AMPLITUDE_URL, "https://api2.amplitude.com/2/httpapi"]
        feedback:
            title: Was this page helpful?
            ratings:
                - icon: material/emoticon-happy-outline
                  name: This page was helpful
                  data: 1
                  note: >-
                      Thank you for your feedback!
                - icon: material/emoticon-sad-outline
                  name: This page could be improved
                  data: 0
                  note: >-
                      Thank you for your feedback! Feel free to
                      <a href="https://github.com/PrefectHQ/prefect/issues/new?assignees=&labels=docs%2Cstatus%3Atriage&projects=&template=4_docs_change.yaml"
                      target="_blank"> open an issue </a> with more detail.

nav:
    - Getting Started:
          - index.md
          - Installation: getting-started/installation.md
    - Tutorial:
          - tutorial/index.md
          - Flows: tutorial/flows.md
          - Tasks: tutorial/tasks.md
          - Deploying Flows: tutorial/deployments.md
    - Guides:
          - guides/index.md
          - Deployment:
                - Storage: guides/deployment/storage-guide.md
                - Docker: guides/deployment/docker.md
                - Upgrade from Agents to Workers: guides/upgrade-guide-agents-to-workers.md
                - Kubernetes: guides/deployment/kubernetes.md
                - Kubernetes Worker with Helm: guides/deployment/helm-worker.md
                - Serverless Push Work Pools: guides/deployment/push-work-pools.md
                - Run a flow on AWS ECS: https://prefecthq.github.io/prefect-aws/#using-prefect-with-aws-ecs
                - Azure Container Instance: guides/deployment/aci.md
                - Custom Workers: guides/deployment/developing-a-new-worker-type.md
          - Profiles & Configuration: guides/settings.md
          - Logging: guides/logs.md
          - Testing: guides/testing.md
          - Troubleshooting: guides/troubleshooting.md
          - Runtime Context: guides/runtime-context.md
          - Variables: guides/variables.md
          - Webhooks: guides/webhooks.md
          - State Change Hooks: guides/state-change-hooks.md
          - Dask & Ray: guides/dask-ray-task-runners.md
          - Hosting: guides/host.md
          - Recipes: recipes/recipes.md
    - Concepts:
          - concepts/index.md
          - Flows: concepts/flows.md
          - Tasks: concepts/tasks.md
          - Deployments: concepts/deployments.md
          - Work Pools & Workers: concepts/work-pools.md
          - Schedules: concepts/schedules.md
          - Results: concepts/results.md
          - Artifacts: concepts/artifacts.md
          - States: concepts/states.md
          - Blocks: concepts/blocks.md
          - Task Runners: concepts/task-runners.md
          - Events: concepts/events.md
          - Automations: concepts/automations.md
          - Filesystems: concepts/filesystems.md
          - Block and Agent-Based Deployments:
                - Deployments: concepts/deployments-block-based.md
                - Infrastructure: concepts/infrastructure.md
                - Storage: concepts/storage.md
                - Agents: concepts/agents.md
    - Cloud:
          - cloud/index.md
          - Quickstart: cloud/cloud-quickstart.md
          - Workspaces: cloud/workspaces.md
          - Organizations: cloud/organizations.md
          - Users:
                - cloud/users/index.md
                - Roles (RBAC): cloud/users/roles.md
                - API Keys: cloud/users/api-keys.md
                - Service Accounts: cloud/users/service-accounts.md
                - Single Sign-on (SSO): cloud/users/sso.md
                - Audit Log: cloud/users/audit-log.md
          - API Rate Limits: cloud/rate-limits.md
          - Connecting & Troubleshooting: cloud/connecting.md
<<<<<<< HEAD
    - Guides:
          - guides/index.md
          - Deployment:
                - Storage: guides/deployment/storage-guide.md
                - Docker: guides/deployment/docker.md
                - Kubernetes Worker with Helm: guides/deployment/helm-worker.md
                - Serverless Push Work Pools: guides/deployment/push-work-pools.md
                - Run a flow on AWS ECS: https://prefecthq.github.io/prefect-aws/#using-prefect-with-aws-ecs
                - Azure Container Instance: guides/deployment/aci.md
                - Custom Workers: guides/deployment/developing-a-new-worker-type.md
          - Profiles & Configuration: guides/settings.md
          - Logging: guides/logs.md
          - Testing: guides/testing.md
          - Troubleshooting: guides/troubleshooting.md
          - Runtime Context: guides/runtime-context.md
          - Variables: guides/variables.md
          - Webhooks: guides/webhooks.md
          - State Change Hooks: guides/state-change-hooks.md
          - Dask & Ray: guides/dask-ray-task-runners.md
          - Moving data: guides/moving-data.md
          - Hosting: guides/host.md
          - Migration: guides/migration-guide.md
          - Recipes: recipes/recipes.md
=======
>>>>>>> fc9a0591
    - Integrations:
          - integrations/index.md
          - Using Integrations: integrations/usage.md
          - Contributing Integrations: integrations/contribute.md
    - API References:
          - api-ref/index.md
          - Python SDK API:
                - api-ref/python/index.md
                - "prefect.agent": api-ref/prefect/agent.md
                - "prefect.artifacts": api-ref/prefect/artifacts.md
                # - 'prefect.client': api-ref/prefect/client.md
                - "prefect.context": api-ref/prefect/context.md
                - "prefect.engine": api-ref/prefect/engine.md
                - "prefect.exceptions": api-ref/prefect/exceptions.md
                - "prefect.filesystems": api-ref/prefect/filesystems.md
                - "prefect.flows": api-ref/prefect/flows.md
                - "prefect.futures": api-ref/prefect/futures.md
                - "prefect.infrastructure": api-ref/prefect/infrastructure.md
                - "prefect.logging": api-ref/prefect/logging.md
                - "prefect.deployments":
                      - "prefect.deployments.deployments": api-ref/prefect/deployments/deployments.md
                      - "prefect.deployments.base": api-ref/prefect/deployments/base.md
                      - "prefect.deployments.steps.core": api-ref/prefect/deployments/steps/core.md
                      - "prefect.deployments.steps.pull": api-ref/prefect/deployments/steps/pull.md
                      - "prefect.deployments.steps.utility": api-ref/prefect/deployments/steps/utility.md
                - "prefect.runtime":
                      - "prefect.runtime.flow_run": api-ref/prefect/runtime/flow_run.md
                      - "prefect.runtime.deployment": api-ref/prefect/runtime/deployment.md
                      - "prefect.runtime.task_run": api-ref/prefect/runtime/task_run.md
                - "prefect.serializers": api-ref/prefect/serializers.md
                - "prefect.settings": api-ref/prefect/settings.md
                - "prefect.states": api-ref/prefect/states.md
                - "prefect.task_runners": api-ref/prefect/task-runners.md
                - "prefect.tasks": api-ref/prefect/tasks.md
                - "Blocks":
                      - "prefect.blocks.core": api-ref/prefect/blocks/core.md
                      - "prefect.blocks.kubernetes": api-ref/prefect/blocks/kubernetes.md
                      - "prefect.blocks.notifications": api-ref/prefect/blocks/notifications.md
                      - "prefect.blocks.system": api-ref/prefect/blocks/system.md
                      - "prefect.blocks.webhook": api-ref/prefect/blocks/webhook.md
                - "Client":
                      - "prefect.client.base": api-ref/prefect/client/base.md
                      - "prefect.client.cloud": api-ref/prefect/client/cloud.md
                      - "prefect.client.orchestration": api-ref/prefect/client/orchestration.md
                      - "prefect.client.schemas": api-ref/prefect/client/schemas.md
                      - "prefect.client.utilities": api-ref/prefect/client/utilities.md
                - "Command Line Interface":
                      - "prefect.cli.agent": api-ref/prefect/cli/agent.md
                      - "prefect.cli.cloud": api-ref/prefect/cli/cloud.md
                      - "prefect.cli.cloud_webhook": api-ref/prefect/cli/cloud-webhook.md
                      - "prefect.cli.concurrency_limit": api-ref/prefect/cli/concurrency_limit.md
                      - "prefect.cli.config": api-ref/prefect/cli/config.md
                      - "prefect.cli.dev": api-ref/prefect/cli/dev.md
                      - "prefect.cli.profile": api-ref/prefect/cli/profile.md
                      - "prefect.cli.project": api-ref/prefect/cli/project.md
                      - "prefect.cli.work_queue": api-ref/prefect/cli/work_queue.md
                      - "prefect.cli.root": api-ref/prefect/cli/root.md
                      - "prefect.cli.deployment": api-ref/prefect/cli/deployment.md
                      - "prefect.cli.flow_run": api-ref/prefect/cli/flow_run.md
                      - "prefect.cli.server": api-ref/prefect/cli/server.md
                - "Utilities":
                      - "prefect.utilities.annotations": api-ref/prefect/utilities/annotations.md
                      - "prefect.utilities.asyncutils": api-ref/prefect/utilities/asyncutils.md
                      - "prefect.utilities.processutils": api-ref/prefect/utilities/processutils.md
                      - "prefect.utilities.callables": api-ref/prefect/utilities/callables.md
                      - "prefect.utilities.collections": api-ref/prefect/utilities/collections.md
                      - "prefect.utilities.filesystem": api-ref/prefect/utilities/filesystem.md
                      - "prefect.utilities.hashing": api-ref/prefect/utilities/hashing.md
                - "Workers":
                      - "prefect.workers.base": api-ref/prefect/workers/base.md
                      - "prefect.workers.process": api-ref/prefect/workers/process.md
          - REST API:
                - api-ref/rest-api/index.md
                - Prefect Cloud REST API Reference: https://app.prefect.cloud/api/docs
                - Prefect Server REST API Reference: api-ref/rest-api-reference.md
          - Server API:
                - api-ref/server/index.md
                - "API":
                      - "server.api.admin": api-ref/server/api/admin.md
                      - "server.api.dependencies": api-ref/server/api/dependencies.md
                      - "server.api.deployments": api-ref/server/api/deployments.md
                      - "server.api.flows": api-ref/server/api/flows.md
                      - "server.api.flow_runs": api-ref/server/api/flow_runs.md
                      - "server.api.flow_run_states": api-ref/server/api/flow_run_states.md
                      - "server.api.run_history": api-ref/server/api/run_history.md
                      - "server.api.saved_searches": api-ref/server/api/saved_searches.md
                      - "server.api.server": api-ref/server/api/server.md
                      - "server.api.task_runs": api-ref/server/api/task_runs.md
                      - "server.api.task_run_states": api-ref/server/api/task_run_states.md
                - "Models":
                      - "server.models.flows": api-ref/server/models/flows.md
                      - "server.models.flow_runs": api-ref/server/models/flow_runs.md
                      - "server.models.flow_run_states": api-ref/server/models/flow_run_states.md
                      - "server.models.task_runs": api-ref/server/models/task_runs.md
                      - "server.models.task_run_states": api-ref/server/models/task_run_states.md
                      - "server.models.deployments": api-ref/server/models/deployments.md
                      - "server.models.saved_searches": api-ref/server/models/saved_searches.md
                - "Orchestration":
                      - "server.orchestration.rules": api-ref/server/orchestration/rules.md
                      - "server.orchestration.policies": api-ref/server/orchestration/policies.md
                      - "server.orchestration.core_policy": api-ref/server/orchestration/core_policy.md
                      - "server.orchestration.global_policy": api-ref/server/orchestration/global_policy.md
                - "Schemas":
                      - "server.schemas.actions": api-ref/server/schemas/actions.md
                      - "server.schemas.core": api-ref/server/schemas/core.md
                      - "server.schemas.filters": api-ref/server/schemas/filters.md
                      - "server.schemas.responses": api-ref/server/schemas/responses.md
                      - "server.schemas.schedules": api-ref/server/schemas/schedules.md
                      - "server.schemas.sorting": api-ref/server/schemas/sorting.md
                      - "server.schemas.states": api-ref/server/schemas/states.md
                - "Services":
                      - "server.services.late_runs": api-ref/server/services/late_runs.md
                      - "server.services.loop_service": api-ref/server/services/loop_service.md
                      - "server.services.scheduler": api-ref/server/services/scheduler.md
                - "Utilities":
                      - "server.utilities.database": api-ref/server/utilities/database.md
                      - "server.utilities.schemas": api-ref/server/utilities/schemas.md
                      - "server.utilities.server": api-ref/server/utilities/server.md
    - Community:
          - community/index.md
          - Contributing: contributing/overview.md
          - Style: contributing/style.md
          - Versioning: contributing/versioning.md
          - Troubleshooting: contributing/common-mistakes.md
social:
    - icon: fontawesome/brands/slack
      link: https://www.prefect.io/slack/
    - icon: fontawesome/brands/discourse
      link: https://discourse.prefect.io/
    - icon: fontawesome/brands/youtube
      link: https://www.youtube.com/c/PrefectIO/videos
    - icon: fontawesome/regular/newspaper
      link: https://prefect.io/guide/
    - icon: fontawesome/brands/twitter
      link: https://twitter.com/PrefectIO
    - icon: fontawesome/brands/linkedin
      link: https://www.linkedin.com/company/prefect/
    - icon: fontawesome/brands/github
      link: https://github.com/PrefectHQ/prefect
    - icon: fontawesome/brands/docker
      link: https://hub.docker.com/r/prefecthq/prefect/
    - icon: fontawesome/brands/python
      link: https://pypi.org/project/prefect/<|MERGE_RESOLUTION|>--- conflicted
+++ resolved
@@ -199,32 +199,6 @@
                 - Audit Log: cloud/users/audit-log.md
           - API Rate Limits: cloud/rate-limits.md
           - Connecting & Troubleshooting: cloud/connecting.md
-<<<<<<< HEAD
-    - Guides:
-          - guides/index.md
-          - Deployment:
-                - Storage: guides/deployment/storage-guide.md
-                - Docker: guides/deployment/docker.md
-                - Kubernetes Worker with Helm: guides/deployment/helm-worker.md
-                - Serverless Push Work Pools: guides/deployment/push-work-pools.md
-                - Run a flow on AWS ECS: https://prefecthq.github.io/prefect-aws/#using-prefect-with-aws-ecs
-                - Azure Container Instance: guides/deployment/aci.md
-                - Custom Workers: guides/deployment/developing-a-new-worker-type.md
-          - Profiles & Configuration: guides/settings.md
-          - Logging: guides/logs.md
-          - Testing: guides/testing.md
-          - Troubleshooting: guides/troubleshooting.md
-          - Runtime Context: guides/runtime-context.md
-          - Variables: guides/variables.md
-          - Webhooks: guides/webhooks.md
-          - State Change Hooks: guides/state-change-hooks.md
-          - Dask & Ray: guides/dask-ray-task-runners.md
-          - Moving data: guides/moving-data.md
-          - Hosting: guides/host.md
-          - Migration: guides/migration-guide.md
-          - Recipes: recipes/recipes.md
-=======
->>>>>>> fc9a0591
     - Integrations:
           - integrations/index.md
           - Using Integrations: integrations/usage.md
