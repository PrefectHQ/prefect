# Python artifacts
__pycache__/
*.py[cod]
*$py.class
*.egg-info/
*.egg
build/
dist/
sdist/

# Test artifacts
.pytest_cache/
<<<<<<< HEAD
.prefect-results
=======
.coverage
>>>>>>> 7a8dffcd

# Type checking artifacts
.mypy_cache/
.dmypy.json
dmypy.json
.pyre/

# IPython
profile_default/
ipython_config.py
*.ipynb_checkpoints/*

# Environments
.python-version
.env
.venv
env/
venv/

# Documentation artifacts
docs/api-ref/schema.json
site/
.cache/

# UI artifacts
src/prefect/orion/ui/*
orion-ui/node_modules

# Databases
*.db

# MacOS
.DS_Store

# Dask
dask-worker-space/

# Editors
.idea/
.vscode/<|MERGE_RESOLUTION|>--- conflicted
+++ resolved
@@ -9,12 +9,9 @@
 sdist/
 
 # Test artifacts
+.coverage
+.prefect-results
 .pytest_cache/
-<<<<<<< HEAD
-.prefect-results
-=======
-.coverage
->>>>>>> 7a8dffcd
 
 # Type checking artifacts
 .mypy_cache/
