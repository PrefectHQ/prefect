---
title: Upgrade to Prefect 3.0
description: Learn how to upgrade from Prefect 2.x to Prefect 3.0.
---

Prefect 3.0 introduces a number of enhancements to the OSS product: a new events & automations backend for event-driven workflows and observability, improved runtime performance, autonomous task execution and a streamlined caching layer based on transactional semantics.

The majority of these enhancements maintain compatibility with most Prefect 2.0 workflows, but there are a few caveats that you may need to adjust for.

To learn more about the enhanced performance and new features, see [What's new in Prefect 3.0](/resources/whats-new-prefect-3).

For the majority of users, upgrading to Prefect 3.0 will be a seamless process that requires few or no code changes. 
This guide highlights key changes that you may need to consider when upgrading.

<Info>
**Prefect 2.0** refers to the 2.x lineage of the open source prefect package, and **Prefect 3.0** refers exclusively to the 3.x lineage of the prefect package. Neither version is strictly tied to any aspect of Prefect's commercial product, [Prefect Cloud](/manage/cloud). 
</Info>

## Quickstart

To upgrade to Prefect 3.0, run:

```bash
pip install -U prefect
```

If you self-host a Prefect server, run this command to update your database:

```bash
prefect server database upgrade
```

If you use a Prefect integration or extra, remember to upgrade it as well. For example:

```bash
pip install -U 'prefect[aws]'
```

## Upgrade notes

### Pydantic V2

<Info>
This change affects you if: you use custom Pydantic models with Prefect features.
</Info>

Prefect 3.0 is built with Pydantic 2.0 for improved performance. All Prefect objects will automatically upgrade, but if you use custom Pydantic models for flow parameters or custom blocks, you'll need to ensure they are compatible with Pydantic 2.0. You can continue to use Pydantic 1.0 models in your own code if they do not interact directly with Prefect.

Refer to [Pydantic's migration guide](https://docs.pydantic.dev/latest/migration/) for detailed information on necessary changes.

### Module location and name changes

Some less-commonly used modules have been renamed, reorganized, or removed for clarity. The old import paths will continue to be supported for 6 months, but emit deprecation warnings. You can look at the [deprecation code](https://github.com/PrefectHQ/prefect/blob/main/src/prefect/_internal/compatibility/migration.py) to see a full list of affected paths.

### Async tasks in synchronous flows

<info>
This change affects you if: you use advanced asynchronous behaviors in your flows.
</info>

In Prefect 2.0, it was possible to call native `async` tasks from synchronous flows, a pattern that is not normally supported in Python. Prefect 3.0 removes this behavior to reduce complexity and potential issues and edge cases. If you relied on asynchronous tasks in synchronous flows, you must either make your flow asynchronous or use a task runner that supports asynchronous execution. 

### Flow final states

<info>
This change affects you if: you want your flow to fail if any task in the flow fails, and you invoke your tasks in a way that doesn't automatically raise an error (including submitting them to a `TaskRunners`).
</info>

In Prefect 2.0, the final state of a flow run was influenced by the states of its task runs; if any task run failed, the flow run was marked as failed.

In Prefect 3.0, the final state of a flow run is entirely determined by:

1. The `return` value of the flow function (same as in Prefect 2.0):
   - Literal values are considered successful.
   - Any explicit `State` that is returned will be considered the final state of the flow run. If an iterable of `State` objects is returned, all must be `Completed` for the flow run to be considered `Completed`. If any are `Failed`, the flow run will be marked as `Failed`.

2. Whether the flow function allows an exception to `raise`:
   - Exceptions that are allowed to propagate will result in a `Failed` state.
   - Exceptions suppressed with `raise_on_failure=False` will not affect the flow run state.

This change means that task failures within a flow do not automatically cause the flow run to fail unless they affect the flow's return value or raise an uncaught exception.

<Warning>
When migrating from Prefect 2.0 to Prefect 3, be aware that flows may now complete successfully even if they contain failed tasks, unless you explicitly handle task failures.
</Warning>

To ensure your flow fails when critical tasks fail, consider these approaches:

1. Allow task exceptions to propagate by not using `raise_on_failure=False`.
2. Use `return_state=True` and explicitly check task states to conditionally `raise` the underlying exception or return a failed state.
3. Use try/except blocks to handle task failures and return appropriate states.

#### Examples

<CodeGroup>
```python Allow Unhandled Exceptions
from prefect import flow, task

@task
def failing_task():
    raise ValueError("Task failed")

@flow
def my_flow():
    failing_task()  # Exception propagates, causing flow failure

try:
    my_flow()
except ValueError as e:
    print(f"Flow failed: {e}")  # Output: Flow failed: Task failed
```

```python Use return_state
from prefect import flow, task
from prefect.states import Failed

@task
def failing_task():
    raise ValueError("Task failed")

@flow
def my_flow():
    state = failing_task(return_state=True)
    if state.is_failed():
        raise ValueError(state.result())
    return "Flow completed successfully"

try:
    print(my_flow())
except ValueError as e:
    print(f"Flow failed: {e}")  # Output: Flow failed: Task failed
```

```python Use try/except
from prefect import flow, task
from prefect.states import Failed

@task
def failing_task():
    raise ValueError("Task failed")

@flow
def my_flow():
    try:
        failing_task()
    except ValueError:
        return Failed(message="Flow failed due to task failure")
    return "Flow completed successfully"

print(my_flow())  # Output: Failed(message='Flow failed due to task failure')
```
</CodeGroup>

Choose the strategy that best fits your specific use case and error handling requirements.

-----

### Futures interface

<info>
This change affects you if: you directly interact with `PrefectFuture` objects.
</info>

PrefectFutures now have a standard synchronous interface, with an asynchronous one [planned soon](https://github.com/PrefectHQ/prefect/issues/15008).

### Automatic task caching

<info>
This change affects you if: you rely on side effects in your tasks
</info>

Prefect 3.0 introduces a powerful idempotency engine. By default, tasks in a flow run are automatically cached if they are called more than once with the same inputs. If you rely on tasks with side effects, this may result in surprising behavior. To disable caching, pass `cache_policy=None` to your task.

### Workers

<info>
<<<<<<< HEAD
This change affects you if: you're using agents from an early version of Prefect 2.0.
=======
This change affects you if: you're using agents from an early version of Prefect 2.x.
>>>>>>> 98476209
</info>

In Prefect 2.0, agents were deprecated in favor of next-generation workers. Workers are now standard in Prefect 3. For detailed information on upgrading from agents to workers, please refer to our [upgrade guide](https://docs-3.prefect.io/3.0/resources/upgrade-agents-to-workers).

### Resolving common gotchas

#### `AttributeError: 'coroutine' object has no attribute <some attribute>`

When within an asynchronous task or flow context, if you do **not** `await` an asynchronous function or method, this error will be raised when you try to use the object.

To fix it, `await` the asynchronous function or method or use `_sync=True`.

For example, `Block`'s `load` method is asynchronous in an async context:
<CodeGroup>
```python Incorrect
from prefect.blocks.system import Secret

async def my_async_function():
    my_secret = Secret.load("my-secret")
    print(my_secret.get()) # AttributeError: 'coroutine' object has no attribute 'get'
```

```python Correct
from prefect.blocks.system import Secret

async def my_async_function():
    my_secret = await Secret.load("my-secret")
    print(my_secret.get()) # This will work
```

```python Also Correct
from prefect.blocks.system import Secret

async def my_async_function():
    my_secret = Secret.load("my-secret", _sync=True)
    print(my_secret.get()) # This will work
```

</CodeGroup>

#### `TypeError: object <some Type> can't be used in 'await' expression`

This error occurs when using the `await` keyword before an object that is not a coroutine.

To fix it, remove the `await`.

For example, `my_task.submit(...)` is _always_ synchronous in Prefect 3.x:

<CodeGroup>
```python Incorrect
from prefect import flow, task

@task
async def my_task():
    pass

@flow
async def my_flow():
    future = await my_task.submit() # TypeError: object PrefectConcurrentFuture can't be used in 'await' expression
```

```python Correct
from prefect import flow, task

@task
async def my_task():
    pass

@flow
async def my_flow():
    future = my_task.submit() # This will work
```
</CodeGroup>

See the [Futures interface section](#futures-interface) for more information on this particular gotcha.<|MERGE_RESOLUTION|>--- conflicted
+++ resolved
@@ -58,7 +58,7 @@
 This change affects you if: you use advanced asynchronous behaviors in your flows.
 </info>
 
-In Prefect 2.0, it was possible to call native `async` tasks from synchronous flows, a pattern that is not normally supported in Python. Prefect 3.0 removes this behavior to reduce complexity and potential issues and edge cases. If you relied on asynchronous tasks in synchronous flows, you must either make your flow asynchronous or use a task runner that supports asynchronous execution. 
+In Prefect 2.0, it was possible to call native `async` tasks from synchronous flows, a pattern that is not normally supported in Python. Prefect 3.0.0 removes this behavior to reduce complexity and potential issues and edge cases. If you relied on asynchronous tasks in synchronous flows, you must either make your flow asynchronous or use a task runner that supports asynchronous execution. 
 
 ### Flow final states
 
@@ -174,11 +174,7 @@
 ### Workers
 
 <info>
-<<<<<<< HEAD
 This change affects you if: you're using agents from an early version of Prefect 2.0.
-=======
-This change affects you if: you're using agents from an early version of Prefect 2.x.
->>>>>>> 98476209
 </info>
 
 In Prefect 2.0, agents were deprecated in favor of next-generation workers. Workers are now standard in Prefect 3. For detailed information on upgrading from agents to workers, please refer to our [upgrade guide](https://docs-3.prefect.io/3.0/resources/upgrade-agents-to-workers).
