--- conflicted
+++ resolved
@@ -1,279 +1,16 @@
 ---
 icon: material/graph-outline
-<<<<<<< HEAD
 description: Learn the basics of creating and running Prefect flows and tasks.
-=======
-description: Learn the basics of Prefect.
->>>>>>> 67e0a5fa
 tags:
     - tutorial
     - getting started
     - basics
-<<<<<<< HEAD
     - tasks
     - flows
     - subflows
-=======
->>>>>>> 67e0a5fa
 ---
 # Tutorial Overview
 
-<<<<<<< HEAD
-# First steps
-
-Let's start by exploring the core elements of Prefect workflows: flows and tasks.
-
-## Prerequisites
-
-These tutorials assume you have [installed Prefect 2](/getting-started/installation/) in your virtual environment along with Python 3.7 or newer. 
-
-## Flows, tasks, and subflows
-
-A [flow](/concepts/flows/) is the basis of all Prefect workflows. A flow is a Python function decorated with a `@flow` decorator. 
-
-A [task](/concepts/tasks/) is a Python function decorated with a `@task` decorator. Tasks represent distinct pieces of work executed within a flow. 
-
-All Prefect workflows are defined within the context of a flow. Every Prefect workflow must contain at least one flow function that serves as the entrypoint for execution of the flow. 
-
-Flows can include calls to tasks as well as to child flows, which we call "subflows" in this context. At a high level, this is just like writing any other Python application: you organize specific, repetitive work into tasks, and call those tasks from flows.
-
-## Run flows with parameters
-
-As with any Python function, you can pass arguments. The positional and keyword arguments defined on your flow function are called _parameters_. To demonstrate, run this code:
-
-```python
-import requests
-from prefect import flow
-
-@flow
-def call_api(url):
-    return requests.get(url).json()
-
-api_result = call_api("http://time.jsontest.com/")
-print(api_result)
-```
-
-You can pass any parameters needed by your flow function, and you can pass [parameters on the `@flow`](/api-ref/prefect/flows/#prefect.flows.flow) decorator for configuration as well. We'll cover that in a future tutorial.
-
-For now, we run the `call_api()` flow, passing a valid URL as a parameter. In this case, we're sending a GET request to an API that should return valid JSON in the response. To output the dicionary returned by the API call, we wrap it in a `print` function.
-
-<div class="terminal">
-```bash
-13:21:08.437 | INFO    | prefect.engine - Created flow run 'serious-pig' for flow 'call-api'
-13:21:08.437 | INFO    | Flow run 'serious-pig' - Starting 'ConcurrentTaskRunner'; submitted tasks will be run concurrently...
-13:21:08.559 | INFO    | Flow run 'serious-pig' - Finished in state Completed()
-{'date': '07-22-2022', 'milliseconds_since_epoch': 1658510468554, 'time': '05:21:08 PM'}
-```
-</div>
-
-## Run a basic flow with tasks
-
-Let's now add some [tasks](/concepts/tasks/) to a flow so that we can orchestrate and monitor at a more granular level. 
-
-A task is a function that represents a distinct piece of work executed within a flow. You don't have to use tasks &mdash; you can include all of the logic of your workflow within the flow itself. However, encapsulating your business logic into smaller task units gives you more granular observability, control over how specific tasks are run (potentially taking advantage of parallel execution), and the ability to reuse tasks across flows and subflows.
-
-Creating and adding tasks follows the exact same pattern as for flows. Import `task` and use the [`@task` decorator][prefect.tasks.task] to annotate functions as tasks.
-
-Let's take the previous `call_api()` example and move the actual HTTP request to its own task.
-
-```python
-import requests
-from prefect import flow, task
-
-@task
-def call_api(url):
-    response = requests.get(url)
-    print(response.status_code)
-    return response.json()
-
-@flow
-def api_flow(url):
-    fact_json = call_api(url)
-    return fact_json
-
-print(api_flow("https://catfact.ninja/fact"))
-```
-
-As you can see, we still call these tasks as normal functions and can pass their return values to other tasks.  
-We can then call our flow function &mdash; now called `api_flow()` &mdash; 
-just as before and see the printed output. 
-Prefect manages all the intermediate states.
-
-<div class="terminal">
-```bash
-14:43:56.876 | INFO    | prefect.engine - Created flow run 'berserk-hornet' for flow 'api-flow'
-14:43:56.876 | INFO    | Flow run 'berserk-hornet' - Starting 'ConcurrentTaskRunner'; submitted tasks will be run concurrently...
-14:43:56.933 | INFO    | Flow run 'berserk-hornet' - Created task run 'call_api-ded10bed-0' for task 'call_api'
-14:43:56.933 | INFO    | Flow run 'berserk-hornet' - Executing 'call_api-ded10bed-0' immediately...
-200
-14:43:57.025 | INFO    | Task run 'call_api-ded10bed-0' - Finished in state Completed()
-14:43:57.035 | INFO    | Flow run 'berserk-hornet' - Finished in state Completed()
-{'fact': 'Cats eat grass to aid their digestion and to help them get rid of any fur in their stomachs.', 'length': 92}
-```
-</div>
-
-And of course we can create tasks that take input from and pass input to other tasks.
-
-```python
-import requests
-from prefect import flow, task
-
-@task
-def call_api(url):
-    response = requests.get(url)
-    print(response.status_code)
-    return response.json()
-
-@task
-def parse_fact(response):
-    fact = response["fact"]
-    print(fact)
-    return fact
-
-@flow
-def api_flow(url):
-    fact_json = call_api(url)
-    fact_text = parse_fact(fact_json)
-    return fact_text
-
-api_flow("https://catfact.ninja/fact")
-```
-
-This flow should print an interesting fact about cats:
-
-<div class="terminal">
-```bash
-15:21:15.227 | INFO    | prefect.engine - Created flow run 'cute-quetzal' for flow 'api-flow'
-15:21:15.227 | INFO    | Flow run 'cute-quetzal' - Starting 'ConcurrentTaskRunner'; submitted tasks will be run concurrently...
-15:21:15.298 | INFO    | Flow run 'cute-quetzal' - Created task run 'call_api-ded10bed-0' for task 'call_api'
-15:21:15.298 | INFO    | Flow run 'cute-quetzal' - Executing 'call_api-ded10bed-0' immediately...
-200
-15:21:15.391 | INFO    | Task run 'call_api-ded10bed-0' - Finished in state Completed()
-15:21:15.403 | INFO    | Flow run 'cute-quetzal' - Created task run 'parse_fact-6803447a-0' for task 'parse_fact'
-15:21:15.403 | INFO    | Flow run 'cute-quetzal' - Executing 'parse_fact-6803447a-0' immediately...
-All cats have three sets of long hairs that are sensitive to pressure - whiskers, eyebrows,and the hairs between their paw pads.
-15:21:15.429 | INFO    | Task run 'parse_fact-6803447a-0' - Finished in state Completed()
-15:21:15.443 | INFO    | Flow run 'cute-quetzal' - Finished in state Completed()
-```
-</div>
-
-!!! note "Combining tasks with arbitrary Python code"
-    Notice in the above example that *all* of our Python logic is encapsulated within task functions. While there are many benefits to using Prefect in this way, it is not a strict requirement. Using tasks enables Prefect to automatically identify the execution graph of your workflow and provides observability of task execution in the [Prefect UI](/ui/flows-and-tasks/).
-
-!!! warning "Tasks must be called from flows"
-    All tasks must be called from within a flow. Tasks may not call other tasks directly.
-
-## Run a flow within a flow
-
-Not only can you call task functions within a flow, but you can also call other flow functions! Child flows are called [subflows](/concepts/flows/#composing-flows) and allow you to efficiently manage, track, and version common multi-task logic. See the [Composing flows](/concepts/flows/#composing-flows) section of the Flows documentation for details.
-
-Consider the following simple example:
-
-```python
-from prefect import flow
-
-@flow
-def common_flow(config: dict):
-    print("I am a subgraph that shows up in lots of places!")
-    intermediate_result = 42
-    return intermediate_result
-
-@flow
-def main_flow():
-    # do some things
-    # then call another flow function
-    data = common_flow(config={})
-    # do more things
-
-main_flow()
-```
-
-Whenever we run `main_flow` as above, a new run will be generated for `common_flow` as well.  Not only is this run tracked as a subflow run of `main_flow`, but you can also inspect it independently in the UI!
-
-Spin up a local Prefect server UI using the `prefect server start` CLI command from your terminal:
-
-<div class="terminal">
-```bash
-$ prefect server start
-```
-</div>
-
-Open the URL for the Prefect server UI ([http://127.0.0.1:4200](http://127.0.0.1:4200) by default) in a browser. You should see all of the runs that we have run throughout this tutorial, including one for `common_flow`:
-
-![Viewing the orchestrated flow runs in the Prefect UI.](../img/tutorials/first-steps-ui.png)
-
-The Prefect UI and Prefect Cloud provide an overview of all of your flows, flow runs, and task runs, plus a lot more. For details on using the Prefect UI, see the [Prefect UI & Prefect Cloud](/ui/overview/) documentation.
-
-## Parameter type conversion
-
-As with any standard Python function, you can pass parameters to your flow function, which are then used elsewhere in your flow. Prefect flows and tasks include the ability to perform type conversion for the parameters passed to your flow function. This is most easily demonstrated via a simple example:
-
-```python
-from prefect import task, flow
-
-@task
-def printer(obj):
-    print(f"Received a {type(obj)} with value {obj}")
-
-# note that we define the flow with type hints
-@flow
-def validation_flow(x: int, y: str):
-    printer(x)
-    printer(y)
-
-validation_flow(x="42", y=100)
-```
-
-Note that we are running this with flow with arguments that don't perfectly conform to the type hints provided.
-
-For clarity in future tutorial examples, the Prefect log messages in the results will only be shown where they are relevant to the discussion.
-
-<div class="terminal">
-```bash
-Received a <class 'int'> with value 42
-Received a <class 'str'> with value 100
-```
-</div>
-
-You can see that Prefect coerced the provided inputs into the types specified on your flow function!  
-
-While the above example is basic, this can be extended in powerful ways. In particular, Prefect attempts to coerce _any_ [pydantic](https://pydantic-docs.helpmanual.io/) model type hint into the correct form automatically:
-
-```python
-from prefect import flow, task
-from pydantic import BaseModel
-
-class Model(BaseModel):
-    a: int
-    b: float
-    c: str
-
-@task
-def printer(obj):
-    print(f"Received a {type(obj)} with value {obj}")
-
-@flow
-def model_validator(model: Model):
-    printer(model)
-
-model_validator({"a": 42, "b": 0, "c": 55})
-```
-
-<div class="terminal">
-```bash
-Received a <class '__main__.Model'> with value a=42 b=0.0 c='55'
-```
-</div>
-
-!!! note "Parameter validation can be toggled"
-    If you would like to turn this feature off for any reason, you can provide `validate_parameters=False` to your `@flow` decorator and Prefect will passively accept whatever input values you provide.
-
-    Flow configuration is covered in more detail in the [Flow and task configuration](/tutorials/flow-task/) tutorial. For more information about pydantic type coercion, see the [pydantic documentation](https://pydantic-docs.helpmanual.io/usage/models/).
-
-
-!!! tip "Next steps: Flow and task configuration"
-    Now that you've seen some flow and task basics, the next step is learning about [configuring your flows and tasks](/tutorials/flow-task-config/) with options such as parameters, retries, caching, and task runners.
-=======
 If you've never used Prefect before, let's start by exploring the core concepts:
 
 1. [Flows & tasks](/tutorials/first-steps/) - the core elements of Prefect.
@@ -287,5 +24,4 @@
 
 ## Prerequisites
 
-These tutorials assume you have [installed Prefect 2](/getting-started/installation/) in your virtual environment along with Python 3.7 or newer.
->>>>>>> 67e0a5fa
+These tutorials assume you have [installed Prefect 2](/getting-started/installation/) in your virtual environment along with Python 3.7 or newer.