--- conflicted
+++ resolved
@@ -6,10 +6,10 @@
     --md-primary-fg-color: #115AF4;
     --md-primary-fg-color--light: #115AF4;
     --md-primary-fg-color--dark: #115AF4;
-<<<<<<< HEAD
-=======
-    --nav-size: 0.8rem;
->>>>>>> 4a1b44a3
+}
+
+--md-primary-fg-color--dark: #115AF4;
+--nav-size: 0.8rem;
 }
 
 /* code block margin and padding  */
@@ -54,6 +54,7 @@
 nav.md-code__nav {
     margin-top: 20px;
 }
+
 /* Image drop shadow, separates browser from background */
 img {
     margin-top: 1rem;
@@ -344,107 +345,4 @@
     background-color: #cca701;
     -webkit-mask-image: var(--md-admonition-icon--blog);
     mask-image: var(--md-admonition-icon--blog);
-}
-
-.ul-line-height-compress {
-<<<<<<< HEAD
-    line-height: 80%
-}
-
-.full {
-    width: 33%;
-    padding: 20em;
-=======
-    line-height: 80%;
-    margin-bottom: 30px !important;
-}
-
-.full {
-    width: 31%;
-    padding: 20em;
-    margin-right: 2%
-}
-
-.md-header {
-    background-color: #0a082e;
-}
-
-.main-page-subheader {
-    margin-top: -2em !important;
-}
-
-.main-button--primary {
-    background: linear-gradient(90deg,#0a082e,#5988e3);
-    color: white !important;
-    border: none !important;
-    font-weight: 400 !important;
-    clip-path: polygon(0 0,0 0,100% 0,100% 0,100% calc(100% - 15px),calc(100% - 15px) 100%,15px 100%,0 100%);
-    padding-right: 10px;
-    border-radius: 3px !important;
-}
-
-.main-button--primary:hover {
-    background: linear-gradient(45deg, var(--md-accent-fg-color), var(--md-accent-fg-color));
-    border-color: var(--md-accent-fg-color);
-    color: var(--md-accent-bg-color);
-}
-
-.main-button--secondary {
-    background: linear-gradient(90deg,#5988e3,#5988e3);
-    color: white !important;
-    border: none !important;
-    font-weight: 400 !important;
-    clip-path: polygon(0 0,0 0,100% 0,100% 0,100% calc(100% - 15px),calc(100% - 15px) 100%,15px 100%,0 100%);
-    border-radius: 3px !important;
-}
-
-.main-button--secondary:hover {
-    background: linear-gradient(45deg, var(--md-accent-fg-color), var(--md-accent-fg-color));
-    border-color: var(--md-accent-fg-color);
-    color: var(--md-accent-bg-color);
-}
-
-/* 60em is the minimum width at which the full search 
-   box displays in the nav bar */
-@media screen and (min-width: 60em) {
-    .md-search__form {
-        background-color: #ffffff40;
-    }
-}
-
-/* At 76.1875em, the hamburger menu disappears 
-   and users see the full nav menu */
-@media screen and (min-width: 76.1875em) {
-    div[class="md-header__topic"]:not([data-md-component="header-topic"]) > span {
-        display: none;
-    }
-}
-
-/* At or below 59.9375em, git stats appear in mobile nav menu 
-   instead of in the main nav bar */
-@media screen and (max-width: 59.9375em) {
-    .md-nav__source {
-        background-color: #0a082e;
-    }
-
-    .full {
-        width: 66%;
-        margin-bottom: 10px;
-        margin-left: 17%
-    }
-}
-
-/* Mobile nav menu appears at 76.1875em */
-@media screen and (max-width: 76.1875em) {
-    .md-nav--primary .md-nav__title[for=__drawer] { 
-        background-color: #0a082e;
-    }
-}
-
-@media screen and (max-width: 40em) {
-    .full {
-        width: 86%;
-        margin-left: 7%
-    }
->>>>>>> 4a1b44a3
 }