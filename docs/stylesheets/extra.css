--- conflicted
+++ resolved
@@ -6,10 +6,8 @@
     --md-primary-fg-color: #115AF4;
     --md-primary-fg-color--light: #115AF4;
     --md-primary-fg-color--dark: #115AF4;
-}
-
---md-primary-fg-color--dark: #115AF4;
---nav-size: 0.8rem;
+    <<<<<<<<< Temporary merge branch 1=========--nav-size: 0.8rem;
+    >>>>>>>>>Temporary merge branch 2
 }
 
 /* code block margin and padding  */
@@ -345,11 +343,16 @@
     background-color: #cca701;
     -webkit-mask-image: var(--md-admonition-icon--blog);
     mask-image: var(--md-admonition-icon--blog);
-<<<<<<< HEAD
 }
 
 .ul-line-height-compress {
-    line-height: 80%;
+    <<<<<<<<< Temporary merge branch 1 line-height: 80%
+}
+
+.full {
+    width: 33%;
+    padding: 20em;
+    =========line-height: 80%;
     margin-bottom: 30px !important;
 }
 
@@ -368,11 +371,11 @@
 }
 
 .main-button--primary {
-    background: linear-gradient(90deg,#0a082e,#5988e3);
+    background: linear-gradient(90deg, #0a082e, #5988e3);
     color: white !important;
     border: none !important;
     font-weight: 400 !important;
-    clip-path: polygon(0 0,0 0,100% 0,100% 0,100% calc(100% - 15px),calc(100% - 15px) 100%,15px 100%,0 100%);
+    clip-path: polygon(0 0, 0 0, 100% 0, 100% 0, 100% calc(100% - 15px), calc(100% - 15px) 100%, 15px 100%, 0 100%);
     padding-right: 10px;
     border-radius: 3px !important;
 }
@@ -384,11 +387,11 @@
 }
 
 .main-button--secondary {
-    background: linear-gradient(90deg,#5988e3,#5988e3);
+    background: linear-gradient(90deg, #5988e3, #5988e3);
     color: white !important;
     border: none !important;
     font-weight: 400 !important;
-    clip-path: polygon(0 0,0 0,100% 0,100% 0,100% calc(100% - 15px),calc(100% - 15px) 100%,15px 100%,0 100%);
+    clip-path: polygon(0 0, 0 0, 100% 0, 100% 0, 100% calc(100% - 15px), calc(100% - 15px) 100%, 15px 100%, 0 100%);
     border-radius: 3px !important;
 }
 
@@ -409,11 +412,7 @@
 /* At 76.1875em, the hamburger menu disappears 
    and users see the full nav menu */
 @media screen and (min-width: 76.1875em) {
-<<<<<<< HEAD
-    div[class="md-header__topic"]:not([data-md-component="header-topic"]) {
-=======
-    div[class="md-header__topic"]:not([data-md-component="header-topic"]) > span {
->>>>>>> origin/main
+    div[class="md-header__topic"]:not([data-md-component="header-topic"])>span {
         display: none;
     }
 }
@@ -434,7 +433,7 @@
 
 /* Mobile nav menu appears at 76.1875em */
 @media screen and (max-width: 76.1875em) {
-    .md-nav--primary .md-nav__title[for=__drawer] { 
+    .md-nav--primary .md-nav__title[for=__drawer] {
         background-color: #0a082e;
     }
 }
@@ -444,6 +443,6 @@
         width: 86%;
         margin-left: 7%
     }
-=======
->>>>>>> 20660c8e
+
+    >>>>>>>>>Temporary merge branch 2
 }