{% extends "base.html" %}
{% block announce %}
<<<<<<< HEAD
<div style="color: white;">
  <a href="https://github.com/PrefectHQ/prefect/blob/main/RELEASE-NOTES.md#release-266" style="color: #07e798;">
    <strong>Prefect 2.6.6 is live!</strong>
  </a> Subflows can now wait for upstream tasks, new
  <a href="https://github.com/khuyentran1401/prefect-alert" style="color: #07e798;">
    <strong>prefect-alert</strong>
  </a>,
  <a href="https://prefecthq.github.io/prefect-gitlab/" style="color: #07e798;">
    <strong>GitLab</strong>
  </a>, and
  <a href="https://fivetran.github.io/prefect-fivetran/" style="color: #07e798;">
    <strong>Fivetran</strong>
  </a> collections,
  <a href="https://github.com/PrefectHQ/prefect/blob/main/RELEASE-NOTES.md#release-266" style="color: #07e798;">
    <strong>and more!</strong>
  </a>
</div>
=======
  <div style="color: white;">
    <a href="https://github.com/PrefectHQ/prefect/blob/main/RELEASE-NOTES.md#release-267" style="color: #07e798;">
      <strong>Prefect 2.6.7 is live!</strong>
    </a> 
    <a href="https://github.com/PrefectHQ/prefect/pull/7409" style="color: #07e798;">
      <strong>Task timeouts,</strong>
    </a> new 
    <a href="https://prefecthq.github.io/prefect-hightouch/" style="color: #07e798;">
      <strong>Hightouch</strong>
    </a> collection, 
    <a href="/ui/audit-log/" style="color: #07e798;">
      <strong>Audit Logs in Prefect Cloud,</strong>
    </a> 
    <a href="https://github.com/PrefectHQ/prefect/blob/main/RELEASE-NOTES.md#release-267" style="color: #07e798;">
      <strong>and more!</strong>
    </a>
  </div>
>>>>>>> 9074c158

<!-- <div style="color: white;">
    Looking for the 
    <a href="http://docs-v1.prefect.io/" style="color: #07e798;">
      <strong>Prefect 1 docs</strong>
    </a> for Prefect 1 Core and Server? Find them at: 
    <a href="http://docs-v1.prefect.io/" style="color: #07e798;">
      <strong>http://docs-v1.prefect.io/</strong>
    </a>
  </div> -->
{% endblock %}<|MERGE_RESOLUTION|>--- conflicted
+++ resolved
@@ -1,42 +1,22 @@
 {% extends "base.html" %}
 {% block announce %}
-<<<<<<< HEAD
 <div style="color: white;">
-  <a href="https://github.com/PrefectHQ/prefect/blob/main/RELEASE-NOTES.md#release-266" style="color: #07e798;">
-    <strong>Prefect 2.6.6 is live!</strong>
-  </a> Subflows can now wait for upstream tasks, new
-  <a href="https://github.com/khuyentran1401/prefect-alert" style="color: #07e798;">
-    <strong>prefect-alert</strong>
-  </a>,
-  <a href="https://prefecthq.github.io/prefect-gitlab/" style="color: #07e798;">
-    <strong>GitLab</strong>
-  </a>, and
-  <a href="https://fivetran.github.io/prefect-fivetran/" style="color: #07e798;">
-    <strong>Fivetran</strong>
-  </a> collections,
-  <a href="https://github.com/PrefectHQ/prefect/blob/main/RELEASE-NOTES.md#release-266" style="color: #07e798;">
+  <a href="https://github.com/PrefectHQ/prefect/blob/main/RELEASE-NOTES.md#release-267" style="color: #07e798;">
+    <strong>Prefect 2.6.7 is live!</strong>
+  </a>
+  <a href="https://github.com/PrefectHQ/prefect/pull/7409" style="color: #07e798;">
+    <strong>Task timeouts,</strong>
+  </a> new
+  <a href="https://prefecthq.github.io/prefect-hightouch/" style="color: #07e798;">
+    <strong>Hightouch</strong>
+  </a> collection,
+  <a href="/ui/audit-log/" style="color: #07e798;">
+    <strong>Audit Logs in Prefect Cloud,</strong>
+  </a>
+  <a href="https://github.com/PrefectHQ/prefect/blob/main/RELEASE-NOTES.md#release-267" style="color: #07e798;">
     <strong>and more!</strong>
   </a>
 </div>
-=======
-  <div style="color: white;">
-    <a href="https://github.com/PrefectHQ/prefect/blob/main/RELEASE-NOTES.md#release-267" style="color: #07e798;">
-      <strong>Prefect 2.6.7 is live!</strong>
-    </a> 
-    <a href="https://github.com/PrefectHQ/prefect/pull/7409" style="color: #07e798;">
-      <strong>Task timeouts,</strong>
-    </a> new 
-    <a href="https://prefecthq.github.io/prefect-hightouch/" style="color: #07e798;">
-      <strong>Hightouch</strong>
-    </a> collection, 
-    <a href="/ui/audit-log/" style="color: #07e798;">
-      <strong>Audit Logs in Prefect Cloud,</strong>
-    </a> 
-    <a href="https://github.com/PrefectHQ/prefect/blob/main/RELEASE-NOTES.md#release-267" style="color: #07e798;">
-      <strong>and more!</strong>
-    </a>
-  </div>
->>>>>>> 9074c158
 
 <!-- <div style="color: white;">
     Looking for the 
