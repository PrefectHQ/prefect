--- conflicted
+++ resolved
@@ -1,12 +1,11 @@
 {% extends "base.html" %}
 
-<<<<<<< HEAD
-=======
 {% block announce %}
 <div style="color: white;">
   <a href="https://github.com/PrefectHQ/prefect/blob/main/RELEASE-NOTES.md#release-287" style="color: #07e798;">
     <strong>Prefect 2.8.7 is here!</strong>
-  </a> Includes increased reliability for the Prefect engine, a new results tab in the UI, improvements to the flow run graph, and 
+  </a> Includes increased reliability for the Prefect engine, a new results tab in the UI, improvements to the flow run
+  graph, and
   <a href="https://github.com/PrefectHQ/prefect/blob/main/RELEASE-NOTES.md#release-287" style="color: #07e798;">
     <strong>more!</strong>
   </a>
@@ -22,7 +21,6 @@
     </a>
   </div> -->
 {% endblock %}
->>>>>>> d9dcac64
 
 {% block analytics %}
 {{ super() }}
