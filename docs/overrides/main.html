--- conflicted
+++ resolved
@@ -1,22 +1,11 @@
 {% extends "base.html" %}
 {% block announce %}
 <div style="color: white;">
-<<<<<<< HEAD
-  <a href="https://github.com/PrefectHQ/prefect/blob/main/RELEASE-NOTES.md#release-268" style="color: #07e798;">
-    <strong>Prefect 2.6.8 is live!</strong>
-  </a> New agent CLI flags, new
-  <a href="https://github.com/pbchekin/prefect-vault" style="color: #07e798;">
-    <strong>Hashicorp Vault</strong>
-  </a> collection, community contributed bug fixes & enhancements,
-  <a href="https://github.com/PrefectHQ/prefect/blob/main/RELEASE-NOTES.md#release-268" style="color: #07e798;">
-    <strong>and more!</strong>
-=======
   <a href="https://github.com/PrefectHQ/prefect/blob/main/RELEASE-NOTES.md#release-269" style="color: #07e798;">
     <strong>Prefect 2.6.9 is live!</strong>
   </a> Logging into Prefect Cloud from the CLI has been given a serious upgrade! Plus more
   <a href="https://github.com/PrefectHQ/prefect/blob/main/RELEASE-NOTES.md#release-269" style="color: #07e798;">
     <strong>fixes & enhancements!</strong>
->>>>>>> 014d093e
   </a>
 </div>
 
