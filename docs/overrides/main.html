{% extends "base.html" %}

<<<<<<< HEAD
=======
{% block announce %}
<div style="color: white;">
  <a href="https://github.com/PrefectHQ/prefect/blob/main/RELEASE-NOTES.md#release-290" style="color: #07e798;">
    <strong>Prefect 2.9.0 is here!</strong>
  </a> Track and manage data with artifacts, configure result storage keys, expanded prefect.runtime module, and
  <a href="https://github.com/PrefectHQ/prefect/blob/main/RELEASE-NOTES.md#release-290" style="color: #07e798;">
    <strong>more!</strong>
  </a>
</div>

<!-- <div style="color: white;">
    Looking for the 
    <a href="http://docs-v1.prefect.io/" style="color: #07e798;">
      <strong>Prefect 1 docs</strong>
    </a> for Prefect 1 Core and Server? Find them at: 
    <a href="http://docs-v1.prefect.io/" style="color: #07e798;">
      <strong>http://docs-v1.prefect.io/</strong>
    </a>
  </div> -->
{% endblock %}
>>>>>>> 4a1b44a3

{% block analytics %}
{{ super() }}

<script>
  !function () {
    var analytics = window.analytics = window.analytics || []; if (!analytics.initialize) if (analytics.invoked) window.console && console.error && console.error("Segment snippet included twice."); else {
      analytics.invoked = !0; analytics.methods = ["trackSubmit", "trackClick", "trackLink", "trackForm", "pageview", "identify", "reset", "group", "track", "ready", "alias", "debug", "page", "once", "off", "on", "addSourceMiddleware", "addIntegrationMiddleware", "setAnonymousId", "addDestinationMiddleware"]; analytics.factory = function (e) { return function () { var t = Array.prototype.slice.call(arguments); t.unshift(e); analytics.push(t); return analytics } }; for (var e = 0; e < analytics.methods.length; e++) { var key = analytics.methods[e]; analytics[key] = analytics.factory(key) } analytics.load = function (key, e) { var t = document.createElement("script"); t.type = "text/javascript"; t.async = !0; t.src = "https://cdn.segment.com/analytics.js/v1/" + key + "/analytics.min.js"; var n = document.getElementsByTagName("script")[0]; n.parentNode.insertBefore(t, n); analytics._loadOptions = e }; analytics._writeKey = "xDLAoTXsNYpC4Y6JucKnJ8W1MYBuyAbD";; analytics.SNIPPET_VERSION = "4.15.3";
      analytics.load("xDLAoTXsNYpC4Y6JucKnJ8W1MYBuyAbD");
      analytics.page();
    }
  }();
</script>
{% endblock %}<|MERGE_RESOLUTION|>--- conflicted
+++ resolved
@@ -1,7 +1,5 @@
 {% extends "base.html" %}
 
-<<<<<<< HEAD
-=======
 {% block announce %}
 <div style="color: white;">
   <a href="https://github.com/PrefectHQ/prefect/blob/main/RELEASE-NOTES.md#release-290" style="color: #07e798;">
@@ -22,7 +20,6 @@
     </a>
   </div> -->
 {% endblock %}
->>>>>>> 4a1b44a3
 
 {% block analytics %}
 {{ super() }}
