{% extends "base.html" %}

{% block announce %}
<div style="color: white;">
<<<<<<< HEAD
  <a href="https://github.com/PrefectHQ/prefect/blob/main/RELEASE-NOTES.md#release-2103" style="color: #07e798;">
    <strong>Prefect 2.10.3 is here!</strong>
  </a> With new features such as workers, projects, variables, and versioned documentation alongside a slew of
  performance improvements and
  <a href="https://github.com/PrefectHQ/prefect/blob/main/RELEASE-NOTES.md#release-2103" style="color: #07e798;">
=======
  <a href="https://github.com/PrefectHQ/prefect/blob/main/RELEASE-NOTES.md#release-2104" style="color: #07e798;">
    <strong>Prefect 2.10.4 is here!</strong>
  </a> With fixes and enhancements building on Prefect 2.10's new features like workers, projects, variables, versioned documentation and
  <a href="https://github.com/PrefectHQ/prefect/blob/main/RELEASE-NOTES.md#release-2104" style="color: #07e798;">
>>>>>>> 854c06f4
    <strong>more!</strong>
  </a>
</div>

<!-- <div style="color: white;">
    Looking for the 
    <a href="http://docs-v1.prefect.io/" style="color: #07e798;">
      <strong>Prefect 1 docs</strong>
    </a> for Prefect 1 Core and Server? Find them at: 
    <a href="http://docs-v1.prefect.io/" style="color: #07e798;">
      <strong>http://docs-v1.prefect.io/</strong>
    </a>
  </div> -->
{% endblock %}

{% block analytics %}
{{ super() }}

<script>
  !function () {
    var analytics = window.analytics = window.analytics || []; if (!analytics.initialize) if (analytics.invoked) window.console && console.error && console.error("Segment snippet included twice."); else {
      analytics.invoked = !0; analytics.methods = ["trackSubmit", "trackClick", "trackLink", "trackForm", "pageview", "identify", "reset", "group", "track", "ready", "alias", "debug", "page", "once", "off", "on", "addSourceMiddleware", "addIntegrationMiddleware", "setAnonymousId", "addDestinationMiddleware"]; analytics.factory = function (e) { return function () { var t = Array.prototype.slice.call(arguments); t.unshift(e); analytics.push(t); return analytics } }; for (var e = 0; e < analytics.methods.length; e++) { var key = analytics.methods[e]; analytics[key] = analytics.factory(key) } analytics.load = function (key, e) { var t = document.createElement("script"); t.type = "text/javascript"; t.async = !0; t.src = "https://cdn.segment.com/analytics.js/v1/" + key + "/analytics.min.js"; var n = document.getElementsByTagName("script")[0]; n.parentNode.insertBefore(t, n); analytics._loadOptions = e }; analytics._writeKey = "xDLAoTXsNYpC4Y6JucKnJ8W1MYBuyAbD";; analytics.SNIPPET_VERSION = "4.15.3";
      analytics.load("xDLAoTXsNYpC4Y6JucKnJ8W1MYBuyAbD");
      analytics.page();
    }
  }();
</script>
{% endblock %}<|MERGE_RESOLUTION|>--- conflicted
+++ resolved
@@ -2,20 +2,18 @@
 
 {% block announce %}
 <div style="color: white;">
-<<<<<<< HEAD
   <a href="https://github.com/PrefectHQ/prefect/blob/main/RELEASE-NOTES.md#release-2103" style="color: #07e798;">
     <strong>Prefect 2.10.3 is here!</strong>
   </a> With new features such as workers, projects, variables, and versioned documentation alongside a slew of
   performance improvements and
   <a href="https://github.com/PrefectHQ/prefect/blob/main/RELEASE-NOTES.md#release-2103" style="color: #07e798;">
-=======
-  <a href="https://github.com/PrefectHQ/prefect/blob/main/RELEASE-NOTES.md#release-2104" style="color: #07e798;">
-    <strong>Prefect 2.10.4 is here!</strong>
-  </a> With fixes and enhancements building on Prefect 2.10's new features like workers, projects, variables, versioned documentation and
-  <a href="https://github.com/PrefectHQ/prefect/blob/main/RELEASE-NOTES.md#release-2104" style="color: #07e798;">
->>>>>>> 854c06f4
-    <strong>more!</strong>
-  </a>
+    <a href="https://github.com/PrefectHQ/prefect/blob/main/RELEASE-NOTES.md#release-2104" style="color: #07e798;">
+      <strong>Prefect 2.10.4 is here!</strong>
+    </a> With fixes and enhancements building on Prefect 2.10's new features like workers, projects, variables,
+    versioned documentation and
+    <a href="https://github.com/PrefectHQ/prefect/blob/main/RELEASE-NOTES.md#release-2104" style="color: #07e798;">
+      <strong>more!</strong>
+    </a>
 </div>
 
 <!-- <div style="color: white;">
