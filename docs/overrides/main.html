{% extends "base.html" %}

{% block announce %}
<div style="color: white;">
<<<<<<< HEAD
  <a href="https://github.com/PrefectHQ/prefect/blob/main/RELEASE-NOTES.md#release-287" style="color: #07e798;">
    <strong>Prefect 2.8.7 is here!</strong>
  </a> Includes increased reliability for the Prefect engine, a new results tab in the UI, improvements to the flow run
  graph, and
  <a href="https://github.com/PrefectHQ/prefect/blob/main/RELEASE-NOTES.md#release-287" style="color: #07e798;">
=======
  <a href="https://github.com/PrefectHQ/prefect/blob/main/RELEASE-NOTES.md#release-290" style="color: #07e798;">
    <strong>Prefect 2.9.0 is here!</strong>
  </a> Track and manage data with artifacts, configure result storage keys, expanded prefect.runtime module, and
  <a href="https://github.com/PrefectHQ/prefect/blob/main/RELEASE-NOTES.md#release-290" style="color: #07e798;">
>>>>>>> 8cca423f
    <strong>more!</strong>
  </a>
</div>

<!-- <div style="color: white;">
    Looking for the 
    <a href="http://docs-v1.prefect.io/" style="color: #07e798;">
      <strong>Prefect 1 docs</strong>
    </a> for Prefect 1 Core and Server? Find them at: 
    <a href="http://docs-v1.prefect.io/" style="color: #07e798;">
      <strong>http://docs-v1.prefect.io/</strong>
    </a>
  </div> -->
{% endblock %}

{% block analytics %}
{{ super() }}

<script>
  !function () {
    var analytics = window.analytics = window.analytics || []; if (!analytics.initialize) if (analytics.invoked) window.console && console.error && console.error("Segment snippet included twice."); else {
      analytics.invoked = !0; analytics.methods = ["trackSubmit", "trackClick", "trackLink", "trackForm", "pageview", "identify", "reset", "group", "track", "ready", "alias", "debug", "page", "once", "off", "on", "addSourceMiddleware", "addIntegrationMiddleware", "setAnonymousId", "addDestinationMiddleware"]; analytics.factory = function (e) { return function () { var t = Array.prototype.slice.call(arguments); t.unshift(e); analytics.push(t); return analytics } }; for (var e = 0; e < analytics.methods.length; e++) { var key = analytics.methods[e]; analytics[key] = analytics.factory(key) } analytics.load = function (key, e) { var t = document.createElement("script"); t.type = "text/javascript"; t.async = !0; t.src = "https://cdn.segment.com/analytics.js/v1/" + key + "/analytics.min.js"; var n = document.getElementsByTagName("script")[0]; n.parentNode.insertBefore(t, n); analytics._loadOptions = e }; analytics._writeKey = "xDLAoTXsNYpC4Y6JucKnJ8W1MYBuyAbD";; analytics.SNIPPET_VERSION = "4.15.3";
      analytics.load("xDLAoTXsNYpC4Y6JucKnJ8W1MYBuyAbD");
      analytics.page();
    }
  }();
</script>
{% endblock %}<|MERGE_RESOLUTION|>--- conflicted
+++ resolved
@@ -2,20 +2,17 @@
 
 {% block announce %}
 <div style="color: white;">
-<<<<<<< HEAD
   <a href="https://github.com/PrefectHQ/prefect/blob/main/RELEASE-NOTES.md#release-287" style="color: #07e798;">
     <strong>Prefect 2.8.7 is here!</strong>
   </a> Includes increased reliability for the Prefect engine, a new results tab in the UI, improvements to the flow run
   graph, and
   <a href="https://github.com/PrefectHQ/prefect/blob/main/RELEASE-NOTES.md#release-287" style="color: #07e798;">
-=======
-  <a href="https://github.com/PrefectHQ/prefect/blob/main/RELEASE-NOTES.md#release-290" style="color: #07e798;">
-    <strong>Prefect 2.9.0 is here!</strong>
-  </a> Track and manage data with artifacts, configure result storage keys, expanded prefect.runtime module, and
-  <a href="https://github.com/PrefectHQ/prefect/blob/main/RELEASE-NOTES.md#release-290" style="color: #07e798;">
->>>>>>> 8cca423f
-    <strong>more!</strong>
-  </a>
+    <a href="https://github.com/PrefectHQ/prefect/blob/main/RELEASE-NOTES.md#release-290" style="color: #07e798;">
+      <strong>Prefect 2.9.0 is here!</strong>
+    </a> Track and manage data with artifacts, configure result storage keys, expanded prefect.runtime module, and
+    <a href="https://github.com/PrefectHQ/prefect/blob/main/RELEASE-NOTES.md#release-290" style="color: #07e798;">
+      <strong>more!</strong>
+    </a>
 </div>
 
 <!-- <div style="color: white;">
