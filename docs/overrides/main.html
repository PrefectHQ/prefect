--- conflicted
+++ resolved
@@ -1,11 +1,6 @@
 {% extends "base.html" %}
 {% block announce %}
   <div style="color: white;">
-<<<<<<< HEAD
-    <a href="https://github.com/PrefectHQ/prefect/blob/main/RELEASE-NOTES.md#release-263" style="color: #07e798;">
-      <strong>Prefect 2.6.3 is live!</strong>
-    </a> Support for private GitHub repos, new Monte Carlo collection, improved RRule schedules, and more!
-=======
     <a href="https://github.com/PrefectHQ/prefect/blob/main/RELEASE-NOTES.md#release-264" style="color: #07e798;">
       <strong>Prefect 2.6.4 is live!</strong>
     </a> ECS infrastructure block is production-ready, new infrastructure block for running containers on Azure, new 
@@ -15,7 +10,6 @@
     <a href="https://github.com/PrefectHQ/prefect/blob/main/RELEASE-NOTES.md#release-264" style="color: #07e798;">
       <strong>and more</strong>
     </a>!
->>>>>>> 51e92dda
   </div>
 
   <!-- <div style="color: white;">
