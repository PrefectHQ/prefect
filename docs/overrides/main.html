--- conflicted
+++ resolved
@@ -1,40 +1,24 @@
 {% extends "base.html" %}
 {% block announce %}
-  <div style="color: white;">
-<<<<<<< HEAD
-    <a href="https://github.com/PrefectHQ/prefect/blob/main/RELEASE-NOTES.md#release-265" style="color: #07e798;">
-      <strong>Prefect 2.6.5 is live!</strong>
-    </a> Manual flow run retries, support for Python 3.11, new 
-    <a href="https://prefecthq.github.io/prefect-docker/" style="color: #07e798;">
-      <strong>Docker</strong>
-    </a> and 
-    <a href="https://prefecthq.github.io/prefect-census/" style="color: #07e798;">
-    <strong>Census</strong>
-    </a>
-    collections,
-    <a href="https://github.com/PrefectHQ/prefect/blob/main/RELEASE-NOTES.md#release-265" style="color: #07e798;">
-      <strong>and more</strong>
-    </a>!
-=======
-    <a href="https://github.com/PrefectHQ/prefect/blob/main/RELEASE-NOTES.md#release-266" style="color: #07e798;">
-      <strong>Prefect 2.6.6 is live!</strong>
-    </a> Subflows can now wait for upstream tasks, new 
-    <a href="https://github.com/khuyentran1401/prefect-alert" style="color: #07e798;">
-      <strong>prefect-alert</strong>
-    </a>,
-    <a href="https://prefecthq.github.io/prefect-gitlab/" style="color: #07e798;">
-      <strong>GitLab</strong>
-    </a>, and
-    <a href="https://fivetran.github.io/prefect-fivetran/" style="color: #07e798;">
-      <strong>Fivetran</strong>
-    </a> collections, 
-    <a href="https://github.com/PrefectHQ/prefect/blob/main/RELEASE-NOTES.md#release-266" style="color: #07e798;">
-      <strong>and more!</strong>
-    </a>
->>>>>>> 87767cda
-  </div>
+<div style="color: white;">
+  <a href="https://github.com/PrefectHQ/prefect/blob/main/RELEASE-NOTES.md#release-266" style="color: #07e798;">
+    <strong>Prefect 2.6.6 is live!</strong>
+  </a> Subflows can now wait for upstream tasks, new
+  <a href="https://github.com/khuyentran1401/prefect-alert" style="color: #07e798;">
+    <strong>prefect-alert</strong>
+  </a>,
+  <a href="https://prefecthq.github.io/prefect-gitlab/" style="color: #07e798;">
+    <strong>GitLab</strong>
+  </a>, and
+  <a href="https://fivetran.github.io/prefect-fivetran/" style="color: #07e798;">
+    <strong>Fivetran</strong>
+  </a> collections,
+  <a href="https://github.com/PrefectHQ/prefect/blob/main/RELEASE-NOTES.md#release-266" style="color: #07e798;">
+    <strong>and more!</strong>
+  </a>
+</div>
 
-  <!-- <div style="color: white;">
+<!-- <div style="color: white;">
     Looking for the 
     <a href="http://docs-v1.prefect.io/" style="color: #07e798;">
       <strong>Prefect 1 docs</strong>
