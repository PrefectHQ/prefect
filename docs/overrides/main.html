--- conflicted
+++ resolved
@@ -2,26 +2,13 @@
 
 {% block announce %}
 <div style="color: white;">
-<<<<<<< HEAD
-  <a href="https://github.com/PrefectHQ/prefect/blob/main/RELEASE-NOTES.md#release-287" style="color: #07e798;">
-    <strong>Prefect 2.8.7 is here!</strong>
-  </a> Includes increased reliability for the Prefect engine, a new results tab in the UI, improvements to the flow run
-  graph, and
-  <a href="https://github.com/PrefectHQ/prefect/blob/main/RELEASE-NOTES.md#release-287" style="color: #07e798;">
-    <a href="https://github.com/PrefectHQ/prefect/blob/main/RELEASE-NOTES.md#release-290" style="color: #07e798;">
-      <strong>Prefect 2.9.0 is here!</strong>
-    </a> Track and manage data with artifacts, configure result storage keys, expanded prefect.runtime module, and
-    <a href="https://github.com/PrefectHQ/prefect/blob/main/RELEASE-NOTES.md#release-290" style="color: #07e798;">
-      <strong>more!</strong>
-    </a>
-=======
   <a href="https://github.com/PrefectHQ/prefect/blob/main/RELEASE-NOTES.md#release-2103" style="color: #07e798;">
     <strong>Prefect 2.10.3 is here!</strong>
-  </a> With new features such as workers, projects, variables, and versioned documentation alongside a slew of performance improvements and
+  </a> With new features such as workers, projects, variables, and versioned documentation alongside a slew of
+  performance improvements and
   <a href="https://github.com/PrefectHQ/prefect/blob/main/RELEASE-NOTES.md#release-2103" style="color: #07e798;">
     <strong>more!</strong>
   </a>
->>>>>>> 20660c8e
 </div>
 
 <!-- <div style="color: white;">
