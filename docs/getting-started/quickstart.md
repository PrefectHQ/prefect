---
title: Prefect Quickstart
description: Get started with Prefect, the easiest way to orchestrate and observe your data pipelines
tags:
    - getting started
    - quick start
    - overview
search:
  boost: 2
---

# Quickstart

### Step 1: Install Prefect

<div class="terminal">
```bash
pip install -U "prefect>=2.11.6"
```
</div>

See the [install guide](/getting-started/installation/) for more detailed installation instructions.

### Step 2: Connect to Prefect's API

Much of Prefect's functionality is backed by an API - if [self-hosting](/guides/host/), you'll need to start the Prefect webserver and related services yourself, or if you'd rather use a hosted version of the API you can sign up for a forever free [Prefect Cloud account](/cloud/).


=== "Self-hosted"

    ```bash
    prefect server start
    ```

=== "Cloud"

    1. Sign in with an existing account or create a new account at [https://app.prefect.cloud/](https://app.prefect.cloud/).
    2. If setting up a new account, [create a workspace](/cloud/workspaces/#create-a-workspace) for your account.
    3. Use the `prefect cloud login` Prefect CLI command to [log into Prefect Cloud](/cloud/users/api-keys) from your environment.

        <div class="terminal">
        ```bash
        prefect cloud login
        ```
        </div>


### Step 3: Write a flow

<<<<<<< HEAD
The fastest way to get started with Prefect is to add a `@flow` decorator to any Python function and call its `serve` method to create a deployment. Flows are the core observable, deployable units in Prefect and are the primary entrypoint to orchestrated work. Deployments elevate flows to remotely configurable entities that have their own API, as we will see shortly.

Here is an example flow named `"Repo Info"` that contains two [tasks](/concepts/tasks/), which are the smallest unit of observed and orchestrated work in Prefect):

```python title="my_flow.py"
=======
The fastest way to get started with Prefect is to add a `@flow` decorator to any Python function and call its `serve` method to create a deployment. [Flows](/concepts/flows/) are the core observable, deployable units in Prefect and are the primary entrypoint to orchestrated work. [Deployments](/concepts/deployments/) elevate flows to remotely configurable entities that have their own API, as we will see shortly.

Here is an example flow named "Repo Info" that contains two [tasks](/concepts/tasks/), which are the smallest unit of observed and orchestrated work in Prefect:

```python
# my_flow.py
>>>>>>> 99cc14a3
import httpx
from prefect import flow, task


@task(retries=2)
def get_repo_info(repo_owner: str, repo_name: str):
    """Get info about a repo - will retry twice after failing"""
    url = f"https://api.github.com/repos/{repo_owner}/{repo_name}"
    api_response = httpx.get(url)
    api_response.raise_for_status()
    repo_info = api_response.json()
    return repo_info


@task
def get_contributors(repo_info: dict):
    contributors_url = repo_info["contributors_url"]
    response = httpx.get(contributors_url)
    response.raise_for_status()
    contributors = response.json()
    return contributors


@flow(name="Repo Info", log_prints=True)
def repo_info(repo_owner: str = "PrefectHQ", repo_name: str = "prefect"):
    """
    Given a GitHub repository, logs the number of stargazers
    and contributors for that repo.
    """
    repo_info = get_repo_info(repo_owner, repo_name)
    print(f"Stars 🌠 : {repo_info['stargazers_count']}")

    contributors = get_contributors(repo_info)
    print(f"Number of contributors 👷: {len(contributors)}")


if __name__ == "__main__":
    # create your first deployment
    repo_info.serve(name="my-first-deployment")
```

Notice that we can write standard Python code within our flow _or_ break it down into component tasks, depending on the level of control and observability we want.

### Step 4: Create a deployment

When we run this script, Prefect will automatically create a flow deployment that you can interact with via the UI and API. The script will stay running so that it can listen for scheduled or triggered runs of this flow; once a run is found, it will be executed within a subprocess.

<div class="terminal">
```bash
python my_flow.py
```
</div> 

You should see a link directing you to the deployment page that you can use to begin interacting with your newly created deployment!

For example, you can trigger a run of this deployment by either clicking the "Run" button in the top right of the deployment page in the UI, or by running the following CLI command in your terminal:

<div class="terminal">
```bash
prefect deployment run 'Repo Info/my-first-deployment'  
```
</div> 

This command creates a new run for this deployment that is then picked up by the process running `repo_info.serve`.

![Flow run timeline](/img/ui/flow-run-diagram.jpg)

!!! tip "Getting started tips"
    - You can call your flow function directly like any other Python function and its execution will be registered and monitored with the Prefect API and visible in the UI
    - [Flows](/concepts/flows) can be called inside of other flows (Prefect designates these ["subflows"](/concepts/flows/#composing-flows)) but a task _cannot_ be run inside of another task or from outside the context of a flow
    - Elevating a flow to a [deployment](/concepts/deployments/) exposes a Prefect-backed API for remotely managing and configuring your workflow with things such as [scheduling rules](/concepts/schedules/), [trigger rules](/cloud/automations/), and cancellation 
    - Deployments require that flow functions are defined in static files, and therefore calling the `serve` method on an interactively defined flow will raise an error
<<<<<<< HEAD


### Step 5: Add a schedule

We can now configure our deployment as we like - for example, let's add a schedule to our deployment.  We could do this in one of two ways:

- use the Prefect UI to create and attach the schedule
- specify the schedule in code

It's generally best practice to keep your configuration defined within code, so let's update the script above to specify a schedule:

=======


### Step 5: Add a schedule

We can now configure our deployment as we like - for example, let's add a [schedule](/concepts/schedules/) to our deployment.  We could do this in one of two ways:

- use the Prefect UI to create and attach the schedule
- specify the schedule in code

It's generally best practice to keep your configuration defined within code, so let's update the script above to specify a schedule:

>>>>>>> 99cc14a3
```python
if __name__ == "__main__":
    # create your first scheduled deployment
    repo_info.serve(name="my-first-deployment", cron="* * * * *")
```

<<<<<<< HEAD
Once run, this will create a cron schedule for our deployment that instructs it to run every minute of every day.
=======
Once run, this will create a cron schedule for our deployment that instructs it to run every minute of every day. When you stop this script, Prefect will automatically pause your deployment's schedule for you.
>>>>>>> 99cc14a3

![Deployment schedule](/img/ui/deployment-cron-schedule.png)

## Next Steps

To learn more, try our [tutorial](/tutorial) and [guides](/guides), or go deeper with [concepts](/concepts).

!!! tip "Need help?"
    Get your questions answered by a Prefect Product Advocate! [Book a Meeting](https://calendly.com/prefect-experts/prefect-product-advocates?utm_campaign=prefect_docs_cloud&utm_content=prefect_docs&utm_medium=docs&utm_source=docs)<|MERGE_RESOLUTION|>--- conflicted
+++ resolved
@@ -47,20 +47,11 @@
 
 ### Step 3: Write a flow
 
-<<<<<<< HEAD
-The fastest way to get started with Prefect is to add a `@flow` decorator to any Python function and call its `serve` method to create a deployment. Flows are the core observable, deployable units in Prefect and are the primary entrypoint to orchestrated work. Deployments elevate flows to remotely configurable entities that have their own API, as we will see shortly.
-
-Here is an example flow named `"Repo Info"` that contains two [tasks](/concepts/tasks/), which are the smallest unit of observed and orchestrated work in Prefect):
-
-```python title="my_flow.py"
-=======
 The fastest way to get started with Prefect is to add a `@flow` decorator to any Python function and call its `serve` method to create a deployment. [Flows](/concepts/flows/) are the core observable, deployable units in Prefect and are the primary entrypoint to orchestrated work. [Deployments](/concepts/deployments/) elevate flows to remotely configurable entities that have their own API, as we will see shortly.
 
 Here is an example flow named "Repo Info" that contains two [tasks](/concepts/tasks/), which are the smallest unit of observed and orchestrated work in Prefect:
 
-```python
-# my_flow.py
->>>>>>> 99cc14a3
+```python title="my_flow.py"
 import httpx
 from prefect import flow, task
 
@@ -133,19 +124,6 @@
     - [Flows](/concepts/flows) can be called inside of other flows (Prefect designates these ["subflows"](/concepts/flows/#composing-flows)) but a task _cannot_ be run inside of another task or from outside the context of a flow
     - Elevating a flow to a [deployment](/concepts/deployments/) exposes a Prefect-backed API for remotely managing and configuring your workflow with things such as [scheduling rules](/concepts/schedules/), [trigger rules](/cloud/automations/), and cancellation 
     - Deployments require that flow functions are defined in static files, and therefore calling the `serve` method on an interactively defined flow will raise an error
-<<<<<<< HEAD
-
-
-### Step 5: Add a schedule
-
-We can now configure our deployment as we like - for example, let's add a schedule to our deployment.  We could do this in one of two ways:
-
-- use the Prefect UI to create and attach the schedule
-- specify the schedule in code
-
-It's generally best practice to keep your configuration defined within code, so let's update the script above to specify a schedule:
-
-=======
 
 
 ### Step 5: Add a schedule
@@ -157,18 +135,13 @@
 
 It's generally best practice to keep your configuration defined within code, so let's update the script above to specify a schedule:
 
->>>>>>> 99cc14a3
 ```python
 if __name__ == "__main__":
     # create your first scheduled deployment
     repo_info.serve(name="my-first-deployment", cron="* * * * *")
 ```
 
-<<<<<<< HEAD
-Once run, this will create a cron schedule for our deployment that instructs it to run every minute of every day.
-=======
 Once run, this will create a cron schedule for our deployment that instructs it to run every minute of every day. When you stop this script, Prefect will automatically pause your deployment's schedule for you.
->>>>>>> 99cc14a3
 
 ![Deployment schedule](/img/ui/deployment-cron-schedule.png)
 
