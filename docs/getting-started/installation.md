---
description: Installing Prefect and configuring on supported environments.
tags:
    - installation
    - pip install
    - development
    - Linux
    - Windows
    - SQLite
    - upgrading
---


# Installation

Prefect requires Python 3.7 or later.

<p align="left">
    <a href="https://pypi.python.org/pypi/prefect/" alt="Python Versions">
        <img src="https://img.shields.io/pypi/pyversions/prefect?color=0052FF&labelColor=090422" /></a>
    <a href="https://pypi.python.org/pypi/prefect/" alt="PyPI version">
        <img alt="PyPI" src="https://img.shields.io/pypi/v/prefect?color=0052FF&labelColor=090422"></a>
</p>

We recommend installing Prefect using a Python virtual environment manager such as `pipenv`, `conda`, or `virtualenv`/`venv`.

!!! success "Upgrading from Prefect 1 to Prefect 2"
    If you're upgrading from Prefect 1 to Prefect 2, we recommend creating a new environment. Should you encounter any issues when upgrading, this ensures being able to roll back to a known working state easily.

!!! warning "Windows and Linux requirements"
    See [Windows installation notes](#windows-installation-notes) and [Linux installation notes](#linux-installation-notes) for details on additional installation requirements and considerations.

## Install Prefect

The following sections describe how to install Prefect in your development or execution environment.

### Installing the latest version

Prefect is published as a Python package. To install the latest Prefect release, run the following in a shell or terminal session:

<div class="terminal">
```bash
pip install -U prefect
```
</div>

To install a specific version, specify the version, such as:

<div class="terminal">
```bash
pip install -U "prefect==2.8.6"
```
</div>

Find the available release versions in the [Prefect Release Notes](https://github.com/PrefectHQ/prefect/blob/main/RELEASE-NOTES.md) or the [PyPI release history](https://pypi.org/project/prefect/#history).

### Installing the bleeding edge

If you'd like to test with the most up-to-date code, you can install directly off the `main` branch on GitHub:

<div class="terminal">
```bash
pip install -U git+https://github.com/PrefectHQ/prefect
```
</div>

!!! warning "The `main` branch may not be stable"
    Please be aware that this method installs unreleased code and may not be stable.

### Installing for development

If you'd like to install a version of Prefect for development:

1. Clone the [Prefect repository](https://github.com/PrefectHQ/prefect).
2. Install an editable version of the Python package with `pip install -e`.
3. Install pre-commit hooks.

<div class="terminal">
```bash
$ git clone https://github.com/PrefectHQ/prefect.git
$ cd prefect
$ pip install -e ".[dev]"
$ pre-commit install
```
</div>

See our [Contributing](/contributing/overview/) guide for more details about standards and practices for contributing to Prefect.

### Checking your installation

To check that Prefect was installed correctly, use the Prefect CLI command `prefect version`. Running this command should print version and environment details to your console.

<div class="terminal">
```
$ prefect version
Version:             2.8.6
API version:         0.8.4
Python version:      3.11.0
Git commit:          d0f14f17
Built:               Tue, Jan 3, 2023 8:46 AM
OS/Arch:             darwin/arm64
Profile:             default
Server type:         ephemeral
Server:
  Database:          sqlite
  SQLite version:    3.40.0
```
</div>

## Windows installation notes

Prefect supports running Prefect flows on Windows.

!!! note "Prefect on Windows requires Python 3.8 or later"
    Make sure to use Python 3.8 or higher when running a Prefect agent on Windows.

You can install and run Prefect as described above via Windows PowerShell, the Windows Command Prompt, or [`conda`](https://docs.conda.io/projects/conda/en/latest/user-guide/install/windows.html). Note that, after installation, you may need to manually add the Python local packages `Scripts` folder to your `Path` environment variable.

The `Scripts` folder path looks something like this (the username and Python version may be different on your system):

```bash
C:\Users\Terry\AppData\Local\Packages\PythonSoftwareFoundation.Python.3.9_qbz5n2kfra8p0\LocalCache\local-packages\Python39\Scripts
```

Watch the `pip install` installation output messages for the `Scripts` folder path on your system.

If using Windows Subsystem for Linux (WSL), see [Linux installation notes](#linux-installation-notes).

## Linux installation notes

Currently, Prefect requires SQLite 3.24 or newer.

When installing Prefect and using a SQLite backend on Linux, make sure your environment is using a compatible SQLite version. Some versions of Linux package a version of SQLite that cannot be used with Prefect.

Known compatible releases include:

- Ubuntu 22.04 LTS
- Ubuntu 20.04 LTS

You can also:

- Use [Prefect Cloud](/ui/cloud/) as your API server and orchestration engine.
- Use the `conda` virtual environment manager, which enables configuring a compatible SQLite version.
- [Configure a PostgeSQL database](/concepts/database/#configuring_a_postgresql_database) as the Prefect backend database.
- [Install SQLite on Red Hat Enterprise Linux (RHEL)](#install-sqlite-on-rhel).
- Use [Prefect Cloud](/ui/cloud/) as your API server and orchestration engine.


## Using Self-Signed SSL Certificates

If you're using a self-signed SSL certificate, you need to configure your
environment to trust the certificate. This is usually done by adding the
certificate to your system bundle and pointing your tools to use that bundle
by configuring the `SSL_CERT_FILE` environment variable.

If the certificate is not part of your system bundle you can set the
`PREFECT_API_TLS_INSECURE_SKIP_VERIFY` to `True` to disable certificate
verification altogether.

***Note:*** This is not secure and so is recommended only for testing!


## Proxies

Prefect supports communicating via proxies through environment variables. Simply set `HTTPS_PROXY` and `SSL_CERT_FILE` in your environment, and the underlying network libraries will route Prefect’s requests appropriately. You can read more about this in the article [Using Prefect Cloud with proxies](https://discourse.prefect.io/t/using-prefect-cloud-with-proxies/1696).

## External requirements

While Prefect works with many of your favorite tools and Python modules, it has a few external dependencies.

### SQLite

Prefect uses SQLite as the default backing database, but it is not packaged with the Prefect installation. Most systems will have SQLite installed already since it is typically bundled as a part of Python. Prefect requires SQLite version 3.24.0 or later.

You can check your SQLite version by executing the following command in a terminal:

<div class="terminal">
```bash
$ sqlite3 --version
```
</div>

Or use the Prefect CLI command `prefect version`, which prints version and environment details to your console, including the server database and version. For example:

<div class="terminal">
```
$ prefect version
<<<<<<< HEAD
Version:             2.7.5
Version:             2.8.4
API version:         0.8.4
Python version:      3.10.8
Git commit:          f09ccc32
Built:               Thu, Mar 2, 2023 12:34 PM
=======
Version:             2.8.6
API version:         0.8.4
Python version:      3.11.0
Git commit:          d0f14f17
Built:               Tue, Jan 3, 2023 8:46 AM
>>>>>>> 4a1b44a3
OS/Arch:             darwin/arm64
Profile:              default
Server type:         ephemeral
Server:
  Database:          sqlite
  SQLite version:    3.40.0
```
</div>

### Install SQLite on RHEL

The following steps are needed to install an appropriate version of SQLite on Red Hat Enterprise Linux (RHEL).

Note that some RHEL instances have no C compiler, so you may need to check for and install `gcc` first:

<div class="terminal">
```bash
yum install gcc
```
</div>

Download and extract the tarball for SQLite.

<div class="terminal">
```bash
wget https://www.sqlite.org/2022/sqlite-autoconf-3390200.tar.gz
tar -xzf sqlite-autoconf-3390200.tar.gz
```
</div>

Change to the extracted SQLite folder, then build and install SQLite.

<div class="terminal">
```bash
cd sqlite-autoconf-3390200/
./configure
make
make install
```
</div>

Add `LD_LIBRARY_PATH` to your profile.

<div class="terminal">
```bash
echo 'export LD_LIBRARY_PATH="/usr/local/lib"' >> /etc/profile
```
</div>

Restart your shell to register these changes.

Now you can install Prefect using `pip`.

<div class="terminal">
```bash
pip3 install prefect
```
</div>

## Using Prefect in an environment with HTTP proxies

If you are using Prefect Cloud or hosting your own Prefect server instance, the Prefect library
will connect to the API via any proxies you have listed in the `HTTP_PROXY`,
`HTTPS_PROXY`, or `ALL_PROXY` environment variables.  You may also use the `NO_PROXY`
environment variable to specify which hosts should not be sent through the proxy.

For more information about these environment variables, see the [cURL
documentation](https://everything.curl.dev/usingcurl/proxies/env).

## Upgrading from Prefect beta

The following sections provide important notes for users upgrading from Prefect 2 beta releases.

### Upgrading to 2.0b6

In Prefect 2.0b6 we added breaking changes with respect to the [Blocks API](/api-ref/prefect/blocks/storage/). This API is an important abstraction you may have used already to create default [Storage](/concepts/storage/) or specifying `flow_storage` as part of a [`DeploymentSpec`](/concepts/deployments/#deployment-specifications). As a result, the backend API in 2.0b6 is incompatible with previous Prefect client versions.

After the upgrade, your data will remain intact, but you will need to upgrade to 2.0b6 to continue using the Cloud 2 API.

Actions needed to upgrade:

- Upgrade Prefect Python package: `pip install -U "prefect>=2.0b6"`
- Restart any agent processes.
- If you are using an agent running on Kubernetes, update the Prefect image version to 2.0b6 in your Kubernetes manifest and re-apply the deployment.

You don't need to recreate any deployments or pause your schedules &mdash; stopping your agent process to perform an upgrade may result in some late runs, but those will be picked up once you restart your agent, so Don't Panic!

### Upgrading to 2.0a10

Upgrading from Prefect version 2.0a9 or earlier requires resetting the Prefect database.

Prior to 2.0a10, Prefect did not have database migrations and required a hard reset of the database between versions. Now that migrations have been added, your database will be upgraded automatically with each version change. However, you must still perform a hard reset of the database if you are upgrading from 2.0a9 or earlier.

Resetting the database with the CLI command `prefect server database reset` is not compatible a database from 2.0a9 or earlier. Instead, delete the database file `~/.prefect/prefect.db`. Prefect automatically creates a new database on the next write.

!!! warning "Resetting the database deletes data"
    Note that resetting the database causes the loss of any existing data.<|MERGE_RESOLUTION|>--- conflicted
+++ resolved
@@ -181,24 +181,16 @@
 </div>
 
 Or use the Prefect CLI command `prefect version`, which prints version and environment details to your console, including the server database and version. For example:
+Or use the Prefect CLI command `prefect version`, which prints version and environment details to your console, including the server database and version. For example:
 
 <div class="terminal">
 ```
 $ prefect version
-<<<<<<< HEAD
-Version:             2.7.5
-Version:             2.8.4
-API version:         0.8.4
-Python version:      3.10.8
-Git commit:          f09ccc32
-Built:               Thu, Mar 2, 2023 12:34 PM
-=======
 Version:             2.8.6
 API version:         0.8.4
 Python version:      3.11.0
 Git commit:          d0f14f17
 Built:               Tue, Jan 3, 2023 8:46 AM
->>>>>>> 4a1b44a3
 OS/Arch:             darwin/arm64
 Profile:              default
 Server type:         ephemeral
