--- conflicted
+++ resolved
@@ -9,11 +9,7 @@
 **Advanced topic**
 
 Extending the Prefect framework by developing a worker requires deep knowledge of 
-<<<<<<< HEAD
-Prefect. For standard needs, we recommend using one of the [available worker types](/3.0rc/deploy/work-pools/#worker-types).
-=======
-Prefect. For standard needs, we recommend using one of the [available worker types](/3.0rc/deploy/control-runs/workers/).
->>>>>>> 7f7ff84f
+Prefect. For standard needs, we recommend using one of the [available worker types](/3.0rc/deploy/workers/#worker-types).
 </Tip>
 
 This guide walks you through creating a custom worker that can run your flows on your chosen infrastructure.
@@ -27,11 +23,7 @@
 <Tip>
 **How are the configuration values populated?**
 
-<<<<<<< HEAD
 The work pool that a worker polls for flow runs has a [base job template](/3.0rc/deploy/work-pools/#base-job-template) 
-=======
-The work pool that a worker polls for flow runs has a [base job template](/3.0rc/deploy/control-runs/work-pools#base-job-template/) 
->>>>>>> 7f7ff84f
 associated with it. 
 The template is the contract for how configuration values populate for each flow run.
 
