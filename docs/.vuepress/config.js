--- conflicted
+++ resolved
@@ -41,17 +41,14 @@
                     children: ['utilities/bokeh', 'utilities/collections', 'utilities/json', 'utilities/tasks']
                 },
             ],
-<<<<<<< HEAD
             '/': ['introduction', 'concepts', 'getting_started',
                   {
                     title: 'Tutorials',
                     collapsable: true,
                     children: ['tutorials/', 'tutorials/task-retries']
-                  }
+                  },
+                  'comparisons'
             ]
-=======
-            '/': ['concepts', 'getting_started', 'utilities', 'comparisons'],
->>>>>>> 2d583d0e
         }
     },
     markdown: {
