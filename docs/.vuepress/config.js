const sidebar115 = require('../api/0.11.5/sidebar')
const sidebar126 = require('../api/0.12.6/sidebar')
const sidebar1319 = require('../api/0.13.19/sidebar')
const glob = require('glob')

// function for loading all MD files in a directory
const getChildren = function(parent_path, dir) {
  return glob
    .sync(parent_path + '/' + dir + '/**/*.md')
    .map(path => {
      // remove "parent_path" and ".md"
      path = path.slice(parent_path.length + 1, -3)
      // remove README
      if (path.endsWith('README')) {
        path = path.slice(0, -6)
      }
      return path
    })
    .sort()
}

module.exports = {
  title: 'Prefect Docs',
  description: "Don't Panic.",
  head: [
    'link',
    {
      rel: 'icon',
      href: '/favicon.ico'
    }
  ],
  extraWatchFiles: ['.vuepress/highlightLines.js'],
  plugins: [
    [
      '@vuepress/google-analytics',
      {
        ga: 'UA-115585378-1'
      }
    ],
    ['vuepress-plugin-code-copy', true],
    ['vuepress-plugin-element-tabs', true],
    [
      'vuepress-plugin-selected-text-popup',
      {
        github: true,
        githubOwner: 'prefecthq',
        githubRepo: 'prefect',
        githubIssueTitle: 'Docs Issue',
        githubTooltipContent: 'Problem with the docs? Create a GitHub Issue!',
        githubLabels: ['docs'],
        twitter: true
      }
    ],
    [
      'sitemap',
      {
        hostname: 'https://docs.prefect.io'
      }
    ]
  ],
  themeConfig: {
    algolia: {
      apiKey: '553c75634e1d4f09c84f7a513f9cc4f9',
      indexName: 'prefect'
    },
    repo: 'PrefectHQ/prefect',
    docsDir: 'docs',
    editLinks: true,
    // repoLabel: 'GitHub',
    logo: '/assets/logomark-color.png',
    nav: [
      {
        text: 'Core Engine',
        link: '/core/'
      },
      {
        text: 'Orchestration & API',
        link: '/orchestration/'
      },
      {
        text: 'API Reference',
        items: [
          { text: 'Latest (0.14.19)', link: '/api/latest/' },
          { text: '0.13.19', link: '/api/0.13.19/' },
          { text: '0.12.6', link: '/api/0.12.6/' },
          { text: '0.11.5', link: '/api/0.11.5/' },
          { text: 'Legacy', link: 'https://docs-legacy.prefect.io' }
        ]
      },
      {
        text: 'prefect.io',
        link: 'https://www.prefect.io'
      }
    ],
    sidebar: {
      '/api/0.11.5/': sidebar115.sidebar,
      '/api/0.12.6/': sidebar126.sidebar,
      '/api/0.13.19/': sidebar1319.sidebar,
      '/api/latest/': [
        {
          title: 'API Reference',
          path: '/api/latest/'
        },
        'changelog',
        {
          title: 'Test Coverage',
          path: 'https://codecov.io/gh/PrefectHQ/prefect'
        },
        {
          title: 'prefect',
          collapsable: true,
          children: ['triggers']
        },
        {
          title: 'prefect.backend',
          collapsable: true,
          children: getChildren('docs/api/latest', 'backend')
        },
        {
          title: 'prefect.client',
          collapsable: true,
          children: getChildren('docs/api/latest', 'client')
        },
        {
          title: 'prefect.cli',
          collapsable: true,
          children: getChildren('docs/api/latest', 'cli')
        },
        {
          title: 'prefect.core',
          collapsable: true,
          children: getChildren('docs/api/latest', 'core')
        },
        {
          title: 'prefect.engine',
          collapsable: true,
          children: getChildren('docs/api/latest', 'engine')
        },
        {
          title: 'prefect.environments',
          collapsable: true,
          children: getChildren('docs/api/latest', 'environments')
        },
        {
          title: 'prefect.executors',
          collapsable: true,
          children: ['executors.md']
        },
        {
          title: 'prefect.run_configs',
          collapsable: true,
          children: ['run_configs.md']
        },
        {
          title: 'prefect.storage',
          collapsable: true,
          children: ['storage.md']
        },
        {
          title: 'prefect.tasks',
          collapsable: true,
          children: getChildren('docs/api/latest', 'tasks')
        },
        {
          title: 'prefect.schedules',
          collapsable: true,
          children: getChildren('docs/api/latest', 'schedules')
        },
        {
          title: 'prefect.agent',
          collapsable: true,
          children: getChildren('docs/api/latest', 'agent')
        },
        {
          title: 'prefect.artifacts',
          collapsable: true,
          children: getChildren('docs/api/latest', 'artifacts')
        },
        {
          title: 'prefect.utilities',
          collapsable: true,
          children: getChildren('docs/api/latest', 'utilities')
        }
      ],
      '/orchestration/': [
        '/orchestration/',
        {
          title: 'Tutorial',
          collapsable: true,
          children: [
            'tutorial/overview',
            'tutorial/first',
            'tutorial/parameters',
            'tutorial/flow_config',
            'tutorial/next-steps'
          ]
        },
        {
          title: 'Concepts',
          collapsable: true,
          children: [
            'concepts/api',
            'concepts/cli',
            'concepts/projects',
            'concepts/flows',
            'concepts/flow_runs',
<<<<<<< HEAD
            'concepts/cloud_hooks',
            'concepts/automations',
            'concepts/kv_store',
=======
>>>>>>> 7f80fb52
            'concepts/secrets',
            'concepts/api_keys',
            'concepts/roles',
            'concepts/automations',
            'concepts/cloud_hooks',
            'concepts/task-concurrency-limiting',
            'concepts/services'
          ]
        },
        {
          title: 'Flow Run Configuration',
          collapsable: true,
          children: [
            'flow_config/overview',
            'flow_config/storage',
            'flow_config/run_configs',
            'flow_config/executors',
            'flow_config/docker',
            'flow_config/upgrade'
          ]
        },
        {
          title: 'Agents',
          collapsable: true,
          children: [
            'agents/overview',
            'agents/local',
            'agents/docker',
            'agents/kubernetes',
            'agents/ecs',
            'agents/fargate'
          ]
        },
        {
          title: 'UI',
          collapsable: true,
          children: [
            'ui/dashboard',
            'ui/flow',
            'ui/flow-run',
            'ui/task-run',
            'ui/interactive-api',
            'ui/team-settings'
          ]
        },
        {
          title: 'Server',
          collapsable: true,
          children: [
            'server/overview',
            'server/architecture',
            'server/deploy-local',
            'server/telemetry'
          ]
        },
        {
          title: 'Deployment Recipes',
          collapsable: true,
          children: [
            'recipes/third_party_auth',
            'recipes/configuring_storage',
            'recipes/multi_flow_storage',
            'recipes/k8s_dask',
            'recipes/k8s_docker_sidecar'
          ]
        },
        {
          title: 'FAQ',
          collapsable: true,
          children: getChildren('docs/orchestration', 'faq')
        },
        {
          title: 'Legacy Environments',
          collapsable: true,
          children: [
            'execution/overview',
            'execution/storage_options',
            'execution/local_environment',
            'execution/dask_cloud_provider_environment',
            'execution/dask_k8s_environment',
            'execution/k8s_job_environment',
            'execution/fargate_task_environment',
            'execution/custom_environment'
          ]
        }
      ],
      '/core/': [
        '/core/',
        {
          title: 'Getting Started',
          collapsable: true,
          children: [
            'getting_started/installation',
            'getting_started/first-steps',
            'getting_started/next-steps',
            'getting_started/why-prefect',
            'getting_started/why-not-airflow'
          ]
        },
        {
          title: 'Tutorial',
          collapsable: true,
          children: getChildren('docs/core', 'tutorial')
        },
        {
          title: 'Core Concepts',
          collapsable: true,
          children: [
            'concepts/tasks',
            'concepts/flows',
            'concepts/parameters',
            'concepts/states',
            'concepts/engine',
            'concepts/execution',
            'concepts/logging',
            'concepts/mapping',
            'concepts/notifications',
            'concepts/persistence',
            'concepts/results',
            'concepts/templating',
            'concepts/schedules',
            'concepts/secrets',
            'concepts/configuration',
            'concepts/best-practices',
            'concepts/common-pitfalls'
          ]
        },
        {
          title: 'Task Library',
          collapsable: true,
          children: ['task_library/overview', 'task_library/contributing']
        },
        {
          title: 'Advanced Tutorials',
          collapsable: true,
          children: getChildren('docs/core', 'advanced_tutorials')
        },
        {
          title: 'Examples',
          collapsable: true,
          children: [
            'examples/overview',
            'examples/parameters',
            'examples/mapping',
            'examples/conditional'
          ]
        },
        {
          title: 'PINs',
          collapsable: true,
          children: getChildren('docs/core', 'PINs')
        },
        {
          title: 'Development',
          collapsable: true,
          children: [
            'development/overview',
            'development/style',
            'development/documentation',
            'development/tests',
            'development/contributing',
            'development/release-checklist',
            'development/sprints'
          ]
        },
        '/core/idioms/idioms',
        '/core/faq',
        '/core/community',
        '/core/code_of_conduct'
      ]
    }
  },
  extendMarkdown(md) {
    md.use(require('./highlightLines.js'))
    md.use(require('markdown-it-attrs'))
    md.use(require('markdown-it-checkbox'))
  }
}<|MERGE_RESOLUTION|>--- conflicted
+++ resolved
@@ -204,12 +204,9 @@
             'concepts/projects',
             'concepts/flows',
             'concepts/flow_runs',
-<<<<<<< HEAD
             'concepts/cloud_hooks',
             'concepts/automations',
             'concepts/kv_store',
-=======
->>>>>>> 7f80fb52
             'concepts/secrets',
             'concepts/api_keys',
             'concepts/roles',
