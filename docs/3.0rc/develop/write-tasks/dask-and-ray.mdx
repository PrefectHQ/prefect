---
title: Run tasks in parallel on Dask or Ray
description: Learn how to use the Prefect Dask and Ray task runners for parallel or distributed task execution.
---

## Parallel task execution

Many real-world data workflows benefit from truly parallel, distributed task execution.
Use Dask or Ray in your flows to choose the execution environment that fits your particular needs.

- `DaskTaskRunner` runs tasks requiring parallel execution using
[`dask.distributed`](http://distributed.dask.org/).
- `RayTaskRunner` runs tasks requiring parallel execution using [Ray](https://www.ray.io/).

These task runners can spin up a local Dask cluster or Ray instance on the fly, or let you connect with a Dask or Ray environment you've
set up separately. This enables you to take advantage of massively parallel computing environments.

## Use multiple task runners

Many workflows include a variety of tasks, and not all of them benefit from parallel execution.

Because task runners are specified on flows, you can assign different task runners to tasks by using
[nested flows](/3.0rc/develop/write-flows/#composing-flows) to organize those tasks.

<<<<<<< HEAD
This example uses the default `ConcurrentTaskRunner`. Then you call a `ray_greetings()` nested flow that
=======
This example uses the default `ThreadPoolTaskRunner`. Then you call a `ray_greetings()` subflow that
>>>>>>> f898ada3
uses the `RayTaskRunner` to execute the same tasks in a Ray instance.

```python
from prefect import flow, task
from prefect_ray.task_runners import RayTaskRunner

@task
def say_hello(name):
    print(f"hello {name}")

@task
def say_goodbye(name):
    print(f"goodbye {name}")

@flow(task_runner=RayTaskRunner())
def ray_greetings(names):
    for name in names:
        say_hello.submit(name)
        say_goodbye.submit(name)

@flow()
def greetings(names):
    for name in names:
        say_hello.submit(name)
        say_goodbye.submit(name)
    ray_greetings(names)

if __name__ == "__main__":
    greetings(["arthur", "trillian", "ford", "marvin"])
```

If you save this as `ray_subflow.py` and run it, you'll see that the flow `greetings` runs as you'd expect for a concurrent flow. Then flow
`ray-greetings` spins up a Ray instance to run the tasks again.<|MERGE_RESOLUTION|>--- conflicted
+++ resolved
@@ -22,11 +22,7 @@
 Because task runners are specified on flows, you can assign different task runners to tasks by using
 [nested flows](/3.0rc/develop/write-flows/#composing-flows) to organize those tasks.
 
-<<<<<<< HEAD
-This example uses the default `ConcurrentTaskRunner`. Then you call a `ray_greetings()` nested flow that
-=======
-This example uses the default `ThreadPoolTaskRunner`. Then you call a `ray_greetings()` subflow that
->>>>>>> f898ada3
+This example uses the default `ThreadPoolTaskRunner`. Then you call a `ray_greetings()` nested flow that
 uses the `RayTaskRunner` to execute the same tasks in a Ray instance.
 
 ```python
@@ -58,5 +54,4 @@
     greetings(["arthur", "trillian", "ford", "marvin"])
 ```
 
-If you save this as `ray_subflow.py` and run it, you'll see that the flow `greetings` runs as you'd expect for a concurrent flow. Then flow
-`ray-greetings` spins up a Ray instance to run the tasks again.+If you save this as `ray_nested_flow.py` and run it, you'll see that the flow `greetings` runs as you'd expect for a concurrent flow. Then flow `ray-greetings` spins up a Ray instance to run the tasks again.