--- conflicted
+++ resolved
@@ -25,16 +25,6 @@
 Creating artifacts allows you to publish data from task and flow runs or outside of a flow run context.
 There are five artifact types: links, Markdown, progress, images, and tables.
 
-<<<<<<< HEAD
-
-Each artifact created within a task will be displayed individually in the Prefect UI. 
-
-This means that each call to `create_link_artifact()` or `create_markdown_artifact()` generates a distinct artifact.
-
-Unlike the `print()` command, where you can concatenate multiple calls to include additional items in a report, within a task, these commands must be used multiple times if necessary. 
-
-To create artifacts that include strings from multiple tasks, compile your message string separately and then pass it to `create_markdown_artifact()` to create the complete artifact.
-=======
 <Note> 
  Each artifact created within a task will be displayed individually in the Prefect UI.
     This means that each call to `create_link_artifact()` or `create_markdown_artifact()` generates a distinct artifact.
@@ -43,7 +33,6 @@
     
     To create artifacts like reports or summaries using `create_markdown_artifact()`, compile your message string separately and then pass it to `create_markdown_artifact()` to create the complete artifact.
  </Note>
->>>>>>> 10a127f1
 
 ### Creating link artifacts
 
