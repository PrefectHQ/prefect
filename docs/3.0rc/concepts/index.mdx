---
title: Explore Prefect concepts
description: Learn about Prefect concepts.
---

| Concept                                            | Description                                                                                                                 |
| -------------------------------------------------- | --------------------------------------------------------------------------------------------------------------------------- |
| __[Flows](/3.0rc/concepts/flows)__                       | A Prefect workflow, defined as a Python function.             |
| __[Tasks](/3.0rc/concepts/tasks)__                       | Discrete units of work in a Prefect workflow.                |
| __[Deployments](/3.0rc/concepts/deployments)__           | A server-side concept that encapsulates flow metadata, allowing it to be scheduled and triggered via API. |
| __[Work Pools & Workers](/3.0rc/concepts/work-pools)__   | Use Prefect to dynamically provision and configure infrastructure in your execution environment.    |
| __[Schedules](/3.0rc/concepts/schedules)__               | Tell the Prefect API how to create new flow runs for you automatically on a specified cadence.     |
| __[Results](/3.0rc/concepts/results)__                   | The data returned by a flow or a task.                                 |
| __[Artifacts](/3.0rc/concepts/artifacts)__               | Formatted outputs rendered in the Prefect UI, such as markdown, tables, or links.  
| __[States](/3.0rc/concepts/states)__                     | Rich objects that capture the status of a particular task run or flow run.                                                                            |
| __[Blocks](/3.0rc/concepts/blocks)__                     | Prefect primitives that enable the storage of configuration and provide a UI interface.          |
| __[Task Runners](/3.0rc/concepts/task-runners)__         | Configure how tasks are run - concurrently, in parallel, or in a distributed environment. |
| __[Automations](/3.0rc/concepts/automations)__           | Configure actions that Prefect executes automatically based on trigger conditions.         |

<<<<<<< HEAD
=======
|  Block and Agent-Based Deployments                 | Description   |
| -------------------------------------------------- | --------------------------------------------------------------------------------------------------------------------------- |
| __[Agents](/3.0rc/concepts/agents)__                           | Like untyped workers. |
>>>>>>> 08062000

Many features specific to [Prefect Cloud](/3.0rc/cloud/) are in their own navigation subheading.<|MERGE_RESOLUTION|>--- conflicted
+++ resolved
@@ -17,11 +17,5 @@
 | __[Task Runners](/3.0rc/concepts/task-runners)__         | Configure how tasks are run - concurrently, in parallel, or in a distributed environment. |
 | __[Automations](/3.0rc/concepts/automations)__           | Configure actions that Prefect executes automatically based on trigger conditions.         |
 
-<<<<<<< HEAD
-=======
-|  Block and Agent-Based Deployments                 | Description   |
-| -------------------------------------------------- | --------------------------------------------------------------------------------------------------------------------------- |
-| __[Agents](/3.0rc/concepts/agents)__                           | Like untyped workers. |
->>>>>>> 08062000
 
 Many features specific to [Prefect Cloud](/3.0rc/cloud/) are in their own navigation subheading.