---
title: ECS Worker Guide
---

## Why use ECS for flow run execution?

ECS (Elastic Container Service) tasks are a good option for executing Prefect flow runs for several reasons:

1. **Scalability**: ECS scales your infrastructure in response to demand, effectively managing Prefect flow runs. ECS automatically administers container distribution across multiple instances based on demand.
2. **Flexibility**: ECS lets you choose between AWS Fargate and Amazon EC2 for container operation. Fargate abstracts the underlying infrastructure, while EC2 has faster job start times and offers additional control over instance management and configuration.
3. **AWS Integration**: Easily connect with other AWS services, such as AWS IAM and CloudWatch.
4. **Containerization**: ECS supports Docker containers and offers managed execution. Containerization encourages reproducible deployments.

## ECS flow run execution

Prefect enables remote flow execution via [workers](https://docs.prefect.io/concepts/work-pools/#worker-overview) and [work pools](https://docs.prefect.io/concepts/work-pools/#work-pool-overview). To learn more about these concepts please see our [deployment tutorial](https://docs.prefect.io/tutorial/deployments/).

For details on how workers and work pools are implemented for ECS, see the diagram below.

```mermaid
%%{
  init: {
    'theme': 'base',
    'themeVariables': {
      'primaryColor': '#2D6DF6',
      'primaryTextColor': '#fff',
      'lineColor': '#FE5A14',
      'secondaryColor': '#E04BF0',
      'tertiaryColor': '#fff'
    }
  }
}%%
graph TB

  subgraph ecs_cluster[ECS cluster]
    subgraph ecs_service[ECS service]
      td_worker[Worker task definition] --> |defines| prefect_worker((Prefect worker))
    end
    prefect_worker -->|kicks off| ecs_task
    fr_task_definition[Flow run task definition]


    subgraph ecs_task["ECS task execution"]
    style ecs_task text-align:center,display:flex


    flow_run((Flow run))

    end
    fr_task_definition -->|defines| ecs_task
  end

  subgraph prefect_cloud[Prefect Cloud]
    subgraph prefect_workpool[ECS work pool]
      workqueue[Work queue]
    end
  end

  subgraph github["ECR"]
    flow_code{{"Flow code"}}
  end
  flow_code --> |pulls| ecs_task
  prefect_worker -->|polls| workqueue
  prefect_workpool -->|configures| fr_task_definition
```

## ECS and Prefect

!!! tip "ECS tasks != Prefect tasks"
    An ECS task is **not** the same thing as a [Prefect task](https://docs.prefect.io/latest/concepts/tasks/#tasks-overview).

    ECS tasks are groupings of containers that run within an ECS Cluster. An ECS task's behavior is determined by its task definition.

    An [*ECS task definition*](https://docs.aws.amazon.com/AmazonECS/latest/developerguide/task_definitions.html) is the blueprint for the ECS task. It describes which Docker containers to run and what you want to have happen inside these containers.

ECS tasks are instances of a task definition. A Task Execution launches container(s) as defined in the task definition **until they are stopped or exit on their own**. This setup is ideal for ephemeral processes such as a Prefect flow run.

The ECS task running the Prefect [worker](https://docs.prefect.io/latest/concepts/work-pools/#worker-overview) should be an [**ECS Service**](https://docs.aws.amazon.com/AmazonECS/latest/developerguide/ecs_services.html), given its long-running nature and need for **auto-recovery in case of failure**. An ECS service automatically replaces any task that fails, which is ideal for managing a long-running process such as a Prefect worker.

When a Prefect [flow](https://docs.prefect.io/latest/concepts/flows/) is scheduled to run it goes into the work pool specified in the flow's [deployment](https://docs.prefect.io/latest/concepts/deployments). [Work pools](https://docs.prefect.io/latest/concepts/work-pools/?h=work#work-pool-overview) are typed according to the infrastructure the flow will run on. Flow runs scheduled in an `ecs` typed work pool are executed as ECS tasks. Only Prefect ECS [workers](https://docs.prefect.io/latest/concepts/work-pools/#worker-types) can poll an `ecs` typed work pool.

When the ECS worker receives a scheduled flow run from the ECS work pool it is polling, it spins up the specified infrastructure on AWS ECS. The worker knows to build an ECS task definition for each flow run based on the configuration specified in the work pool.

Once the flow run completes, the ECS containers of the cluster are spun down to a single container that continues to run the Prefect worker. This worker continues polling for work from the Prefect work pool.

If you specify a task definition [ARN (Amazon Resource Name)](https://docs.aws.amazon.com/IAM/latest/UserGuide/reference-arns.html) in the work pool, the worker will use that ARN when spinning up the ECS Task, rather than creating a task definition from the fields supplied in the work pool configuration.

You can use either EC2 or Fargate as the capacity provider. Fargate simplifies initiation, but lengthens infrastructure setup time for each flow run. Using EC2 for the ECS cluster can reduce setup time. In this example, we will show how to use Fargate.


!!! tip
    If you prefer infrastructure as code check out this [Terraform module](https://github.com/PrefectHQ/prefect-recipes/tree/main/devops/infrastructure-as-code/aws/tf-prefect2-ecs-worker) to provision an ECS cluster with a worker.

## Prerequisites

- An AWS account with permissions to create ECS services and IAM roles.
- The AWS CLI installed on your local machine. You can [download it from the AWS website](https://docs.aws.amazon.com/cli/latest/userguide/getting-started-install.html).
- An [ECS Cluster](https://docs.aws.amazon.com/AmazonECS/latest/developerguide/clusters.html) to host both the worker and the flow runs it submits. This guide uses the default cluster. To create your own follow [this guide](https://docs.aws.amazon.com/AmazonECS/latest/userguide/create_cluster.html).
- A [VPC](https://docs.aws.amazon.com/vpc/latest/userguide/what-is-amazon-vpc.html) configured for your ECS tasks. This guide uses the default VPC.
- Prefect Cloud account or Prefect self-managed instance.

## Step 1: Set up an ECS work pool

Before setting up the worker, create a [work pool](https://docs.prefect.io/latest/concepts/work-pools/#work-pool-configuration) of type ECS for the worker to pull work from. If doing so from the CLI, be sure to [authenticate with Prefect Cloud](https://docs.prefect.io/latest/cloud/cloud-quickstart/#log-into-prefect-cloud-from-a-terminal).

Create a work pool from the CLI:

```bash
prefect work-pool create --type ecs my-ecs-pool
```

Or from the Prefect UI:
![WorkPool](img/Workpool_UI.png)

!!!
    Because this guide uses Fargate as the capacity provider and the default VPC and ECS cluster, no further configuration is needed.

Next, set up a Prefect ECS worker that will discover and pull work from this work pool.

## Step 2: Start a Prefect worker in your ECS cluster

First start by creating the [IAM role](https://docs.aws.amazon.com/IAM/latest/UserGuide/id_roles_create_for-custom.html#roles-creatingrole-custom-trust-policy-console) required in order for your worker and flows to run. The sample flow in this guide doesn't interact with many other AWS services, so you will only be creating one role, `taskExecutionRole`.  To create an IAM role for the ECS task using the AWS CLI, follow these steps:

### 1. Create a trust policy

The trust policy will specify that the ECS service containing the Prefect worker will be able to assume the role required for calling other AWS services.

Save this policy to a file, such as `ecs-trust-policy.json`:

```json
{
    "Version": "2012-10-17",
    "Statement": [
        {
            "Effect": "Allow",
            "Principal": {
                "Service": "ecs-tasks.amazonaws.com"
            },
            "Action": "sts:AssumeRole"
        }
    ]
}
```

### 2. Create the IAM roles

Use the `aws iam create-role` command to create the roles that you will be using. For this guide, the `ecsTaskExecutionRole` will be used by the worker to start ECS tasks, and will also be the role assigned to the ECS tasks running your Prefect flows.

```bash
    aws iam create-role \
    --role-name ecsTaskExecutionRole \
    --assume-role-policy-document file://ecs-trust-policy.json
```

!!! tip
    Depending on the requirements of your flows, it is advised to create a [second role for your ECS tasks](https://docs.aws.amazon.com/AmazonECS/latest/developerguide/task-iam-roles.html). This role will contain the permissions required by the ECS tasks in which your flows will run. For example, if your workflow loads data into an S3 bucket, you would need a role with additional permissions to access S3.

### 3. Attach the policy to the role

For this guide the ECS worker will require permissions to pull images from ECR and publish logs to CloudWatch. Amazon has a managed policy named `AmazonECSTaskExecutionRolePolicy` that grants the permissions necessary for starting ECS tasks. [See here](https://docs.aws.amazon.com/AmazonECS/latest/developerguide/task_execution_IAM_role.html) for other common execution role permissions. Attach this policy to your task execution role:

```bash
    aws iam attach-role-policy \
    --role-name ecsTaskExecutionRole \
    --policy-arn arn:aws:iam::aws:policy/service-role/AmazonECSTaskExecutionRolePolicy
```

Remember to replace the `--role-name` and `--policy-arn` with the actual role name and policy Amazon Resource Name (ARN) you want to use.

## Step 3: Creating an ECS worker service

### 1. Launch an ECS Service to host the worker

Next, create an ECS task definition that specifies the Docker image for the Prefect worker, the resources it requires, and the command it should run. In this example, the command to start the worker is `prefect worker start --pool my-ecs-pool`.

**Create a JSON file with the following contents:**

```json
{
    "family": "prefect-worker-task",
    "networkMode": "awsvpc",
    "requiresCompatibilities": [
        "FARGATE"
    ],
    "cpu": "512",
    "memory": "1024",
    "executionRoleArn": "<ecs-task-role-arn>",
    "taskRoleArn": "<ecs-task-role-arn>",
    "containerDefinitions": [
        {
            "name": "prefect-worker",
            "image": "prefecthq/prefect:3-latest",
            "cpu": 512,
            "memory": 1024,
            "essential": true,
            "command": [
                "/bin/sh",
                "-c",
                "pip install prefect-aws && prefect worker start --pool my-ecs-pool --type ecs"
            ],
            "environment": [
                {
                    "name": "PREFECT_API_URL",
                    "value": "prefect-api-url>"
                },
                {
                    "name": "PREFECT_API_KEY",
                    "value": "<prefect-api-key>"
                }
            ]
        }
    ]
}
```

- Use `prefect config view` to view the `PREFECT_API_URL` for your current Prefect profile. Use this to replace `<prefect-api-url>`.

- For the `PREFECT_API_KEY`, if you are on a paid plan you can create a [service account](https://docs.prefect.io/latest/cloud/users/service-accounts/) for the worker. If your are on a free plan, you can pass a user’s API key.

- Replace both instances of `<ecs-task-role-arn>` with the ARN of the IAM role you created in Step 2. You can grab this by running:
```
aws iam get-role --role-name taskExecutionRole --query 'Role.[RoleName, Arn]' --output text
```

- Notice that the CPU and Memory allocations are relatively small. The worker's main responsibility is to submit work through API calls to AWS, _not_ to execute your Prefect flow code.

!!! tip
    To avoid hardcoding your API key into the task definition JSON see [how to add sensitive data using AWS secrets manager to the container definition](https://docs.aws.amazon.com/AmazonECS/latest/developerguide/specifying-sensitive-data-tutorial.html#specifying-sensitive-data-tutorial-create-taskdef).

### 2. Register the task definition

Before creating a service, you first need to register a task definition. You can do that using the `register-task-definition` command in the AWS CLI. Here is an example:

```bash
aws ecs register-task-definition --cli-input-json file://task-definition.json
```

Replace `task-definition.json` with the name of your JSON file.

### 3. Create an ECS service to host your worker

Finally, create a service that will manage your Prefect worker:

Open a terminal window and run the following command to create an ECS Fargate service:

```bash
aws ecs create-service \
    --service-name prefect-worker-service \
    --cluster <ecs-cluster> \
    --task-definition <task-definition-arn> \
    --launch-type FARGATE \
    --desired-count 1 \
    --network-configuration "awsvpcConfiguration={subnets=[<subnet-ids>],securityGroups=[<security-group-ids>],assignPublicIp='ENABLED'}"
```

- Replace `<ecs-cluster>` with the name of your ECS cluster.
- Replace `<task-definition-arn>` with the ARN of the task definition you just registered.
- Replace `<subnet-ids>` with a comma-separated list of your VPC subnet IDs. Ensure that these subnets are aligned with the vpc specified on the work pool in step 1. You can view subnet ids with the following command:
    `aws ec2 describe-subnets --filter Name=<vpc-id>`
- Replace `<security-group-ids>` with a comma-separated list of your VPC security group IDs.

!!! tip "Sanity check"
    The work pool page in the Prefect UI allows you to check the health of your workers - make sure your new worker is live! Note that it can take a few minutes for an ECS service to come online.
    If your worker does not come online and you are using the command from this guide, you may not be using the default VPC. For connectivity issues, check your VPC's configuration and refer to the [ECS outbound networking guide](https://docs.aws.amazon.com/AmazonECS/latest/bestpracticesguide/networking-outbound.html).

## Step 4: Pick up a flow run with your new worker

This guide uses ECR to store a Docker image containing your flow code. To do this, we will write a flow, then deploy it using build and push steps that copy flow code into a Docker image and push that image to an ECR repository.

### 1. Write a simple test flow

`my_flow.py`

```python
from prefect import flow, get_run_logger

@flow
def my_flow():
    logger = get_run_logger()
    logger.info("Hello from ECS!!")

if __name__ == "__main__":
    my_flow()
```

### 2. Create an ECR repository

Use the following AWS CLI command to create an ECR repository. The name you choose for your repository will be reused in the next step when defining your Prefect deployment.

```bash
aws ecr create-repository \
--repository-name <my-ecr-repo> \
--region <region>
```

### 3. Create a `prefect.yaml` file

To have Prefect build your image when deploying your flow create a `prefect.yaml` file with the following specification:

```yaml
name: ecs-worker-guide
# this is pre-populated by running prefect init
prefect-version: 2.14.20

# build section allows you to manage and build docker images
build:
- prefect_docker.deployments.steps.build_docker_image:
    id: build_image
    requires: prefect-docker>=0.3.1
    image_name: <my-ecr-repo>
    tag: latest
    dockerfile: auto

# push section allows you to manage if and how this project is uploaded to remote locations
push:
- prefect_docker.deployments.steps.push_docker_image:
    requires: prefect-docker>=0.3.1
    image_name: '{{ build_image.image_name }}'
    tag: '{{ build_image.tag }}'

 # the deployments section allows you to provide configuration for deploying flows
deployments:
- name: my_ecs_deployment
    version:
    tags: []
    description:
    entrypoint: flow.py:my_flow
    parameters: {}
    work_pool:
        name: ecs-dev-pool
        work_queue_name:
        job_variables:
        image: '{{ build_image.image }}'
    schedules: []
pull:
    - prefect.deployments.steps.set_working_directory:
        directory: /opt/prefect/ecs-worker-guide

```

### 4. [Deploy](https://docs.prefect.io/tutorial/deployments/#create-a-deployment) the flow to the Prefect Cloud or your self-managed server instance, specifying the ECS work pool when prompted

```bash
prefect deploy my_flow.py:my_ecs_deployment
```

### 5. Find the deployment in the UI and click the **Quick Run** button!

## Optional next steps

1. Now that you are confident your ECS worker is healthy, you can experiment with different work pool configurations.

    - Do your flow runs require higher `CPU`?
    - Would an EC2 `Launch Type` speed up your flow run execution?

<<<<<<< HEAD
    These infrastructure configuration values can be set on your ECS work pool or they can be overridden on the deployment level through [job_variables](https://docs.prefect.io/2.19.2/concepts/deployments/#workers-and-work-pools) if desired.
=======
    These infrastructure configuration values can be set on your ECS work pool or they can be overridden on the deployment level through [job_variables](/concepts/deployments/#workers-and-work-pools) if desired.
>>>>>>> 64c4afd1
<|MERGE_RESOLUTION|>--- conflicted
+++ resolved
@@ -353,8 +353,4 @@
     - Do your flow runs require higher `CPU`?
     - Would an EC2 `Launch Type` speed up your flow run execution?
 
-<<<<<<< HEAD
-    These infrastructure configuration values can be set on your ECS work pool or they can be overridden on the deployment level through [job_variables](https://docs.prefect.io/2.19.2/concepts/deployments/#workers-and-work-pools) if desired.
-=======
-    These infrastructure configuration values can be set on your ECS work pool or they can be overridden on the deployment level through [job_variables](/concepts/deployments/#workers-and-work-pools) if desired.
->>>>>>> 64c4afd1
+    These infrastructure configuration values can be set on your ECS work pool or they can be overridden on the deployment level through [job_variables](/concepts/deployments/#workers-and-work-pools) if desired.