---
title: Upgrade from Agents to Workers
description: Upgrade from Agents to Workers
tags:
    - worker
    - agent
    - deployments
    - infrastructure
    - work pool
search:
  boost: 2
---

!!! warning "This guide is for users who are on `prefect<3.0` who are upgrading from agents to workers."
    If you are new to Prefect, we recommend starting with the [Prefect Cloud Quickstart](/3.0rc/getting-started/quickstart/) guide.

Upgrading from agents to workers significantly enhances the experience of deploying flows. It simplifies the specification of each flow's infrastructure and runtime environment.

<<<<<<< HEAD
A [worker](/concepts/work-pools/#worker-overview) is the fusion of an [agent](https://docs.prefect.io/2.19.3/concepts/agents/) with an [infrastructure block](https://docs.prefect.io/2.19.3/concepts/infrastructure/). Like agents, workers poll a work pool for flow runs that are scheduled to start. Like infrastructure blocks, workers are typed - they work with only one kind of infrastructure, and they specify the default configuration for jobs submitted to that infrastructure.
=======
A [worker](/3.0rc/concepts/work-pools/#worker-overview) is the fusion of an [agent](/3.0rc/concepts/agents/) with an [infrastructure block](https://docs.prefect.io/2.19.2/concepts/infrastructure/). Like agents, workers poll a work pool for flow runs that are scheduled to start. Like infrastructure blocks, workers are typed - they work with only one kind of infrastructure, and they specify the default configuration for jobs submitted to that infrastructure.
>>>>>>> 08062000

Accordingly, workers are not a drop-in replacement for agents. **Using workers requires deploying flows differently.** In particular, deploying a flow with a worker does not involve specifying an infrastructure block. Instead, infrastructure configuration is specified on the [work pool](/3.0rc/concepts/work-pools/) and passed to each worker that polls work from that pool.

This guide provides an overview of the differences between agents and workers. It also describes how to upgrade from agents to workers in just a few quick steps.

## Enhancements

### Workers

- Improved visibility into the status of each worker, including when a worker was started and when it last polled.
- Better handling of race conditions for high availability use cases.

### Work pools

- Work pools allow greater customization and governance of infrastructure parameters for deployments via their [base job template](/3.0rc/concepts/work-pools/#base-job-template).
- Prefect Cloud [push work pools](/3.0rc/guides/deployment/push-work-pools/) enable flow execution in your cloud provider environment without needing to host a worker.
- Prefect Cloud [managed work pools](/3.0rc/guides/managed-execution/) allow you to run flows on Prefect's infrastructure, without needing to host a worker or configure cloud provider infrastructure.

### Improved deployment interfaces

- The Python deployment experience with `.deploy()` or the alternative deployment experience with `prefect.yaml` are more flexible and easier to use than block and agent-based deployments.
- Both options allow you to [deploy multiple flows](/3.0rc/concepts/deployments/#working-with-multiple-deployments) with a single command.
- Both options allow you to build Docker images for your flows to create portable execution environments.
- The YAML-based API supports [templating](/3.0rc/concepts/deployments/#templating-options) to enable [dryer deployment definitions](/3.0rc/concepts/deployments/#reusing-configuration-across-deployments).

----------

## What's different

1. **Deployment CLI and Python SDK:**

    `prefect deployment build <entrypoint>`/`prefect deployment apply` --> [`prefect deploy`](/3.0rc/concepts/deployments/#deployment-declaration-reference)

    Prefect will now automatically detect flows in your repo and provide a [wizard](/3.0rc/#step-5-deploy-the-flow) 🧙 to guide you through setting required attributes for your deployments.

    `Deployment.build_from_flow` --> [`flow.deploy`](/3.0rc/api-ref/prefect/flows/#prefect.flows.Flow.deploy)

2. **Configuring remote flow code storage:**

    storage blocks --> [pull action](/3.0rc/concepts/deployments/#the-pull-action)

    When using the YAML-based deployment API, you can configure a pull action in your `prefect.yaml` file to specify how to retrieve flow code for your deployments. You can use configuration from your existing storage blocks to define your pull action [via templating](/3.0rc/guides/prefect-deploy/#templating-options).

    When using the Python deployment API, you can pass any storage block to the `flow.deploy` method to specify how to retrieve flow code for your deployment.

3. **Configuring flow run infrastructure:**

    infrastructure blocks --> [typed work pool](/3.0rc/concepts/work-pools/#worker-types)

    Default infrastructure config is now set on the typed work pool, and can be overwritten by individual deployments.

4. **Managing multiple deployments:**

    Create and/or update many deployments at once through a [`prefect.yaml`](/3.0rc/concepts/deployments/#working-with-multiple-deployments) file or use the [`deploy`](/3.0rc/api-ref/prefect/deployments/runner/#prefect.deployments.runner.deploy) function.

## What's similar

- Storage blocks can be set as the pull action in a `prefect.yaml` file.
- Infrastructure blocks have configuration fields similar to typed work pools.
- Deployment-level infrastructure overrides operate in much the same way.

    `infra_override` -> [`job_variable`](/3.0rc/concepts/deployments/#work-pool-fields)

- The process for starting an agent and [starting a worker](/3.0rc/concepts/work-pools/#starting-a-worker) in your environment are virtually identical.

    `prefect agent start --pool <work pool name>` --> `prefect worker start --pool <work pool name>`

    !!! Tip "Worker Helm chart"
        If you host your agents in a Kubernetes cluster, you can use the [Prefect worker Helm chart](https://github.com/PrefectHQ/prefect-helm/tree/main/charts/prefect-worker) to host workers in your cluster.

## Upgrade guide

If you have existing deployments that use infrastructure blocks, you can quickly upgrade them to be compatible with workers by following these steps:

1. **[Create a work pool](/3.0rc/concepts/work-pools/#work-pool-configuration)**

This new work pool will replace your infrastructure block.

You can use the [`.publish_as_work_pool`](https://docs.prefect.io/2.19.2/api-ref/prefect/infrastructure/#prefect.infrastructure.Infrastructure.publish_as_work_pool) method on any infrastructure block to create a work pool with the same configuration.

For example, if you have a `KubernetesJob` infrastructure block named 'my-k8s-job', you can create a work pool with the same configuration with this script:

```python
from prefect.infrastructure import KubernetesJob

KubernetesJob.load("my-k8s-job").publish_as_work_pool()
```

    Running this script will create a work pool named 'my-k8s-job' with the same configuration as your infrastructure block.

!!! Tip "Serving flows"
    If you are using a `Process` infrastructure block and a `LocalFilesystem` storage block (or aren't using an infrastructure and storage block at all), you can use [`flow.serve`](/3.0rc/api-ref/prefect/flows/#prefect.flows.Flow.deploy) to create a deployment without needing to specify a work pool name or start a worker.

    This is a quick way to create a deployment for a flow and is a great way to manage your deployments if you don't need the dynamic infrastructure creation or configuration offered by workers.

    Check out our [Docker guide](/3.0rc/guides/docker/) for how to build a served flow into a Docker image and host it in your environment.

2. **[Start a worker](/3.0rc/concepts/work-pools/#starting-a-worker)**

This worker will replace your agent and poll your new work pool for flow runs to execute.

<div class="terminal">
```bash
prefect worker start -p <work pool name>
```
</div>

3. **Deploy your flows to the new work pool**

To deploy your flows to the new work pool, you can use `flow.deploy` for a Pythonic deployment experience or `prefect deploy` for a YAML-based deployment experience.

If you currently use `Deployment.build_from_flow`, we recommend using `flow.deploy`.

If you currently use `prefect deployment build` and `prefect deployment apply`, we recommend using `prefect deploy`.

### `flow.deploy`

If you have a Python script that uses `Deployment.build_from_flow`, you can replace it with `flow.deploy`.

Most arguments to `Deployment.build_from_flow` can be translated directly to `flow.deploy`, but here are some changes that you may need to make:

- Replace `infrastructure` with `work_pool_name`.
  - If you've used the `.publish_as_work_pool` method on your infrastructure block, use the name of the created work pool.
- Replace `infra_overrides` with `job_variables`.
- Replace `storage` with a call to [`flow.from_source`](/3.0rc/api-ref/prefect/flows/#prefect.flows.Flow.deploy).
  - `flow.from_source` will load your flow from a remote storage location and make it deployable. Your existing storage block can be passed to the `source` argument of `flow.from_source`.

Below are some examples of how to translate `Deployment.build_from_flow` to `flow.deploy`.

#### Deploying without any blocks

If you aren't using any blocks:

```python
from prefect import flow

@flow(log_prints=True)
def my_flow(name: str = "world"):
    print(f"Hello {name}! I'm a flow from a Python script!")

if __name__ == "__main__":
    Deployment.build_from_flow(
        my_flow,
        name="my-deployment",
        parameters=dict(name="Marvin"),
    )
```

You can replace `Deployment.build_from_flow` with `flow.serve` :

```python
from prefect import flow

@flow(log_prints=True)
def my_flow(name: str = "world"):
    print(f"Hello {name}! I'm a flow from a Python script!")

if __name__ == "__main__":
    my_flow.serve(
        name="my-deployment",
        parameters=dict(name="Marvin"),
    )
```

This will start a process that will serve your flow and execute any flow runs that are scheduled to start.

#### Deploying using a storage block

If you currently use a storage block to load your flow code but no infrastructure block:

```python
from prefect import flow
from prefect.storage import GitHub

@flow(log_prints=True)
def my_flow(name: str = "world"):
    print(f"Hello {name}! I'm a flow from a GitHub repo!")

if __name__ == "__main__":
    Deployment.build_from_flow(
        my_flow,
        name="my-deployment",
        storage=GitHub.load("demo-repo"),
        parameters=dict(name="Marvin"),
    )
```

you can use `flow.from_source` to load your flow from the same location and `flow.serve` to create a deployment:

```python
from prefect import flow
from prefect.storage import GitHub

if __name__ == "__main__":
    flow.from_source(
        source=GitHub.load("demo-repo"),
        entrypoint="example.py:my_flow"
    ).serve(
        name="my-deployment",
        parameters=dict(name="Marvin"),
    )
```

This will allow you to execute scheduled flow runs without starting a worker. Additionally, the process serving your flow will regularly check for updates to your flow code and automatically update the flow if it detects any changes to the code.

#### Deploying using an infrastructure and storage block

For the code below, we'll need to create a work pool from our infrastructure block and pass it to `flow.deploy` as the `work_pool_name` argument. We'll also need to pass our storage block to `flow.from_source` as the `source` argument.

```python
from prefect import flow
from prefect.deployments import Deployment
from prefect.filesystems import GitHub
from prefect.infrastructure.kubernetes import KubernetesJob


@flow(log_prints=True)
def my_flow(name: str = "world"):
    print(f"Hello {name}! I'm a flow from a GitHub repo!")


if __name__ == "__main__":
    Deployment.build_from_flow(
        my_flow,
        name="my-deployment",
        storage=GitHub.load("demo-repo"),
        entrypoint="example.py:my_flow",
        infrastructure=KubernetesJob.load("my-k8s-job"),
        infra_overrides=dict(pull_policy="Never"),
        parameters=dict(name="Marvin"),
    )
```

The equivalent deployment code using `flow.deploy` would look like this:

```python
from prefect import flow
from prefect.storage import GitHub

if __name__ == "__main__":
    flow.from_source(
        source=GitHub.load("demo-repo"),
        entrypoint="example.py:my_flow"
    ).deploy(
        name="my-deployment",
        work_pool_name="my-k8s-job",
        job_variables=dict(pull_policy="Never"),
        parameters=dict(name="Marvin"),
    )
```

Note that when using `flow.from_source(...).deploy(...)`, the flow you're deploying does not need to be available locally before running your script.

#### Deploying via a Docker image

If you currently bake your flow code into a Docker image before deploying, you can use the `image` argument of `flow.deploy` to build a Docker image as part of your deployment process:

```python
from prefect import flow

@flow(log_prints=True)
def my_flow(name: str = "world"):
    print(f"Hello {name}! I'm a flow from a Docker image!")


if __name__ == "__main__":
    my_flow.deploy(
        name="my-deployment",
        image="my-repo/my-image:latest",
        work_pool_name="my-k8s-job",
        job_variables=dict(pull_policy="Never"),
        parameters=dict(name="Marvin"),
    )
```

You can skip a `flow.from_source` call when building an image with `flow.deploy`. Prefect will keep track of the flow's source code location in the image and load it from that location when the flow is executed.

### Using `prefect deploy`

!!! warning "Always run `prefect deploy` commands from the **root** level of your repo!"
    With agents, you might have had multiple `deployment.yaml` files, but under worker deployment patterns, each repo will have a single `prefect.yaml` file located at the **root** of the repo that contains [deployment configuration](/3.0rc/concepts/deployments/#working-with-multiple-deployments) for all flows in that repo.

To set up a new `prefect.yaml` file for your deployments, run the following command from the root level of your repo:

<div class="terminal">
```bash
prefect deploy
```
</div>

This will start a wizard that will guide you through setting up your deployment.

!!! Note "For step 4, select `y` on the last prompt to save the configuration for the deployment."
    Saving the configuration for your deployment will result in a `prefect.yaml` file populated with your first deployment. You can use this YAML file to edit and [define multiple deployments](/3.0rc/concepts/deployments/#working-with-multiple-deployments) for this repo.

You can add more [deployments](/3.0rc/concepts/deployments/#deployment-declaration-reference) to the `deployments` list in your `prefect.yaml` file and/or by continuing to use the deployment creation wizard.

For more information on deployments, check out our [in-depth guide for deploying flows to work pools](/3.0rc/guides/prefect-deploy/).<|MERGE_RESOLUTION|>--- conflicted
+++ resolved
@@ -16,11 +16,7 @@
 
 Upgrading from agents to workers significantly enhances the experience of deploying flows. It simplifies the specification of each flow's infrastructure and runtime environment.
 
-<<<<<<< HEAD
 A [worker](/concepts/work-pools/#worker-overview) is the fusion of an [agent](https://docs.prefect.io/2.19.3/concepts/agents/) with an [infrastructure block](https://docs.prefect.io/2.19.3/concepts/infrastructure/). Like agents, workers poll a work pool for flow runs that are scheduled to start. Like infrastructure blocks, workers are typed - they work with only one kind of infrastructure, and they specify the default configuration for jobs submitted to that infrastructure.
-=======
-A [worker](/3.0rc/concepts/work-pools/#worker-overview) is the fusion of an [agent](/3.0rc/concepts/agents/) with an [infrastructure block](https://docs.prefect.io/2.19.2/concepts/infrastructure/). Like agents, workers poll a work pool for flow runs that are scheduled to start. Like infrastructure blocks, workers are typed - they work with only one kind of infrastructure, and they specify the default configuration for jobs submitted to that infrastructure.
->>>>>>> 08062000
 
 Accordingly, workers are not a drop-in replacement for agents. **Using workers requires deploying flows differently.** In particular, deploying a flow with a worker does not involve specifying an infrastructure block. Instead, infrastructure configuration is specified on the [work pool](/3.0rc/concepts/work-pools/) and passed to each worker that polls work from that pool.
 
