---
title: Upgrade from agents to workers
description: Learn how to upgrade from agents to workers to significantly enhance the experience of deploying flows.
---

Upgrading from agents to workers significantly enhances the experience of deploying flows 
by simplifying the specification of each flow's infrastructure and runtime environment.

<Note>
This guide is for users who are on `prefect<3.0` who are upgrading from agents to workers.
If you are new to Prefect, we recommend starting with the 
[Prefect Quickstart](/3.0rc/get-started/quickstart/).
</Note>

## About workers and agents
A [worker](/3.0rc/deploy/infrastructure-concepts/workers/) is the fusion of an 
agent with an infrastructure block. 
Like agents, workers poll a work pool for flow runs that are scheduled to start. 
Like infrastructure blocks, workers are typed. They work with only one kind of infrastructure, 
and they specify the default configuration for jobs submitted to that infrastructure.

Accordingly, workers are not a drop-in replacement for agents. **Using workers requires 
deploying flows differently.** In particular, deploying a flow with a worker does not involve 
specifying an infrastructure block. Instead, infrastructure configuration is specified on the 
[work pool](/3.0rc/deploy/infrastructure-concepts/work-pools/) and passed to each worker that polls work 
from that pool.

## Upgrade enhancements

### Workers

- Improved visibility into the status of each worker, including when a worker was started 
and when it last polled.
- Better handling of race conditions for high availability use cases.

### Work pools

- Work pools allow greater customization and governance of infrastructure parameters for deployments 
through their [base job template](/3.0rc/deploy/infrastructure-concepts/work-pools/#base-job-template).
- Prefect Cloud [push work pools](/3.0rc/deploy/infrastructure-examples/serverless/) enable flow 
execution in your cloud provider environment without the need to host a worker.
- Prefect Cloud [managed work pools](/3.0rc/deploy/infrastructure-examples/managed/) allow you to run flows on 
Prefect's infrastructure, without the need to host a worker or configure cloud provider infrastructure.

### Improved deployment interfaces

- The Python deployment experience with `.deploy()` or the alternative deployment experience with 
`prefect.yaml` are more flexible and easier to use than block and agent-based deployments.
- Both options allow you to [deploy multiple flows](/3.0rc/deploy/infrastructure-concepts/prefect-yaml/#work-with-multiple-deployments-with-prefect-yaml) 
with a single command.
- Both options allow you to build Docker images for your flows to create portable execution environments.
- The YAML-based API supports [templating](/3.0rc/deploy/infrastructure-concepts/prefect-yaml/#templating-options) 
to enable [dryer deployment definitions](/3.0rc/deploy/infrastructure-examples/docker/#reusing-configuration-across-deployments).

## Upgrade changes

1. **Deployment CLI and Python SDK:**

    `prefect deployment build <entrypoint>`/`prefect deployment apply` --> [`prefect deploy`](/3.0rc/deploy/infrastructure-concepts/prefect-yaml/#deployment-declaration-reference)

    Prefect now automatically detects flows in your repo and provides a [wizard](/3.0rc/#step-5-deploy-the-flow)  
    to guide you through setting required attributes for your deployments.

    `Deployment.build_from_flow` --> [`flow.deploy`](https://prefect-python-sdk-docs.netlify.app/prefect/flows/#prefect.flows.Flow.deploy)

2. **Configuring remote flow code storage:**

    storage blocks --> [pull action](/3.0rc/deploy/infrastructure-concepts/prefect-yaml/#the-pull-action)

    When using the YAML-based deployment API, you can configure a pull action in your `prefect.yaml` 
    file to specify how to retrieve flow code for your deployments. You can use configuration from your 
    existing storage blocks to define your pull action [through templating](/3.0rc/deploy/infrastructure-concepts/prefect-yaml/#templating-options).

    When using the Python deployment API, you can pass any storage block to the `flow.deploy` method to 
    specify how to retrieve flow code for your deployment.

3. **Configuring flow run infrastructure:**

    infrastructure blocks --> [typed work pool](/3.0rc/deploy/infrastructure-concepts/workers/#worker-types)

    Default infrastructure config is now set on the typed work pool, and can be overwritten by 
    individual deployments.

4. **Managing multiple deployments:**

    Create and/or update many deployments at once through a 
    [`prefect.yaml`](/3.0rc/deploy/infrastructure-concepts/prefect-yaml/#work-with-multiple-deployments-with-prefect-yaml) 
    file or use the [`deploy`](/3.0rc/deploy/infrastructure-examples/docker) 
    function.

## What's similar

- You can set storage blocks as the pull action in a `prefect.yaml` file.
- Infrastructure blocks have configuration fields similar to typed work pools.
- Deployment-level infrastructure overrides operate in much the same way.

    `infra_override` -> [`job_variable`](/3.0rc/deploy/infrastructure-concepts/prefect-yaml/#work-pool-fields)

- The process for starting an agent and [starting a worker](/3.0rc/deploy/infrastructure-concepts/workers/#start-a-worker) 
in your environment are virtually identical.

    `prefect agent start --pool <work pool name>` --> `prefect worker start --pool <work pool name>`
<Tip>
**Worker Helm chart**

If you host your agents in a Kubernetes cluster, you can use the [Prefect worker Helm chart](https://github.com/PrefectHQ/prefect-helm/tree/main/charts/prefect-worker) 
to host workers in your cluster.
</Tip>
            


## Upgrade steps

If you have existing deployments that use infrastructure blocks, you can quickly upgrade them to 
be compatible with workers by following these steps:

1. **[Create a work pool](/3.0rc/deploy/infrastructure-concepts/work-pools/#work-pool-configuration)**

This new work pool replaces your infrastructure block.

You can use the [`.publish_as_work_pool`](https://docs.prefect.io/2.19.2/api-ref/prefect/infrastructure/#prefect.infrastructure.Infrastructure.publish_as_work_pool) 
method on any infrastructure block to create a work pool with the same configuration.

For example, if you have a `KubernetesJob` infrastructure block named 'my-k8s-job', you can 
create a work pool with the same configuration with this script:

```python
from prefect.infrastructure import KubernetesJob

KubernetesJob.load("my-k8s-job").publish_as_work_pool()
```

    Running this script creates a work pool named 'my-k8s-job' with the same configuration 
    as your infrastructure block.

<Tip>
**Serving flows**
If you are using a `Process` infrastructure block and a `LocalFilesystem` storage block 
(or aren't using an infrastructure and storage block at all), you can use [`flow.serve`](/3.0rc/deploy/index) 
to create a deployment without specifying a work pool name or start a worker.

This is a quick way to create a deployment for a flow and manage your 
deployments if you don't need the dynamic infrastructure creation or configuration offered 
by workers.
</Tip>

2. **[Start a worker](/3.0rc/deploy/infrastructure-concepts/workers/#start-a-worker)**

This worker replaces your agent and polls your new work pool for flow runs to execute.

```bash
prefect worker start -p <work pool name>
```

3. **Deploy your flows to the new work pool**

To deploy your flows to the new work pool, use `flow.deploy` for a Pythonic deployment 
experience or `prefect deploy` for a YAML-based deployment experience.

If you currently use `Deployment.build_from_flow`, we recommend using `flow.deploy`.

If you currently use `prefect deployment build` and `prefect deployment apply`, we recommend 
using `prefect deploy`.

### `flow.deploy`

If you have a Python script that uses `Deployment.build_from_flow` to create a deployment, you
can replace it with `flow.deploy`.

You can translate most arguments to `Deployment.build_from_flow` directly to `flow.deploy`, 
but here are some possible changes you may need:

- Replace `infrastructure` with `work_pool_name`.
  - If you've used the `.publish_as_work_pool` method on your infrastructure block, use the 
  name of the created work pool.
- Replace `infra_overrides` with `job_variables`.
- Replace `storage` with a call to [`flow.from_source`](/3.0rc/deploy/index).
  - `flow.from_source` loads your flow from a remote storage location and makes it deployable. 
  You can pass your existing storage block to the `source` argument of `flow.from_source`.

Below are some examples of how to translate `Deployment.build_from_flow` into `flow.deploy`.

#### Deploying from a local file

Using agents and `Deployment.build_from_flow` to deploy a flow from a local file looked like:

```python
from prefect import flow

@flow(log_prints=True)
def my_flow(name: str = "world"):
    print(f"Hello {name}! I'm a flow from a Python script!")

if __name__ == "__main__":
    Deployment.build_from_flow(
        my_flow,
        name="my-deployment",
        parameters=dict(name="Marvin"),
    )
```

When using workers, you can accomplish the same local-storage deployment with `flow.deploy`:

```python example.py
from pathlib import Path
from prefect import flow

@flow(log_prints=True)
def my_flow(name: str = "world"):
    print(f"Hello {name}! I'm a flow from a Python script!")

if __name__ == "__main__":
    my_flow.from_source(
        source=str(Path(__file__).parent),
        entrypoint="example.py:my_flow",
    ).deploy(
        name="my-deployment",
        parameters=dict(name="Marvin"),
        work_pool_name="local",
    )
```

You can then start a worker to execute scheduled runs, pulling the flow code from `example.py`:

```bash
# starts a worker and creates `local` Process work pool if it doesn't exist
prefect worker start --pool local
```

<Note>
If you'd like to immediately serve this flow as a deployment without running a worker or using work pools, you can [use `flow.serve`](/3.0rc/deploy/run-flows-in-local-processes/).
</Note>

#### Deploying using a storage block

If you currently use a storage block to load your flow code but no infrastructure block:

```python
from prefect import flow
from prefect.storage import GitHub

@flow(log_prints=True)
def my_flow(name: str = "world"):
    print(f"Hello {name}! I'm a flow from a GitHub repo!")

if __name__ == "__main__":
    Deployment.build_from_flow(
        my_flow,
        name="my-deployment",
        storage=GitHub.load("demo-repo"),
        parameters=dict(name="Marvin"),
    )
```

You can use `flow.from_source` to load your flow from the same location and `flow.deploy` to 
create a deployment:

```python example.py
from prefect import flow
from prefect.storage import GitHub

if __name__ == "__main__":
    flow.from_source(
        source=GitHub.load("demo-repo"),
        entrypoint="example.py:my_flow"
    ).deploy(
        name="my-deployment",
        parameters=dict(name="Marvin"),
        work_pool_name="local", # or the name of your work pool
    )
```

#### Deploying using an infrastructure and storage block

For the code below, you need to create a work pool from your infrastructure block and pass it to 
`flow.deploy` as the `work_pool_name` argument. You also need to pass your storage block to 
`flow.from_source` as the `source` argument.

```python example.py
from prefect import flow
from prefect.deployments import Deployment
from prefect.filesystems import GitHub
from prefect.infrastructure.kubernetes import KubernetesJob


@flow(log_prints=True)
def my_flow(name: str = "world"):
    print(f"Hello {name}! I'm a flow from a GitHub repo!")


if __name__ == "__main__":
    Deployment.build_from_flow(
        my_flow,
        name="my-deployment",
        storage=GitHub.load("demo-repo"),
        entrypoint="example.py:my_flow",
        infrastructure=KubernetesJob.load("my-k8s-job"),
        infra_overrides=dict(pull_policy="Never"),
        parameters=dict(name="Marvin"),
    )
```

The equivalent deployment code using `flow.deploy` should look like this:

```python example.py
from prefect import flow
from prefect.storage import GitHub

if __name__ == "__main__":
    flow.from_source(
        source=GitHub.load("demo-repo"),
        entrypoint="example.py:my_flow"
    ).deploy(
        name="my-deployment",
        work_pool_name="my-k8s-job",
        job_variables=dict(pull_policy="Never"),
        parameters=dict(name="Marvin"),
    )
```

<Note>
<<<<<<< HEAD
When using `flow.from_source(...).deploy(...)`, the flow you're deploying does not need to be available locally before running your script.

=======
When using `flow.from_source(...).deploy(...)` with a remote
`source` (like a `GitHub` block or `str` URL like https://github.com/me/myrepo.git),
the flow you're deploying does not need to be available locally before running your script.
See the [SDK reference](https://prefect-python-sdk-docs.netlify.app/prefect/#prefect.Flow.from_source) for more info on `from_source`.
>>>>>>> 577b5bdf
</Note>

#### Deploying via a Docker image

If you currently bake your flow code into a Docker image before deploying, you can use the 
`image` argument of `flow.deploy` to build a Docker image as part of your deployment process:

```python
from prefect import flow

@flow(log_prints=True)
def my_flow(name: str = "world"):
    print(f"Hello {name}! I'm a flow from a Docker image!")


if __name__ == "__main__":
    my_flow.deploy(
        name="my-deployment",
        image="my-repo/my-image:latest",
        work_pool_name="my-k8s-job",
        job_variables=dict(pull_policy="Never"),
        parameters=dict(name="Marvin"),
    )
```

You can skip a `flow.from_source` call when building an image with `flow.deploy`. Prefect 
keeps track of the flow's source code location in the image and loads it from that location when the 
flow is executed.

### Using `prefect deploy`

<Warning>
**Always run `prefect deploy` commands from the `root` level of your repo!**

With agents, you may have multiple `deployment.yaml` files. But under worker deployment 
patterns, each repo has a single `prefect.yaml` file located at the **root** of the repo 
that contains [deployment configuration](/3.0rc/deploy/infrastructure-concepts/prefect-yaml/#work-with-multiple-deployments-with-prefect-yaml) 
for all flows in that repo.
</Warning>

To set up a new `prefect.yaml` file for your deployments, run the following command from the root 
level of your repo:

```bash
prefect deploy
```

This starts a wizard that guides you through setting up your deployment.

<Note>
**For step 4, select `y` on the last prompt to save the configuration for the deployment.**

Saving the configuration for your deployment results in a `prefect.yaml` file populated 
with your first deployment. You can use this YAML file to edit and [define multiple deployments](/3.0rc/deploy/infrastructure-concepts/prefect-yaml/#work-with-multiple-deployments-with-prefect-yaml) 
for this repo.
</Note>

You can add more [deployments](/3.0rc/deploy/infrastructure-concepts/prefect-yaml/#deployment-declaration-reference) 
to the `deployments` list in your `prefect.yaml` file and/or by continuing to use the deployment 
creation wizard.

For more information on deployments, check out our [in-depth guide for deploying flows to work pools](/3.0rc/deploy/infrastructure-examples/docker/).<|MERGE_RESOLUTION|>--- conflicted
+++ resolved
@@ -319,15 +319,10 @@
 ```
 
 <Note>
-<<<<<<< HEAD
-When using `flow.from_source(...).deploy(...)`, the flow you're deploying does not need to be available locally before running your script.
-
-=======
 When using `flow.from_source(...).deploy(...)` with a remote
 `source` (like a `GitHub` block or `str` URL like https://github.com/me/myrepo.git),
 the flow you're deploying does not need to be available locally before running your script.
 See the [SDK reference](https://prefect-python-sdk-docs.netlify.app/prefect/#prefect.Flow.from_source) for more info on `from_source`.
->>>>>>> 577b5bdf
 </Note>
 
 #### Deploying via a Docker image
