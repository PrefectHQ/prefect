# Inspecting flow runs

For monitoring flow runs from the UI, see the [UI documentation on flow runs](../ui/flow-run.md).

## Python

<<<<<<< HEAD
::: warning Experimental
<div class="experimental-warning">
<svg
    aria-hidden="true"
    focusable="false"
    role="img"
    xmlns="http://www.w3.org/2000/svg"
    viewBox="0 0 448 512"
    >
<path
fill="#e90"
d="M437.2 403.5L320 215V64h8c13.3 0 24-10.7 24-24V24c0-13.3-10.7-24-24-24H120c-13.3 0-24 10.7-24 24v16c0 13.3 10.7 24 24 24h8v151L10.8 403.5C-18.5 450.6 15.3 512 70.9 512h306.2c55.7 0 89.4-61.5 60.1-108.5zM137.9 320l48.2-77.6c3.7-5.2 5.8-11.6 5.8-18.4V64h64v160c0 6.9 2.2 13.2 5.8 18.4l48.2 77.6h-172z"
>
</path>
</svg>

<div>
The functionality here is experimental, and may change between versions without notice. Use at your own risk.
</div>
</div>
:::

The Prefect library provides an object for inspecting flow runs without writing queries at `prefect.backend.FlowRunView`.
=======
The Prefect Core library provides an object for inspecting flow runs without writing queries at `prefect.backend.FlowRunView`.
>>>>>>> 7260c348

### Creating a `FlowRunView`

A `FlowRunView` can be created using the `from_flow_run_id` class method. This methods will query for flow run information and populate a `FlowRunView` instance.

```python
from prefect.backend import FlowRunView

flow_run = FlowRunView.from_flow_run_id("4c0101af-c6bb-4b96-8661-63a5bbfb5596")
```

:::warning Immutability
`FlowRunView` objects are views of the backend `Flow Run` at the time of the view's creation.
They will not retrieve the newest information each time you access their properties.
To get the newest data for a flow run, use `flow_run = flow_run.get_latest()` which will return a new `FlowRunView` instance.
:::

### Getting flow run states

The state of the flow run is accessible using the `.state` property
```python
flow_run.state
#  <Success: "All reference tasks succeeded.">
```

This state object is deserialized into the Prefect Core `State` type, which provides some helpful utilities
```python
flow_run.state.is_finished()
# True

flow_run.state.is_running()
# False

flow_run.state.message
# 'All reference tasks succeeded.'
```

### Getting flow run logs

<!-- TODO after CLI merged -->

### Getting flow metadata

Metadata about the flow that the flow run was created for is accessible using `.get_flow_metadata()`

```python
flow_run.get_flow_metdata()
# FlowView(
#   flow_id='8bdcf5b5-7598-49d1-a885-61612ca550de', 
#   name='hello-world', 
#   project_name='default', 
#   storage_type=Module
# )
```

This object contains the metadata that the Prefect backend stores about your flow at registration time. See [the reference documentation](/api/latest/backend/flow.md) for more details.

::: tip Flow metadata caching
Flow metadata is lazily loaded by request then _cached_ in the `FlowRunView` for later access.
This means the first call requires network IO but future calls are instant.
If you want to force the `FlowView` to be reloaded, pass `no_cache=True`.
:::

### Getting flow task runs

The `FlowRunView` allows you to access task runs from the flow run by `task_run_id` or `slug`.
This will run a query to retrieve the task run of interest and store the result in a `TaskRunView`.

```python
task_run = flow_run.get_task_run(task_slug='say_hello-1')
# TaskRunView(
#   task_run_id='c8751f34-9d5e-4ea7-aead-8b50978dabb7', 
#   task_id='34b0dd2d-582e-4f0a-923d-63daf1e38fe5', 
#   task_slug='say_hello-1', 
#   state=<Success: "Task run succeeded.">, 
#   result=<not loaded>
# )
```

::: tip Task run caching
When a task run is retrieved, if it is in a finished state, it will be cached in the `FlowRunView`.
This reduces the number of calls to the backend API. 
When you use `flow_run.get_latest()`, these cached tasks are preserved.
:::

::: tip Listing task run ids
All of the task run ids for a flow run can be retrieved using the `.task_run_ids` property.
This will run a query against the backend.
:::

```python
flow_run.task_run_ids
# ['c8751f34-9d5e-4ea7-aead-8b50978dabb7',
# 'f5f422f6-4f56-45d2-bd55-5ea048070d84',
# '7cc167d3-737d-4187-85d8-d5e5a75fbd93']
```
:::

For more details on the `TaskRunView`, see [the task runs documentation](./task-runs.md).

## GraphQL

### Querying for a single flow run

You can query for a flow run by any of its properties. Here's a query using the flow run name

```graphql
query {
  flow_run(where: {name: {_eq: "woodoo-leopard"}}) {
    id
    state
    start_time
  }
}
```

Example response

```json
{
  "data": {
    "flow_run": [
      {
        "id": "8e445d74-9ca6-425b-98e5-72754b7ea174",
        "state": "Success",
        "start_time": "2021-05-12T17:59:56.383629+00:00"
      }
    ]
  }
}
```

Note that the response returns a `list` in the `flow_run` section because your query could return multiple results if the name is not unique.<|MERGE_RESOLUTION|>--- conflicted
+++ resolved
@@ -4,7 +4,6 @@
 
 ## Python
 
-<<<<<<< HEAD
 ::: warning Experimental
 <div class="experimental-warning">
 <svg
@@ -27,10 +26,7 @@
 </div>
 :::
 
-The Prefect library provides an object for inspecting flow runs without writing queries at `prefect.backend.FlowRunView`.
-=======
 The Prefect Core library provides an object for inspecting flow runs without writing queries at `prefect.backend.FlowRunView`.
->>>>>>> 7260c348
 
 ### Creating a `FlowRunView`
 
