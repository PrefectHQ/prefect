---
icon: material/star-shooting-outline
title: Welcome to Prefect
description: Get started with Prefect, the easiest way to orchestrate and observe your data pipelines
tags:
    - getting started
    - quick start
    - overview
hide:
  - toc
search:
  boost: 2
---

# **Welcome to Prefect**

Prefect is a workflow orchestration tool empowering developers to build, observe, and react to data pipelines.

It's the easiest way to transform any Python function into a unit of work that can be observed and orchestrated. Just bring your Python code, sprinkle in a few decorators, and go!

With Prefect you gain:

<ul class="ul-line-height-compress" style="columns: 2">
    <li> <a href="/concepts/schedules"> scheduling </a> </li>
    <li> <a href="/concepts/tasks/#task-arguments"> retries </a> </li>
    <li> <a href="/concepts/logs/"> logging </a> </li>
     <li> <a href="/concepts/task-runners/#task-runners"> convenient async functionality</a> </li>
    <li> <a href="/concepts/tasks/#caching"> caching</a> </li>
    <li> <a href="/cloud/automations/"> notifications</a> </li>
    <li> <a href="/cloud/overview/"> observability</a> </li>
    <li> <a href="/cloud/webhooks/"> event-based orchestration</a> </li>
</ul>

<figure markdown>
![screenshot of Cloud UI timeline view with menu](img/ui/dashboard-cloud.png)
<figcaption>Prefect UI</figcaption>
</figure>

#### New to Prefect?
<<<<<<< HEAD

If you're ready to dive in and learn Prefect, start with the [tutorial](/tutorial/) for an introduction to Prefect's core components and then checkout out the [concepts](/concepts/index/) for more in depth information.

For discussions of best practices with specific tools, explore our [guides](guides/index/) for common use-cases. <div style="height: 10px"></div>
=======
Start with the [tutorial](/tutorial/) and then check out the [concepts](/concepts/index/) for more in-depth information. For deeper dives on specific use cases, explore our [guides](guides/index/) for common use-cases. <div style="height: 10px"></div>
>>>>>>> 27b1b031

[Concepts](/concepts){ .md-button .main-button--secondary .full } [Tutorial](/tutorial/){ .md-button .md-button--primary .main-button--primary .full }  [Guides](guides){ .md-button .main-button--secondary .full }

<div style="height: 10px"></div>
<<<<<<< HEAD
<p>Alternatively, read on for a quickstart of Prefect.</p>
---

## Prefect Quickstart
=======
<p>Alternatively, read on for a quick sample of Prefect in action.</p>
---

## Quick start: Hello Prefect
>>>>>>> 27b1b031

### Step 1: [Install Prefect](/getting-started/installation/)

<div class="terminal">
```bash
pip install -U prefect
```
</div>

<<<<<<< HEAD
=======
See the [install guide](/getting-started/installation/) for more detailed installation instructions.
>>>>>>> 27b1b031

### Step 2: Connect to Prefect's API

Sign up for a forever free [Prefect Cloud Account](/cloud/) or, alternatively, host your own [server](/host/) with a subset of Prefect Cloud's features.

1. To sign in with an existing account or register an account, go to [https://app.prefect.cloud/](https://app.prefect.cloud/).
2. [Create a workspace](#create-a-workspace) for your account.
3. Use the `prefect cloud login` Prefect CLI command to [log into Prefect Cloud](/cloud/users/api-keys) from your environment.

    <div class="terminal">
    ```bash
    prefect cloud login
    ```
    </div>

### Step 3: Author a flow
**The fastest way to get started with Prefect is to add a `@flow` decorator to any python function**.

!!! tip "Rules of Thumb"
    - At a minimum, you need to define at least one flow function.
    - Your flows can be segmented by introducing task (`@task`) functions, which can be invoked from within these flows.
    - A task represents a discrete unit of Python code, whereas flows are more akin to parent functions accommodating a broad range of workflow logic.
    - Flows can be called inside of other flows (we call these subflows) but a task **cannot** be run inside of another task or from outside the context of a flow.

Here is an example flow called `Get Repo Info` that contains 2 tasks:
```python
# my_flow.py
import httpx
from prefect import flow, task

@task(retries=2)
def get_repo_info(repo_owner: str, repo_name: str):
    """ Get info about a repo - will retry twice after failing """
    url = f"https://api.github.com/repos/{repo_owner}/{repo_name}"
    api_response = httpx.get(url)
    api_response.raise_for_status()
    repo_info = api_response.json()
    return repo_info


@task
def get_contributors(repo_info: dict):
    contributors_url = repo_info["contributors_url"]
    response = httpx.get(contributors_url)
    response.raise_for_status()
    contributors = response.json()
    return contributors

@flow(name="Repo Info", log_prints=True)  
def repo_info(
    repo_owner: str = "PrefectHQ", repo_name: str = "prefect"
):
    # call our `get_repo_info` task
    repo_info = get_repo_info(repo_owner, repo_name)
    print(f"Stars 🌠 : {repo_info['stargazers_count']}")

    # call our `get_contributors` task, 
    # passing in the upstream result
    contributors = get_contributors(repo_info)
    print(
        f"Number of contributors 👷: {len(contributors)}"
    )


if __name__ == "__main__":
    # Call a flow function for a local flow run!
    repo_info()
```

### Step 4: Run your flow locally
Call any function that you've decorated with a `@flow` decorator to see a local instance of a flow run.

<div class="terminal">
```bash
python my_flow.py
```
</div> 

<div class="terminal">
```bash
18:21:40.235 | INFO    | prefect.engine - Created flow run 'fine-gorilla' for flow 'Repo Info'
18:21:40.237 | INFO    | Flow run 'fine-gorilla' - View at https://app.prefect.cloud/account/0ff44498-d380-4d7b-bd68-9b52da03823f/workspace/c859e5b6-1539-4c77-81e0-444c2ddcaafe/flow-runs/flow-run/c5a85193-69ea-4577-aa0e-e11adbf1f659
18:21:40.837 | INFO    | Flow run 'fine-gorilla' - Created task run 'get_repo_info-0' for task 'get_repo_info'
18:21:40.838 | INFO    | Flow run 'fine-gorilla' - Executing 'get_repo_info-0' immediately...
18:21:41.468 | INFO    | Task run 'get_repo_info-0' - Finished in state Completed()
18:21:41.477 | INFO    | Flow run 'fine-gorilla' - Stars 🌠 : 12340
18:21:41.606 | INFO    | Flow run 'fine-gorilla' - Created task run 'get_contributors-0' for task 'get_contributors'
18:21:41.607 | INFO    | Flow run 'fine-gorilla' - Executing 'get_contributors-0' immediately...
18:21:42.225 | INFO    | Task run 'get_contributors-0' - Finished in state Completed()
18:21:42.232 | INFO    | Flow run 'fine-gorilla' - Number of contributors 👷: 30
18:21:42.383 | INFO    | Flow run 'fine-gorilla' - Finished in state Completed('All states completed.')
```
</div>


You'll find a link directing you to the flow run page conveniently positioned at the top of your flow logs.
![Alt text](flow-run-diagram.jpg)

Local flow run execution is great for development and testing, but in order to schedule flow runs or trigger them based on events, you’ll need to [deploy](/tutorial/deployments/) your flows.


### Step 5: Deploy the flow

<<<<<<< HEAD
Deploying your flows is, in essence, the act of informing the Prefect API of where, how, and when to run your flows.
=======
Decorate your Python function with the `flow` decorator.
>>>>>>> 27b1b031

!!! warning "Always run `prefect deploy` commands from the **root** level of your repo!"

When you run the `deploy` command, Prefect will automatically detect any flows defined in your repository. Select the one you wish to deploy. Then, follow the 🧙 wizard to name your deployment, add an optional schedule, create a work pool, optionally configure remote flow code storage, and more!

<div class="terminal">
```bash
prefect deploy
```
</div>

!!! note "It's recommended to save the configuration for the deployment."
    Saving the configuration for your deployment will result in a `prefect.yaml` file populated with your first deployment. You can use this yaml file to edit and [define multiple deployments](/concepts/deployments-ux/) for this repo.


<<<<<<< HEAD
### Step 5: Start a worker and run deployed flow
=======
That's it! Your function is now a flow. Run the code as you normally would, and you'll see its execution in the Prefect logs:
>>>>>>> 27b1b031

Start a worker to manage local flow execution. Each worker polls its assigned [work pool](/tutorial/deployments/#why-work-pools-and-workers).

In a new terminal, run:
<div class="terminal">
```bash
prefect worker start --pool '<work-pool-name>'
```
</div>

<<<<<<< HEAD
Now that your worker is running, you are ready to kick off deployed flow runs from the UI or by running:

<div class="terminal">
```bash
prefect deployment run '<flow-name>/<deployment-name>'
```
</div>

Check out this flow run's logs from the Flow Runs page in the UI or from the worker logs.

Congrats on your first successfully deployed flow run! 🎉

You've seen:

- how to define your flows and tasks using decorators
- how to deploy a flow
- how to start a worker

### Next Steps

This quickstart is designed to show you how to deploy a Prefect flow in as few steps as possible. 

For a more detailed walk through see the [tutorial](/tutorial/index/). 
=======
Prefect automatically persists useful metadata about your flow run such as the start time, end time, and state. Keep exploring to learn how to add retries, notifications, scheduling and much more!

## Next steps
Try our [tutorial](/tutorial) and [guides](/guides), or go deeper with [concepts](/concepts).
>>>>>>> 27b1b031

!!! tip "Need help?"
    Get your questions answered with a Prefect product advocate by [Booking A Rubber Duck](https://calendly.com/prefect-experts/prefect-product-advocates?utm_campaign=prefect_docs_cloud&utm_content=prefect_docs&utm_medium=docs&utm_source=dpcs)!

---

## Community

- Join over 25,000 engineers in the [Prefect Slack community](https://prefect.io/slack)
- [Give Prefect a ⭐️ on GitHub](https://github.com/PrefectHQ/prefect)

---

!!! tip "Changing from 'Orion'"
    With the 2.8.1 release, **we removed references to "Orion" and replaced them with more explicit, conventional nomenclature throughout the codebase**. These changes clarify the function of various components, commands, and variables. See the [Release Notes](https://github.com/PrefectHQ/prefect/blob/main/RELEASE-NOTES.md#release-281) for details.

!!! help "Looking for Prefect 1 Core and Server?"
    Prefect 2 is used by thousands of teams in production. It is highly recommended that you use Prefect 2 for all new projects. 
    
    If you are looking for the Prefect 1 Core and Server documentation, it is still available at [http://docs-v1.prefect.io/](http://docs-v1.prefect.io/).<|MERGE_RESOLUTION|>--- conflicted
+++ resolved
@@ -37,29 +37,15 @@
 </figure>
 
 #### New to Prefect?
-<<<<<<< HEAD
-
-If you're ready to dive in and learn Prefect, start with the [tutorial](/tutorial/) for an introduction to Prefect's core components and then checkout out the [concepts](/concepts/index/) for more in depth information.
-
-For discussions of best practices with specific tools, explore our [guides](guides/index/) for common use-cases. <div style="height: 10px"></div>
-=======
 Start with the [tutorial](/tutorial/) and then check out the [concepts](/concepts/index/) for more in-depth information. For deeper dives on specific use cases, explore our [guides](guides/index/) for common use-cases. <div style="height: 10px"></div>
->>>>>>> 27b1b031
 
 [Concepts](/concepts){ .md-button .main-button--secondary .full } [Tutorial](/tutorial/){ .md-button .md-button--primary .main-button--primary .full }  [Guides](guides){ .md-button .main-button--secondary .full }
 
 <div style="height: 10px"></div>
-<<<<<<< HEAD
 <p>Alternatively, read on for a quickstart of Prefect.</p>
 ---
 
 ## Prefect Quickstart
-=======
-<p>Alternatively, read on for a quick sample of Prefect in action.</p>
----
-
-## Quick start: Hello Prefect
->>>>>>> 27b1b031
 
 ### Step 1: [Install Prefect](/getting-started/installation/)
 
@@ -69,10 +55,6 @@
 ```
 </div>
 
-<<<<<<< HEAD
-=======
-See the [install guide](/getting-started/installation/) for more detailed installation instructions.
->>>>>>> 27b1b031
 
 ### Step 2: Connect to Prefect's API
 
@@ -176,11 +158,7 @@
 
 ### Step 5: Deploy the flow
 
-<<<<<<< HEAD
 Deploying your flows is, in essence, the act of informing the Prefect API of where, how, and when to run your flows.
-=======
-Decorate your Python function with the `flow` decorator.
->>>>>>> 27b1b031
 
 !!! warning "Always run `prefect deploy` commands from the **root** level of your repo!"
 
@@ -196,11 +174,7 @@
     Saving the configuration for your deployment will result in a `prefect.yaml` file populated with your first deployment. You can use this yaml file to edit and [define multiple deployments](/concepts/deployments-ux/) for this repo.
 
 
-<<<<<<< HEAD
 ### Step 5: Start a worker and run deployed flow
-=======
-That's it! Your function is now a flow. Run the code as you normally would, and you'll see its execution in the Prefect logs:
->>>>>>> 27b1b031
 
 Start a worker to manage local flow execution. Each worker polls its assigned [work pool](/tutorial/deployments/#why-work-pools-and-workers).
 
@@ -211,7 +185,6 @@
 ```
 </div>
 
-<<<<<<< HEAD
 Now that your worker is running, you are ready to kick off deployed flow runs from the UI or by running:
 
 <div class="terminal">
@@ -234,13 +207,8 @@
 
 This quickstart is designed to show you how to deploy a Prefect flow in as few steps as possible. 
 
-For a more detailed walk through see the [tutorial](/tutorial/index/). 
-=======
-Prefect automatically persists useful metadata about your flow run such as the start time, end time, and state. Keep exploring to learn how to add retries, notifications, scheduling and much more!
-
-## Next steps
-Try our [tutorial](/tutorial) and [guides](/guides), or go deeper with [concepts](/concepts).
->>>>>>> 27b1b031
+## Next Steps
+To learn more, try our [tutorial](/tutorial) and [guides](/guides), or go deeper with [concepts](/concepts).
 
 !!! tip "Need help?"
     Get your questions answered with a Prefect product advocate by [Booking A Rubber Duck](https://calendly.com/prefect-experts/prefect-product-advocates?utm_campaign=prefect_docs_cloud&utm_content=prefect_docs&utm_medium=docs&utm_source=dpcs)!
