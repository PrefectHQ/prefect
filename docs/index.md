---
icon: material/star-shooting-outline
title: Welcome to Prefect
description: Get started with Prefect, the easiest way to orchestrate and observe your data pipelines
tags:
    - getting started
    - quick start
    - overview
hide:
  - toc
---

<<<<<<< HEAD
# **Welcome to Prefect:** The easiest way to orchestrate and observe your Python code

Prefect enables you to build resilient data workflows so that you can understand, react to, and recover from unexpected changes.

Bring your Python code, sprinkle in a few decorators, and go!

With Prefect you gain easy:

<ul class="ul-line-height-compress">
    <li> <a href="/concepts/schedules"> scheduling </a> </li>
    <li> <a href="/concepts/tasks/#task-arguments"> retries </a> </li>
    <li> <a href="/concepts/logs/"> logging </a> </li>
    <li> <a href="/concepts/tasks/#caching"> caching</a> </li>
    <li> <a href="/concepts/task-runners/#task-runners"> async</a> </li>
    <li> <a href="/ui/notifications/"> notifications</a> </li>
    <li> <a href="/ui/overview/"> observability</a> </li>
</ul>

Trying to implement these features from scratch is a huge pain that takes time, headaches, and money. That's why Prefect offers all this functionality and more! 

<figure markdown>
![screenshot of Cloud UI timeline view with menu](img/ui/flow-run-page.png)
<figcaption>Prefect UI</figcaption>
</figure>

---

## Quick Start: Hello Prefect

In your Python virtual environment, install Prefect with 

<div class="terminal">
```bash
pip install -U prefect
```
</div>

See the [install guide](/getting-started/installation/) for more detailed instructions, if needed.

### Run a basic flow

Import `flow` and decorate your Python function using the [`@flow`][prefect.flows.flow] decorator.

```python hl_lines="1 3"
from prefect import flow

@flow
def my_favorite_function():
    print("What is your favorite number?")
    return 42

print(my_favorite_function())
```

Run the code and you should see output like this:

<div class="terminal">
```bash
$ python hello_prefect.py
15:27:42.543 | INFO    | prefect.engine - Created flow run 'olive-poodle' for flow 'my-favorite-function'
15:27:42.543 | INFO    | Flow run 'olive-poodle' - Using task runner 'ConcurrentTaskRunner'
What is your favorite number?
15:27:42.652 | INFO    | Flow run 'olive-poodle' - Finished in state Completed()
42
```
</div>

The Prefect orchestration engine observes the flow run state and saves it for you in a database. By adding a single decorator, you now have observation capabilities. There's much more you can do with Prefect, so keep rolling to learn how to add easy retries, notifications, scheduling and more!

---

## Next Steps

If you're learning Prefect we encourage you to work through the [tutorial](/tutorial/index/) where you'll create a full data project, jump into Prefect [concepts](/concepts/index/), or explore the [guides](guides/index/) for common use cases. 


[Tutorial](/tutorial/index/){ .md-button .md-button--primary .full}  [Concepts](/concepts/index/){ .md-button .full }  [Guides](guides/index/){ .md-button .full }

---

## Community

- Join over 25,000 engineers in the [Prefect Slack community](https://prefect.io/slack)
- Get help in [Prefect Discourse](https://discourse.prefect.io/) - the community-driven knowledge base
- [Give Prefect a ⭐️ on GitHub](https://github.com/PrefectHQ/prefect) 


---

=======

# **Welcome to Prefect**

Prefect enables you to build and observe resilient data workflows so that you can understand, react to, and recover from unexpected changes. It's the easiest way to transform any Python function into a unit of work that can be observed and orchestrated. Just bring your Python code, sprinkle in a few decorators, and go!

With Prefect you gain simple:

<ul class="ul-line-height-compress" style="columns: 2">
    <li> <a href="/concepts/schedules"> scheduling </a> </li>
    <li> <a href="/concepts/tasks/#task-arguments"> retries </a> </li>
    <li> <a href="/concepts/logs/"> logging </a> </li>
    <li> <a href="/concepts/tasks/#caching"> caching</a> </li>
    <li> <a href="/concepts/task-runners/#task-runners"> async</a> </li>
    <li> <a href="/ui/notifications/"> notifications</a> </li>
    <li> <a href="/ui/overview/"> observability</a> </li>
</ul>

Trying to implement these features from scratch is a huge pain that takes time, headaches, and money. That's why Prefect offers all this functionality and more!

<figure markdown>
![screenshot of Cloud UI timeline view with menu](img/ui/flow-run-page.png)
<figcaption>Prefect UI</figcaption>
</figure>

#### New to Prefect?
If you're ready to dive in and learn Prefect, try the [tutorial](/tutorial/index/) where you'll create a full data project, jump into Prefect [concepts](/concepts/index/), or explore the [guides](guides/index/) for common use cases. <div style="height: 10px"></div>

[Tutorials](/tutorials/){ .md-button .md-button--primary .main-button--primary .full}  [Concepts](/concepts){ .md-button .main-button--secondary .full }  [Guides](guides){ .md-button .main-button--secondary .full }

<div style="height: 10px"></div>
<p>Or, read on for a quick sample of Prefect.</p>
---

## Quick Start: Hello Prefect

Install Prefect with 

<div class="terminal">
```bash
pip install -U prefect
```
</div>

See the [install guide](/getting-started/installation/) for more detailed instructions.

### Run a basic flow

Import `flow` and decorate your Python function using the [`@flow`][prefect.flows.flow] decorator.

```python hl_lines="1 3"
from prefect import flow

@flow
def my_favorite_function():
    print("What is your favorite number?")
    return 42

print(my_favorite_function())
```

Thats it! Your function is now a flow. Run the code as you normally would, and you'll see its execution via the Prefect logs:

<div class="terminal">
```bash
$ python hello_prefect.py
15:27:42.543 | INFO    | prefect.engine - Created flow run 'olive-poodle' for flow 'my-favorite-function'
15:27:42.543 | INFO    | Flow run 'olive-poodle' - Using task runner 'ConcurrentTaskRunner'
What is your favorite number?
15:27:42.652 | INFO    | Flow run 'olive-poodle' - Finished in state Completed()
42
```
</div>

Prefect automatically persists all executions of your flow along with useful metadata such as start time, end time, and state. This is just the beginning, so keep exploring to learn how to add retries, notifications, scheduling and much more!

## Next Steps
To learn more, try our [tutorials](/tutorials) and [guides](/guides), or go deeper with [Prefect concepts](/concepts).

---

## Community

- Join over 25,000 engineers in the [Prefect Slack community](https://prefect.io/slack)
- Get help in [Prefect Discourse](https://discourse.prefect.io/) - the community-driven knowledge base
- [Give Prefect a ⭐️ on GitHub](https://github.com/PrefectHQ/prefect) 

---
>>>>>>> 4a1b44a3

!!! tip "Changing from 'Orion'"
    With the 2.8.1 release, **we removed references to "Orion" and replaced them with more explicit, conventional nomenclature throughout the codebase**. These changes clarify the function of various components, commands, and variables. See the [Release Notes](https://github.com/PrefectHQ/prefect/blob/main/RELEASE-NOTES.md#release-281) for details.

!!! help "Looking for Prefect 1 Core and Server?"
    Prefect 2 is now available for general use. See our [Migration Guide](guides/migration-guide/) to move your flows from Prefect 1 to Prefect 2.

    [Prefect 1 Core and Server documentation](http://docs-v1.prefect.io/) is available at [http://docs-v1.prefect.io/](http://docs-v1.prefect.io/).<|MERGE_RESOLUTION|>--- conflicted
+++ resolved
@@ -10,97 +10,6 @@
   - toc
 ---
 
-<<<<<<< HEAD
-# **Welcome to Prefect:** The easiest way to orchestrate and observe your Python code
-
-Prefect enables you to build resilient data workflows so that you can understand, react to, and recover from unexpected changes.
-
-Bring your Python code, sprinkle in a few decorators, and go!
-
-With Prefect you gain easy:
-
-<ul class="ul-line-height-compress">
-    <li> <a href="/concepts/schedules"> scheduling </a> </li>
-    <li> <a href="/concepts/tasks/#task-arguments"> retries </a> </li>
-    <li> <a href="/concepts/logs/"> logging </a> </li>
-    <li> <a href="/concepts/tasks/#caching"> caching</a> </li>
-    <li> <a href="/concepts/task-runners/#task-runners"> async</a> </li>
-    <li> <a href="/ui/notifications/"> notifications</a> </li>
-    <li> <a href="/ui/overview/"> observability</a> </li>
-</ul>
-
-Trying to implement these features from scratch is a huge pain that takes time, headaches, and money. That's why Prefect offers all this functionality and more! 
-
-<figure markdown>
-![screenshot of Cloud UI timeline view with menu](img/ui/flow-run-page.png)
-<figcaption>Prefect UI</figcaption>
-</figure>
-
----
-
-## Quick Start: Hello Prefect
-
-In your Python virtual environment, install Prefect with 
-
-<div class="terminal">
-```bash
-pip install -U prefect
-```
-</div>
-
-See the [install guide](/getting-started/installation/) for more detailed instructions, if needed.
-
-### Run a basic flow
-
-Import `flow` and decorate your Python function using the [`@flow`][prefect.flows.flow] decorator.
-
-```python hl_lines="1 3"
-from prefect import flow
-
-@flow
-def my_favorite_function():
-    print("What is your favorite number?")
-    return 42
-
-print(my_favorite_function())
-```
-
-Run the code and you should see output like this:
-
-<div class="terminal">
-```bash
-$ python hello_prefect.py
-15:27:42.543 | INFO    | prefect.engine - Created flow run 'olive-poodle' for flow 'my-favorite-function'
-15:27:42.543 | INFO    | Flow run 'olive-poodle' - Using task runner 'ConcurrentTaskRunner'
-What is your favorite number?
-15:27:42.652 | INFO    | Flow run 'olive-poodle' - Finished in state Completed()
-42
-```
-</div>
-
-The Prefect orchestration engine observes the flow run state and saves it for you in a database. By adding a single decorator, you now have observation capabilities. There's much more you can do with Prefect, so keep rolling to learn how to add easy retries, notifications, scheduling and more!
-
----
-
-## Next Steps
-
-If you're learning Prefect we encourage you to work through the [tutorial](/tutorial/index/) where you'll create a full data project, jump into Prefect [concepts](/concepts/index/), or explore the [guides](guides/index/) for common use cases. 
-
-
-[Tutorial](/tutorial/index/){ .md-button .md-button--primary .full}  [Concepts](/concepts/index/){ .md-button .full }  [Guides](guides/index/){ .md-button .full }
-
----
-
-## Community
-
-- Join over 25,000 engineers in the [Prefect Slack community](https://prefect.io/slack)
-- Get help in [Prefect Discourse](https://discourse.prefect.io/) - the community-driven knowledge base
-- [Give Prefect a ⭐️ on GitHub](https://github.com/PrefectHQ/prefect) 
-
-
----
-
-=======
 
 # **Welcome to Prefect**
 
@@ -188,7 +97,6 @@
 - [Give Prefect a ⭐️ on GitHub](https://github.com/PrefectHQ/prefect) 
 
 ---
->>>>>>> 4a1b44a3
 
 !!! tip "Changing from 'Orion'"
     With the 2.8.1 release, **we removed references to "Orion" and replaced them with more explicit, conventional nomenclature throughout the codebase**. These changes clarify the function of various components, commands, and variables. See the [Release Notes](https://github.com/PrefectHQ/prefect/blob/main/RELEASE-NOTES.md#release-281) for details.
