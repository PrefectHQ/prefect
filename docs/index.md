---
icon: material/star-shooting-outline
title: Welcome to Prefect
description: Get started with Prefect, the easiest way to orchestrate and observe your data pipelines
tags:
    - getting started
    - quick start
    - overview
hide:
  - toc
---


# **Welcome to Prefect**

Prefect enables you to build and observe resilient data workflows so that you can understand, react to, and recover from unexpected changes. It's the easiest way to transform any Python function into a unit of work that can be observed and orchestrated. Just bring your Python code, sprinkle in a few decorators, and go!

With Prefect you gain:

<ul class="ul-line-height-compress" style="columns: 2">
    <li> <a href="/concepts/schedules"> scheduling </a> </li>
    <li> <a href="/concepts/tasks/#task-arguments"> retries </a> </li>
    <li> <a href="/concepts/logs/"> logging </a> </li>
    <li> <a href="/concepts/tasks/#caching"> caching</a> </li>
    <li> <a href="/concepts/task-runners/#task-runners"> async</a> </li>
    <li> <a href="/cloud/automations/"> notifications</a> </li>
    <li> <a href="/cloud/overview/"> observability</a> </li>
</ul>

Trying to implement these features from scratch is a huge pain that takes time, headaches, and money. That's why Prefect offers all this functionality and more!

<figure markdown>
![screenshot of Cloud UI timeline view with menu](img/ui/flow-run-page.png)
<figcaption>Prefect UI</figcaption>
</figure>

#### New to Prefect?
<<<<<<< HEAD
If you're ready to dive in and learn Prefect, try the [tutorial](/tutorials/index/) where you'll create a full data project, jump into Prefect [concepts](/concepts/index/), or explore the [guides](guides/index/) for common use cases. <div style="height: 10px"></div>
=======
If you're ready to dive in and learn Prefect, check out the Prefect [concepts](/concepts/index/) and try some [tutorials](/tutorials/) to see how they work in action.
>>>>>>> 1e10f418

For deeper dives on specific topics, explore our [guides](guides/index/) for common use-cases. <div style="height: 10px"></div>

[Concepts](/concepts){ .md-button .main-button--secondary .full } [Tutorials](/tutorials/){ .md-button .md-button--primary .main-button--primary .full }  [Guides](guides){ .md-button .main-button--secondary .full }

<div style="height: 10px"></div>
<p>Or, read on for a quick sample of Prefect.</p>
---

## Quick Start: Hello Prefect

Install Prefect with 

<div class="terminal">
```bash
pip install -U prefect
```
</div>

See the [install guide](/getting-started/installation/) for more detailed instructions.

### Run a basic flow

Import `flow` and decorate your Python function using the [`@flow`][prefect.flows.flow] decorator.

```python hl_lines="1 3"
from prefect import flow

@flow
def my_favorite_function():
    print("What is your favorite number?")
    return 42

print(my_favorite_function())
```

Thats it! Your function is now a flow. Run the code as you normally would, and you'll see its execution via the Prefect logs:

<div class="terminal">
```bash
$ python hello_prefect.py
15:27:42.543 | INFO    | prefect.engine - Created flow run 'olive-poodle' for flow 'my-favorite-function'
15:27:42.543 | INFO    | Flow run 'olive-poodle' - Using task runner 'ConcurrentTaskRunner'
What is your favorite number?
15:27:42.652 | INFO    | Flow run 'olive-poodle' - Finished in state Completed()
42
```
</div>

Prefect automatically persists all executions of your flow along with useful metadata such as start time, end time, and state. This is just the beginning, so keep exploring to learn how to add retries, notifications, scheduling and much more!

## Next Steps
To learn more, try our [tutorials](/tutorials) and [guides](/guides), or go deeper with [Prefect concepts](/concepts).

---

## Community

- Join over 25,000 engineers in the [Prefect Slack community](https://prefect.io/slack)
- Get help in [Prefect Discourse](https://discourse.prefect.io/) - the community-driven knowledge base
- [Give Prefect a ⭐️ on GitHub](https://github.com/PrefectHQ/prefect) 

---

!!! tip "Changing from 'Orion'"
    With the 2.8.1 release, **we removed references to "Orion" and replaced them with more explicit, conventional nomenclature throughout the codebase**. These changes clarify the function of various components, commands, and variables. See the [Release Notes](https://github.com/PrefectHQ/prefect/blob/main/RELEASE-NOTES.md#release-281) for details.

!!! help "Looking for Prefect 1 Core and Server?"
    Prefect 2 is now available for general use. See our [Migration Guide](guides/migration-guide/) to move your flows from Prefect 1 to Prefect 2.

    [Prefect 1 Core and Server documentation](http://docs-v1.prefect.io/) is available at [http://docs-v1.prefect.io/](http://docs-v1.prefect.io/).<|MERGE_RESOLUTION|>--- conflicted
+++ resolved
@@ -35,11 +35,7 @@
 </figure>
 
 #### New to Prefect?
-<<<<<<< HEAD
-If you're ready to dive in and learn Prefect, try the [tutorial](/tutorials/index/) where you'll create a full data project, jump into Prefect [concepts](/concepts/index/), or explore the [guides](guides/index/) for common use cases. <div style="height: 10px"></div>
-=======
 If you're ready to dive in and learn Prefect, check out the Prefect [concepts](/concepts/index/) and try some [tutorials](/tutorials/) to see how they work in action.
->>>>>>> 1e10f418
 
 For deeper dives on specific topics, explore our [guides](guides/index/) for common use-cases. <div style="height: 10px"></div>
 
