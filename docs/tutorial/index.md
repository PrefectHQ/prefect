--- conflicted
+++ resolved
@@ -23,13 +23,8 @@
 1. [Created a Flow](/tutorial/flows/)
 2. [Added Tasks to It](/tutorial/tasks/)
 3. [Created a Work Pool](/tutorial/deployments/)
-<<<<<<< HEAD
 4. [Started a Worker](/tutorial/deployments/)
 5. [Deployed and run the Flow](/tutorial/deployments/)
-=======
-4. [Deployed a Worker](/tutorial/deployments/)
-5. [Deployed the Flow](/tutorial/deployments/)
->>>>>>> e3f67a3f
 
 If you're looking for examples of more advanced operations (like [deploying on Kubernetes](/guides/deployment/helm-worker/)), check out Prefect's [guides](/guides/).
 
