---
icon: material/graph-outline
description: Learn the basics of creating and running Prefect flows and tasks.
tags:
    - tutorial
    - getting started
    - basics
    - tasks
    - flows
    - subflows
    - deployments
    - workers
    - work pools
search:
  boost: 2
---
# Tutorial Overview

This tutorial provides a step by step walk-through of Prefect core concepts and instructions on how to use them.

By the end of this tutorial you will have:

1. [Created a Flow](/tutorial/flows/)
2. [Added Tasks to It](/tutorial/tasks/)
3. [Created a Work Pool](/tutorial/deployments/)
4. [Deployed a Worker](/tutorial/deployments/)
5. [Deployed the Flow](/tutorial/deployments/)

If you're looking for examples of more advanced operations (like [deploying on Kubernetes](/guides/deployment/helm-worker/)), check out Prefect's [guides](/guides/).

## Prerequisites

1. Before you start, make sure you have Python installed, then install Prefect: `pip install -U prefect`
      1. See the [install guide](/getting-started/installation/) for more detailed instructions.

2. Create a GitHub repository for your tutorial, let's call it `prefect-tutorial`.

3. This tutorial requires a Prefect Server instance, so sign up for a forever free [Prefect Cloud Account](https://app.prefect.cloud/) or, alternatively, self-host a [Prefect Server](/host/).

## What is Prefect?

Prefect orchestrates workflows — it simplifies the creation, scheduling, and monitoring of complex data pipelines. With Prefect, you define workflows as Python code and let it handle the rest.

Prefect also provides error handling, retry mechanisms, and a user-friendly dashboard for monitoring. It's the easiest way to transform any Python function into a unit of work that can be observed and orchestrated.

<<<<<<< HEAD
Just bring your Python code, sprinkle in a few decorators, and go!
=======
Just bring your Python code, sprinkle in a few decorators, and go!

### Reference Material
If you've never used Prefect before, check out the [core concepts docs](/concepts/).
Many of these concepts will be introduced in the tutorial, however, the concept docs provide a more comprehensive overview of each concept.

## [Next: Flows](/tutorial/flows/)

Get started with learning how to create your first Prefect Flow.
>>>>>>> e3f67a3f
<|MERGE_RESOLUTION|>--- conflicted
+++ resolved
@@ -43,16 +43,8 @@
 
 Prefect also provides error handling, retry mechanisms, and a user-friendly dashboard for monitoring. It's the easiest way to transform any Python function into a unit of work that can be observed and orchestrated.
 
-<<<<<<< HEAD
 Just bring your Python code, sprinkle in a few decorators, and go!
-=======
-Just bring your Python code, sprinkle in a few decorators, and go!
-
-### Reference Material
-If you've never used Prefect before, check out the [core concepts docs](/concepts/).
-Many of these concepts will be introduced in the tutorial, however, the concept docs provide a more comprehensive overview of each concept.
 
 ## [Next: Flows](/tutorial/flows/)
 
-Get started with learning how to create your first Prefect Flow.
->>>>>>> e3f67a3f
+Get started with learning how to create your first Prefect Flow.