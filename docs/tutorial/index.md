--- conflicted
+++ resolved
@@ -30,28 +30,18 @@
 
 Prefect automates and orchestrates data workflows - it simplifies the creation, scheduling, and monitoring of complex pipelines. With Prefect, you define workflows as Python code, specify task dependencies, and let it handle the execution order.
 
-Prefect also provides error handling, retry mechanisms, and a user-friendly dashboard for monitoring. t's the easiest way to transform any Python function into a unit of work that can be observed and orchestrated.
+Prefect also provides error handling, retry mechanisms, and a user-friendly dashboard for monitoring. It's the easiest way to transform any Python function into a unit of work that can be observed and orchestrated.
 
 Just bring your Python code, sprinkle in a few decorators, and go!
 
 By the end of this tutorial we will have:
 
-<<<<<<< HEAD
-By the end of this tutorial we will have:
-  1. [Created a Flow](/tutorial/flows/)
-  2. [Added Tasks to it](/tutorial/tasks/)
-  3. [Created a Work Pool](/tutorial/deployments/)
-  4. [Deployed a Worker](/tutorial/deployments/)
-  5. [Deployed the Flow](/tutorial/deploying/)
-  6. [Run the flow on our worker!](/tutorial/deployments/)
-=======
 1. [Created a Flow](/tutorial/flows/)
 2. [Added Tasks to it](/tutorial/tasks/)
 3. [Created a Work Pool](/tutorial/deployments/)
 4. [Deployed a Worker](/tutorial/deployments/)
 5. [Deployed the Flow](/tutorial/deploying/)
 6. [Run the flow on our worker!](/tutorial/deployments/)
->>>>>>> 336b9ba6
 
 
 ### Reference Material
