--- conflicted
+++ resolved
@@ -25,22 +25,8 @@
 
 Work pools that rely on client-side workers take this a step further by enabling you to run work flows in your own Docker containers, Kubernetes Clusters, and serverless environments like AWS ECS, Azure Container Instances, and GCP Cloud Run.
 
-<<<<<<< HEAD
 The architecture of a worker-based work pool deployment can be summarized with the following diagram:
 
-=======
-The primary reason to use workers and work pools is for **dynamic infrastructure provisioning and configuration**.
-For example, you might have a workflow that has expensive infrastructure requirements and is run infrequently.
-In this case, you don't want an idle process running within that infrastructure. Instead, use a lightweight _worker_ to dynamically provision the infrastructure only when the workflow is scheduled to run.  
-
-Other advantages to using workers and work pools include:
-
-- You can configure default infrastructure configurations on your work pools that all jobs inherit and can override
-- Platform teams can use work pools to expose opinionated (and enforced!) interfaces to the infrastructure that they oversee
-- Work pools can be used to prioritize (or limit) flow runs through the use of [work queues](/concepts/work-pools/#work-queues)
-
-The architecture of a worker/work pool deployment can be summarized with the following diagram:
->>>>>>> 1c24349f
 ```mermaid
 graph TD
     subgraph your_infra["Your Execution Environment"]
@@ -62,14 +48,10 @@
     worker --> |creates| flow_run_infra
     worker --> |creates| flow_run_infra_2
 ```
-<<<<<<< HEAD
 
 <sup>Notice above that the worker is in charge of provisioning the _flow run infrastructure_.
 In context of this tutorial, that flow run infrastructure is an ephemeral Docker container to host each flow run.
 Different [worker types](/concepts/work-pools/#worker-types) create different types of flow run infrastructure.</sup>
-=======
-<sup>Notice above that the worker is in charge of provisioning the _flow run infrastructure_. In context of this tutorial, that flow run infrastructure is an ephemeral Docker container to host each flow run. Different [worker types](/concepts/work-pools/#worker-types) create different types of flow run infrastructure.</sup>
->>>>>>> 1c24349f
 
 Now that we’ve reviewed the concepts of a work pool and worker, let’s create them so that you can deploy your tutorial flow, and execute it later using the Prefect API.
 
