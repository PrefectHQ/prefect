{
  "$schema": "https://mintlify.com/docs.json",
  "theme": "mint",
  "name": "Prefect",
  "colors": {
    "primary": "#2D6DF6",
    "light": "#5F92FF",
    "dark": "#2D6DF6"
  },
  "favicon": "/logos/favicon.png",
  "navigation": {
    "tabs": [
      {
        "tab": "Getting Started",
        "groups": [
          {
            "group": "Get started",
            "pages": [
              "v3/get-started/index",
              "v3/get-started/install",
              "v3/get-started/quickstart"
            ]
          },
          {
            "group": "Develop",
            "pages": [
              "v3/develop/index",
              {
                "group": "Configure runtime behavior",
                "pages": [
                  "v3/develop/logging",
                  "v3/develop/task-caching",
                  "v3/develop/transactions",
                  "v3/develop/pause-resume",
                  "v3/develop/cancel",
                  "v3/develop/inputs",
                  "v3/develop/runtime-context"
                ]
              },
              {
                "group": "Manage state and configuration",
                "pages": [
                  "v3/develop/manage-states",
                  "v3/develop/results",
                  "v3/develop/artifacts",
                  "v3/develop/variables",
                  "v3/develop/blocks"
                ]
              },
              {
                "group": "Manage concurrency",
                "pages": [
                  "v3/develop/task-runners",
                  "v3/develop/task-run-limits",
                  "v3/develop/global-concurrency-limits"
                ]
              },
              {
                "group": "Manage settings",
                "pages": [
                  "v3/develop/settings-and-profiles"
                ]
              },
              "v3/develop/interact-with-api",
              "v3/develop/test-workflows"
            ]
          },
          {
            "group": "Deploy",
            "pages": [
              "v3/deploy/index",
              {
                "group": "Run flows on dynamic infrastructure",
                "pages": [
                  "v3/deploy/infrastructure-concepts/workers",
                  "v3/deploy/infrastructure-concepts/store-flow-code",
                  "v3/deploy/infrastructure-concepts/deploy-via-python",
                  "v3/deploy/infrastructure-concepts/prefect-yaml",
                  "v3/deploy/infrastructure-concepts/deploy-ci-cd",
                  "v3/deploy/infrastructure-concepts/customize"
                ]
              },
              "v3/deploy/submit-flows-directly-to-dynamic-infrastructure",
              {
                "group": "Dynamic infrastructure examples",
                "pages": [
                  "v3/deploy/infrastructure-examples/managed",
                  "v3/deploy/infrastructure-examples/serverless",
                  "v3/deploy/infrastructure-examples/docker",
                  "v3/deploy/infrastructure-examples/kubernetes",
                  "v3/deploy/infrastructure-examples/coiled"
                ]
              },
              {
                "group": "Static infrastructure examples",
                "pages": [
                  "v3/deploy/static-infrastructure-examples/docker",
                  "v3/deploy/static-infrastructure-examples/background-tasks"
                ]
              },
              "v3/deploy/daemonize-processes"
            ]
          },
          {
            "group": "Operate",
            "pages": [
              {
                "group": "Prefect server",
                "pages": [
                  "v3/manage/server/index",
                  {
                    "group": "Self-hosting examples",
                    "pages": [
                      "v3/manage/server/examples/cli",
                      "v3/manage/server/examples/docker",
                      "v3/manage/server/examples/helm"
                    ]
                  }
                ]
              }
            ]
          },
          {
            "group": "Migrate",
            "pages": [
              "v3/tutorials/airflow",
              "v3/resources/upgrade-to-prefect-3",
              "v3/resources/upgrade-agents-to-workers"
            ]
          }
        ]
      },
      {
        "tab": "How-to Guides",
        "groups": [
          {
            "group": "Workflows",
            "pages": [
              "v3/how-to-guides/workflows/write-and-run",
              "v3/how-to-guides/workflows/retries",
              "v3/how-to-guides/workflows/custom-metadata",
              "v3/how-to-guides/workflows/pass-inputs",
              "v3/how-to-guides/workflows/access-runtime-info",
              "v3/how-to-guides/workflows/run-work-concurrently",
              "v3/how-to-guides/workflows/form-building",
              "v3/how-to-guides/workflows/turn-a-command-into-workflow",
              "v3/how-to-guides/workflows/visualize-workflow-structure",
              "v3/how-to-guides/workflows/run-background-tasks"
            ]
          },
          { "group": "Configuration",
            "pages": [
              "v3/how-to-guides/configuration/store-secrets"
            ]
          },
          {
            "group": "Automations",
            "pages": [
              "v3/how-to-guides/automations/create-schedules",
              "v3/how-to-guides/automations/creating-automations",
              "v3/how-to-guides/automations/creating-deployment-triggers",
              "v3/how-to-guides/automations/chaining-deployments-with-events",
              "v3/how-to-guides/automations/use-custom-event-grammar",
              "v3/how-to-guides/automations/detect-zombie-flows"
            ]
          },
          {
            "group": "Deployments",
            "pages": [
              "v3/how-to-guides/deployments/run-flows-in-local-processes",
              "v3/how-to-guides/deployments/manage-work-pools",
              "v3/how-to-guides/deployments/versioning"
            ]
          },
          {
            "group": "Prefect Cloud",
            "pages": [
              "v3/how-to-guides/cloud/connect-to-cloud",
              {
                "group": "Manage accounts",
                "pages": [
                  "v3/how-to-guides/cloud/manage-users/index",
                  "v3/how-to-guides/cloud/manage-users/service-accounts",
                  "v3/how-to-guides/cloud/manage-users/manage-teams",
                  "v3/how-to-guides/cloud/manage-users/manage-roles",
                  "v3/how-to-guides/cloud/manage-users/api-keys",
                  "v3/how-to-guides/cloud/manage-users/configure-sso",
                  "v3/how-to-guides/cloud/manage-users/audit-logs",
                  "v3/how-to-guides/cloud/manage-users/object-access-control-lists",
                  "v3/how-to-guides/cloud/manage-users/secure-access-by-ip-address",
                  "v3/how-to-guides/cloud/manage-users/secure-access-by-private-link"
                ]
              },
              "v3/how-to-guides/cloud/workspaces",
              "v3/how-to-guides/cloud/create-a-webhook",
              "v3/how-to-guides/cloud/troubleshoot-cloud"
            ]
          }
        ]
      },
      {
       "tab": "Advanced",
       "pages": [
        "v3/advanced/index",
        "v3/advanced/infrastructure-as-code"
       ]
      },
      {
       "tab": "Concepts",
       "pages": [
        "v3/concepts/index",
        "v3/concepts/flows-and-tasks",
        "v3/concepts/events",
        "v3/concepts/automations",
        "v3/concepts/event-triggers",
        "v3/concepts/webhooks",
        "v3/concepts/rate-limits",
        "v3/concepts/schedules",
        "v3/concepts/work-pools"
       ]
      },
      {
        "tab": "API Reference",
        "groups": [
          {
            "group": "API Reference",
            "pages": [
              "v3/api-ref/index",
              "v3/api-ref/python/index",
              "v3/api-ref/settings-ref",
              {
                "group": "REST API",
                "pages": [
                  "v3/api-ref/rest-api/index",
                  {
                    "group": "Cloud API",
                    "pages": [
                      "v3/api-ref/rest-api/cloud/index"
                    ]
                  },
                  {
                    "group": "Server API",
                    "pages": [
                      "v3/api-ref/rest-api/server/index",
                      {
                        "group": "Root",
                        "pages": [
                          "v3/api-ref/rest-api/server/root/health-check",
                          "v3/api-ref/rest-api/server/root/server-version",
                          "v3/api-ref/rest-api/server/root/hello",
                          "v3/api-ref/rest-api/server/root/perform-readiness-check"
                        ]
                      },
                      {
                        "group": "Flows",
                        "pages": [
                          "v3/api-ref/rest-api/server/flows/create-flow",
                          "v3/api-ref/rest-api/server/flows/read-flow",
                          "v3/api-ref/rest-api/server/flows/delete-flow",
                          "v3/api-ref/rest-api/server/flows/update-flow",
                          "v3/api-ref/rest-api/server/flows/count-flows",
                          "v3/api-ref/rest-api/server/flows/read-flow-by-name",
                          "v3/api-ref/rest-api/server/flows/read-flows",
                          "v3/api-ref/rest-api/server/flows/paginate-flows"
                        ]
                      },
                      {
                        "group": "Flow Runs",
                        "pages": [
                          "v3/api-ref/rest-api/server/flow-runs/create-flow-run",
                          "v3/api-ref/rest-api/server/flow-runs/read-flow-run",
                          "v3/api-ref/rest-api/server/flow-runs/delete-flow-run",
                          "v3/api-ref/rest-api/server/flow-runs/update-flow-run",
                          "v3/api-ref/rest-api/server/flow-runs/count-flow-runs",
                          "v3/api-ref/rest-api/server/flow-runs/average-flow-run-lateness",
                          "v3/api-ref/rest-api/server/flow-runs/flow-run-history",
                          "v3/api-ref/rest-api/server/flow-runs/read-flow-run-graph-v1",
                          "v3/api-ref/rest-api/server/flow-runs/read-flow-run-graph-v2",
                          "v3/api-ref/rest-api/server/flow-runs/resume-flow-run",
                          "v3/api-ref/rest-api/server/flow-runs/read-flow-runs",
                          "v3/api-ref/rest-api/server/flow-runs/set-flow-run-state",
                          "v3/api-ref/rest-api/server/flow-runs/create-flow-run-input",
                          "v3/api-ref/rest-api/server/flow-runs/filter-flow-run-input",
                          "v3/api-ref/rest-api/server/flow-runs/read-flow-run-input",
                          "v3/api-ref/rest-api/server/flow-runs/delete-flow-run-input",
                          "v3/api-ref/rest-api/server/flow-runs/paginate-flow-runs",
                          "v3/api-ref/rest-api/server/flow-runs/download-logs",
                          "v3/api-ref/rest-api/server/flow-runs/update-flow-run-labels"
                        ]
                      },
                      {
                        "group": "Task Runs",
                        "pages": [
                          "v3/api-ref/rest-api/server/task-runs/create-task-run",
                          "v3/api-ref/rest-api/server/task-runs/read-task-run",
                          "v3/api-ref/rest-api/server/task-runs/delete-task-run",
                          "v3/api-ref/rest-api/server/task-runs/update-task-run",
                          "v3/api-ref/rest-api/server/task-runs/count-task-runs",
                          "v3/api-ref/rest-api/server/task-runs/task-run-history",
                          "v3/api-ref/rest-api/server/task-runs/read-task-runs",
                          "v3/api-ref/rest-api/server/task-runs/paginate-task-runs",
                          "v3/api-ref/rest-api/server/task-runs/set-task-run-state"
                        ]
                      },
                      {
                        "group": "Flow Run States",
                        "pages": [
                          "v3/api-ref/rest-api/server/flow-run-states/read-flow-run-state",
                          "v3/api-ref/rest-api/server/flow-run-states/read-flow-run-states"
                        ]
                      },
                      {
                        "group": "Task Run States",
                        "pages": [
                          "v3/api-ref/rest-api/server/task-run-states/read-task-run-state",
                          "v3/api-ref/rest-api/server/task-run-states/read-task-run-states"
                        ]
                      },
                      {
                        "group": "Deployments",
                        "pages": [
                          "v3/api-ref/rest-api/server/deployments/create-deployment",
                          "v3/api-ref/rest-api/server/deployments/read-deployment",
                          "v3/api-ref/rest-api/server/deployments/delete-deployment",
                          "v3/api-ref/rest-api/server/deployments/update-deployment",
                          "v3/api-ref/rest-api/server/deployments/read-deployment-by-name",
                          "v3/api-ref/rest-api/server/deployments/read-deployments",
                          "v3/api-ref/rest-api/server/deployments/paginate-deployments",
                          "v3/api-ref/rest-api/server/deployments/get-scheduled-flow-runs-for-deployments",
                          "v3/api-ref/rest-api/server/deployments/count-deployments",
                          "v3/api-ref/rest-api/server/deployments/schedule-deployment",
                          "v3/api-ref/rest-api/server/deployments/resume-deployment",
                          "v3/api-ref/rest-api/server/deployments/pause-deployment",
                          "v3/api-ref/rest-api/server/deployments/create-flow-run-from-deployment",
                          "v3/api-ref/rest-api/server/deployments/work-queue-check-for-deployment",
                          "v3/api-ref/rest-api/server/deployments/read-deployment-schedules",
                          "v3/api-ref/rest-api/server/deployments/create-deployment-schedules",
                          "v3/api-ref/rest-api/server/deployments/delete-deployment-schedule",
                          "v3/api-ref/rest-api/server/deployments/update-deployment-schedule"
                        ]
                      },
                      {
                        "group": "SavedSearches",
                        "pages": [
                          "v3/api-ref/rest-api/server/savedsearches/create-saved-search",
                          "v3/api-ref/rest-api/server/savedsearches/read-saved-search",
                          "v3/api-ref/rest-api/server/savedsearches/delete-saved-search",
                          "v3/api-ref/rest-api/server/savedsearches/read-saved-searches"
                        ]
                      },
                      {
                        "group": "Logs",
                        "pages": [
                          "v3/api-ref/rest-api/server/logs/create-logs",
                          "v3/api-ref/rest-api/server/logs/read-logs"
                        ]
                      },
                      {
                        "group": "Concurrency Limits",
                        "pages": [
                          "v3/api-ref/rest-api/server/concurrency-limits/create-concurrency-limit",
                          "v3/api-ref/rest-api/server/concurrency-limits/read-concurrency-limit",
                          "v3/api-ref/rest-api/server/concurrency-limits/delete-concurrency-limit",
                          "v3/api-ref/rest-api/server/concurrency-limits/read-concurrency-limit-by-tag",
                          "v3/api-ref/rest-api/server/concurrency-limits/delete-concurrency-limit-by-tag",
                          "v3/api-ref/rest-api/server/concurrency-limits/read-concurrency-limits",
                          "v3/api-ref/rest-api/server/concurrency-limits/reset-concurrency-limit-by-tag",
                          "v3/api-ref/rest-api/server/concurrency-limits/increment-concurrency-limits-v1",
                          "v3/api-ref/rest-api/server/concurrency-limits/decrement-concurrency-limits-v1"
                        ]
                      },
                      {
                        "group": "Concurrency Limits V2",
                        "pages": [
                          "v3/api-ref/rest-api/server/concurrency-limits-v2/create-concurrency-limit-v2",
                          "v3/api-ref/rest-api/server/concurrency-limits-v2/read-concurrency-limit-v2",
                          "v3/api-ref/rest-api/server/concurrency-limits-v2/delete-concurrency-limit-v2",
                          "v3/api-ref/rest-api/server/concurrency-limits-v2/update-concurrency-limit-v2",
                          "v3/api-ref/rest-api/server/concurrency-limits-v2/read-all-concurrency-limits-v2",
                          "v3/api-ref/rest-api/server/concurrency-limits-v2/bulk-increment-active-slots",
                          "v3/api-ref/rest-api/server/concurrency-limits-v2/bulk-decrement-active-slots"
                        ]
                      },
                      {
                        "group": "Block types",
                        "pages": [
                          "v3/api-ref/rest-api/server/block-types/create-block-type",
                          "v3/api-ref/rest-api/server/block-types/read-block-type-by-id",
                          "v3/api-ref/rest-api/server/block-types/delete-block-type",
                          "v3/api-ref/rest-api/server/block-types/update-block-type",
                          "v3/api-ref/rest-api/server/block-types/read-block-type-by-slug",
                          "v3/api-ref/rest-api/server/block-types/read-block-types",
                          "v3/api-ref/rest-api/server/block-types/read-block-documents-for-block-type",
                          "v3/api-ref/rest-api/server/block-types/read-block-document-by-name-for-block-type",
                          "v3/api-ref/rest-api/server/block-types/install-system-block-types"
                        ]
                      },
                      {
                        "group": "Block documents",
                        "pages": [
                          "v3/api-ref/rest-api/server/block-documents/create-block-document",
                          "v3/api-ref/rest-api/server/block-documents/read-block-documents",
                          "v3/api-ref/rest-api/server/block-documents/count-block-documents",
                          "v3/api-ref/rest-api/server/block-documents/read-block-document-by-id",
                          "v3/api-ref/rest-api/server/block-documents/delete-block-document",
                          "v3/api-ref/rest-api/server/block-documents/update-block-document-data"
                        ]
                      },
                      {
                        "group": "Work Pools",
                        "pages": [
                          "v3/api-ref/rest-api/server/work-pools/create-work-pool",
                          "v3/api-ref/rest-api/server/work-pools/read-work-pool",
                          "v3/api-ref/rest-api/server/work-pools/delete-work-pool",
                          "v3/api-ref/rest-api/server/work-pools/update-work-pool",
                          "v3/api-ref/rest-api/server/work-pools/read-work-pools",
                          "v3/api-ref/rest-api/server/work-pools/count-work-pools",
                          "v3/api-ref/rest-api/server/work-pools/get-scheduled-flow-runs",
                          "v3/api-ref/rest-api/server/work-pools/create-work-queue",
                          "v3/api-ref/rest-api/server/work-pools/read-work-queue",
                          "v3/api-ref/rest-api/server/work-pools/delete-work-queue",
                          "v3/api-ref/rest-api/server/work-pools/update-work-queue",
                          "v3/api-ref/rest-api/server/work-pools/read-work-queues",
                          "v3/api-ref/rest-api/server/work-pools/worker-heartbeat",
                          "v3/api-ref/rest-api/server/work-pools/read-workers",
                          "v3/api-ref/rest-api/server/work-pools/delete-worker"
                        ]
                      },
                      {
                        "group": "Task Workers",
                        "pages": [
                          "v3/api-ref/rest-api/server/task-workers/read-task-workers"
                        ]
                      },
                      {
                        "group": "Work Queues",
                        "pages": [
                          "v3/api-ref/rest-api/server/work-queues/create-work-queue",
                          "v3/api-ref/rest-api/server/work-queues/read-work-queue",
                          "v3/api-ref/rest-api/server/work-queues/delete-work-queue",
                          "v3/api-ref/rest-api/server/work-queues/update-work-queue",
                          "v3/api-ref/rest-api/server/work-queues/read-work-queue-by-name",
                          "v3/api-ref/rest-api/server/work-queues/read-work-queue-runs",
                          "v3/api-ref/rest-api/server/work-queues/read-work-queues",
                          "v3/api-ref/rest-api/server/work-queues/read-work-queue-status"
                        ]
                      },
                      {
                        "group": "Artifacts",
                        "pages": [
                          "v3/api-ref/rest-api/server/artifacts/create-artifact",
                          "v3/api-ref/rest-api/server/artifacts/read-artifact",
                          "v3/api-ref/rest-api/server/artifacts/delete-artifact",
                          "v3/api-ref/rest-api/server/artifacts/update-artifact",
                          "v3/api-ref/rest-api/server/artifacts/read-latest-artifact",
                          "v3/api-ref/rest-api/server/artifacts/read-artifacts",
                          "v3/api-ref/rest-api/server/artifacts/read-latest-artifacts",
                          "v3/api-ref/rest-api/server/artifacts/count-artifacts",
                          "v3/api-ref/rest-api/server/artifacts/count-latest-artifacts"
                        ]
                      },
                      {
                        "group": "Block schemas",
                        "pages": [
                          "v3/api-ref/rest-api/server/block-schemas/create-block-schema",
                          "v3/api-ref/rest-api/server/block-schemas/read-block-schema-by-id",
                          "v3/api-ref/rest-api/server/block-schemas/delete-block-schema",
                          "v3/api-ref/rest-api/server/block-schemas/read-block-schemas",
                          "v3/api-ref/rest-api/server/block-schemas/read-block-schema-by-checksum"
                        ]
                      },
                      {
                        "group": "Block capabilities",
                        "pages": [
                          "v3/api-ref/rest-api/server/block-capabilities/read-available-block-capabilities"
                        ]
                      },
                      {
                        "group": "Collections",
                        "pages": [
                          "v3/api-ref/rest-api/server/collections/read-view-content"
                        ]
                      },
                      {
                        "group": "Variables",
                        "pages": [
                          "v3/api-ref/rest-api/server/variables/create-variable",
                          "v3/api-ref/rest-api/server/variables/read-variable",
                          "v3/api-ref/rest-api/server/variables/delete-variable",
                          "v3/api-ref/rest-api/server/variables/update-variable",
                          "v3/api-ref/rest-api/server/variables/read-variable-by-name",
                          "v3/api-ref/rest-api/server/variables/delete-variable-by-name",
                          "v3/api-ref/rest-api/server/variables/update-variable-by-name",
                          "v3/api-ref/rest-api/server/variables/read-variables",
                          "v3/api-ref/rest-api/server/variables/count-variables"
                        ]
                      },
                      "v3/api-ref/rest-api/server/create-csrf-token",
                      {
                        "group": "Events",
                        "pages": [
                          "v3/api-ref/rest-api/server/events/create-events",
                          "v3/api-ref/rest-api/server/events/read-events",
                          "v3/api-ref/rest-api/server/events/read-account-events-page",
                          "v3/api-ref/rest-api/server/events/count-account-events"
                        ]
                      },
                      {
                        "group": "Automations",
                        "pages": [
                          "v3/api-ref/rest-api/server/automations/create-automation",
                          "v3/api-ref/rest-api/server/automations/read-automation",
                          "v3/api-ref/rest-api/server/automations/update-automation",
                          "v3/api-ref/rest-api/server/automations/delete-automation",
                          "v3/api-ref/rest-api/server/automations/patch-automation",
                          "v3/api-ref/rest-api/server/automations/read-automations",
                          "v3/api-ref/rest-api/server/automations/count-automations",
                          "v3/api-ref/rest-api/server/automations/read-automations-related-to-resource",
                          "v3/api-ref/rest-api/server/automations/delete-automations-owned-by-resource",
                          "v3/api-ref/rest-api/server/automations/validate-template"
                        ]
                      },
                      {
                        "group": "Admin",
                        "pages": [
                          "v3/api-ref/rest-api/server/admin/read-settings",
                          "v3/api-ref/rest-api/server/admin/read-version",
                          "v3/api-ref/rest-api/server/admin/clear-database",
                          "v3/api-ref/rest-api/server/admin/drop-database",
                          "v3/api-ref/rest-api/server/admin/create-database"
                        ]
                      }
                    ]
                  }
                ]
              },
              {
                "group": "CLI Reference",
                "pages": [
                  "v3/api-ref/cli/artifact",
                  "v3/api-ref/cli/automation",
                  "v3/api-ref/cli/block",
                  "v3/api-ref/cli/concurrency-limit",
                  "v3/api-ref/cli/config",
                  "v3/api-ref/cli/dashboard",
                  "v3/api-ref/cli/deployment",
                  "v3/api-ref/cli/dev",
                  "v3/api-ref/cli/event",
                  "v3/api-ref/cli/flow-run",
                  "v3/api-ref/cli/flow",
                  "v3/api-ref/cli/global-concurrency-limit",
                  "v3/api-ref/cli/init",
                  "v3/api-ref/cli/profile",
                  "v3/api-ref/cli/profiles",
                  "v3/api-ref/cli/server",
                  "v3/api-ref/cli/shell",
                  "v3/api-ref/cli/task-run",
                  "v3/api-ref/cli/task",
                  "v3/api-ref/cli/variable",
                  "v3/api-ref/cli/version",
                  "v3/api-ref/cli/work-pool",
                  "v3/api-ref/cli/work-queue",
                  "v3/api-ref/cli/worker"
                ]
              }
            ]
          }
        ]
      },
      {
        "tab": "Examples",
        "groups": [
          {
            "group": "Examples",
            "pages": [
              "v3/examples/index",
              "v3/examples/flows",
              "v3/examples/deployments",
              "v3/examples/infrastructure",
              "v3/examples/scripts"
            ]
          }
        ]
      },
      {
        "tab": "Integrations",
        "groups": [
          {
            "group": "Integrations",
            "pages": [
              "integrations/integrations",
              "integrations/use-integrations",
              {
                "group": "AWS",
                "pages": [
                  "integrations/prefect-aws/index",
                  "integrations/prefect-aws/ecs_guide",
                  "integrations/prefect-aws/sdk"
                ]
              },
              {
                "group": "Azure",
                "pages": [
                  "integrations/prefect-azure/index",
                  "integrations/prefect-azure/aci_worker",
                  "integrations/prefect-azure/sdk"
                ]
              },
              {
                "group": "Bitbucket",
                "pages": [
                  "integrations/prefect-bitbucket/index",
                  "integrations/prefect-bitbucket/sdk"
                ]
              },
              {
                "group": "Dask",
                "pages": [
                  "integrations/prefect-dask/index",
                  "integrations/prefect-dask/sdk"
                ]
              },
              {
                "group": "Databricks",
                "pages": [
                  "integrations/prefect-databricks/index",
                  "integrations/prefect-databricks/sdk"
                ]
              },
              {
                "group": "dbt",
                "pages": [
                  "integrations/prefect-dbt/index",
                  "integrations/prefect-dbt/sdk"
                ]
              },
              {
                "group": "Docker",
                "pages": [
                  "integrations/prefect-docker/index",
                  "integrations/prefect-docker/sdk"
                ]
              },
              {
                "group": "Email",
                "pages": [
                  "integrations/prefect-email/index",
                  "integrations/prefect-email/sdk"
                ]
              },
              {
                "group": "GCP",
                "pages": [
                  "integrations/prefect-gcp/index",
                  "integrations/prefect-gcp/gcp-worker-guide",
                  "integrations/prefect-gcp/sdk"
                ]
              },
              {
                "group": "GitHub",
                "pages": [
                  "integrations/prefect-github/index",
                  "integrations/prefect-github/sdk"
                ]
              },
              {
                "group": "Gitlab",
                "pages": [
                  "integrations/prefect-gitlab/index",
                  "integrations/prefect-gitlab/sdk"
                ]
              },
              {
                "group": "Kubernetes",
                "pages": [
                  "integrations/prefect-kubernetes/index",
                  "integrations/prefect-kubernetes/sdk"
                ]
              },
              {
                "group": "Ray",
                "pages": [
                  "integrations/prefect-ray/index",
                  "integrations/prefect-ray/sdk"
                ]
              },
              {
                "group": "Redis",
                "pages": [
                  "integrations/prefect-redis/index",
                  "integrations/prefect-redis/sdk"
                ]
              },
              {
                "group": "Shell",
                "pages": [
                  "integrations/prefect-shell/index",
                  "integrations/prefect-shell/sdk"
                ]
              },
              {
                "group": "Slack",
                "pages": [
                  "integrations/prefect-slack/index",
                  "integrations/prefect-slack/sdk"
                ]
              },
              {
                "group": "Snowflake",
                "pages": [
                  "integrations/prefect-snowflake/index",
                  "integrations/prefect-snowflake/sdk"
                ]
              },
              {
                "group": "SQLAlchemy",
                "pages": [
                  "integrations/prefect-sqlalchemy/index",
                  "integrations/prefect-sqlalchemy/sdk"
                ]
              }
            ]
          }
        ]
      },
      {
        "tab": "Contribute",
        "groups": [
          {
            "group": "Contribute",
            "pages": [
              "contribute/index",
              "contribute/docs-contribute",
              "contribute/dev-contribute",
              "contribute/contribute-integrations",
              "contribute/styles-practices",
              "contribute/code-of-conduct"
            ]
          }
        ]
      }
    ]
  },
  "logo": {
    "light": "/logos/logo-word-black.svg",
    "dark": "/logos/logo-word-white.svg",
    "href": "https://prefect.io"
  },
  "api": {
    "playground": {
      "display": "simple"
    }
  },
  "appearance": {
    "default": "light",
    "strict": false
  },
  "navbar": {
    "primary": {
      "type": "github",
      "href": "https://github.com/PrefectHQ/Prefect"
    }
  },
  "footer": {
    "socials": {
      "github": "https://github.com/PrefectHQ/prefect",
      "linkedin": "https://www.linkedin.com/company/prefect/mycompany/",
      "slack": "https://communityinviter.com/apps/prefect-community/prefect-community",
      "twitter": "https://x.com/prefectio",
      "youtube": "https://www.youtube.com/c/PrefectIO"
    }
  },
  "integrations": {
    "ga4": {
      "measurementId": "G-8GR5P04T5Y"
    }
  },
  "redirects": [
    {
      "source": "/reference",
      "destination": "/v3/api-ref/index"
    },
    {
      "source": "/reference/:slug*",
      "destination": "/v3/api-ref/index/:slug*"
    },
    {
      "source": "/v3/reference",
      "destination": "/v3/api-ref/index"
    },
    {
      "source": "/v3/reference/:slug*",
      "destination": "/v3/api-ref/index/:slug*"
    },
    {
      "source": "/getting-started/:slug*",
      "destination": "/v3/getting-started/:slug*"
    },
    {
      "source": "/tutorial/:slug*",
      "destination": "/v3/tutorial/:slug*"
    },
    {
      "source": "/guides/:slug*",
      "destination": "/v3/guides/:slug*"
    },
    {
      "source": "/concepts/:slug*",
      "destination": "/v3/concepts/:slug*"
    },
    {
      "source": "/cloud/:slug*",
      "destination": "/v3/cloud/:slug*"
    },
    {
      "source": "/api-ref/:slug*",
      "destination": "/v3/api-ref/:slug*"
    },
    {
      "source": "/latest/tutorial",
      "destination": "/v3/get-started"
    },
    {
      "source": "/latest/getting-started/quickstart",
      "destination": "/v3/get-started"
    },
    {
      "source": "/latest/concepts/flows",
      "destination": "/v3/develop/write-flows"
    },
    {
      "source": "/latest/concepts/deployments",
      "destination": "/v3/deploy"
    },
    {
      "source": "/latest/getting-started/installation",
      "destination": "/v3/get-started/install"
    },
    {
      "source": "/latest/concepts/work-pools",
      "destination": "/v3/deploy/infrastructure-concepts/work-pools"
    },
    {
      "source": "/latest/guides/host",
      "destination": "/v3/manage/self-host"
    },
    {
      "source": "/latest/concepts/tasks",
      "destination": "/v3/develop/write-tasks"
    },
    {
      "source": "/v3/manage/settings-and-profiles",
      "destination": "/v3/develop/settings-and-profiles"
    },
    {
      "source": "/latest/reference",
      "destination": "/v3/api-ref/index"
    },
    {
      "source": "/latest/reference/:slug*",
      "destination": "/v3/api-ref/index/:slug*"
    },
    {
      "source": "/latest/guides",
      "destination": "/v3"
    },
    {
      "source": "/latest/tutorial/deployments",
      "destination": "/v3/deploy"
    },
    {
      "source": "/latest/tutorial/flows",
      "destination": "/v3/develop/write-flows"
    },
    {
      "source": "/latest/concepts",
      "destination": "/v3"
    },
    {
      "source": "/latest/guides/prefect-deploy",
      "destination": "/v3/deploy"
    },
    {
      "source": "/latest/tutorial/tasks",
      "destination": "/v3/develop/write-tasks"
    },
    {
      "source": "/latest/concepts/schedules",
      "destination": "/v3/automate/add-schedules"
    },
    {
      "source": "/latest/guides/docker",
      "destination": "/v3/deploy/infrastructure-examples/docker"
    },
    {
      "source": "/latest/tutorial/work-pools",
      "destination": "/v3/deploy/infrastructure-concepts/work-pools"
    },
    {
      "source": "/latest/guides/settings",
      "destination": "/v3/develop/settings-and-profiles"
    },
    {
      "source": "/latest/concepts/task-runners",
      "destination": "/v3/develop/task-runners"
    },
    {
      "source": "/latest/tutorial/workers",
      "destination": "/v3/deploy/infrastructure-concepts/workers"
    },
    {
      "source": "/latest/cloud",
      "destination": "/v3/manage/cloud"
    },
    {
      "source": "/latest/integrations",
      "destination": "/v3/integrations"
    },
    {
      "source": "/latest/concepts/results",
      "destination": "/v3/develop/results"
    },
    {
      "source": "/latest/concepts/automations",
      "destination": "/v3/automate"
    },
    {
      "source": "/latest/guides/logs",
      "destination": "/v3/develop/logging"
    },
    {
      "source": "/latest/concepts/blocks",
      "destination": "/v3/develop/blocks"
    },
    {
      "source": "/latest/guides/deployment/kubernetes",
      "destination": "/v3/deploy/infrastructure-examples/kubernetes"
    },
    {
      "source": "/latest/concepts/states",
      "destination": "/v3/develop/manage-states"
    },
    {
      "source": "/latest/guides/upgrade-guide-agents-to-workers",
      "destination": "/v3/resources/upgrade-agents-to-workers"
    },
    {
      "source": "/latest/guides/webhooks",
      "destination": "/v3/concepts/webhooks"
    },
    {
      "source": "/latest/cloud/webhooks",
      "destination": "/v3/concepts/webhooks"
    },
    {
      "source": "/latest/concepts/artifacts",
      "destination": "/v3/develop/artifacts"
    },
    {
      "source": "/latest/api-ref/rest-api-reference",
      "destination": "/v3/api-ref/rest-api"
    },
    {
      "source": "/latest/guides/global-concurrency-limits",
      "destination": "/v3/develop/global-concurrency-limits"
    },
    {
      "source": "/latest/guides/variables",
      "destination": "/v3/develop/variables"
    },
    {
      "source": "/latest/guides/using-the-client",
      "destination": "/v3/api-ref"
    },
    {
      "source": "/latest/guides/deployment/storage-guide",
      "destination": "/v3/deploy/infrastructure-concepts/store-flow-code"
    },
    {
      "source": "/latest/guides/testing",
      "destination": "/v3/develop/test-workflows"
    },
    {
      "source": "/latest/guides/deployment/push-work-pools",
      "destination": "/v3/deploy/infrastructure-examples/serverless"
    },
    {
      "source": "/latest/guides/creating-interactive-workflows",
      "destination": "/v3/develop/inputs"
    },
    {
      "source": "/latest/guides/dask-ray-task-runners",
      "destination": "/integrations/prefect-dask/usage_guide"
    },
    {
      "source": "/latest/guides/ci-cd",
      "destination": "/v3/deploy/infrastructure-concepts/deploy-ci-cd"
    },
    {
      "source": "/latest/concepts/deployments-block-based",
      "destination": "/v3/resources/upgrade-agents-to-workers"
    },
    {
      "source": "/latest/concepts/infrastructure",
      "destination": "/v3/deploy/infrastructure-concepts/work-pools"
    },
    {
      "source": "/latest/guides/runtime-context",
      "destination": "/v3/develop/runtime-context"
    },
    {
      "source": "/latest/guides/deployment/overriding-job-variables",
      "destination": "/v3/deploy/infrastructure-concepts/customize"
    },
    {
      "source": "/latest/guides/managed-execution",
      "destination": "/v3/deploy/infrastructure-examples/managed"
    },
    {
      "source": "/latest/guides/specifying-upstream-dependencies",
      "destination": "/v3/develop/write-flows"
    },
    {
      "source": "/latest/guides/automations",
      "destination": "/v3/automate"
    },
    {
      "source": "/latest/concepts/agents",
      "destination": "/v3/resources/upgrade-agents-to-workers"
    },
    {
      "source": "/latest/integrations/prefect-aws",
      "destination": "/integrations/prefect-aws"
    },
    {
      "source": "/latest/concepts/storage",
      "destination": "/v3/deploy/infrastructure-concepts/store-flow-code"
    },
    {
      "source": "/latest/guides/deployment/daemonize",
      "destination": "/v3/deploy/daemonize-processes"
    },
    {
      "source": "/latest/cloud/users/api-keys",
      "destination": "/v3/manage/cloud/manage-users/api-keys"
    },
    {
      "source": "/latest/community",
      "destination": "/v3/contribute"
    },
    {
      "source": "/latest/concepts/filesystems",
      "destination": "/v3/develop/blocks"
    },
    {
      "source": "/latest/cloud/events",
      "destination": "/v3/events"
    },
    {
      "source": "/latest/recipes/recipes",
      "destination": "/v3"
    },
    {
      "source": "/latest/guides/cli-shell",
      "destination": "/v3/develop/cli-shell"
    },
    {
      "source": "/latest/api-ref/server",
      "destination": "/v3/api-ref/rest-api/server"
    },
    {
      "source": "/latest/guides/moving-data",
      "destination": "/v3/develop/blocks"
    },
    {
      "source": "/latest/guides/deployment/developing-a-new-worker-type",
      "destination": "/contribute/develop-a-new-worker-type"
    },
    {
      "source": "/latest/guides/state-change-hooks",
      "destination": "/v3/develop/manage-states"
    },
    {
      "source": "/latest/guides/deployment/serverless-workers",
      "destination": "/v3/deploy/infrastructure-examples/serverless"
    },
    {
      "source": "/latest/integrations/usage",
      "destination": "/integrations/integrations"
    },
    {
      "source": "/latest/guides/troubleshooting",
      "destination": "/v3/manage/cloud/troubleshoot-cloud"
    },
    {
      "source": "/latest/guides/big-data",
      "destination": "/v3/develop/big-data"
    },
    {
      "source": "/latest/cloud/workspaces",
      "destination": "/v3/how-to-guides/cloud/workspaces"
    },
    {
      "source": "/v3/manage/cloud/workspaces",
      "destination": "/v3/how-to-guides/cloud/workspaces"
    },
    {
      "source": "/latest/integrations/prefect-aws/ecs_guide",
      "destination": "/integrations/prefect-aws/ecs_guide"
    },
    {
      "source": "/latest/integrations/prefect-kubernetes",
      "destination": "/integrations/prefect-kubernetes"
    },
    {
      "source": "/latest/faq",
      "destination": "/v3/get-started/whats-new-prefect-3"
    },
    {
      "source": "/latest/guides/migration-guide",
      "destination": "/v3/resources/upgrade-to-prefect-3"
    },
    {
      "source": "/latest/integrations/prefect-dbt",
      "destination": "/integrations/prefect-dbt"
    },
    {
      "source": "/latest/integrations/prefect-aws/ecs_worker",
      "destination": "/integrations/prefect-aws/ecs_guide"
    },
    {
      "source": "/latest/contributing/overview",
      "destination": "/v3/contribute"
    },
    {
      "source": "/latest/guides/secrets",
      "destination": "/v3/develop/secrets"
    },
    {
      "source": "/latest/cloud/connecting",
      "destination": "/v3/manage/cloud/connect-to-cloud"
    },
    {
      "source": "/latest/cloud/users/roles",
      "destination": "/v3/manage/cloud/manage-users/manage-roles"
    },
    {
      "source": "/latest/integrations/prefect-docker",
      "destination": "/integrations/prefect-docker"
    },
    {
      "source": "/latest/cloud/users",
      "destination": "/v3/manage/cloud/manage-users"
    },
    {
      "source": "/v3/integrations/prefect-gcp",
      "destination": "/integrations/prefect-gcp"
    },
    {
      "source": "/latest/cloud/users/sso",
      "destination": "/latest/manage/cloud/manage-users/configure-sso"
    },
    {
      "source": "/latest/integrations/prefect-dask",
      "destination": "/integrations/prefect-dask"
    },
    {
      "source": "/latest/integrations/prefect-gcp/gcp-worker-guide",
      "destination": "/integrations/prefect-gcp/gcp-worker-guide"
    },
    {
      "source": "/latest/cloud/rate-limits",
      "destination": "/v3/manage/cloud/rate-limits"
    },
    {
      "source": "/latest/integrations/prefect-sqlalchemy",
      "destination": "/integrations/prefect-sqlalchemy"
    },
    {
      "source": "/latest/integrations/prefect-slack",
      "destination": "/integrations/prefect-slack"
    },
    {
      "source": "/latest/integrations/prefect-gitlab",
      "destination": "/integrations/prefect-gitlab"
    },
    {
      "source": "/latest/integrations/prefect-dbt/cli/commands",
      "destination": "/integrations/prefect-dbt"
    },
    {
      "source": "/latest/integrations/prefect-databricks",
      "destination": "/integrations/prefect-databricks"
    },
    {
      "source": "/latest/cloud/users/service-accounts",
      "destination": "/latest/manage/cloud/manage-users/service-accounts"
    },
    {
      "source": "/latest/integrations/prefect-shell",
      "destination": "/integrations/prefect-shell"
    },
    {
      "source": "/latest/integrations/prefect-azure",
      "destination": "/integrations/prefect-azure"
    },
    {
      "source": "/latest/guides/deployment/aci",
      "destination": "/integrations/prefect-azure/aci_worker#why-use-aci-for-flow-run-execution"
    },
    {
      "source": "/latest/api-ref/server/api/deployments",
      "destination": "/v3/api-ref/python"
    },
    {
      "source": "/latest/integrations/prefect-github",
      "destination": "/integrations/prefect-github"
    },
    {
      "source": "/latest/integrations/prefect-aws/s3",
      "destination": "/integrations/prefect-aws"
    },
    {
      "source": "/latest/api-ref/server/api/flow_runs",
      "destination": "/v3/api-ref"
    },
    {
      "source": "/latest/cloud/incidents",
      "destination": "/latest/automate/incidents"
    },
    {
      "source": "/latest/integrations/prefect-aws/ecs",
      "destination": "/integrations/prefect-aws"
    },
    {
      "source": "/latest/integrations/prefect-email",
      "destination": "/integrations/prefect-email"
    },
    {
      "source": "/latest/integrations/prefect-snowflake",
      "destination": "/integrations/prefect-snowflake"
    },
    {
      "source": "/latest/integrations/contribute",
      "destination": "/contribute/contribute-integrations"
    },
    {
      "source": "/latest/integrations/prefect-aws/lambda_function",
      "destination": "/integrations/prefect-aws"
    },
    {
      "source": "/latest/integrations/prefect-docker/host",
      "destination": "/integrations/prefect-docker"
    },
    {
      "source": "/latest/integrations/prefect-docker/worker",
      "destination": "/integrations/prefect-docker"
    },
    {
      "source": "/latest/api-ref/server/schemas/schedules",
      "destination": "/v3/api-ref/python"
    },
    {
      "source": "/latest/integrations/prefect-docker/deployments/steps",
      "destination": "/integrations/prefect-docker"
    },
    {
      "source": "/latest/integrations/prefect-ray",
      "destination": "/integrations/prefect-ray"
    },
    {
      "source": "/implementation/azure/aks",
      "destination": "/v3/deploy/infrastructure-examples/kubernetes"
    },
    {
      "source": "/latest/api-ref/server/models/flow_runs",
      "destination": "/v3/api-ref/python"
    },
    {
      "source": "/latest/integrations/prefect-gcp/bigquery",
      "destination": "/integrations/prefect-gcp"
    },
    {
      "source": "/latest/integrations/prefect-sqlalchemy/database",
      "destination": "/integrations/prefect-sqlalchemy"
    },
    {
      "source": "/latest/contributing/versioning",
      "destination": "/contribute/styles-practices"
    },
    {
      "source": "/latest/integrations/prefect-dask/task_runners",
      "destination": "/integrations/prefect-dask"
    },
    {
      "source": "/latest/integrations/prefect-dask/usage_guide",
      "destination": "/integrations/prefect-dask"
    },
    {
      "source": "/latest/integrations/prefect-shell/commands",
      "destination": "/integrations/prefect-shell"
    },
    {
      "source": "/latest/integrations/prefect-azure/aci_worker",
      "destination": "/integrations/prefect-azure/aci_worker"
    },
    {
      "source": "/latest/integrations/prefect-aws/batch",
      "destination": "/integrations/prefect-aws"
    },
    {
      "source": "/latest/integrations/prefect-docker/containers",
      "destination": "/integrations/prefect-docker"
    },
    {
      "source": "/latest/api-ref/server/api/flows",
      "destination": "/v3/api-ref/rest-api/server/flows"
    },
    {
      "source": "/latest/api-ref/server/schemas/filters",
      "destination": "/v3/api-ref"
    },
    {
      "source": "/latest/integrations/prefect-docker/images",
      "destination": "/integrations/prefect-docker"
    },
    {
      "source": "/latest/contributing/style",
      "destination": "/contribute/styles-practices"
    },
    {
      "source": "/latest/integrations/prefect-docker/credentials",
      "destination": "/integrations/prefect-docker"
    },
    {
      "source": "/latest/integrations/prefect-gcp/cloud_storage",
      "destination": "/integrations/prefect-gcp"
    },
    {
      "source": "/latest/api-ref/server/api/admin",
      "destination": "/v3/api-ref"
    },
    {
      "source": "/latest/api-ref/server/api/server",
      "destination": "/v3/api-ref"
    },
    {
      "source": "/latest/cloud/users/object-access-control-lists",
      "destination": "/v3/manage/cloud/manage-users/object-access-control-lists"
    },
    {
      "source": "/latest/integrations/prefect-aws/secrets_manager",
      "destination": "/integrations/prefect-aws"
    },
    {
      "source": "/latest/integrations/prefect-aws/credentials",
      "destination": "/integrations/prefect-aws"
    },
    {
      "source": "/latest/integrations/prefect-databricks/jobs",
      "destination": "/integrations/prefect-databricks"
    },
    {
      "source": "/latest/integrations/prefect-databricks/models/jobs",
      "destination": "/integrations/prefect-databricks"
    },
    {
      "source": "/latest/integrations/prefect-kubernetes/worker",
      "destination": "/integrations/prefect-kubernetes"
    },
    {
      "source": "/latest/integrations/prefect-sqlalchemy/credentials",
      "destination": "/integrations/prefect-sqlalchemy"
    },
    {
      "source": "/latest/integrations/prefect-databricks/flows",
      "destination": "/integrations/prefect-databricks"
    },
    {
      "source": "/latest/integrations/prefect-kubernetes/deployments",
      "destination": "/integrations/prefect-kubernetes"
    },
    {
      "source": "/latest/integrations/prefect-snowflake/credentials",
      "destination": "/integrations/prefect-snowflake"
    },
    {
      "source": "/latest/integrations/prefect-dbt/cli/credentials",
      "destination": "/integrations/prefect-dbt"
    },
    {
      "source": "/latest/integrations/prefect-kubernetes/jobs",
      "destination": "/integrations/prefect-kubernetes"
    },
    {
      "source": "/latest/integrations/prefect-slack/messages",
      "destination": "/integrations/prefect-slack"
    },
    {
      "source": "/v3/resources/whats-new-prefect-3",
      "destination": "/v3/get-started/whats-new-prefect-3"
    },
    {
      "source": "/v3/resources/deferred-tasks",
      "destination": "/v3/develop/deferred-tasks"
    },
    {
      "source": "/v3/resources/visualize-flow-structure",
      "destination": "/v3/develop/visualize-flow-structure"
    },
    {
      "source": "/v3/resources/big-data",
      "destination": "/v3/develop/big-data"
    },
    {
      "source": "/v3/resources/cli-shell",
      "destination": "/v3/develop/cli-shell"
    },
    {
      "source": "/v3/resources/secrets",
      "destination": "/v3/develop/secrets"
    },
    {
      "source": "/v3/resources/cancel",
      "destination": "/v3/develop/cancel"
    },
    {
      "source": "/v3/resources/daemonize-processes",
      "destination": "/v3/deploy/daemonize-processes"
    },
    {
      "source": "/v3/resources/interact-with-api",
      "destination": "/v3/develop/interact-with-api"
    },
    {
      "source": "/v3/manage/cloud/terraform-provider",
      "destination": "/v3/manage/infrastructure-as-code"
    },
    {
      "source": "/v3/tutorials/modal",
      "destination": "/v3/deploy/infrastructure-examples/modal"
    },
    {
      "source": "/v3/tutorials/server-and-worker",
      "destination": "/v3/manage/server/examples/helm"
    },
    {
      "source": "/v3/tutorials/form-building",
      "destination": "v3/how-to-guides/workflows/form-building"
    },
    {
      "source": "/latest/api-ref/prefect/:slug*",
      "destination": "/v3/api-ref/python"
    },
    {
      "source": "/api-ref/prefect/:slug*",
      "destination": "/v3/api-ref/python"
    },
    {
      "source": "/3rc/:slug*",
      "destination": "/v3/:slug*"
    },
    {
      "source": "/latest/:slug*",
      "destination": "/v3/:slug*"
    },
    {
      "source": "/3/:slug*",
      "destination": "/v3/:slug*"
    },
    {
      "source": "/3.0/:slug*",
      "destination": "/v3/:slug*"
    },
    {
      "source": "/2/:slug*",
      "destination": "/v2/:slug*"
    },
    {
      "destination": "/v3/api-ref/settings-ref",
      "source": "/v3/develop/settings-ref"
    },
    {
      "source": "/v3/deploy/infrastructure-concepts/store-flow-code#cloud-provider-storage",
      "destination": "/v3/deploy/infrastructure-concepts/store-flow-code#blob-storage"
    },
    {
      "source": "/v3/develop/write-flows",
      "destination": "/v3/how-to-guides/workflows/write-and-run"
    },
    {
      "source": "/v3/develop/write-tasks",
      "destination": "/v3/how-to-guides/workflows/write-and-run"
    },
    {
      "source": "/v3/automate/events/automations-triggers",
      "destination": "/v3/concepts/automations"
    },
    {
      "source": "/v3/automate/events/webhook-triggers",
      "destination": "/v3/concepts/webhooks"
    },
    {
      "source": "/v3/automate/events/events",
      "destination": "/v3/concepts/events"
    },
    {
      "source": "v3/manage/cloud/connect-to-cloud",
      "destination": "/v3/how-to-guides/cloud/connect-to-cloud"
    },
    {
      "source": "v3/manage/cloud/rate-limits",
      "destination": "/v3/concepts/rate-limits"
    },
    {
      "source": "/v3/automate/events/custom-triggers",
      "destination": "/v3/concepts/event-triggers"
    },
    {
      "source": "/v3/automate/events/slas",
      "destination": "/v3/concepts/slas"
    },
    {
      "source": "/v3/automate/add-schedules",
      "destination": "/v3/concepts/schedules"
    },
    {
      "source": "/v3/deploy/run-flows-in-local-processes",
      "destination": "/v3/how-to-guides/deployments/run-flows-in-local-processes"
    },
    {
      "source": "/v3/develop/cli-shell",
      "destination": "/v3/how-to-guides/workflows/turn-a-command-into-workflow"
    },
    {
      "source": "/v3/develop/visualize-workflow-structure",
      "destination": "/v3/how-to-guides/workflows/visualize-flow-structure"
    },
    {
      "source": "v3/develop/deferred-tasks",
      "destination": "/v3/how-to-guides/workflows/run-background-tasks"
    },
    {
      "source": "/v3/manage/cloud/manage-users/:slug*",
      "destination": "/v3/how-to-guides/cloud/manage-users/:slug*"
    },
    {
      "source": "/v3/manage/infrastructure-as-code",
      "destination": "/v3/advanced/infrastructure-as-code"
    },
    {
      "source": "/v3/deploy/infrastructure-concepts/work-pools",
      "destination": "/v3/concepts/work-pools"
    },
    {
<<<<<<< HEAD
      "source": "/v3/develop/big-data",
      "destination": "/v3/concepts/flows-and-tasks"
    },
    {
      "source": "/v3/develop/secrets",
      "destination": "/v3/how-to-guides/configuration/store-secrets"
=======
      "source": "/v3/deploy/deployment-versioning",
      "destination": "/v3/how-to-guides/deployments/versioning"
>>>>>>> 85251193
    }
  ]
}<|MERGE_RESOLUTION|>--- conflicted
+++ resolved
@@ -1553,17 +1553,16 @@
       "destination": "/v3/concepts/work-pools"
     },
     {
-<<<<<<< HEAD
       "source": "/v3/develop/big-data",
       "destination": "/v3/concepts/flows-and-tasks"
     },
     {
       "source": "/v3/develop/secrets",
       "destination": "/v3/how-to-guides/configuration/store-secrets"
-=======
+    },
+    {
       "source": "/v3/deploy/deployment-versioning",
       "destination": "/v3/how-to-guides/deployments/versioning"
->>>>>>> 85251193
     }
   ]
 }