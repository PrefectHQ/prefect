{
  "$schema": "https://mintlify.com/docs.json",
  "theme": "mint",
  "name": "Prefect",
  "colors": {
    "primary": "#2D6DF6",
    "light": "#5F92FF",
    "dark": "#2D6DF6"
  },
  "favicon": "/logos/favicon.png",
  "navigation": {
    "tabs": [
      {
        "tab": "Getting Started",
        "groups": [
          {
            "group": "Get started",
            "pages": [
              "v3/get-started/index",
              "v3/get-started/install",
              "v3/get-started/quickstart"
            ]
          },
          {
            "group": "Develop",
            "pages": [
              "v3/develop/index",
              {
                "group": "Write and run workflows",
                "pages": [
                  "v3/develop/visualize-flow-structure",
                  "v3/develop/big-data",
                  "v3/develop/cli-shell",
                  "v3/develop/secrets"
                ]
              },
              {
                "group": "Configure runtime behavior",
                "pages": [
                  "v3/develop/logging",
                  "v3/develop/task-caching",
                  "v3/develop/transactions",
                  "v3/develop/pause-resume",
                  "v3/develop/cancel",
                  "v3/develop/inputs",
                  "v3/develop/runtime-context"
                ]
              },
              {
                "group": "Manage state and configuration",
                "pages": [
                  "v3/develop/manage-states",
                  "v3/develop/results",
                  "v3/develop/artifacts",
                  "v3/develop/variables",
                  "v3/develop/blocks"
                ]
              },
              {
                "group": "Manage concurrency",
                "pages": [
                  "v3/develop/task-runners",
                  "v3/develop/task-run-limits",
                  "v3/develop/global-concurrency-limits"
                ]
              },
              {
                "group": "Manage settings",
                "pages": [
                  "v3/develop/settings-and-profiles"
                ]
              },
              "v3/develop/interact-with-api",
              "v3/develop/test-workflows"
            ]
          },
          {
            "group": "Deploy",
            "pages": [
              "v3/deploy/index",
              "v3/deploy/deployment-versioning",
              {
                "group": "Run flows on dynamic infrastructure",
                "pages": [
                  "v3/deploy/infrastructure-concepts/work-pools",
                  "v3/deploy/infrastructure-concepts/workers",
                  "v3/deploy/infrastructure-concepts/store-flow-code",
                  "v3/deploy/infrastructure-concepts/deploy-via-python",
                  "v3/deploy/infrastructure-concepts/prefect-yaml",
                  "v3/deploy/infrastructure-concepts/deploy-ci-cd",
                  "v3/deploy/infrastructure-concepts/customize"
                ]
              },
              "v3/deploy/submit-flows-directly-to-dynamic-infrastructure",
              {
                "group": "Dynamic infrastructure examples",
                "pages": [
                  "v3/deploy/infrastructure-examples/managed",
                  "v3/deploy/infrastructure-examples/serverless",
                  "v3/deploy/infrastructure-examples/docker",
                  "v3/deploy/infrastructure-examples/kubernetes",
                  "v3/deploy/infrastructure-examples/coiled"
                ]
              },
              {
                "group": "Static infrastructure examples",
                "pages": [
                  "v3/deploy/static-infrastructure-examples/docker",
                  "v3/deploy/static-infrastructure-examples/background-tasks"
                ]
              },
              "v3/deploy/daemonize-processes"
            ]
          },
          {
            "group": "Operate",
            "pages": [
              "v3/manage/index",
              {
                "group": "Prefect Cloud",
                "pages": [
                  "v3/manage/cloud/index",

                  "v3/manage/cloud/troubleshoot-cloud"
                ]
              },
              {
                "group": "Prefect server",
                "pages": [
                  "v3/manage/server/index",
                  {
                    "group": "Self-hosting examples",
                    "pages": [
                      "v3/manage/server/examples/cli",
                      "v3/manage/server/examples/docker",
                      "v3/manage/server/examples/helm"
                    ]
                  }
                ]
              },
              "v3/manage/infrastructure-as-code"
            ]
          },
          {
            "group": "Migrate",
            "pages": [
              "v3/tutorials/airflow",
              "v3/resources/upgrade-to-prefect-3",
              "v3/resources/upgrade-agents-to-workers"
            ]
          }
        ]
      },
      {
        "tab": "How-to Guides",
        "groups": [
          {
            "group": "Workflows",
            "pages": [
              "v3/how-to-guides/workflows/write-and-run",
              "v3/how-to-guides/workflows/retries",
              "v3/how-to-guides/workflows/custom-metadata",
              "v3/how-to-guides/workflows/pass-inputs",
              "v3/how-to-guides/workflows/access-runtime-info",
              "v3/how-to-guides/workflows/run-work-concurrently",
              "v3/how-to-guides/workflows/form-building",
              "v3/how-to-guides/workflows/run-background-tasks"
            ]
          },
          {
            "group": "Automations",
            "pages": [
              "v3/how-to-guides/automations/create-schedules",
              "v3/how-to-guides/automations/creating-automations",
              "v3/how-to-guides/automations/creating-deployment-triggers",
              "v3/how-to-guides/automations/chaining-deployments-with-events",
              "v3/how-to-guides/automations/use-custom-event-grammar",
              "v3/how-to-guides/automations/detect-zombie-flows"
            ]
          },
          {
            "group": "Deployments",
            "pages": [
              "v3/how-to-guides/deployments/run-flows-in-local-processes"
            ]
          },
          {
            "group": "Prefect Cloud",
            "pages": [
              {
                "group": "Manage accounts",
                "pages": [
                  "v3/how-to-guides/cloud/manage-users/index",
                  "v3/how-to-guides/cloud/manage-users/service-accounts",
                  "v3/how-to-guides/cloud/manage-users/manage-teams",
                  "v3/how-to-guides/cloud/manage-users/manage-roles",
                  "v3/how-to-guides/cloud/manage-users/api-keys",
                  "v3/how-to-guides/cloud/manage-users/configure-sso",
                  "v3/how-to-guides/cloud/manage-users/audit-logs",
                  "v3/how-to-guides/cloud/manage-users/object-access-control-lists",
                  "v3/how-to-guides/cloud/manage-users/secure-access-by-ip-address",
                  "v3/how-to-guides/cloud/manage-users/secure-access-by-private-link"
                ]
              },
              "v3/how-to-guides/cloud/connect-to-cloud",
              "v3/how-to-guides/cloud/workspaces",
              "v3/how-to-guides/cloud/create-a-webhook"
            ]
          }
        ]
      },
      {
       "tab": "Advanced",
       "groups": []
      },
      {
       "tab": "Concepts",
       "pages": [
        "v3/concepts/index",
        "v3/concepts/flows-and-tasks",
        "v3/concepts/events",
        "v3/concepts/automations",
        "v3/concepts/event-triggers",
        "v3/concepts/webhooks",
        "v3/concepts/rate-limits",
        "v3/concepts/schedules"
       ]
      },
      {
        "tab": "API Reference",
        "groups": [
          {
            "group": "API Reference",
            "pages": [
              "v3/api-ref/index",
              "v3/api-ref/python/index",
              "v3/api-ref/settings-ref",
              {
                "group": "REST API",
                "pages": [
                  "v3/api-ref/rest-api/index",
                  {
                    "group": "Cloud API",
                    "pages": [
                      "v3/api-ref/rest-api/cloud/index"
                    ]
                  },
                  {
                    "group": "Server API",
                    "pages": [
                      "v3/api-ref/rest-api/server/index",
                      {
                        "group": "Root",
                        "pages": [
                          "v3/api-ref/rest-api/server/root/health-check",
                          "v3/api-ref/rest-api/server/root/server-version",
                          "v3/api-ref/rest-api/server/root/hello",
                          "v3/api-ref/rest-api/server/root/perform-readiness-check"
                        ]
                      },
                      {
                        "group": "Flows",
                        "pages": [
                          "v3/api-ref/rest-api/server/flows/create-flow",
                          "v3/api-ref/rest-api/server/flows/read-flow",
                          "v3/api-ref/rest-api/server/flows/delete-flow",
                          "v3/api-ref/rest-api/server/flows/update-flow",
                          "v3/api-ref/rest-api/server/flows/count-flows",
                          "v3/api-ref/rest-api/server/flows/read-flow-by-name",
                          "v3/api-ref/rest-api/server/flows/read-flows",
                          "v3/api-ref/rest-api/server/flows/paginate-flows"
                        ]
                      },
                      {
                        "group": "Flow Runs",
                        "pages": [
                          "v3/api-ref/rest-api/server/flow-runs/create-flow-run",
                          "v3/api-ref/rest-api/server/flow-runs/read-flow-run",
                          "v3/api-ref/rest-api/server/flow-runs/delete-flow-run",
                          "v3/api-ref/rest-api/server/flow-runs/update-flow-run",
                          "v3/api-ref/rest-api/server/flow-runs/count-flow-runs",
                          "v3/api-ref/rest-api/server/flow-runs/average-flow-run-lateness",
                          "v3/api-ref/rest-api/server/flow-runs/flow-run-history",
                          "v3/api-ref/rest-api/server/flow-runs/read-flow-run-graph-v1",
                          "v3/api-ref/rest-api/server/flow-runs/read-flow-run-graph-v2",
                          "v3/api-ref/rest-api/server/flow-runs/resume-flow-run",
                          "v3/api-ref/rest-api/server/flow-runs/read-flow-runs",
                          "v3/api-ref/rest-api/server/flow-runs/set-flow-run-state",
                          "v3/api-ref/rest-api/server/flow-runs/create-flow-run-input",
                          "v3/api-ref/rest-api/server/flow-runs/filter-flow-run-input",
                          "v3/api-ref/rest-api/server/flow-runs/read-flow-run-input",
                          "v3/api-ref/rest-api/server/flow-runs/delete-flow-run-input",
                          "v3/api-ref/rest-api/server/flow-runs/paginate-flow-runs",
                          "v3/api-ref/rest-api/server/flow-runs/download-logs",
                          "v3/api-ref/rest-api/server/flow-runs/update-flow-run-labels"
                        ]
                      },
                      {
                        "group": "Task Runs",
                        "pages": [
                          "v3/api-ref/rest-api/server/task-runs/create-task-run",
                          "v3/api-ref/rest-api/server/task-runs/read-task-run",
                          "v3/api-ref/rest-api/server/task-runs/delete-task-run",
                          "v3/api-ref/rest-api/server/task-runs/update-task-run",
                          "v3/api-ref/rest-api/server/task-runs/count-task-runs",
                          "v3/api-ref/rest-api/server/task-runs/task-run-history",
                          "v3/api-ref/rest-api/server/task-runs/read-task-runs",
                          "v3/api-ref/rest-api/server/task-runs/paginate-task-runs",
                          "v3/api-ref/rest-api/server/task-runs/set-task-run-state"
                        ]
                      },
                      {
                        "group": "Flow Run States",
                        "pages": [
                          "v3/api-ref/rest-api/server/flow-run-states/read-flow-run-state",
                          "v3/api-ref/rest-api/server/flow-run-states/read-flow-run-states"
                        ]
                      },
                      {
                        "group": "Task Run States",
                        "pages": [
                          "v3/api-ref/rest-api/server/task-run-states/read-task-run-state",
                          "v3/api-ref/rest-api/server/task-run-states/read-task-run-states"
                        ]
                      },
                      {
                        "group": "Deployments",
                        "pages": [
                          "v3/api-ref/rest-api/server/deployments/create-deployment",
                          "v3/api-ref/rest-api/server/deployments/read-deployment",
                          "v3/api-ref/rest-api/server/deployments/delete-deployment",
                          "v3/api-ref/rest-api/server/deployments/update-deployment",
                          "v3/api-ref/rest-api/server/deployments/read-deployment-by-name",
                          "v3/api-ref/rest-api/server/deployments/read-deployments",
                          "v3/api-ref/rest-api/server/deployments/paginate-deployments",
                          "v3/api-ref/rest-api/server/deployments/get-scheduled-flow-runs-for-deployments",
                          "v3/api-ref/rest-api/server/deployments/count-deployments",
                          "v3/api-ref/rest-api/server/deployments/schedule-deployment",
                          "v3/api-ref/rest-api/server/deployments/resume-deployment",
                          "v3/api-ref/rest-api/server/deployments/pause-deployment",
                          "v3/api-ref/rest-api/server/deployments/create-flow-run-from-deployment",
                          "v3/api-ref/rest-api/server/deployments/work-queue-check-for-deployment",
                          "v3/api-ref/rest-api/server/deployments/read-deployment-schedules",
                          "v3/api-ref/rest-api/server/deployments/create-deployment-schedules",
                          "v3/api-ref/rest-api/server/deployments/delete-deployment-schedule",
                          "v3/api-ref/rest-api/server/deployments/update-deployment-schedule"
                        ]
                      },
                      {
                        "group": "SavedSearches",
                        "pages": [
                          "v3/api-ref/rest-api/server/savedsearches/create-saved-search",
                          "v3/api-ref/rest-api/server/savedsearches/read-saved-search",
                          "v3/api-ref/rest-api/server/savedsearches/delete-saved-search",
                          "v3/api-ref/rest-api/server/savedsearches/read-saved-searches"
                        ]
                      },
                      {
                        "group": "Logs",
                        "pages": [
                          "v3/api-ref/rest-api/server/logs/create-logs",
                          "v3/api-ref/rest-api/server/logs/read-logs"
                        ]
                      },
                      {
                        "group": "Concurrency Limits",
                        "pages": [
                          "v3/api-ref/rest-api/server/concurrency-limits/create-concurrency-limit",
                          "v3/api-ref/rest-api/server/concurrency-limits/read-concurrency-limit",
                          "v3/api-ref/rest-api/server/concurrency-limits/delete-concurrency-limit",
                          "v3/api-ref/rest-api/server/concurrency-limits/read-concurrency-limit-by-tag",
                          "v3/api-ref/rest-api/server/concurrency-limits/delete-concurrency-limit-by-tag",
                          "v3/api-ref/rest-api/server/concurrency-limits/read-concurrency-limits",
                          "v3/api-ref/rest-api/server/concurrency-limits/reset-concurrency-limit-by-tag",
                          "v3/api-ref/rest-api/server/concurrency-limits/increment-concurrency-limits-v1",
                          "v3/api-ref/rest-api/server/concurrency-limits/decrement-concurrency-limits-v1"
                        ]
                      },
                      {
                        "group": "Concurrency Limits V2",
                        "pages": [
                          "v3/api-ref/rest-api/server/concurrency-limits-v2/create-concurrency-limit-v2",
                          "v3/api-ref/rest-api/server/concurrency-limits-v2/read-concurrency-limit-v2",
                          "v3/api-ref/rest-api/server/concurrency-limits-v2/delete-concurrency-limit-v2",
                          "v3/api-ref/rest-api/server/concurrency-limits-v2/update-concurrency-limit-v2",
                          "v3/api-ref/rest-api/server/concurrency-limits-v2/read-all-concurrency-limits-v2",
                          "v3/api-ref/rest-api/server/concurrency-limits-v2/bulk-increment-active-slots",
                          "v3/api-ref/rest-api/server/concurrency-limits-v2/bulk-decrement-active-slots"
                        ]
                      },
                      {
                        "group": "Block types",
                        "pages": [
                          "v3/api-ref/rest-api/server/block-types/create-block-type",
                          "v3/api-ref/rest-api/server/block-types/read-block-type-by-id",
                          "v3/api-ref/rest-api/server/block-types/delete-block-type",
                          "v3/api-ref/rest-api/server/block-types/update-block-type",
                          "v3/api-ref/rest-api/server/block-types/read-block-type-by-slug",
                          "v3/api-ref/rest-api/server/block-types/read-block-types",
                          "v3/api-ref/rest-api/server/block-types/read-block-documents-for-block-type",
                          "v3/api-ref/rest-api/server/block-types/read-block-document-by-name-for-block-type",
                          "v3/api-ref/rest-api/server/block-types/install-system-block-types"
                        ]
                      },
                      {
                        "group": "Block documents",
                        "pages": [
                          "v3/api-ref/rest-api/server/block-documents/create-block-document",
                          "v3/api-ref/rest-api/server/block-documents/read-block-documents",
                          "v3/api-ref/rest-api/server/block-documents/count-block-documents",
                          "v3/api-ref/rest-api/server/block-documents/read-block-document-by-id",
                          "v3/api-ref/rest-api/server/block-documents/delete-block-document",
                          "v3/api-ref/rest-api/server/block-documents/update-block-document-data"
                        ]
                      },
                      {
                        "group": "Work Pools",
                        "pages": [
                          "v3/api-ref/rest-api/server/work-pools/create-work-pool",
                          "v3/api-ref/rest-api/server/work-pools/read-work-pool",
                          "v3/api-ref/rest-api/server/work-pools/delete-work-pool",
                          "v3/api-ref/rest-api/server/work-pools/update-work-pool",
                          "v3/api-ref/rest-api/server/work-pools/read-work-pools",
                          "v3/api-ref/rest-api/server/work-pools/count-work-pools",
                          "v3/api-ref/rest-api/server/work-pools/get-scheduled-flow-runs",
                          "v3/api-ref/rest-api/server/work-pools/create-work-queue",
                          "v3/api-ref/rest-api/server/work-pools/read-work-queue",
                          "v3/api-ref/rest-api/server/work-pools/delete-work-queue",
                          "v3/api-ref/rest-api/server/work-pools/update-work-queue",
                          "v3/api-ref/rest-api/server/work-pools/read-work-queues",
                          "v3/api-ref/rest-api/server/work-pools/worker-heartbeat",
                          "v3/api-ref/rest-api/server/work-pools/read-workers",
                          "v3/api-ref/rest-api/server/work-pools/delete-worker"
                        ]
                      },
                      {
                        "group": "Task Workers",
                        "pages": [
                          "v3/api-ref/rest-api/server/task-workers/read-task-workers"
                        ]
                      },
                      {
                        "group": "Work Queues",
                        "pages": [
                          "v3/api-ref/rest-api/server/work-queues/create-work-queue",
                          "v3/api-ref/rest-api/server/work-queues/read-work-queue",
                          "v3/api-ref/rest-api/server/work-queues/delete-work-queue",
                          "v3/api-ref/rest-api/server/work-queues/update-work-queue",
                          "v3/api-ref/rest-api/server/work-queues/read-work-queue-by-name",
                          "v3/api-ref/rest-api/server/work-queues/read-work-queue-runs",
                          "v3/api-ref/rest-api/server/work-queues/read-work-queues",
                          "v3/api-ref/rest-api/server/work-queues/read-work-queue-status"
                        ]
                      },
                      {
                        "group": "Artifacts",
                        "pages": [
                          "v3/api-ref/rest-api/server/artifacts/create-artifact",
                          "v3/api-ref/rest-api/server/artifacts/read-artifact",
                          "v3/api-ref/rest-api/server/artifacts/delete-artifact",
                          "v3/api-ref/rest-api/server/artifacts/update-artifact",
                          "v3/api-ref/rest-api/server/artifacts/read-latest-artifact",
                          "v3/api-ref/rest-api/server/artifacts/read-artifacts",
                          "v3/api-ref/rest-api/server/artifacts/read-latest-artifacts",
                          "v3/api-ref/rest-api/server/artifacts/count-artifacts",
                          "v3/api-ref/rest-api/server/artifacts/count-latest-artifacts"
                        ]
                      },
                      {
                        "group": "Block schemas",
                        "pages": [
                          "v3/api-ref/rest-api/server/block-schemas/create-block-schema",
                          "v3/api-ref/rest-api/server/block-schemas/read-block-schema-by-id",
                          "v3/api-ref/rest-api/server/block-schemas/delete-block-schema",
                          "v3/api-ref/rest-api/server/block-schemas/read-block-schemas",
                          "v3/api-ref/rest-api/server/block-schemas/read-block-schema-by-checksum"
                        ]
                      },
                      {
                        "group": "Block capabilities",
                        "pages": [
                          "v3/api-ref/rest-api/server/block-capabilities/read-available-block-capabilities"
                        ]
                      },
                      {
                        "group": "Collections",
                        "pages": [
                          "v3/api-ref/rest-api/server/collections/read-view-content"
                        ]
                      },
                      {
                        "group": "Variables",
                        "pages": [
                          "v3/api-ref/rest-api/server/variables/create-variable",
                          "v3/api-ref/rest-api/server/variables/read-variable",
                          "v3/api-ref/rest-api/server/variables/delete-variable",
                          "v3/api-ref/rest-api/server/variables/update-variable",
                          "v3/api-ref/rest-api/server/variables/read-variable-by-name",
                          "v3/api-ref/rest-api/server/variables/delete-variable-by-name",
                          "v3/api-ref/rest-api/server/variables/update-variable-by-name",
                          "v3/api-ref/rest-api/server/variables/read-variables",
                          "v3/api-ref/rest-api/server/variables/count-variables"
                        ]
                      },
                      "v3/api-ref/rest-api/server/create-csrf-token",
                      {
                        "group": "Events",
                        "pages": [
                          "v3/api-ref/rest-api/server/events/create-events",
                          "v3/api-ref/rest-api/server/events/read-events",
                          "v3/api-ref/rest-api/server/events/read-account-events-page",
                          "v3/api-ref/rest-api/server/events/count-account-events"
                        ]
                      },
                      {
                        "group": "Automations",
                        "pages": [
                          "v3/api-ref/rest-api/server/automations/create-automation",
                          "v3/api-ref/rest-api/server/automations/read-automation",
                          "v3/api-ref/rest-api/server/automations/update-automation",
                          "v3/api-ref/rest-api/server/automations/delete-automation",
                          "v3/api-ref/rest-api/server/automations/patch-automation",
                          "v3/api-ref/rest-api/server/automations/read-automations",
                          "v3/api-ref/rest-api/server/automations/count-automations",
                          "v3/api-ref/rest-api/server/automations/read-automations-related-to-resource",
                          "v3/api-ref/rest-api/server/automations/delete-automations-owned-by-resource",
                          "v3/api-ref/rest-api/server/automations/validate-template"
                        ]
                      },
                      {
                        "group": "Admin",
                        "pages": [
                          "v3/api-ref/rest-api/server/admin/read-settings",
                          "v3/api-ref/rest-api/server/admin/read-version",
                          "v3/api-ref/rest-api/server/admin/clear-database",
                          "v3/api-ref/rest-api/server/admin/drop-database",
                          "v3/api-ref/rest-api/server/admin/create-database"
                        ]
                      }
                    ]
                  }
                ]
              },
              {
                "group": "CLI Reference",
                "pages": [
                  "v3/api-ref/cli/artifact",
                  "v3/api-ref/cli/automation",
                  "v3/api-ref/cli/block",
                  "v3/api-ref/cli/concurrency-limit",
                  "v3/api-ref/cli/config",
                  "v3/api-ref/cli/dashboard",
                  "v3/api-ref/cli/deployment",
                  "v3/api-ref/cli/dev",
                  "v3/api-ref/cli/event",
                  "v3/api-ref/cli/flow-run",
                  "v3/api-ref/cli/flow",
                  "v3/api-ref/cli/global-concurrency-limit",
                  "v3/api-ref/cli/init",
                  "v3/api-ref/cli/profile",
                  "v3/api-ref/cli/profiles",
                  "v3/api-ref/cli/server",
                  "v3/api-ref/cli/shell",
                  "v3/api-ref/cli/task-run",
                  "v3/api-ref/cli/task",
                  "v3/api-ref/cli/variable",
                  "v3/api-ref/cli/version",
                  "v3/api-ref/cli/work-pool",
                  "v3/api-ref/cli/work-queue",
                  "v3/api-ref/cli/worker"
                ]
              }
            ]
          }
        ]
      },
      {
        "tab": "Examples",
        "groups": [
          {
            "group": "Examples",
            "pages": [
              "v3/examples/index",
              "v3/examples/flows",
              "v3/examples/deployments",
              "v3/examples/infrastructure",
              "v3/examples/scripts"
            ]
          }
        ]
      },
      {
        "tab": "Integrations",
        "groups": [
          {
            "group": "Integrations",
            "pages": [
              "integrations/integrations",
              "integrations/use-integrations",
              {
                "group": "AWS",
                "pages": [
                  "integrations/prefect-aws/index",
                  "integrations/prefect-aws/ecs_guide",
                  "integrations/prefect-aws/sdk"
                ]
              },
              {
                "group": "Azure",
                "pages": [
                  "integrations/prefect-azure/index",
                  "integrations/prefect-azure/aci_worker",
                  "integrations/prefect-azure/sdk"
                ]
              },
              {
                "group": "Bitbucket",
                "pages": [
                  "integrations/prefect-bitbucket/index",
                  "integrations/prefect-bitbucket/sdk"
                ]
              },
              {
                "group": "Dask",
                "pages": [
                  "integrations/prefect-dask/index",
                  "integrations/prefect-dask/sdk"
                ]
              },
              {
                "group": "Databricks",
                "pages": [
                  "integrations/prefect-databricks/index",
                  "integrations/prefect-databricks/sdk"
                ]
              },
              {
                "group": "dbt",
                "pages": [
                  "integrations/prefect-dbt/index",
                  "integrations/prefect-dbt/sdk"
                ]
              },
              {
                "group": "Docker",
                "pages": [
                  "integrations/prefect-docker/index",
                  "integrations/prefect-docker/sdk"
                ]
              },
              {
                "group": "Email",
                "pages": [
                  "integrations/prefect-email/index",
                  "integrations/prefect-email/sdk"
                ]
              },
              {
                "group": "GCP",
                "pages": [
                  "integrations/prefect-gcp/index",
                  "integrations/prefect-gcp/gcp-worker-guide",
                  "integrations/prefect-gcp/sdk"
                ]
              },
              {
                "group": "GitHub",
                "pages": [
                  "integrations/prefect-github/index",
                  "integrations/prefect-github/sdk"
                ]
              },
              {
                "group": "Gitlab",
                "pages": [
                  "integrations/prefect-gitlab/index",
                  "integrations/prefect-gitlab/sdk"
                ]
              },
              {
                "group": "Kubernetes",
                "pages": [
                  "integrations/prefect-kubernetes/index",
                  "integrations/prefect-kubernetes/sdk"
                ]
              },
              {
                "group": "Ray",
                "pages": [
                  "integrations/prefect-ray/index",
                  "integrations/prefect-ray/sdk"
                ]
              },
              {
                "group": "Redis",
                "pages": [
                  "integrations/prefect-redis/index",
                  "integrations/prefect-redis/sdk"
                ]
              },
              {
                "group": "Shell",
                "pages": [
                  "integrations/prefect-shell/index",
                  "integrations/prefect-shell/sdk"
                ]
              },
              {
                "group": "Slack",
                "pages": [
                  "integrations/prefect-slack/index",
                  "integrations/prefect-slack/sdk"
                ]
              },
              {
                "group": "Snowflake",
                "pages": [
                  "integrations/prefect-snowflake/index",
                  "integrations/prefect-snowflake/sdk"
                ]
              },
              {
                "group": "SQLAlchemy",
                "pages": [
                  "integrations/prefect-sqlalchemy/index",
                  "integrations/prefect-sqlalchemy/sdk"
                ]
              }
            ]
          }
        ]
      },
      {
        "tab": "Contribute",
        "groups": [
          {
            "group": "Contribute",
            "pages": [
              "contribute/index",
              "contribute/docs-contribute",
              "contribute/dev-contribute",
              "contribute/contribute-integrations",
              "contribute/styles-practices",
              "contribute/code-of-conduct"
            ]
          }
        ]
      }
    ]
  },
  "logo": {
    "light": "/logos/logo-word-black.svg",
    "dark": "/logos/logo-word-white.svg",
    "href": "https://prefect.io"
  },
  "api": {
    "playground": {
      "display": "simple"
    }
  },
  "appearance": {
    "default": "light",
    "strict": false
  },
  "navbar": {
    "primary": {
      "type": "github",
      "href": "https://github.com/PrefectHQ/Prefect"
    }
  },
  "footer": {
    "socials": {
      "github": "https://github.com/PrefectHQ/prefect",
      "linkedin": "https://www.linkedin.com/company/prefect/mycompany/",
      "slack": "https://communityinviter.com/apps/prefect-community/prefect-community",
      "twitter": "https://x.com/prefectio",
      "youtube": "https://www.youtube.com/c/PrefectIO"
    }
  },
  "integrations": {
    "ga4": {
      "measurementId": "G-8GR5P04T5Y"
    }
  },
  "redirects": [
    {
      "source": "/reference",
      "destination": "/v3/api-ref/index"
    },
    {
      "source": "/reference/:slug*",
      "destination": "/v3/api-ref/index/:slug*"
    },
    {
      "source": "/v3/reference",
      "destination": "/v3/api-ref/index"
    },
    {
      "source": "/v3/reference/:slug*",
      "destination": "/v3/api-ref/index/:slug*"
    },
    {
      "source": "/getting-started/:slug*",
      "destination": "/v3/getting-started/:slug*"
    },
    {
      "source": "/tutorial/:slug*",
      "destination": "/v3/tutorial/:slug*"
    },
    {
      "source": "/guides/:slug*",
      "destination": "/v3/guides/:slug*"
    },
    {
      "source": "/concepts/:slug*",
      "destination": "/v3/concepts/:slug*"
    },
    {
      "source": "/cloud/:slug*",
      "destination": "/v3/cloud/:slug*"
    },
    {
      "source": "/api-ref/:slug*",
      "destination": "/v3/api-ref/:slug*"
    },
    {
      "source": "/latest/tutorial",
      "destination": "/v3/get-started"
    },
    {
      "source": "/latest/getting-started/quickstart",
      "destination": "/v3/get-started"
    },
    {
      "source": "/latest/concepts/flows",
      "destination": "/v3/develop/write-flows"
    },
    {
      "source": "/latest/concepts/deployments",
      "destination": "/v3/deploy"
    },
    {
      "source": "/latest/getting-started/installation",
      "destination": "/v3/get-started/install"
    },
    {
      "source": "/latest/concepts/work-pools",
      "destination": "/v3/deploy/infrastructure-concepts/work-pools"
    },
    {
      "source": "/latest/guides/host",
      "destination": "/v3/manage/self-host"
    },
    {
      "source": "/latest/concepts/tasks",
      "destination": "/v3/develop/write-tasks"
    },
    {
      "source": "/v3/manage/settings-and-profiles",
      "destination": "/v3/develop/settings-and-profiles"
    },
    {
      "source": "/latest/reference",
      "destination": "/v3/api-ref/index"
    },
    {
      "source": "/latest/reference/:slug*",
      "destination": "/v3/api-ref/index/:slug*"
    },
    {
      "source": "/latest/guides",
      "destination": "/v3"
    },
    {
      "source": "/latest/tutorial/deployments",
      "destination": "/v3/deploy"
    },
    {
      "source": "/latest/tutorial/flows",
      "destination": "/v3/develop/write-flows"
    },
    {
      "source": "/latest/concepts",
      "destination": "/v3"
    },
    {
      "source": "/latest/guides/prefect-deploy",
      "destination": "/v3/deploy"
    },
    {
      "source": "/latest/tutorial/tasks",
      "destination": "/v3/develop/write-tasks"
    },
    {
      "source": "/latest/concepts/schedules",
      "destination": "/v3/automate/add-schedules"
    },
    {
      "source": "/latest/guides/docker",
      "destination": "/v3/deploy/infrastructure-examples/docker"
    },
    {
      "source": "/latest/tutorial/work-pools",
      "destination": "/v3/deploy/infrastructure-concepts/work-pools"
    },
    {
      "source": "/latest/guides/settings",
      "destination": "/v3/develop/settings-and-profiles"
    },
    {
      "source": "/latest/concepts/task-runners",
      "destination": "/v3/develop/task-runners"
    },
    {
      "source": "/latest/tutorial/workers",
      "destination": "/v3/deploy/infrastructure-concepts/workers"
    },
    {
      "source": "/latest/cloud",
      "destination": "/v3/manage/cloud"
    },
    {
      "source": "/latest/integrations",
      "destination": "/v3/integrations"
    },
    {
      "source": "/latest/concepts/results",
      "destination": "/v3/develop/results"
    },
    {
      "source": "/latest/concepts/automations",
      "destination": "/v3/automate"
    },
    {
      "source": "/latest/guides/logs",
      "destination": "/v3/develop/logging"
    },
    {
      "source": "/latest/concepts/blocks",
      "destination": "/v3/develop/blocks"
    },
    {
      "source": "/latest/guides/deployment/kubernetes",
      "destination": "/v3/deploy/infrastructure-examples/kubernetes"
    },
    {
      "source": "/latest/concepts/states",
      "destination": "/v3/develop/manage-states"
    },
    {
      "source": "/latest/guides/upgrade-guide-agents-to-workers",
      "destination": "/v3/resources/upgrade-agents-to-workers"
    },
    {
      "source": "/latest/guides/webhooks",
      "destination": "/v3/concepts/webhooks"
    },
    {
      "source": "/latest/cloud/webhooks",
      "destination": "/v3/concepts/webhooks"
    },
    {
      "source": "/latest/concepts/artifacts",
      "destination": "/v3/develop/artifacts"
    },
    {
      "source": "/latest/api-ref/rest-api-reference",
      "destination": "/v3/api-ref/rest-api"
    },
    {
      "source": "/latest/guides/global-concurrency-limits",
      "destination": "/v3/develop/global-concurrency-limits"
    },
    {
      "source": "/latest/guides/variables",
      "destination": "/v3/develop/variables"
    },
    {
      "source": "/latest/guides/using-the-client",
      "destination": "/v3/api-ref"
    },
    {
      "source": "/latest/guides/deployment/storage-guide",
      "destination": "/v3/deploy/infrastructure-concepts/store-flow-code"
    },
    {
      "source": "/latest/guides/testing",
      "destination": "/v3/develop/test-workflows"
    },
    {
      "source": "/latest/guides/deployment/push-work-pools",
      "destination": "/v3/deploy/infrastructure-examples/serverless"
    },
    {
      "source": "/latest/guides/creating-interactive-workflows",
      "destination": "/v3/develop/inputs"
    },
    {
      "source": "/latest/guides/dask-ray-task-runners",
      "destination": "/integrations/prefect-dask/usage_guide"
    },
    {
      "source": "/latest/guides/ci-cd",
      "destination": "/v3/deploy/infrastructure-concepts/deploy-ci-cd"
    },
    {
      "source": "/latest/concepts/deployments-block-based",
      "destination": "/v3/resources/upgrade-agents-to-workers"
    },
    {
      "source": "/latest/concepts/infrastructure",
      "destination": "/v3/deploy/infrastructure-concepts/work-pools"
    },
    {
      "source": "/latest/guides/runtime-context",
      "destination": "/v3/develop/runtime-context"
    },
    {
      "source": "/latest/guides/deployment/overriding-job-variables",
      "destination": "/v3/deploy/infrastructure-concepts/customize"
    },
    {
      "source": "/latest/guides/managed-execution",
      "destination": "/v3/deploy/infrastructure-examples/managed"
    },
    {
      "source": "/latest/guides/specifying-upstream-dependencies",
      "destination": "/v3/develop/write-flows"
    },
    {
      "source": "/latest/guides/automations",
      "destination": "/v3/automate"
    },
    {
      "source": "/latest/concepts/agents",
      "destination": "/v3/resources/upgrade-agents-to-workers"
    },
    {
      "source": "/latest/integrations/prefect-aws",
      "destination": "/integrations/prefect-aws"
    },
    {
      "source": "/latest/concepts/storage",
      "destination": "/v3/deploy/infrastructure-concepts/store-flow-code"
    },
    {
      "source": "/latest/guides/deployment/daemonize",
      "destination": "/v3/deploy/daemonize-processes"
    },
    {
      "source": "/latest/cloud/users/api-keys",
      "destination": "/v3/manage/cloud/manage-users/api-keys"
    },
    {
      "source": "/latest/community",
      "destination": "/v3/contribute"
    },
    {
      "source": "/latest/concepts/filesystems",
      "destination": "/v3/develop/blocks"
    },
    {
      "source": "/latest/cloud/events",
      "destination": "/v3/events"
    },
    {
      "source": "/latest/recipes/recipes",
      "destination": "/v3"
    },
    {
      "source": "/latest/guides/cli-shell",
      "destination": "/v3/develop/cli-shell"
    },
    {
      "source": "/latest/api-ref/server",
      "destination": "/v3/api-ref/rest-api/server"
    },
    {
      "source": "/latest/guides/moving-data",
      "destination": "/v3/develop/blocks"
    },
    {
      "source": "/latest/guides/deployment/developing-a-new-worker-type",
      "destination": "/contribute/develop-a-new-worker-type"
    },
    {
      "source": "/latest/guides/state-change-hooks",
      "destination": "/v3/develop/manage-states"
    },
    {
      "source": "/latest/guides/deployment/serverless-workers",
      "destination": "/v3/deploy/infrastructure-examples/serverless"
    },
    {
      "source": "/latest/integrations/usage",
      "destination": "/integrations/integrations"
    },
    {
      "source": "/latest/guides/troubleshooting",
      "destination": "/v3/manage/cloud/troubleshoot-cloud"
    },
    {
      "source": "/latest/guides/big-data",
      "destination": "/v3/develop/big-data"
    },
    {
      "source": "/latest/cloud/workspaces",
      "destination": "/v3/how-to-guides/cloud/workspaces"
    },
    {
      "source": "/v3/manage/cloud/workspaces",
      "destination": "/v3/how-to-guides/cloud/workspaces"
    },
    {
      "source": "/latest/integrations/prefect-aws/ecs_guide",
      "destination": "/integrations/prefect-aws/ecs_guide"
    },
    {
      "source": "/latest/integrations/prefect-kubernetes",
      "destination": "/integrations/prefect-kubernetes"
    },
    {
      "source": "/latest/faq",
      "destination": "/v3/get-started/whats-new-prefect-3"
    },
    {
      "source": "/latest/guides/migration-guide",
      "destination": "/v3/resources/upgrade-to-prefect-3"
    },
    {
      "source": "/latest/integrations/prefect-dbt",
      "destination": "/integrations/prefect-dbt"
    },
    {
      "source": "/latest/integrations/prefect-aws/ecs_worker",
      "destination": "/integrations/prefect-aws/ecs_guide"
    },
    {
      "source": "/latest/contributing/overview",
      "destination": "/v3/contribute"
    },
    {
      "source": "/latest/guides/secrets",
      "destination": "/v3/develop/secrets"
    },
    {
      "source": "/latest/cloud/connecting",
      "destination": "/v3/manage/cloud/connect-to-cloud"
    },
    {
      "source": "/latest/cloud/users/roles",
      "destination": "/v3/manage/cloud/manage-users/manage-roles"
    },
    {
      "source": "/latest/integrations/prefect-docker",
      "destination": "/integrations/prefect-docker"
    },
    {
      "source": "/latest/cloud/users",
      "destination": "/v3/manage/cloud/manage-users"
    },
    {
      "source": "/v3/integrations/prefect-gcp",
      "destination": "/integrations/prefect-gcp"
    },
    {
      "source": "/latest/cloud/users/sso",
      "destination": "/latest/manage/cloud/manage-users/configure-sso"
    },
    {
      "source": "/latest/integrations/prefect-dask",
      "destination": "/integrations/prefect-dask"
    },
    {
      "source": "/latest/integrations/prefect-gcp/gcp-worker-guide",
      "destination": "/integrations/prefect-gcp/gcp-worker-guide"
    },
    {
      "source": "/latest/cloud/rate-limits",
      "destination": "/v3/manage/cloud/rate-limits"
    },
    {
      "source": "/latest/integrations/prefect-sqlalchemy",
      "destination": "/integrations/prefect-sqlalchemy"
    },
    {
      "source": "/latest/integrations/prefect-slack",
      "destination": "/integrations/prefect-slack"
    },
    {
      "source": "/latest/integrations/prefect-gitlab",
      "destination": "/integrations/prefect-gitlab"
    },
    {
      "source": "/latest/integrations/prefect-dbt/cli/commands",
      "destination": "/integrations/prefect-dbt"
    },
    {
      "source": "/latest/integrations/prefect-databricks",
      "destination": "/integrations/prefect-databricks"
    },
    {
      "source": "/latest/cloud/users/service-accounts",
      "destination": "/latest/manage/cloud/manage-users/service-accounts"
    },
    {
      "source": "/latest/integrations/prefect-shell",
      "destination": "/integrations/prefect-shell"
    },
    {
      "source": "/latest/integrations/prefect-azure",
      "destination": "/integrations/prefect-azure"
    },
    {
      "source": "/latest/guides/deployment/aci",
      "destination": "/integrations/prefect-azure/aci_worker#why-use-aci-for-flow-run-execution"
    },
    {
      "source": "/latest/api-ref/server/api/deployments",
      "destination": "/v3/api-ref/python"
    },
    {
      "source": "/latest/integrations/prefect-github",
      "destination": "/integrations/prefect-github"
    },
    {
      "source": "/latest/integrations/prefect-aws/s3",
      "destination": "/integrations/prefect-aws"
    },
    {
      "source": "/latest/api-ref/server/api/flow_runs",
      "destination": "/v3/api-ref"
    },
    {
      "source": "/latest/cloud/incidents",
      "destination": "/latest/automate/incidents"
    },
    {
      "source": "/latest/integrations/prefect-aws/ecs",
      "destination": "/integrations/prefect-aws"
    },
    {
      "source": "/latest/integrations/prefect-email",
      "destination": "/integrations/prefect-email"
    },
    {
      "source": "/latest/integrations/prefect-snowflake",
      "destination": "/integrations/prefect-snowflake"
    },
    {
      "source": "/latest/integrations/contribute",
      "destination": "/contribute/contribute-integrations"
    },
    {
      "source": "/latest/integrations/prefect-aws/lambda_function",
      "destination": "/integrations/prefect-aws"
    },
    {
      "source": "/latest/integrations/prefect-docker/host",
      "destination": "/integrations/prefect-docker"
    },
    {
      "source": "/latest/integrations/prefect-docker/worker",
      "destination": "/integrations/prefect-docker"
    },
    {
      "source": "/latest/api-ref/server/schemas/schedules",
      "destination": "/v3/api-ref/python"
    },
    {
      "source": "/latest/integrations/prefect-docker/deployments/steps",
      "destination": "/integrations/prefect-docker"
    },
    {
      "source": "/latest/integrations/prefect-ray",
      "destination": "/integrations/prefect-ray"
    },
    {
      "source": "/implementation/azure/aks",
      "destination": "/v3/deploy/infrastructure-examples/kubernetes"
    },
    {
      "source": "/latest/api-ref/server/models/flow_runs",
      "destination": "/v3/api-ref/python"
    },
    {
      "source": "/latest/integrations/prefect-gcp/bigquery",
      "destination": "/integrations/prefect-gcp"
    },
    {
      "source": "/latest/integrations/prefect-sqlalchemy/database",
      "destination": "/integrations/prefect-sqlalchemy"
    },
    {
      "source": "/latest/contributing/versioning",
      "destination": "/contribute/styles-practices"
    },
    {
      "source": "/latest/integrations/prefect-dask/task_runners",
      "destination": "/integrations/prefect-dask"
    },
    {
      "source": "/latest/integrations/prefect-dask/usage_guide",
      "destination": "/integrations/prefect-dask"
    },
    {
      "source": "/latest/integrations/prefect-shell/commands",
      "destination": "/integrations/prefect-shell"
    },
    {
      "source": "/latest/integrations/prefect-azure/aci_worker",
      "destination": "/integrations/prefect-azure/aci_worker"
    },
    {
      "source": "/latest/integrations/prefect-aws/batch",
      "destination": "/integrations/prefect-aws"
    },
    {
      "source": "/latest/integrations/prefect-docker/containers",
      "destination": "/integrations/prefect-docker"
    },
    {
      "source": "/latest/api-ref/server/api/flows",
      "destination": "/v3/api-ref/rest-api/server/flows"
    },
    {
      "source": "/latest/api-ref/server/schemas/filters",
      "destination": "/v3/api-ref"
    },
    {
      "source": "/latest/integrations/prefect-docker/images",
      "destination": "/integrations/prefect-docker"
    },
    {
      "source": "/latest/contributing/style",
      "destination": "/contribute/styles-practices"
    },
    {
      "source": "/latest/integrations/prefect-docker/credentials",
      "destination": "/integrations/prefect-docker"
    },
    {
      "source": "/latest/integrations/prefect-gcp/cloud_storage",
      "destination": "/integrations/prefect-gcp"
    },
    {
      "source": "/latest/api-ref/server/api/admin",
      "destination": "/v3/api-ref"
    },
    {
      "source": "/latest/api-ref/server/api/server",
      "destination": "/v3/api-ref"
    },
    {
      "source": "/latest/cloud/users/object-access-control-lists",
      "destination": "/v3/manage/cloud/manage-users/object-access-control-lists"
    },
    {
      "source": "/latest/integrations/prefect-aws/secrets_manager",
      "destination": "/integrations/prefect-aws"
    },
    {
      "source": "/latest/integrations/prefect-aws/credentials",
      "destination": "/integrations/prefect-aws"
    },
    {
      "source": "/latest/integrations/prefect-databricks/jobs",
      "destination": "/integrations/prefect-databricks"
    },
    {
      "source": "/latest/integrations/prefect-databricks/models/jobs",
      "destination": "/integrations/prefect-databricks"
    },
    {
      "source": "/latest/integrations/prefect-kubernetes/worker",
      "destination": "/integrations/prefect-kubernetes"
    },
    {
      "source": "/latest/integrations/prefect-sqlalchemy/credentials",
      "destination": "/integrations/prefect-sqlalchemy"
    },
    {
      "source": "/latest/integrations/prefect-databricks/flows",
      "destination": "/integrations/prefect-databricks"
    },
    {
      "source": "/latest/integrations/prefect-kubernetes/deployments",
      "destination": "/integrations/prefect-kubernetes"
    },
    {
      "source": "/latest/integrations/prefect-snowflake/credentials",
      "destination": "/integrations/prefect-snowflake"
    },
    {
      "source": "/latest/integrations/prefect-dbt/cli/credentials",
      "destination": "/integrations/prefect-dbt"
    },
    {
      "source": "/latest/integrations/prefect-kubernetes/jobs",
      "destination": "/integrations/prefect-kubernetes"
    },
    {
      "source": "/latest/integrations/prefect-slack/messages",
      "destination": "/integrations/prefect-slack"
    },
    {
      "source": "/v3/resources/whats-new-prefect-3",
      "destination": "/v3/get-started/whats-new-prefect-3"
    },
    {
      "source": "/v3/resources/deferred-tasks",
      "destination": "/v3/develop/deferred-tasks"
    },
    {
      "source": "/v3/resources/visualize-flow-structure",
      "destination": "/v3/develop/visualize-flow-structure"
    },
    {
      "source": "/v3/resources/big-data",
      "destination": "/v3/develop/big-data"
    },
    {
      "source": "/v3/resources/cli-shell",
      "destination": "/v3/develop/cli-shell"
    },
    {
      "source": "/v3/resources/secrets",
      "destination": "/v3/develop/secrets"
    },
    {
      "source": "/v3/resources/cancel",
      "destination": "/v3/develop/cancel"
    },
    {
      "source": "/v3/resources/daemonize-processes",
      "destination": "/v3/deploy/daemonize-processes"
    },
    {
      "source": "/v3/resources/interact-with-api",
      "destination": "/v3/develop/interact-with-api"
    },
    {
      "source": "/v3/manage/cloud/terraform-provider",
      "destination": "/v3/manage/infrastructure-as-code"
    },
    {
      "source": "/v3/tutorials/modal",
      "destination": "/v3/deploy/infrastructure-examples/modal"
    },
    {
      "source": "/v3/tutorials/server-and-worker",
      "destination": "/v3/manage/server/examples/helm"
    },
    {
      "source": "/v3/tutorials/form-building",
      "destination": "v3/how-to-guides/workflows/form-building"
    },
    {
      "source": "/latest/api-ref/prefect/:slug*",
      "destination": "/v3/api-ref/python"
    },
    {
      "source": "/api-ref/prefect/:slug*",
      "destination": "/v3/api-ref/python"
    },
    {
      "source": "/3rc/:slug*",
      "destination": "/v3/:slug*"
    },
    {
      "source": "/latest/:slug*",
      "destination": "/v3/:slug*"
    },
    {
      "source": "/3/:slug*",
      "destination": "/v3/:slug*"
    },
    {
      "source": "/3.0/:slug*",
      "destination": "/v3/:slug*"
    },
    {
      "source": "/2/:slug*",
      "destination": "/v2/:slug*"
    },
    {
      "destination": "/v3/api-ref/settings-ref",
      "source": "/v3/develop/settings-ref"
    },
    {
      "source": "/v3/deploy/infrastructure-concepts/store-flow-code#cloud-provider-storage",
      "destination": "/v3/deploy/infrastructure-concepts/store-flow-code#blob-storage"
    },
    {
      "source": "/v3/develop/write-flows",
      "destination": "/v3/how-to-guides/workflows/write-and-run"
    },
    {
      "source": "/v3/develop/write-tasks",
      "destination": "/v3/how-to-guides/workflows/write-and-run"
    },
    {
      "source": "/v3/automate/events/automations-triggers",
      "destination": "/v3/concepts/automations"
    },
    {
      "source": "/v3/automate/events/webhook-triggers",
      "destination": "/v3/concepts/webhooks"
    },
    {
      "source": "/v3/automate/events/events",
      "destination": "/v3/concepts/events"
    },
    {
      "source": "v3/manage/cloud/connect-to-cloud",
      "destination": "/v3/how-to-guides/cloud/connect-to-cloud"
    },
    {
      "source": "v3/manage/cloud/rate-limits",
      "destination": "/v3/concepts/rate-limits"
    },
    {
      "source": "/v3/automate/events/custom-triggers",
      "destination": "/v3/concepts/event-triggers"
    },
    {
      "source": "/v3/automate/events/slas",
      "destination": "/v3/concepts/slas"
    },
    {
      "source": "/v3/automate/add-schedules",
      "destination": "/v3/concepts/schedules"
    },
    {
      "source": "/v3/deploy/run-flows-in-local-processes",
      "destination": "/v3/how-to-guides/deployments/run-flows-in-local-processes"
    },
    {
<<<<<<< HEAD
      "source": "v3/develop/deferred-tasks",
      "destination": "/v3/how-to-guides/workflows/run-background-tasks"
=======
      "source": "/v3/manage/cloud/manage-users/:slug*",
      "destination": "/v3/how-to-guides/cloud/manage-users/:slug*"
>>>>>>> 47cfc424
    }
  ]
}<|MERGE_RESOLUTION|>--- conflicted
+++ resolved
@@ -1536,13 +1536,12 @@
       "destination": "/v3/how-to-guides/deployments/run-flows-in-local-processes"
     },
     {
-<<<<<<< HEAD
       "source": "v3/develop/deferred-tasks",
       "destination": "/v3/how-to-guides/workflows/run-background-tasks"
-=======
+    },
+    {
       "source": "/v3/manage/cloud/manage-users/:slug*",
       "destination": "/v3/how-to-guides/cloud/manage-users/:slug*"
->>>>>>> 47cfc424
     }
   ]
 }