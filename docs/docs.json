{
  "$schema": "https://mintlify.com/docs.json",
  "theme": "mint",
  "name": "Prefect",
  "colors": {
    "primary": "#2D6DF6",
    "light": "#5F92FF",
    "dark": "#2D6DF6"
  },
  "favicon": "/logos/favicon.png",
  "navigation": {
    "tabs": [
      {
        "tab": "Getting Started",
        "groups": [
          {
            "group": "Get started",
            "pages": [
              "v3/get-started/index",
              "v3/get-started/install",
              "v3/get-started/quickstart"
            ]
          },
          {
            "group": "Develop",
            "pages": [
              "v3/develop/index",
              {
                "group": "Manage state and configuration",
                "pages": [
                  "v3/develop/results",
                  "v3/develop/artifacts",
                  "v3/develop/variables",
                  "v3/develop/blocks"
                ]
              },
              {
                "group": "Manage concurrency",
                "pages": [
                  "v3/develop/task-runners",
                  "v3/develop/task-run-limits",
                  "v3/develop/global-concurrency-limits"
                ]
              },
              {
                "group": "Manage settings",
                "pages": [
                  "v3/develop/settings-and-profiles"
                ]
              },
              "v3/develop/interact-with-api",
              "v3/develop/test-workflows"
            ]
          },
          {
            "group": "Deploy",
            "pages": [
              "v3/deploy/index",
              {
                "group": "Run flows on dynamic infrastructure",
                "pages": [
                  "v3/deploy/infrastructure-concepts/store-flow-code",
                  "v3/deploy/infrastructure-concepts/deploy-via-python",
                  "v3/deploy/infrastructure-concepts/prefect-yaml",
                  "v3/deploy/infrastructure-concepts/deploy-ci-cd"
                ]
              },

              {
                "group": "Dynamic infrastructure examples",
                "pages": [
                  "v3/deploy/infrastructure-examples/managed",
                  "v3/deploy/infrastructure-examples/serverless",
                  "v3/deploy/infrastructure-examples/docker",
                  "v3/deploy/infrastructure-examples/kubernetes",
                  "v3/deploy/infrastructure-examples/coiled"
                ]
              },
              {
                "group": "Static infrastructure examples",
                "pages": [
                  "v3/deploy/static-infrastructure-examples/background-tasks"
                ]
              }
            ]
          },
          {
            "group": "Operate",
            "pages": [
              {
                "group": "Prefect server",
                "pages": [
                  "v3/manage/server/index",
                  {
                    "group": "Self-hosting examples",
                    "pages": [
                      "v3/manage/server/examples/cli",
                      "v3/manage/server/examples/docker",
                      "v3/manage/server/examples/helm"
                    ]
                  }
                ]
              }
            ]
          },
          {
            "group": "Migrate",
            "pages": [
              "v3/tutorials/airflow",
              "v3/resources/upgrade-to-prefect-3",
              "v3/resources/upgrade-agents-to-workers"
            ]
          }
        ]
      },
      {
        "tab": "How-to Guides",
        "groups": [
          {
            "group": "Workflows",
            "pages": [
              "v3/how-to-guides/workflows/write-and-run",
              "v3/how-to-guides/workflows/retries",
              "v3/how-to-guides/workflows/custom-metadata",
              "v3/how-to-guides/workflows/pass-inputs",
              "v3/how-to-guides/workflows/add-logging",
              "v3/how-to-guides/workflows/pause-workflows",
              "v3/how-to-guides/workflows/access-runtime-info",
              "v3/how-to-guides/workflows/run-work-concurrently",
              "v3/how-to-guides/workflows/cache-workflow-steps",
              "v3/how-to-guides/workflows/form-building",
              "v3/how-to-guides/workflows/turn-a-command-into-workflow",
              "v3/how-to-guides/workflows/visualize-workflow-structure",
              "v3/how-to-guides/workflows/run-background-tasks",
              "v3/how-to-guides/workflows/state-change-hooks"
            ]
          },
          { "group": "Configuration",
            "pages": [
              "v3/how-to-guides/configuration/store-secrets"
            ]
          },
          {
            "group": "Automations",
            "pages": [
              "v3/how-to-guides/automations/create-schedules",
              "v3/how-to-guides/automations/creating-automations",
              "v3/how-to-guides/automations/creating-deployment-triggers",
              "v3/how-to-guides/automations/chaining-deployments-with-events",
              "v3/how-to-guides/automations/use-custom-event-grammar",
              "v3/how-to-guides/automations/detect-zombie-flows"
            ]
          },
          {
            "group": "Deployments",
            "pages": [
              "v3/how-to-guides/deployments/run-flows-in-local-processes",
              "v3/how-to-guides/deployments/manage-work-pools",
              "v3/how-to-guides/deployments/versioning",
              "v3/how-to-guides/deployments/submit-flows-directly-to-dynamic-infrastructure",
              "v3/how-to-guides/deployments/customize-job-variables",
              "v3/how-to-guides/deployments/serve-flows-docker"
            ]
          },
          {
            "group": "Prefect Cloud",
            "pages": [
              "v3/how-to-guides/cloud/connect-to-cloud",
              {
                "group": "Manage accounts",
                "pages": [
                  "v3/how-to-guides/cloud/manage-users/index",
                  "v3/how-to-guides/cloud/manage-users/service-accounts",
                  "v3/how-to-guides/cloud/manage-users/manage-teams",
                  "v3/how-to-guides/cloud/manage-users/manage-roles",
                  "v3/how-to-guides/cloud/manage-users/api-keys",
                  "v3/how-to-guides/cloud/manage-users/configure-sso",
                  "v3/how-to-guides/cloud/manage-users/audit-logs",
                  "v3/how-to-guides/cloud/manage-users/object-access-control-lists",
                  "v3/how-to-guides/cloud/manage-users/secure-access-by-ip-address",
                  "v3/how-to-guides/cloud/manage-users/secure-access-by-private-link"
                ]
              },
              "v3/how-to-guides/cloud/workspaces",
              "v3/how-to-guides/cloud/create-a-webhook",
              "v3/how-to-guides/cloud/troubleshoot-cloud"
            ]
          }
        ]
      },
      {
       "tab": "Advanced",
       "pages": [
        "v3/advanced/index",
        "v3/advanced/infrastructure-as-code",
        "v3/advanced/daemonize-processes",
        "v3/advanced/caching",
        "v3/advanced/logging-customization",
        "v3/advanced/transactions",
        "v3/advanced/interactive"
       ]
      },
      {
       "tab": "Concepts",
       "pages": [
        "v3/concepts/index",
        "v3/concepts/flows-and-tasks",
        "v3/concepts/caching",
        "v3/concepts/events",
        "v3/concepts/automations",
        "v3/concepts/event-triggers",
        "v3/concepts/webhooks",
        "v3/concepts/rate-limits",
        "v3/concepts/schedules",
        "v3/concepts/work-pools",
        "v3/concepts/workers",
        "v3/concepts/runtime-context",
        "v3/concepts/cancel-workflows",
        "v3/concepts/states"
       ]
      },
      {
        "tab": "API Reference",
        "groups": [
          {
            "group": "API Reference",
            "pages": [
              "v3/api-ref/index",
              "v3/api-ref/python/index",
              "v3/api-ref/settings-ref",
              {
                "group": "REST API",
                "pages": [
                  "v3/api-ref/rest-api/index",
                  {
                    "group": "Cloud API",
                    "pages": [
                      "v3/api-ref/rest-api/cloud/index"
                    ]
                  },
                  {
                    "group": "Server API",
                    "pages": [
                      "v3/api-ref/rest-api/server/index",
                      {
                        "group": "Root",
                        "pages": [
                          "v3/api-ref/rest-api/server/root/health-check",
                          "v3/api-ref/rest-api/server/root/server-version",
                          "v3/api-ref/rest-api/server/root/hello",
                          "v3/api-ref/rest-api/server/root/perform-readiness-check"
                        ]
                      },
                      {
                        "group": "Flows",
                        "pages": [
                          "v3/api-ref/rest-api/server/flows/create-flow",
                          "v3/api-ref/rest-api/server/flows/read-flow",
                          "v3/api-ref/rest-api/server/flows/delete-flow",
                          "v3/api-ref/rest-api/server/flows/update-flow",
                          "v3/api-ref/rest-api/server/flows/count-flows",
                          "v3/api-ref/rest-api/server/flows/read-flow-by-name",
                          "v3/api-ref/rest-api/server/flows/read-flows",
                          "v3/api-ref/rest-api/server/flows/paginate-flows"
                        ]
                      },
                      {
                        "group": "Flow Runs",
                        "pages": [
                          "v3/api-ref/rest-api/server/flow-runs/create-flow-run",
                          "v3/api-ref/rest-api/server/flow-runs/read-flow-run",
                          "v3/api-ref/rest-api/server/flow-runs/delete-flow-run",
                          "v3/api-ref/rest-api/server/flow-runs/update-flow-run",
                          "v3/api-ref/rest-api/server/flow-runs/count-flow-runs",
                          "v3/api-ref/rest-api/server/flow-runs/average-flow-run-lateness",
                          "v3/api-ref/rest-api/server/flow-runs/flow-run-history",
                          "v3/api-ref/rest-api/server/flow-runs/read-flow-run-graph-v1",
                          "v3/api-ref/rest-api/server/flow-runs/read-flow-run-graph-v2",
                          "v3/api-ref/rest-api/server/flow-runs/resume-flow-run",
                          "v3/api-ref/rest-api/server/flow-runs/read-flow-runs",
                          "v3/api-ref/rest-api/server/flow-runs/set-flow-run-state",
                          "v3/api-ref/rest-api/server/flow-runs/create-flow-run-input",
                          "v3/api-ref/rest-api/server/flow-runs/filter-flow-run-input",
                          "v3/api-ref/rest-api/server/flow-runs/read-flow-run-input",
                          "v3/api-ref/rest-api/server/flow-runs/delete-flow-run-input",
                          "v3/api-ref/rest-api/server/flow-runs/paginate-flow-runs",
                          "v3/api-ref/rest-api/server/flow-runs/download-logs",
                          "v3/api-ref/rest-api/server/flow-runs/update-flow-run-labels"
                        ]
                      },
                      {
                        "group": "Task Runs",
                        "pages": [
                          "v3/api-ref/rest-api/server/task-runs/create-task-run",
                          "v3/api-ref/rest-api/server/task-runs/read-task-run",
                          "v3/api-ref/rest-api/server/task-runs/delete-task-run",
                          "v3/api-ref/rest-api/server/task-runs/update-task-run",
                          "v3/api-ref/rest-api/server/task-runs/count-task-runs",
                          "v3/api-ref/rest-api/server/task-runs/task-run-history",
                          "v3/api-ref/rest-api/server/task-runs/read-task-runs",
                          "v3/api-ref/rest-api/server/task-runs/paginate-task-runs",
                          "v3/api-ref/rest-api/server/task-runs/set-task-run-state"
                        ]
                      },
                      {
                        "group": "Flow Run States",
                        "pages": [
                          "v3/api-ref/rest-api/server/flow-run-states/read-flow-run-state",
                          "v3/api-ref/rest-api/server/flow-run-states/read-flow-run-states"
                        ]
                      },
                      {
                        "group": "Task Run States",
                        "pages": [
                          "v3/api-ref/rest-api/server/task-run-states/read-task-run-state",
                          "v3/api-ref/rest-api/server/task-run-states/read-task-run-states"
                        ]
                      },
                      {
                        "group": "Deployments",
                        "pages": [
                          "v3/api-ref/rest-api/server/deployments/create-deployment",
                          "v3/api-ref/rest-api/server/deployments/read-deployment",
                          "v3/api-ref/rest-api/server/deployments/delete-deployment",
                          "v3/api-ref/rest-api/server/deployments/update-deployment",
                          "v3/api-ref/rest-api/server/deployments/read-deployment-by-name",
                          "v3/api-ref/rest-api/server/deployments/read-deployments",
                          "v3/api-ref/rest-api/server/deployments/paginate-deployments",
                          "v3/api-ref/rest-api/server/deployments/get-scheduled-flow-runs-for-deployments",
                          "v3/api-ref/rest-api/server/deployments/count-deployments",
                          "v3/api-ref/rest-api/server/deployments/schedule-deployment",
                          "v3/api-ref/rest-api/server/deployments/resume-deployment",
                          "v3/api-ref/rest-api/server/deployments/pause-deployment",
                          "v3/api-ref/rest-api/server/deployments/create-flow-run-from-deployment",
                          "v3/api-ref/rest-api/server/deployments/work-queue-check-for-deployment",
                          "v3/api-ref/rest-api/server/deployments/read-deployment-schedules",
                          "v3/api-ref/rest-api/server/deployments/create-deployment-schedules",
                          "v3/api-ref/rest-api/server/deployments/delete-deployment-schedule",
                          "v3/api-ref/rest-api/server/deployments/update-deployment-schedule"
                        ]
                      },
                      {
                        "group": "SavedSearches",
                        "pages": [
                          "v3/api-ref/rest-api/server/savedsearches/create-saved-search",
                          "v3/api-ref/rest-api/server/savedsearches/read-saved-search",
                          "v3/api-ref/rest-api/server/savedsearches/delete-saved-search",
                          "v3/api-ref/rest-api/server/savedsearches/read-saved-searches"
                        ]
                      },
                      {
                        "group": "Logs",
                        "pages": [
                          "v3/api-ref/rest-api/server/logs/create-logs",
                          "v3/api-ref/rest-api/server/logs/read-logs"
                        ]
                      },
                      {
                        "group": "Concurrency Limits",
                        "pages": [
                          "v3/api-ref/rest-api/server/concurrency-limits/create-concurrency-limit",
                          "v3/api-ref/rest-api/server/concurrency-limits/read-concurrency-limit",
                          "v3/api-ref/rest-api/server/concurrency-limits/delete-concurrency-limit",
                          "v3/api-ref/rest-api/server/concurrency-limits/read-concurrency-limit-by-tag",
                          "v3/api-ref/rest-api/server/concurrency-limits/delete-concurrency-limit-by-tag",
                          "v3/api-ref/rest-api/server/concurrency-limits/read-concurrency-limits",
                          "v3/api-ref/rest-api/server/concurrency-limits/reset-concurrency-limit-by-tag",
                          "v3/api-ref/rest-api/server/concurrency-limits/increment-concurrency-limits-v1",
                          "v3/api-ref/rest-api/server/concurrency-limits/decrement-concurrency-limits-v1"
                        ]
                      },
                      {
                        "group": "Concurrency Limits V2",
                        "pages": [
                          "v3/api-ref/rest-api/server/concurrency-limits-v2/create-concurrency-limit-v2",
                          "v3/api-ref/rest-api/server/concurrency-limits-v2/read-concurrency-limit-v2",
                          "v3/api-ref/rest-api/server/concurrency-limits-v2/delete-concurrency-limit-v2",
                          "v3/api-ref/rest-api/server/concurrency-limits-v2/update-concurrency-limit-v2",
                          "v3/api-ref/rest-api/server/concurrency-limits-v2/read-all-concurrency-limits-v2",
                          "v3/api-ref/rest-api/server/concurrency-limits-v2/bulk-increment-active-slots",
                          "v3/api-ref/rest-api/server/concurrency-limits-v2/bulk-decrement-active-slots"
                        ]
                      },
                      {
                        "group": "Block types",
                        "pages": [
                          "v3/api-ref/rest-api/server/block-types/create-block-type",
                          "v3/api-ref/rest-api/server/block-types/read-block-type-by-id",
                          "v3/api-ref/rest-api/server/block-types/delete-block-type",
                          "v3/api-ref/rest-api/server/block-types/update-block-type",
                          "v3/api-ref/rest-api/server/block-types/read-block-type-by-slug",
                          "v3/api-ref/rest-api/server/block-types/read-block-types",
                          "v3/api-ref/rest-api/server/block-types/read-block-documents-for-block-type",
                          "v3/api-ref/rest-api/server/block-types/read-block-document-by-name-for-block-type",
                          "v3/api-ref/rest-api/server/block-types/install-system-block-types"
                        ]
                      },
                      {
                        "group": "Block documents",
                        "pages": [
                          "v3/api-ref/rest-api/server/block-documents/create-block-document",
                          "v3/api-ref/rest-api/server/block-documents/read-block-documents",
                          "v3/api-ref/rest-api/server/block-documents/count-block-documents",
                          "v3/api-ref/rest-api/server/block-documents/read-block-document-by-id",
                          "v3/api-ref/rest-api/server/block-documents/delete-block-document",
                          "v3/api-ref/rest-api/server/block-documents/update-block-document-data"
                        ]
                      },
                      {
                        "group": "Work Pools",
                        "pages": [
                          "v3/api-ref/rest-api/server/work-pools/create-work-pool",
                          "v3/api-ref/rest-api/server/work-pools/read-work-pool",
                          "v3/api-ref/rest-api/server/work-pools/delete-work-pool",
                          "v3/api-ref/rest-api/server/work-pools/update-work-pool",
                          "v3/api-ref/rest-api/server/work-pools/read-work-pools",
                          "v3/api-ref/rest-api/server/work-pools/count-work-pools",
                          "v3/api-ref/rest-api/server/work-pools/get-scheduled-flow-runs",
                          "v3/api-ref/rest-api/server/work-pools/create-work-queue",
                          "v3/api-ref/rest-api/server/work-pools/read-work-queue",
                          "v3/api-ref/rest-api/server/work-pools/delete-work-queue",
                          "v3/api-ref/rest-api/server/work-pools/update-work-queue",
                          "v3/api-ref/rest-api/server/work-pools/read-work-queues",
                          "v3/api-ref/rest-api/server/work-pools/worker-heartbeat",
                          "v3/api-ref/rest-api/server/work-pools/read-workers",
                          "v3/api-ref/rest-api/server/work-pools/delete-worker"
                        ]
                      },
                      {
                        "group": "Task Workers",
                        "pages": [
                          "v3/api-ref/rest-api/server/task-workers/read-task-workers"
                        ]
                      },
                      {
                        "group": "Work Queues",
                        "pages": [
                          "v3/api-ref/rest-api/server/work-queues/create-work-queue",
                          "v3/api-ref/rest-api/server/work-queues/read-work-queue",
                          "v3/api-ref/rest-api/server/work-queues/delete-work-queue",
                          "v3/api-ref/rest-api/server/work-queues/update-work-queue",
                          "v3/api-ref/rest-api/server/work-queues/read-work-queue-by-name",
                          "v3/api-ref/rest-api/server/work-queues/read-work-queue-runs",
                          "v3/api-ref/rest-api/server/work-queues/read-work-queues",
                          "v3/api-ref/rest-api/server/work-queues/read-work-queue-status"
                        ]
                      },
                      {
                        "group": "Artifacts",
                        "pages": [
                          "v3/api-ref/rest-api/server/artifacts/create-artifact",
                          "v3/api-ref/rest-api/server/artifacts/read-artifact",
                          "v3/api-ref/rest-api/server/artifacts/delete-artifact",
                          "v3/api-ref/rest-api/server/artifacts/update-artifact",
                          "v3/api-ref/rest-api/server/artifacts/read-latest-artifact",
                          "v3/api-ref/rest-api/server/artifacts/read-artifacts",
                          "v3/api-ref/rest-api/server/artifacts/read-latest-artifacts",
                          "v3/api-ref/rest-api/server/artifacts/count-artifacts",
                          "v3/api-ref/rest-api/server/artifacts/count-latest-artifacts"
                        ]
                      },
                      {
                        "group": "Block schemas",
                        "pages": [
                          "v3/api-ref/rest-api/server/block-schemas/create-block-schema",
                          "v3/api-ref/rest-api/server/block-schemas/read-block-schema-by-id",
                          "v3/api-ref/rest-api/server/block-schemas/delete-block-schema",
                          "v3/api-ref/rest-api/server/block-schemas/read-block-schemas",
                          "v3/api-ref/rest-api/server/block-schemas/read-block-schema-by-checksum"
                        ]
                      },
                      {
                        "group": "Block capabilities",
                        "pages": [
                          "v3/api-ref/rest-api/server/block-capabilities/read-available-block-capabilities"
                        ]
                      },
                      {
                        "group": "Collections",
                        "pages": [
                          "v3/api-ref/rest-api/server/collections/read-view-content"
                        ]
                      },
                      {
                        "group": "Variables",
                        "pages": [
                          "v3/api-ref/rest-api/server/variables/create-variable",
                          "v3/api-ref/rest-api/server/variables/read-variable",
                          "v3/api-ref/rest-api/server/variables/delete-variable",
                          "v3/api-ref/rest-api/server/variables/update-variable",
                          "v3/api-ref/rest-api/server/variables/read-variable-by-name",
                          "v3/api-ref/rest-api/server/variables/delete-variable-by-name",
                          "v3/api-ref/rest-api/server/variables/update-variable-by-name",
                          "v3/api-ref/rest-api/server/variables/read-variables",
                          "v3/api-ref/rest-api/server/variables/count-variables"
                        ]
                      },
                      "v3/api-ref/rest-api/server/create-csrf-token",
                      {
                        "group": "Events",
                        "pages": [
                          "v3/api-ref/rest-api/server/events/create-events",
                          "v3/api-ref/rest-api/server/events/read-events",
                          "v3/api-ref/rest-api/server/events/read-account-events-page",
                          "v3/api-ref/rest-api/server/events/count-account-events"
                        ]
                      },
                      {
                        "group": "Automations",
                        "pages": [
                          "v3/api-ref/rest-api/server/automations/create-automation",
                          "v3/api-ref/rest-api/server/automations/read-automation",
                          "v3/api-ref/rest-api/server/automations/update-automation",
                          "v3/api-ref/rest-api/server/automations/delete-automation",
                          "v3/api-ref/rest-api/server/automations/patch-automation",
                          "v3/api-ref/rest-api/server/automations/read-automations",
                          "v3/api-ref/rest-api/server/automations/count-automations",
                          "v3/api-ref/rest-api/server/automations/read-automations-related-to-resource",
                          "v3/api-ref/rest-api/server/automations/delete-automations-owned-by-resource",
                          "v3/api-ref/rest-api/server/automations/validate-template"
                        ]
                      },
                      {
                        "group": "Admin",
                        "pages": [
                          "v3/api-ref/rest-api/server/admin/read-settings",
                          "v3/api-ref/rest-api/server/admin/read-version",
                          "v3/api-ref/rest-api/server/admin/clear-database",
                          "v3/api-ref/rest-api/server/admin/drop-database",
                          "v3/api-ref/rest-api/server/admin/create-database"
                        ]
                      }
                    ]
                  }
                ]
              },
              {
                "group": "CLI Reference",
                "pages": [
                  "v3/api-ref/cli/artifact",
                  "v3/api-ref/cli/automation",
                  "v3/api-ref/cli/block",
                  "v3/api-ref/cli/concurrency-limit",
                  "v3/api-ref/cli/config",
                  "v3/api-ref/cli/dashboard",
                  "v3/api-ref/cli/deployment",
                  "v3/api-ref/cli/dev",
                  "v3/api-ref/cli/event",
                  "v3/api-ref/cli/flow-run",
                  "v3/api-ref/cli/flow",
                  "v3/api-ref/cli/global-concurrency-limit",
                  "v3/api-ref/cli/init",
                  "v3/api-ref/cli/profile",
                  "v3/api-ref/cli/profiles",
                  "v3/api-ref/cli/server",
                  "v3/api-ref/cli/shell",
                  "v3/api-ref/cli/task-run",
                  "v3/api-ref/cli/task",
                  "v3/api-ref/cli/variable",
                  "v3/api-ref/cli/version",
                  "v3/api-ref/cli/work-pool",
                  "v3/api-ref/cli/work-queue",
                  "v3/api-ref/cli/worker"
                ]
              }
            ]
          }
        ]
      },
      {
        "tab": "Examples",
        "groups": [
          {
            "group": "Examples",
            "pages": [
              "v3/examples/index",
              "v3/examples/flows",
              "v3/examples/deployments",
              "v3/examples/infrastructure",
              "v3/examples/scripts"
            ]
          }
        ]
      },
      {
        "tab": "Integrations",
        "groups": [
          {
            "group": "Integrations",
            "pages": [
              "integrations/integrations",
              "integrations/use-integrations",
              {
                "group": "AWS",
                "pages": [
                  "integrations/prefect-aws/index",
                  "integrations/prefect-aws/ecs_guide",
                  "integrations/prefect-aws/sdk"
                ]
              },
              {
                "group": "Azure",
                "pages": [
                  "integrations/prefect-azure/index",
                  "integrations/prefect-azure/aci_worker",
                  "integrations/prefect-azure/sdk"
                ]
              },
              {
                "group": "Bitbucket",
                "pages": [
                  "integrations/prefect-bitbucket/index",
                  "integrations/prefect-bitbucket/sdk"
                ]
              },
              {
                "group": "Dask",
                "pages": [
                  "integrations/prefect-dask/index",
                  "integrations/prefect-dask/sdk"
                ]
              },
              {
                "group": "Databricks",
                "pages": [
                  "integrations/prefect-databricks/index",
                  "integrations/prefect-databricks/sdk"
                ]
              },
              {
                "group": "dbt",
                "pages": [
                  "integrations/prefect-dbt/index",
                  "integrations/prefect-dbt/sdk"
                ]
              },
              {
                "group": "Docker",
                "pages": [
                  "integrations/prefect-docker/index",
                  "integrations/prefect-docker/sdk"
                ]
              },
              {
                "group": "Email",
                "pages": [
                  "integrations/prefect-email/index",
                  "integrations/prefect-email/sdk"
                ]
              },
              {
                "group": "GCP",
                "pages": [
                  "integrations/prefect-gcp/index",
                  "integrations/prefect-gcp/gcp-worker-guide",
                  "integrations/prefect-gcp/sdk"
                ]
              },
              {
                "group": "GitHub",
                "pages": [
                  "integrations/prefect-github/index",
                  "integrations/prefect-github/sdk"
                ]
              },
              {
                "group": "Gitlab",
                "pages": [
                  "integrations/prefect-gitlab/index",
                  "integrations/prefect-gitlab/sdk"
                ]
              },
              {
                "group": "Kubernetes",
                "pages": [
                  "integrations/prefect-kubernetes/index",
                  "integrations/prefect-kubernetes/sdk"
                ]
              },
              {
                "group": "Ray",
                "pages": [
                  "integrations/prefect-ray/index",
                  "integrations/prefect-ray/sdk"
                ]
              },
              {
                "group": "Redis",
                "pages": [
                  "integrations/prefect-redis/index",
                  "integrations/prefect-redis/sdk"
                ]
              },
              {
                "group": "Shell",
                "pages": [
                  "integrations/prefect-shell/index",
                  "integrations/prefect-shell/sdk"
                ]
              },
              {
                "group": "Slack",
                "pages": [
                  "integrations/prefect-slack/index",
                  "integrations/prefect-slack/sdk"
                ]
              },
              {
                "group": "Snowflake",
                "pages": [
                  "integrations/prefect-snowflake/index",
                  "integrations/prefect-snowflake/sdk"
                ]
              },
              {
                "group": "SQLAlchemy",
                "pages": [
                  "integrations/prefect-sqlalchemy/index",
                  "integrations/prefect-sqlalchemy/sdk"
                ]
              }
            ]
          }
        ]
      },
      {
        "tab": "Contribute",
        "groups": [
          {
            "group": "Contribute",
            "pages": [
              "contribute/index",
              "contribute/docs-contribute",
              "contribute/dev-contribute",
              "contribute/contribute-integrations",
              "contribute/styles-practices",
              "contribute/code-of-conduct"
            ]
          }
        ]
      }
    ]
  },
  "logo": {
    "light": "/logos/logo-word-black.svg",
    "dark": "/logos/logo-word-white.svg",
    "href": "https://prefect.io"
  },
  "api": {
    "playground": {
      "display": "simple"
    }
  },
  "appearance": {
    "default": "light",
    "strict": false
  },
  "navbar": {
    "primary": {
      "type": "github",
      "href": "https://github.com/PrefectHQ/Prefect"
    }
  },
  "footer": {
    "socials": {
      "github": "https://github.com/PrefectHQ/prefect",
      "linkedin": "https://www.linkedin.com/company/prefect/mycompany/",
      "slack": "https://communityinviter.com/apps/prefect-community/prefect-community",
      "twitter": "https://x.com/prefectio",
      "youtube": "https://www.youtube.com/c/PrefectIO"
    }
  },
  "integrations": {
    "ga4": {
      "measurementId": "G-8GR5P04T5Y"
    }
  },
  "redirects": [
    {
      "source": "/reference",
      "destination": "/v3/api-ref/index"
    },
    {
      "source": "/reference/:slug*",
      "destination": "/v3/api-ref/index/:slug*"
    },
    {
      "source": "/v3/reference",
      "destination": "/v3/api-ref/index"
    },
    {
      "source": "/v3/reference/:slug*",
      "destination": "/v3/api-ref/index/:slug*"
    },
    {
      "source": "/getting-started/:slug*",
      "destination": "/v3/getting-started/:slug*"
    },
    {
      "source": "/tutorial/:slug*",
      "destination": "/v3/tutorial/:slug*"
    },
    {
      "source": "/guides/:slug*",
      "destination": "/v3/guides/:slug*"
    },
    {
      "source": "/concepts/:slug*",
      "destination": "/v3/concepts/:slug*"
    },
    {
      "source": "/cloud/:slug*",
      "destination": "/v3/cloud/:slug*"
    },
    {
      "source": "/api-ref/:slug*",
      "destination": "/v3/api-ref/:slug*"
    },
    {
      "source": "/latest/tutorial",
      "destination": "/v3/get-started"
    },
    {
      "source": "/latest/getting-started/quickstart",
      "destination": "/v3/get-started"
    },
    {
      "source": "/latest/concepts/flows",
      "destination": "/v3/develop/write-flows"
    },
    {
      "source": "/latest/concepts/deployments",
      "destination": "/v3/deploy"
    },
    {
      "source": "/latest/getting-started/installation",
      "destination": "/v3/get-started/install"
    },
    {
      "source": "/latest/concepts/work-pools",
      "destination": "/v3/deploy/infrastructure-concepts/work-pools"
    },
    {
      "source": "/latest/guides/host",
      "destination": "/v3/manage/self-host"
    },
    {
      "source": "/latest/concepts/tasks",
      "destination": "/v3/develop/write-tasks"
    },
    {
      "source": "/v3/manage/settings-and-profiles",
      "destination": "/v3/develop/settings-and-profiles"
    },
    {
      "source": "/latest/reference",
      "destination": "/v3/api-ref/index"
    },
    {
      "source": "/latest/reference/:slug*",
      "destination": "/v3/api-ref/index/:slug*"
    },
    {
      "source": "/latest/guides",
      "destination": "/v3"
    },
    {
      "source": "/latest/tutorial/deployments",
      "destination": "/v3/deploy"
    },
    {
      "source": "/latest/tutorial/flows",
      "destination": "/v3/develop/write-flows"
    },
    {
      "source": "/latest/concepts",
      "destination": "/v3"
    },
    {
      "source": "/latest/guides/prefect-deploy",
      "destination": "/v3/deploy"
    },
    {
      "source": "/latest/tutorial/tasks",
      "destination": "/v3/develop/write-tasks"
    },
    {
      "source": "/latest/concepts/schedules",
      "destination": "/v3/automate/add-schedules"
    },
    {
      "source": "/latest/guides/docker",
      "destination": "/v3/deploy/infrastructure-examples/docker"
    },
    {
      "source": "/latest/tutorial/work-pools",
      "destination": "/v3/deploy/infrastructure-concepts/work-pools"
    },
    {
      "source": "/latest/guides/settings",
      "destination": "/v3/develop/settings-and-profiles"
    },
    {
      "source": "/latest/concepts/task-runners",
      "destination": "/v3/develop/task-runners"
    },
    {
      "source": "/latest/tutorial/workers",
      "destination": "/v3/deploy/infrastructure-concepts/workers"
    },
    {
      "source": "/latest/cloud",
      "destination": "/v3/manage/cloud"
    },
    {
      "source": "/latest/integrations",
      "destination": "/v3/integrations"
    },
    {
      "source": "/latest/concepts/results",
      "destination": "/v3/develop/results"
    },
    {
      "source": "/latest/concepts/automations",
      "destination": "/v3/automate"
    },
    {
      "source": "/latest/guides/logs",
      "destination": "/v3/develop/logging"
    },
    {
      "source": "/latest/concepts/blocks",
      "destination": "/v3/develop/blocks"
    },
    {
      "source": "/latest/guides/deployment/kubernetes",
      "destination": "/v3/deploy/infrastructure-examples/kubernetes"
    },
    {
      "source": "/latest/concepts/states",
      "destination": "/v3/develop/manage-states"
    },
    {
      "source": "/latest/guides/upgrade-guide-agents-to-workers",
      "destination": "/v3/resources/upgrade-agents-to-workers"
    },
    {
      "source": "/latest/guides/webhooks",
      "destination": "/v3/concepts/webhooks"
    },
    {
      "source": "/latest/cloud/webhooks",
      "destination": "/v3/concepts/webhooks"
    },
    {
      "source": "/latest/concepts/artifacts",
      "destination": "/v3/develop/artifacts"
    },
    {
      "source": "/latest/api-ref/rest-api-reference",
      "destination": "/v3/api-ref/rest-api"
    },
    {
      "source": "/latest/guides/global-concurrency-limits",
      "destination": "/v3/develop/global-concurrency-limits"
    },
    {
      "source": "/latest/guides/variables",
      "destination": "/v3/develop/variables"
    },
    {
      "source": "/latest/guides/using-the-client",
      "destination": "/v3/api-ref"
    },
    {
      "source": "/latest/guides/deployment/storage-guide",
      "destination": "/v3/deploy/infrastructure-concepts/store-flow-code"
    },
    {
      "source": "/latest/guides/testing",
      "destination": "/v3/develop/test-workflows"
    },
    {
      "source": "/latest/guides/deployment/push-work-pools",
      "destination": "/v3/deploy/infrastructure-examples/serverless"
    },
    {
      "source": "/latest/guides/creating-interactive-workflows",
      "destination": "/v3/develop/inputs"
    },
    {
      "source": "/latest/guides/dask-ray-task-runners",
      "destination": "/integrations/prefect-dask/usage_guide"
    },
    {
      "source": "/latest/guides/ci-cd",
      "destination": "/v3/deploy/infrastructure-concepts/deploy-ci-cd"
    },
    {
      "source": "/latest/concepts/deployments-block-based",
      "destination": "/v3/resources/upgrade-agents-to-workers"
    },
    {
      "source": "/latest/concepts/infrastructure",
      "destination": "/v3/deploy/infrastructure-concepts/work-pools"
    },
    {
      "source": "/latest/guides/runtime-context",
      "destination": "/v3/develop/runtime-context"
    },
    {
      "source": "/latest/guides/deployment/overriding-job-variables",
      "destination": "/v3/deploy/infrastructure-concepts/customize"
    },
    {
      "source": "/latest/guides/managed-execution",
      "destination": "/v3/deploy/infrastructure-examples/managed"
    },
    {
      "source": "/latest/guides/specifying-upstream-dependencies",
      "destination": "/v3/develop/write-flows"
    },
    {
      "source": "/latest/guides/automations",
      "destination": "/v3/automate"
    },
    {
      "source": "/latest/concepts/agents",
      "destination": "/v3/resources/upgrade-agents-to-workers"
    },
    {
      "source": "/latest/integrations/prefect-aws",
      "destination": "/integrations/prefect-aws"
    },
    {
      "source": "/latest/concepts/storage",
      "destination": "/v3/deploy/infrastructure-concepts/store-flow-code"
    },
    {
      "source": "/latest/guides/deployment/daemonize",
      "destination": "/v3/advanced/daemonize-processes"
    },
    {
      "source": "/latest/cloud/users/api-keys",
      "destination": "/v3/manage/cloud/manage-users/api-keys"
    },
    {
      "source": "/latest/community",
      "destination": "/v3/contribute"
    },
    {
      "source": "/latest/concepts/filesystems",
      "destination": "/v3/develop/blocks"
    },
    {
      "source": "/latest/cloud/events",
      "destination": "/v3/events"
    },
    {
      "source": "/latest/recipes/recipes",
      "destination": "/v3"
    },
    {
      "source": "/latest/guides/cli-shell",
      "destination": "/v3/develop/cli-shell"
    },
    {
      "source": "/latest/api-ref/server",
      "destination": "/v3/api-ref/rest-api/server"
    },
    {
      "source": "/latest/guides/moving-data",
      "destination": "/v3/develop/blocks"
    },
    {
      "source": "/latest/guides/deployment/developing-a-new-worker-type",
      "destination": "/contribute/develop-a-new-worker-type"
    },
    {
      "source": "/latest/guides/state-change-hooks",
      "destination": "/v3/develop/manage-states"
    },
    {
      "source": "/latest/guides/deployment/serverless-workers",
      "destination": "/v3/deploy/infrastructure-examples/serverless"
    },
    {
      "source": "/latest/integrations/usage",
      "destination": "/integrations/integrations"
    },
    {
      "source": "/latest/guides/troubleshooting",
      "destination": "/v3/manage/cloud/troubleshoot-cloud"
    },
    {
      "source": "/latest/guides/big-data",
      "destination": "/v3/develop/big-data"
    },
    {
      "source": "/latest/cloud/workspaces",
      "destination": "/v3/how-to-guides/cloud/workspaces"
    },
    {
      "source": "/v3/manage/cloud/workspaces",
      "destination": "/v3/how-to-guides/cloud/workspaces"
    },
    {
      "source": "/latest/integrations/prefect-aws/ecs_guide",
      "destination": "/integrations/prefect-aws/ecs_guide"
    },
    {
      "source": "/latest/integrations/prefect-kubernetes",
      "destination": "/integrations/prefect-kubernetes"
    },
    {
      "source": "/latest/faq",
      "destination": "/v3/get-started/whats-new-prefect-3"
    },
    {
      "source": "/latest/guides/migration-guide",
      "destination": "/v3/resources/upgrade-to-prefect-3"
    },
    {
      "source": "/latest/integrations/prefect-dbt",
      "destination": "/integrations/prefect-dbt"
    },
    {
      "source": "/latest/integrations/prefect-aws/ecs_worker",
      "destination": "/integrations/prefect-aws/ecs_guide"
    },
    {
      "source": "/latest/contributing/overview",
      "destination": "/v3/contribute"
    },
    {
      "source": "/latest/guides/secrets",
      "destination": "/v3/develop/secrets"
    },
    {
      "source": "/latest/cloud/connecting",
      "destination": "/v3/manage/cloud/connect-to-cloud"
    },
    {
      "source": "/latest/cloud/users/roles",
      "destination": "/v3/manage/cloud/manage-users/manage-roles"
    },
    {
      "source": "/latest/integrations/prefect-docker",
      "destination": "/integrations/prefect-docker"
    },
    {
      "source": "/latest/cloud/users",
      "destination": "/v3/manage/cloud/manage-users"
    },
    {
      "source": "/v3/integrations/prefect-gcp",
      "destination": "/integrations/prefect-gcp"
    },
    {
      "source": "/latest/cloud/users/sso",
      "destination": "/latest/manage/cloud/manage-users/configure-sso"
    },
    {
      "source": "/latest/integrations/prefect-dask",
      "destination": "/integrations/prefect-dask"
    },
    {
      "source": "/latest/integrations/prefect-gcp/gcp-worker-guide",
      "destination": "/integrations/prefect-gcp/gcp-worker-guide"
    },
    {
      "source": "/latest/cloud/rate-limits",
      "destination": "/v3/manage/cloud/rate-limits"
    },
    {
      "source": "/latest/integrations/prefect-sqlalchemy",
      "destination": "/integrations/prefect-sqlalchemy"
    },
    {
      "source": "/latest/integrations/prefect-slack",
      "destination": "/integrations/prefect-slack"
    },
    {
      "source": "/latest/integrations/prefect-gitlab",
      "destination": "/integrations/prefect-gitlab"
    },
    {
      "source": "/latest/integrations/prefect-dbt/cli/commands",
      "destination": "/integrations/prefect-dbt"
    },
    {
      "source": "/latest/integrations/prefect-databricks",
      "destination": "/integrations/prefect-databricks"
    },
    {
      "source": "/latest/cloud/users/service-accounts",
      "destination": "/latest/manage/cloud/manage-users/service-accounts"
    },
    {
      "source": "/latest/integrations/prefect-shell",
      "destination": "/integrations/prefect-shell"
    },
    {
      "source": "/latest/integrations/prefect-azure",
      "destination": "/integrations/prefect-azure"
    },
    {
      "source": "/latest/guides/deployment/aci",
      "destination": "/integrations/prefect-azure/aci_worker#why-use-aci-for-flow-run-execution"
    },
    {
      "source": "/latest/api-ref/server/api/deployments",
      "destination": "/v3/api-ref/python"
    },
    {
      "source": "/latest/integrations/prefect-github",
      "destination": "/integrations/prefect-github"
    },
    {
      "source": "/latest/integrations/prefect-aws/s3",
      "destination": "/integrations/prefect-aws"
    },
    {
      "source": "/latest/api-ref/server/api/flow_runs",
      "destination": "/v3/api-ref"
    },
    {
      "source": "/latest/cloud/incidents",
      "destination": "/latest/automate/incidents"
    },
    {
      "source": "/latest/integrations/prefect-aws/ecs",
      "destination": "/integrations/prefect-aws"
    },
    {
      "source": "/latest/integrations/prefect-email",
      "destination": "/integrations/prefect-email"
    },
    {
      "source": "/latest/integrations/prefect-snowflake",
      "destination": "/integrations/prefect-snowflake"
    },
    {
      "source": "/latest/integrations/contribute",
      "destination": "/contribute/contribute-integrations"
    },
    {
      "source": "/latest/integrations/prefect-aws/lambda_function",
      "destination": "/integrations/prefect-aws"
    },
    {
      "source": "/latest/integrations/prefect-docker/host",
      "destination": "/integrations/prefect-docker"
    },
    {
      "source": "/latest/integrations/prefect-docker/worker",
      "destination": "/integrations/prefect-docker"
    },
    {
      "source": "/latest/api-ref/server/schemas/schedules",
      "destination": "/v3/api-ref/python"
    },
    {
      "source": "/latest/integrations/prefect-docker/deployments/steps",
      "destination": "/integrations/prefect-docker"
    },
    {
      "source": "/latest/integrations/prefect-ray",
      "destination": "/integrations/prefect-ray"
    },
    {
      "source": "/implementation/azure/aks",
      "destination": "/v3/deploy/infrastructure-examples/kubernetes"
    },
    {
      "source": "/latest/api-ref/server/models/flow_runs",
      "destination": "/v3/api-ref/python"
    },
    {
      "source": "/latest/integrations/prefect-gcp/bigquery",
      "destination": "/integrations/prefect-gcp"
    },
    {
      "source": "/latest/integrations/prefect-sqlalchemy/database",
      "destination": "/integrations/prefect-sqlalchemy"
    },
    {
      "source": "/latest/contributing/versioning",
      "destination": "/contribute/styles-practices"
    },
    {
      "source": "/latest/integrations/prefect-dask/task_runners",
      "destination": "/integrations/prefect-dask"
    },
    {
      "source": "/latest/integrations/prefect-dask/usage_guide",
      "destination": "/integrations/prefect-dask"
    },
    {
      "source": "/latest/integrations/prefect-shell/commands",
      "destination": "/integrations/prefect-shell"
    },
    {
      "source": "/latest/integrations/prefect-azure/aci_worker",
      "destination": "/integrations/prefect-azure/aci_worker"
    },
    {
      "source": "/latest/integrations/prefect-aws/batch",
      "destination": "/integrations/prefect-aws"
    },
    {
      "source": "/latest/integrations/prefect-docker/containers",
      "destination": "/integrations/prefect-docker"
    },
    {
      "source": "/latest/api-ref/server/api/flows",
      "destination": "/v3/api-ref/rest-api/server/flows"
    },
    {
      "source": "/latest/api-ref/server/schemas/filters",
      "destination": "/v3/api-ref"
    },
    {
      "source": "/latest/integrations/prefect-docker/images",
      "destination": "/integrations/prefect-docker"
    },
    {
      "source": "/latest/contributing/style",
      "destination": "/contribute/styles-practices"
    },
    {
      "source": "/latest/integrations/prefect-docker/credentials",
      "destination": "/integrations/prefect-docker"
    },
    {
      "source": "/latest/integrations/prefect-gcp/cloud_storage",
      "destination": "/integrations/prefect-gcp"
    },
    {
      "source": "/latest/api-ref/server/api/admin",
      "destination": "/v3/api-ref"
    },
    {
      "source": "/latest/api-ref/server/api/server",
      "destination": "/v3/api-ref"
    },
    {
      "source": "/latest/cloud/users/object-access-control-lists",
      "destination": "/v3/manage/cloud/manage-users/object-access-control-lists"
    },
    {
      "source": "/latest/integrations/prefect-aws/secrets_manager",
      "destination": "/integrations/prefect-aws"
    },
    {
      "source": "/latest/integrations/prefect-aws/credentials",
      "destination": "/integrations/prefect-aws"
    },
    {
      "source": "/latest/integrations/prefect-databricks/jobs",
      "destination": "/integrations/prefect-databricks"
    },
    {
      "source": "/latest/integrations/prefect-databricks/models/jobs",
      "destination": "/integrations/prefect-databricks"
    },
    {
      "source": "/latest/integrations/prefect-kubernetes/worker",
      "destination": "/integrations/prefect-kubernetes"
    },
    {
      "source": "/latest/integrations/prefect-sqlalchemy/credentials",
      "destination": "/integrations/prefect-sqlalchemy"
    },
    {
      "source": "/latest/integrations/prefect-databricks/flows",
      "destination": "/integrations/prefect-databricks"
    },
    {
      "source": "/latest/integrations/prefect-kubernetes/deployments",
      "destination": "/integrations/prefect-kubernetes"
    },
    {
      "source": "/latest/integrations/prefect-snowflake/credentials",
      "destination": "/integrations/prefect-snowflake"
    },
    {
      "source": "/latest/integrations/prefect-dbt/cli/credentials",
      "destination": "/integrations/prefect-dbt"
    },
    {
      "source": "/latest/integrations/prefect-kubernetes/jobs",
      "destination": "/integrations/prefect-kubernetes"
    },
    {
      "source": "/latest/integrations/prefect-slack/messages",
      "destination": "/integrations/prefect-slack"
    },
    {
      "source": "/v3/resources/whats-new-prefect-3",
      "destination": "/v3/get-started/whats-new-prefect-3"
    },
    {
      "source": "/v3/resources/deferred-tasks",
      "destination": "/v3/develop/deferred-tasks"
    },
    {
      "source": "/v3/resources/visualize-flow-structure",
      "destination": "/v3/develop/visualize-flow-structure"
    },
    {
      "source": "/v3/resources/big-data",
      "destination": "/v3/develop/big-data"
    },
    {
      "source": "/v3/resources/cli-shell",
      "destination": "/v3/develop/cli-shell"
    },
    {
      "source": "/v3/resources/secrets",
      "destination": "/v3/develop/secrets"
    },
    {
      "source": "/v3/resources/cancel",
      "destination": "/v3/develop/cancel"
    },
    {
      "source": "/v3/resources/daemonize-processes",
      "destination": "/v3/advanced/daemonize-processes"
    },
    {
      "source": "/v3/resources/interact-with-api",
      "destination": "/v3/develop/interact-with-api"
    },
    {
      "source": "/v3/manage/cloud/terraform-provider",
      "destination": "/v3/manage/infrastructure-as-code"
    },
    {
      "source": "/v3/tutorials/modal",
      "destination": "/v3/deploy/infrastructure-examples/modal"
    },
    {
      "source": "/v3/tutorials/server-and-worker",
      "destination": "/v3/manage/server/examples/helm"
    },
    {
      "source": "/v3/tutorials/form-building",
      "destination": "v3/how-to-guides/workflows/form-building"
    },
    {
      "source": "/latest/api-ref/prefect/:slug*",
      "destination": "/v3/api-ref/python"
    },
    {
      "source": "/api-ref/prefect/:slug*",
      "destination": "/v3/api-ref/python"
    },
    {
      "source": "/3rc/:slug*",
      "destination": "/v3/:slug*"
    },
    {
      "source": "/latest/:slug*",
      "destination": "/v3/:slug*"
    },
    {
      "source": "/3/:slug*",
      "destination": "/v3/:slug*"
    },
    {
      "source": "/3.0/:slug*",
      "destination": "/v3/:slug*"
    },
    {
      "source": "/2/:slug*",
      "destination": "/v2/:slug*"
    },
    {
      "destination": "/v3/api-ref/settings-ref",
      "source": "/v3/develop/settings-ref"
    },
    {
      "source": "/v3/deploy/infrastructure-concepts/store-flow-code#cloud-provider-storage",
      "destination": "/v3/deploy/infrastructure-concepts/store-flow-code#blob-storage"
    },
    {
      "source": "/v3/develop/write-flows",
      "destination": "/v3/how-to-guides/workflows/write-and-run"
    },
    {
      "source": "/v3/develop/write-tasks",
      "destination": "/v3/how-to-guides/workflows/write-and-run"
    },
    {
      "source": "/v3/automate/events/automations-triggers",
      "destination": "/v3/concepts/automations"
    },
    {
      "source": "/v3/automate/events/webhook-triggers",
      "destination": "/v3/concepts/webhooks"
    },
    {
      "source": "/v3/automate/events/events",
      "destination": "/v3/concepts/events"
    },
    {
      "source": "v3/manage/cloud/connect-to-cloud",
      "destination": "/v3/how-to-guides/cloud/connect-to-cloud"
    },
    {
      "source": "v3/manage/cloud/rate-limits",
      "destination": "/v3/concepts/rate-limits"
    },
    {
      "source": "/v3/automate/events/custom-triggers",
      "destination": "/v3/concepts/event-triggers"
    },
    {
      "source": "/v3/automate/events/slas",
      "destination": "/v3/concepts/slas"
    },
    {
      "source": "/v3/automate/add-schedules",
      "destination": "/v3/concepts/schedules"
    },
    {
      "source": "/v3/deploy/run-flows-in-local-processes",
      "destination": "/v3/how-to-guides/deployments/run-flows-in-local-processes"
    },
    {
      "source": "/v3/develop/cli-shell",
      "destination": "/v3/how-to-guides/workflows/turn-a-command-into-workflow"
    },
    {
      "source": "/v3/develop/visualize-workflow-structure",
      "destination": "/v3/how-to-guides/workflows/visualize-flow-structure"
    },
    {
      "source": "v3/develop/deferred-tasks",
      "destination": "/v3/how-to-guides/workflows/run-background-tasks"
    },
    {
      "source": "/v3/manage/cloud/manage-users/:slug*",
      "destination": "/v3/how-to-guides/cloud/manage-users/:slug*"
    },
    {
      "source": "/v3/manage/infrastructure-as-code",
      "destination": "/v3/advanced/infrastructure-as-code"
    },
    {
      "source": "/v3/deploy/infrastructure-concepts/work-pools",
      "destination": "/v3/concepts/work-pools"
    },
    {
      "source": "/v3/develop/big-data",
      "destination": "/v3/concepts/flows-and-tasks"
    },
    {
      "source": "/v3/develop/secrets",
      "destination": "/v3/how-to-guides/configuration/store-secrets"
    },
    {
      "source": "/v3/deploy/deployment-versioning",
      "destination": "/v3/how-to-guides/deployments/versioning"
    },
    {
      "source": "/v3/deploy/submit-flows-directly-to-dynamic-infrastructure",
      "destination": "/v3/how-to-guides/deployments/submit-flows-directly-to-dynamic-infrastructure"
    },
    {
      "source": "/v3/deploy/daemonize-processes",
      "destination": "/v3/advanced/daemonize-processes"
    },
    {
      "source": "/v3/develop/task-caching",
      "destination": "/v3/how-to-guides/workflows/cache-workflow-results"
    },
    {
      "source": "/v3/develop/logging",
      "destination": "/v3/how-to-guides/workflows/add-logging"
    },
    {
      "source": "/v3/deploy/infrastructure-concepts/workers",
      "destination": "/v3/concepts/workers"
    },
    {
      "source": "/v3/develop/transactions",
      "destination": "/v3/advanced/transactions"
    },
    {
      "source": "/v3/develop/inputs",
      "destination": "/v3/advanced/interactive"
    },
    {
      "source": "/v3/develop/runtime-context",
      "destination": "/v3/concepts/workflows/runtime-context"
    },
    {
      "source": "/v3/develop/pause-resume",
      "destination": "/v3/how-to-guides/workflows/pause-workflows"
    },
    {
			"source": "/v3/develop/cancel",
			"destination": "/v3/concepts/cancel-workflows"
		},
    {
      "source": "/v3/deploy/infrastructure-concepts/customize",
      "destination": "/v3/how-to-guides/deployments/customize-job-variables"
    },
    {
<<<<<<< HEAD
      "source": "/v3/develop/manage-states",
      "destination": "/v3/concepts/states"
=======
      "source": "/v3/deploy/static-infrastructure-examples/docker",
      "destination": "/v3/how-to-guides/deployments/serve-flows-docker"
>>>>>>> 2c1d3bf4
    }
  ]
}<|MERGE_RESOLUTION|>--- conflicted
+++ resolved
@@ -1609,13 +1609,13 @@
       "destination": "/v3/how-to-guides/deployments/customize-job-variables"
     },
     {
-<<<<<<< HEAD
       "source": "/v3/develop/manage-states",
       "destination": "/v3/concepts/states"
-=======
+    },
+    {
       "source": "/v3/deploy/static-infrastructure-examples/docker",
       "destination": "/v3/how-to-guides/deployments/serve-flows-docker"
->>>>>>> 2c1d3bf4
+
     }
   ]
 }