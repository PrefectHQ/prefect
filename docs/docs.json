{
  "$schema": "https://mintlify.com/docs.json",
  "theme": "mint",
  "name": "Prefect",
  "colors": {
    "primary": "#2D6DF6",
    "light": "#5F92FF",
    "dark": "#2D6DF6"
  },
  "favicon": "/logos/favicon.png",
  "navigation": {
    "tabs": [
      {
        "tab": "Getting Started",
        "groups": [
          {
            "group": "Get started",
            "pages": [
              "v3/get-started/index",
              "v3/get-started/install",
              "v3/get-started/quickstart"
            ]
          },
          {
            "group": "Develop",
            "pages": [
              "v3/develop/index",
              {
                "group": "Configure runtime behavior",
                "pages": [
<<<<<<< HEAD
                  "v3/develop/logging",
=======
                  "v3/develop/task-caching",
>>>>>>> 6da00685
                  "v3/develop/transactions",
                  "v3/develop/pause-resume",
                  "v3/develop/cancel",
                  "v3/develop/inputs",
                  "v3/develop/runtime-context"
                ]
              },
              {
                "group": "Manage state and configuration",
                "pages": [
                  "v3/develop/manage-states",
                  "v3/develop/results",
                  "v3/develop/artifacts",
                  "v3/develop/variables",
                  "v3/develop/blocks"
                ]
              },
              {
                "group": "Manage concurrency",
                "pages": [
                  "v3/develop/task-runners",
                  "v3/develop/task-run-limits",
                  "v3/develop/global-concurrency-limits"
                ]
              },
              {
                "group": "Manage settings",
                "pages": [
                  "v3/develop/settings-and-profiles"
                ]
              },
              "v3/develop/interact-with-api",
              "v3/develop/test-workflows"
            ]
          },
          {
            "group": "Deploy",
            "pages": [
              "v3/deploy/index",
              {
                "group": "Run flows on dynamic infrastructure",
                "pages": [
                  "v3/deploy/infrastructure-concepts/workers",
                  "v3/deploy/infrastructure-concepts/store-flow-code",
                  "v3/deploy/infrastructure-concepts/deploy-via-python",
                  "v3/deploy/infrastructure-concepts/prefect-yaml",
                  "v3/deploy/infrastructure-concepts/deploy-ci-cd",
                  "v3/deploy/infrastructure-concepts/customize"
                ]
              },

              {
                "group": "Dynamic infrastructure examples",
                "pages": [
                  "v3/deploy/infrastructure-examples/managed",
                  "v3/deploy/infrastructure-examples/serverless",
                  "v3/deploy/infrastructure-examples/docker",
                  "v3/deploy/infrastructure-examples/kubernetes",
                  "v3/deploy/infrastructure-examples/coiled"
                ]
              },
              {
                "group": "Static infrastructure examples",
                "pages": [
                  "v3/deploy/static-infrastructure-examples/docker",
                  "v3/deploy/static-infrastructure-examples/background-tasks"
                ]
              }
            ]
          },
          {
            "group": "Operate",
            "pages": [
              {
                "group": "Prefect server",
                "pages": [
                  "v3/manage/server/index",
                  {
                    "group": "Self-hosting examples",
                    "pages": [
                      "v3/manage/server/examples/cli",
                      "v3/manage/server/examples/docker",
                      "v3/manage/server/examples/helm"
                    ]
                  }
                ]
              }
            ]
          },
          {
            "group": "Migrate",
            "pages": [
              "v3/tutorials/airflow",
              "v3/resources/upgrade-to-prefect-3",
              "v3/resources/upgrade-agents-to-workers"
            ]
          }
        ]
      },
      {
        "tab": "How-to Guides",
        "groups": [
          {
            "group": "Workflows",
            "pages": [
              "v3/how-to-guides/workflows/write-and-run",
              "v3/how-to-guides/workflows/retries",
              "v3/how-to-guides/workflows/custom-metadata",
              "v3/how-to-guides/workflows/pass-inputs",
              "v3/how-to-guides/workflows/add-logging",
              "v3/how-to-guides/workflows/access-runtime-info",
              "v3/how-to-guides/workflows/run-work-concurrently",
              "v3/how-to-guides/workflows/cache-workflow-steps",
              "v3/how-to-guides/workflows/form-building",
              "v3/how-to-guides/workflows/turn-a-command-into-workflow",
              "v3/how-to-guides/workflows/visualize-workflow-structure",
              "v3/how-to-guides/workflows/run-background-tasks"
            ]
          },
          { "group": "Configuration",
            "pages": [
              "v3/how-to-guides/configuration/store-secrets"
            ]
          },
          {
            "group": "Automations",
            "pages": [
              "v3/how-to-guides/automations/create-schedules",
              "v3/how-to-guides/automations/creating-automations",
              "v3/how-to-guides/automations/creating-deployment-triggers",
              "v3/how-to-guides/automations/chaining-deployments-with-events",
              "v3/how-to-guides/automations/use-custom-event-grammar",
              "v3/how-to-guides/automations/detect-zombie-flows"
            ]
          },
          {
            "group": "Deployments",
            "pages": [
              "v3/how-to-guides/deployments/run-flows-in-local-processes",
              "v3/how-to-guides/deployments/manage-work-pools",
              "v3/how-to-guides/deployments/versioning",
              "v3/how-to-guides/deployments/submit-flows-directly-to-dynamic-infrastructure"
            ]
          },
          {
            "group": "Prefect Cloud",
            "pages": [
              "v3/how-to-guides/cloud/connect-to-cloud",
              {
                "group": "Manage accounts",
                "pages": [
                  "v3/how-to-guides/cloud/manage-users/index",
                  "v3/how-to-guides/cloud/manage-users/service-accounts",
                  "v3/how-to-guides/cloud/manage-users/manage-teams",
                  "v3/how-to-guides/cloud/manage-users/manage-roles",
                  "v3/how-to-guides/cloud/manage-users/api-keys",
                  "v3/how-to-guides/cloud/manage-users/configure-sso",
                  "v3/how-to-guides/cloud/manage-users/audit-logs",
                  "v3/how-to-guides/cloud/manage-users/object-access-control-lists",
                  "v3/how-to-guides/cloud/manage-users/secure-access-by-ip-address",
                  "v3/how-to-guides/cloud/manage-users/secure-access-by-private-link"
                ]
              },
              "v3/how-to-guides/cloud/workspaces",
              "v3/how-to-guides/cloud/create-a-webhook",
              "v3/how-to-guides/cloud/troubleshoot-cloud"
            ]
          }
        ]
      },
      {
       "tab": "Advanced",
       "pages": [
        "v3/advanced/index",
        "v3/advanced/infrastructure-as-code",
        "v3/advanced/daemonize-processes",
<<<<<<< HEAD
        "v3/advanced/caching"
=======
        "v3/advanced/logging-customization"
>>>>>>> 6da00685
       ]
      },
      {
       "tab": "Concepts",
       "pages": [
        "v3/concepts/index",
        "v3/concepts/flows-and-tasks",
        "v3/concepts/caching",
        "v3/concepts/events",
        "v3/concepts/automations",
        "v3/concepts/event-triggers",
        "v3/concepts/webhooks",
        "v3/concepts/rate-limits",
        "v3/concepts/schedules",
        "v3/concepts/work-pools"
       ]
      },
      {
        "tab": "API Reference",
        "groups": [
          {
            "group": "API Reference",
            "pages": [
              "v3/api-ref/index",
              "v3/api-ref/python/index",
              "v3/api-ref/settings-ref",
              {
                "group": "REST API",
                "pages": [
                  "v3/api-ref/rest-api/index",
                  {
                    "group": "Cloud API",
                    "pages": [
                      "v3/api-ref/rest-api/cloud/index"
                    ]
                  },
                  {
                    "group": "Server API",
                    "pages": [
                      "v3/api-ref/rest-api/server/index",
                      {
                        "group": "Root",
                        "pages": [
                          "v3/api-ref/rest-api/server/root/health-check",
                          "v3/api-ref/rest-api/server/root/server-version",
                          "v3/api-ref/rest-api/server/root/hello",
                          "v3/api-ref/rest-api/server/root/perform-readiness-check"
                        ]
                      },
                      {
                        "group": "Flows",
                        "pages": [
                          "v3/api-ref/rest-api/server/flows/create-flow",
                          "v3/api-ref/rest-api/server/flows/read-flow",
                          "v3/api-ref/rest-api/server/flows/delete-flow",
                          "v3/api-ref/rest-api/server/flows/update-flow",
                          "v3/api-ref/rest-api/server/flows/count-flows",
                          "v3/api-ref/rest-api/server/flows/read-flow-by-name",
                          "v3/api-ref/rest-api/server/flows/read-flows",
                          "v3/api-ref/rest-api/server/flows/paginate-flows"
                        ]
                      },
                      {
                        "group": "Flow Runs",
                        "pages": [
                          "v3/api-ref/rest-api/server/flow-runs/create-flow-run",
                          "v3/api-ref/rest-api/server/flow-runs/read-flow-run",
                          "v3/api-ref/rest-api/server/flow-runs/delete-flow-run",
                          "v3/api-ref/rest-api/server/flow-runs/update-flow-run",
                          "v3/api-ref/rest-api/server/flow-runs/count-flow-runs",
                          "v3/api-ref/rest-api/server/flow-runs/average-flow-run-lateness",
                          "v3/api-ref/rest-api/server/flow-runs/flow-run-history",
                          "v3/api-ref/rest-api/server/flow-runs/read-flow-run-graph-v1",
                          "v3/api-ref/rest-api/server/flow-runs/read-flow-run-graph-v2",
                          "v3/api-ref/rest-api/server/flow-runs/resume-flow-run",
                          "v3/api-ref/rest-api/server/flow-runs/read-flow-runs",
                          "v3/api-ref/rest-api/server/flow-runs/set-flow-run-state",
                          "v3/api-ref/rest-api/server/flow-runs/create-flow-run-input",
                          "v3/api-ref/rest-api/server/flow-runs/filter-flow-run-input",
                          "v3/api-ref/rest-api/server/flow-runs/read-flow-run-input",
                          "v3/api-ref/rest-api/server/flow-runs/delete-flow-run-input",
                          "v3/api-ref/rest-api/server/flow-runs/paginate-flow-runs",
                          "v3/api-ref/rest-api/server/flow-runs/download-logs",
                          "v3/api-ref/rest-api/server/flow-runs/update-flow-run-labels"
                        ]
                      },
                      {
                        "group": "Task Runs",
                        "pages": [
                          "v3/api-ref/rest-api/server/task-runs/create-task-run",
                          "v3/api-ref/rest-api/server/task-runs/read-task-run",
                          "v3/api-ref/rest-api/server/task-runs/delete-task-run",
                          "v3/api-ref/rest-api/server/task-runs/update-task-run",
                          "v3/api-ref/rest-api/server/task-runs/count-task-runs",
                          "v3/api-ref/rest-api/server/task-runs/task-run-history",
                          "v3/api-ref/rest-api/server/task-runs/read-task-runs",
                          "v3/api-ref/rest-api/server/task-runs/paginate-task-runs",
                          "v3/api-ref/rest-api/server/task-runs/set-task-run-state"
                        ]
                      },
                      {
                        "group": "Flow Run States",
                        "pages": [
                          "v3/api-ref/rest-api/server/flow-run-states/read-flow-run-state",
                          "v3/api-ref/rest-api/server/flow-run-states/read-flow-run-states"
                        ]
                      },
                      {
                        "group": "Task Run States",
                        "pages": [
                          "v3/api-ref/rest-api/server/task-run-states/read-task-run-state",
                          "v3/api-ref/rest-api/server/task-run-states/read-task-run-states"
                        ]
                      },
                      {
                        "group": "Deployments",
                        "pages": [
                          "v3/api-ref/rest-api/server/deployments/create-deployment",
                          "v3/api-ref/rest-api/server/deployments/read-deployment",
                          "v3/api-ref/rest-api/server/deployments/delete-deployment",
                          "v3/api-ref/rest-api/server/deployments/update-deployment",
                          "v3/api-ref/rest-api/server/deployments/read-deployment-by-name",
                          "v3/api-ref/rest-api/server/deployments/read-deployments",
                          "v3/api-ref/rest-api/server/deployments/paginate-deployments",
                          "v3/api-ref/rest-api/server/deployments/get-scheduled-flow-runs-for-deployments",
                          "v3/api-ref/rest-api/server/deployments/count-deployments",
                          "v3/api-ref/rest-api/server/deployments/schedule-deployment",
                          "v3/api-ref/rest-api/server/deployments/resume-deployment",
                          "v3/api-ref/rest-api/server/deployments/pause-deployment",
                          "v3/api-ref/rest-api/server/deployments/create-flow-run-from-deployment",
                          "v3/api-ref/rest-api/server/deployments/work-queue-check-for-deployment",
                          "v3/api-ref/rest-api/server/deployments/read-deployment-schedules",
                          "v3/api-ref/rest-api/server/deployments/create-deployment-schedules",
                          "v3/api-ref/rest-api/server/deployments/delete-deployment-schedule",
                          "v3/api-ref/rest-api/server/deployments/update-deployment-schedule"
                        ]
                      },
                      {
                        "group": "SavedSearches",
                        "pages": [
                          "v3/api-ref/rest-api/server/savedsearches/create-saved-search",
                          "v3/api-ref/rest-api/server/savedsearches/read-saved-search",
                          "v3/api-ref/rest-api/server/savedsearches/delete-saved-search",
                          "v3/api-ref/rest-api/server/savedsearches/read-saved-searches"
                        ]
                      },
                      {
                        "group": "Logs",
                        "pages": [
                          "v3/api-ref/rest-api/server/logs/create-logs",
                          "v3/api-ref/rest-api/server/logs/read-logs"
                        ]
                      },
                      {
                        "group": "Concurrency Limits",
                        "pages": [
                          "v3/api-ref/rest-api/server/concurrency-limits/create-concurrency-limit",
                          "v3/api-ref/rest-api/server/concurrency-limits/read-concurrency-limit",
                          "v3/api-ref/rest-api/server/concurrency-limits/delete-concurrency-limit",
                          "v3/api-ref/rest-api/server/concurrency-limits/read-concurrency-limit-by-tag",
                          "v3/api-ref/rest-api/server/concurrency-limits/delete-concurrency-limit-by-tag",
                          "v3/api-ref/rest-api/server/concurrency-limits/read-concurrency-limits",
                          "v3/api-ref/rest-api/server/concurrency-limits/reset-concurrency-limit-by-tag",
                          "v3/api-ref/rest-api/server/concurrency-limits/increment-concurrency-limits-v1",
                          "v3/api-ref/rest-api/server/concurrency-limits/decrement-concurrency-limits-v1"
                        ]
                      },
                      {
                        "group": "Concurrency Limits V2",
                        "pages": [
                          "v3/api-ref/rest-api/server/concurrency-limits-v2/create-concurrency-limit-v2",
                          "v3/api-ref/rest-api/server/concurrency-limits-v2/read-concurrency-limit-v2",
                          "v3/api-ref/rest-api/server/concurrency-limits-v2/delete-concurrency-limit-v2",
                          "v3/api-ref/rest-api/server/concurrency-limits-v2/update-concurrency-limit-v2",
                          "v3/api-ref/rest-api/server/concurrency-limits-v2/read-all-concurrency-limits-v2",
                          "v3/api-ref/rest-api/server/concurrency-limits-v2/bulk-increment-active-slots",
                          "v3/api-ref/rest-api/server/concurrency-limits-v2/bulk-decrement-active-slots"
                        ]
                      },
                      {
                        "group": "Block types",
                        "pages": [
                          "v3/api-ref/rest-api/server/block-types/create-block-type",
                          "v3/api-ref/rest-api/server/block-types/read-block-type-by-id",
                          "v3/api-ref/rest-api/server/block-types/delete-block-type",
                          "v3/api-ref/rest-api/server/block-types/update-block-type",
                          "v3/api-ref/rest-api/server/block-types/read-block-type-by-slug",
                          "v3/api-ref/rest-api/server/block-types/read-block-types",
                          "v3/api-ref/rest-api/server/block-types/read-block-documents-for-block-type",
                          "v3/api-ref/rest-api/server/block-types/read-block-document-by-name-for-block-type",
                          "v3/api-ref/rest-api/server/block-types/install-system-block-types"
                        ]
                      },
                      {
                        "group": "Block documents",
                        "pages": [
                          "v3/api-ref/rest-api/server/block-documents/create-block-document",
                          "v3/api-ref/rest-api/server/block-documents/read-block-documents",
                          "v3/api-ref/rest-api/server/block-documents/count-block-documents",
                          "v3/api-ref/rest-api/server/block-documents/read-block-document-by-id",
                          "v3/api-ref/rest-api/server/block-documents/delete-block-document",
                          "v3/api-ref/rest-api/server/block-documents/update-block-document-data"
                        ]
                      },
                      {
                        "group": "Work Pools",
                        "pages": [
                          "v3/api-ref/rest-api/server/work-pools/create-work-pool",
                          "v3/api-ref/rest-api/server/work-pools/read-work-pool",
                          "v3/api-ref/rest-api/server/work-pools/delete-work-pool",
                          "v3/api-ref/rest-api/server/work-pools/update-work-pool",
                          "v3/api-ref/rest-api/server/work-pools/read-work-pools",
                          "v3/api-ref/rest-api/server/work-pools/count-work-pools",
                          "v3/api-ref/rest-api/server/work-pools/get-scheduled-flow-runs",
                          "v3/api-ref/rest-api/server/work-pools/create-work-queue",
                          "v3/api-ref/rest-api/server/work-pools/read-work-queue",
                          "v3/api-ref/rest-api/server/work-pools/delete-work-queue",
                          "v3/api-ref/rest-api/server/work-pools/update-work-queue",
                          "v3/api-ref/rest-api/server/work-pools/read-work-queues",
                          "v3/api-ref/rest-api/server/work-pools/worker-heartbeat",
                          "v3/api-ref/rest-api/server/work-pools/read-workers",
                          "v3/api-ref/rest-api/server/work-pools/delete-worker"
                        ]
                      },
                      {
                        "group": "Task Workers",
                        "pages": [
                          "v3/api-ref/rest-api/server/task-workers/read-task-workers"
                        ]
                      },
                      {
                        "group": "Work Queues",
                        "pages": [
                          "v3/api-ref/rest-api/server/work-queues/create-work-queue",
                          "v3/api-ref/rest-api/server/work-queues/read-work-queue",
                          "v3/api-ref/rest-api/server/work-queues/delete-work-queue",
                          "v3/api-ref/rest-api/server/work-queues/update-work-queue",
                          "v3/api-ref/rest-api/server/work-queues/read-work-queue-by-name",
                          "v3/api-ref/rest-api/server/work-queues/read-work-queue-runs",
                          "v3/api-ref/rest-api/server/work-queues/read-work-queues",
                          "v3/api-ref/rest-api/server/work-queues/read-work-queue-status"
                        ]
                      },
                      {
                        "group": "Artifacts",
                        "pages": [
                          "v3/api-ref/rest-api/server/artifacts/create-artifact",
                          "v3/api-ref/rest-api/server/artifacts/read-artifact",
                          "v3/api-ref/rest-api/server/artifacts/delete-artifact",
                          "v3/api-ref/rest-api/server/artifacts/update-artifact",
                          "v3/api-ref/rest-api/server/artifacts/read-latest-artifact",
                          "v3/api-ref/rest-api/server/artifacts/read-artifacts",
                          "v3/api-ref/rest-api/server/artifacts/read-latest-artifacts",
                          "v3/api-ref/rest-api/server/artifacts/count-artifacts",
                          "v3/api-ref/rest-api/server/artifacts/count-latest-artifacts"
                        ]
                      },
                      {
                        "group": "Block schemas",
                        "pages": [
                          "v3/api-ref/rest-api/server/block-schemas/create-block-schema",
                          "v3/api-ref/rest-api/server/block-schemas/read-block-schema-by-id",
                          "v3/api-ref/rest-api/server/block-schemas/delete-block-schema",
                          "v3/api-ref/rest-api/server/block-schemas/read-block-schemas",
                          "v3/api-ref/rest-api/server/block-schemas/read-block-schema-by-checksum"
                        ]
                      },
                      {
                        "group": "Block capabilities",
                        "pages": [
                          "v3/api-ref/rest-api/server/block-capabilities/read-available-block-capabilities"
                        ]
                      },
                      {
                        "group": "Collections",
                        "pages": [
                          "v3/api-ref/rest-api/server/collections/read-view-content"
                        ]
                      },
                      {
                        "group": "Variables",
                        "pages": [
                          "v3/api-ref/rest-api/server/variables/create-variable",
                          "v3/api-ref/rest-api/server/variables/read-variable",
                          "v3/api-ref/rest-api/server/variables/delete-variable",
                          "v3/api-ref/rest-api/server/variables/update-variable",
                          "v3/api-ref/rest-api/server/variables/read-variable-by-name",
                          "v3/api-ref/rest-api/server/variables/delete-variable-by-name",
                          "v3/api-ref/rest-api/server/variables/update-variable-by-name",
                          "v3/api-ref/rest-api/server/variables/read-variables",
                          "v3/api-ref/rest-api/server/variables/count-variables"
                        ]
                      },
                      "v3/api-ref/rest-api/server/create-csrf-token",
                      {
                        "group": "Events",
                        "pages": [
                          "v3/api-ref/rest-api/server/events/create-events",
                          "v3/api-ref/rest-api/server/events/read-events",
                          "v3/api-ref/rest-api/server/events/read-account-events-page",
                          "v3/api-ref/rest-api/server/events/count-account-events"
                        ]
                      },
                      {
                        "group": "Automations",
                        "pages": [
                          "v3/api-ref/rest-api/server/automations/create-automation",
                          "v3/api-ref/rest-api/server/automations/read-automation",
                          "v3/api-ref/rest-api/server/automations/update-automation",
                          "v3/api-ref/rest-api/server/automations/delete-automation",
                          "v3/api-ref/rest-api/server/automations/patch-automation",
                          "v3/api-ref/rest-api/server/automations/read-automations",
                          "v3/api-ref/rest-api/server/automations/count-automations",
                          "v3/api-ref/rest-api/server/automations/read-automations-related-to-resource",
                          "v3/api-ref/rest-api/server/automations/delete-automations-owned-by-resource",
                          "v3/api-ref/rest-api/server/automations/validate-template"
                        ]
                      },
                      {
                        "group": "Admin",
                        "pages": [
                          "v3/api-ref/rest-api/server/admin/read-settings",
                          "v3/api-ref/rest-api/server/admin/read-version",
                          "v3/api-ref/rest-api/server/admin/clear-database",
                          "v3/api-ref/rest-api/server/admin/drop-database",
                          "v3/api-ref/rest-api/server/admin/create-database"
                        ]
                      }
                    ]
                  }
                ]
              },
              {
                "group": "CLI Reference",
                "pages": [
                  "v3/api-ref/cli/artifact",
                  "v3/api-ref/cli/automation",
                  "v3/api-ref/cli/block",
                  "v3/api-ref/cli/concurrency-limit",
                  "v3/api-ref/cli/config",
                  "v3/api-ref/cli/dashboard",
                  "v3/api-ref/cli/deployment",
                  "v3/api-ref/cli/dev",
                  "v3/api-ref/cli/event",
                  "v3/api-ref/cli/flow-run",
                  "v3/api-ref/cli/flow",
                  "v3/api-ref/cli/global-concurrency-limit",
                  "v3/api-ref/cli/init",
                  "v3/api-ref/cli/profile",
                  "v3/api-ref/cli/profiles",
                  "v3/api-ref/cli/server",
                  "v3/api-ref/cli/shell",
                  "v3/api-ref/cli/task-run",
                  "v3/api-ref/cli/task",
                  "v3/api-ref/cli/variable",
                  "v3/api-ref/cli/version",
                  "v3/api-ref/cli/work-pool",
                  "v3/api-ref/cli/work-queue",
                  "v3/api-ref/cli/worker"
                ]
              }
            ]
          }
        ]
      },
      {
        "tab": "Examples",
        "groups": [
          {
            "group": "Examples",
            "pages": [
              "v3/examples/index",
              "v3/examples/flows",
              "v3/examples/deployments",
              "v3/examples/infrastructure",
              "v3/examples/scripts"
            ]
          }
        ]
      },
      {
        "tab": "Integrations",
        "groups": [
          {
            "group": "Integrations",
            "pages": [
              "integrations/integrations",
              "integrations/use-integrations",
              {
                "group": "AWS",
                "pages": [
                  "integrations/prefect-aws/index",
                  "integrations/prefect-aws/ecs_guide",
                  "integrations/prefect-aws/sdk"
                ]
              },
              {
                "group": "Azure",
                "pages": [
                  "integrations/prefect-azure/index",
                  "integrations/prefect-azure/aci_worker",
                  "integrations/prefect-azure/sdk"
                ]
              },
              {
                "group": "Bitbucket",
                "pages": [
                  "integrations/prefect-bitbucket/index",
                  "integrations/prefect-bitbucket/sdk"
                ]
              },
              {
                "group": "Dask",
                "pages": [
                  "integrations/prefect-dask/index",
                  "integrations/prefect-dask/sdk"
                ]
              },
              {
                "group": "Databricks",
                "pages": [
                  "integrations/prefect-databricks/index",
                  "integrations/prefect-databricks/sdk"
                ]
              },
              {
                "group": "dbt",
                "pages": [
                  "integrations/prefect-dbt/index",
                  "integrations/prefect-dbt/sdk"
                ]
              },
              {
                "group": "Docker",
                "pages": [
                  "integrations/prefect-docker/index",
                  "integrations/prefect-docker/sdk"
                ]
              },
              {
                "group": "Email",
                "pages": [
                  "integrations/prefect-email/index",
                  "integrations/prefect-email/sdk"
                ]
              },
              {
                "group": "GCP",
                "pages": [
                  "integrations/prefect-gcp/index",
                  "integrations/prefect-gcp/gcp-worker-guide",
                  "integrations/prefect-gcp/sdk"
                ]
              },
              {
                "group": "GitHub",
                "pages": [
                  "integrations/prefect-github/index",
                  "integrations/prefect-github/sdk"
                ]
              },
              {
                "group": "Gitlab",
                "pages": [
                  "integrations/prefect-gitlab/index",
                  "integrations/prefect-gitlab/sdk"
                ]
              },
              {
                "group": "Kubernetes",
                "pages": [
                  "integrations/prefect-kubernetes/index",
                  "integrations/prefect-kubernetes/sdk"
                ]
              },
              {
                "group": "Ray",
                "pages": [
                  "integrations/prefect-ray/index",
                  "integrations/prefect-ray/sdk"
                ]
              },
              {
                "group": "Redis",
                "pages": [
                  "integrations/prefect-redis/index",
                  "integrations/prefect-redis/sdk"
                ]
              },
              {
                "group": "Shell",
                "pages": [
                  "integrations/prefect-shell/index",
                  "integrations/prefect-shell/sdk"
                ]
              },
              {
                "group": "Slack",
                "pages": [
                  "integrations/prefect-slack/index",
                  "integrations/prefect-slack/sdk"
                ]
              },
              {
                "group": "Snowflake",
                "pages": [
                  "integrations/prefect-snowflake/index",
                  "integrations/prefect-snowflake/sdk"
                ]
              },
              {
                "group": "SQLAlchemy",
                "pages": [
                  "integrations/prefect-sqlalchemy/index",
                  "integrations/prefect-sqlalchemy/sdk"
                ]
              }
            ]
          }
        ]
      },
      {
        "tab": "Contribute",
        "groups": [
          {
            "group": "Contribute",
            "pages": [
              "contribute/index",
              "contribute/docs-contribute",
              "contribute/dev-contribute",
              "contribute/contribute-integrations",
              "contribute/styles-practices",
              "contribute/code-of-conduct"
            ]
          }
        ]
      }
    ]
  },
  "logo": {
    "light": "/logos/logo-word-black.svg",
    "dark": "/logos/logo-word-white.svg",
    "href": "https://prefect.io"
  },
  "api": {
    "playground": {
      "display": "simple"
    }
  },
  "appearance": {
    "default": "light",
    "strict": false
  },
  "navbar": {
    "primary": {
      "type": "github",
      "href": "https://github.com/PrefectHQ/Prefect"
    }
  },
  "footer": {
    "socials": {
      "github": "https://github.com/PrefectHQ/prefect",
      "linkedin": "https://www.linkedin.com/company/prefect/mycompany/",
      "slack": "https://communityinviter.com/apps/prefect-community/prefect-community",
      "twitter": "https://x.com/prefectio",
      "youtube": "https://www.youtube.com/c/PrefectIO"
    }
  },
  "integrations": {
    "ga4": {
      "measurementId": "G-8GR5P04T5Y"
    }
  },
  "redirects": [
    {
      "source": "/reference",
      "destination": "/v3/api-ref/index"
    },
    {
      "source": "/reference/:slug*",
      "destination": "/v3/api-ref/index/:slug*"
    },
    {
      "source": "/v3/reference",
      "destination": "/v3/api-ref/index"
    },
    {
      "source": "/v3/reference/:slug*",
      "destination": "/v3/api-ref/index/:slug*"
    },
    {
      "source": "/getting-started/:slug*",
      "destination": "/v3/getting-started/:slug*"
    },
    {
      "source": "/tutorial/:slug*",
      "destination": "/v3/tutorial/:slug*"
    },
    {
      "source": "/guides/:slug*",
      "destination": "/v3/guides/:slug*"
    },
    {
      "source": "/concepts/:slug*",
      "destination": "/v3/concepts/:slug*"
    },
    {
      "source": "/cloud/:slug*",
      "destination": "/v3/cloud/:slug*"
    },
    {
      "source": "/api-ref/:slug*",
      "destination": "/v3/api-ref/:slug*"
    },
    {
      "source": "/latest/tutorial",
      "destination": "/v3/get-started"
    },
    {
      "source": "/latest/getting-started/quickstart",
      "destination": "/v3/get-started"
    },
    {
      "source": "/latest/concepts/flows",
      "destination": "/v3/develop/write-flows"
    },
    {
      "source": "/latest/concepts/deployments",
      "destination": "/v3/deploy"
    },
    {
      "source": "/latest/getting-started/installation",
      "destination": "/v3/get-started/install"
    },
    {
      "source": "/latest/concepts/work-pools",
      "destination": "/v3/deploy/infrastructure-concepts/work-pools"
    },
    {
      "source": "/latest/guides/host",
      "destination": "/v3/manage/self-host"
    },
    {
      "source": "/latest/concepts/tasks",
      "destination": "/v3/develop/write-tasks"
    },
    {
      "source": "/v3/manage/settings-and-profiles",
      "destination": "/v3/develop/settings-and-profiles"
    },
    {
      "source": "/latest/reference",
      "destination": "/v3/api-ref/index"
    },
    {
      "source": "/latest/reference/:slug*",
      "destination": "/v3/api-ref/index/:slug*"
    },
    {
      "source": "/latest/guides",
      "destination": "/v3"
    },
    {
      "source": "/latest/tutorial/deployments",
      "destination": "/v3/deploy"
    },
    {
      "source": "/latest/tutorial/flows",
      "destination": "/v3/develop/write-flows"
    },
    {
      "source": "/latest/concepts",
      "destination": "/v3"
    },
    {
      "source": "/latest/guides/prefect-deploy",
      "destination": "/v3/deploy"
    },
    {
      "source": "/latest/tutorial/tasks",
      "destination": "/v3/develop/write-tasks"
    },
    {
      "source": "/latest/concepts/schedules",
      "destination": "/v3/automate/add-schedules"
    },
    {
      "source": "/latest/guides/docker",
      "destination": "/v3/deploy/infrastructure-examples/docker"
    },
    {
      "source": "/latest/tutorial/work-pools",
      "destination": "/v3/deploy/infrastructure-concepts/work-pools"
    },
    {
      "source": "/latest/guides/settings",
      "destination": "/v3/develop/settings-and-profiles"
    },
    {
      "source": "/latest/concepts/task-runners",
      "destination": "/v3/develop/task-runners"
    },
    {
      "source": "/latest/tutorial/workers",
      "destination": "/v3/deploy/infrastructure-concepts/workers"
    },
    {
      "source": "/latest/cloud",
      "destination": "/v3/manage/cloud"
    },
    {
      "source": "/latest/integrations",
      "destination": "/v3/integrations"
    },
    {
      "source": "/latest/concepts/results",
      "destination": "/v3/develop/results"
    },
    {
      "source": "/latest/concepts/automations",
      "destination": "/v3/automate"
    },
    {
      "source": "/latest/guides/logs",
      "destination": "/v3/develop/logging"
    },
    {
      "source": "/latest/concepts/blocks",
      "destination": "/v3/develop/blocks"
    },
    {
      "source": "/latest/guides/deployment/kubernetes",
      "destination": "/v3/deploy/infrastructure-examples/kubernetes"
    },
    {
      "source": "/latest/concepts/states",
      "destination": "/v3/develop/manage-states"
    },
    {
      "source": "/latest/guides/upgrade-guide-agents-to-workers",
      "destination": "/v3/resources/upgrade-agents-to-workers"
    },
    {
      "source": "/latest/guides/webhooks",
      "destination": "/v3/concepts/webhooks"
    },
    {
      "source": "/latest/cloud/webhooks",
      "destination": "/v3/concepts/webhooks"
    },
    {
      "source": "/latest/concepts/artifacts",
      "destination": "/v3/develop/artifacts"
    },
    {
      "source": "/latest/api-ref/rest-api-reference",
      "destination": "/v3/api-ref/rest-api"
    },
    {
      "source": "/latest/guides/global-concurrency-limits",
      "destination": "/v3/develop/global-concurrency-limits"
    },
    {
      "source": "/latest/guides/variables",
      "destination": "/v3/develop/variables"
    },
    {
      "source": "/latest/guides/using-the-client",
      "destination": "/v3/api-ref"
    },
    {
      "source": "/latest/guides/deployment/storage-guide",
      "destination": "/v3/deploy/infrastructure-concepts/store-flow-code"
    },
    {
      "source": "/latest/guides/testing",
      "destination": "/v3/develop/test-workflows"
    },
    {
      "source": "/latest/guides/deployment/push-work-pools",
      "destination": "/v3/deploy/infrastructure-examples/serverless"
    },
    {
      "source": "/latest/guides/creating-interactive-workflows",
      "destination": "/v3/develop/inputs"
    },
    {
      "source": "/latest/guides/dask-ray-task-runners",
      "destination": "/integrations/prefect-dask/usage_guide"
    },
    {
      "source": "/latest/guides/ci-cd",
      "destination": "/v3/deploy/infrastructure-concepts/deploy-ci-cd"
    },
    {
      "source": "/latest/concepts/deployments-block-based",
      "destination": "/v3/resources/upgrade-agents-to-workers"
    },
    {
      "source": "/latest/concepts/infrastructure",
      "destination": "/v3/deploy/infrastructure-concepts/work-pools"
    },
    {
      "source": "/latest/guides/runtime-context",
      "destination": "/v3/develop/runtime-context"
    },
    {
      "source": "/latest/guides/deployment/overriding-job-variables",
      "destination": "/v3/deploy/infrastructure-concepts/customize"
    },
    {
      "source": "/latest/guides/managed-execution",
      "destination": "/v3/deploy/infrastructure-examples/managed"
    },
    {
      "source": "/latest/guides/specifying-upstream-dependencies",
      "destination": "/v3/develop/write-flows"
    },
    {
      "source": "/latest/guides/automations",
      "destination": "/v3/automate"
    },
    {
      "source": "/latest/concepts/agents",
      "destination": "/v3/resources/upgrade-agents-to-workers"
    },
    {
      "source": "/latest/integrations/prefect-aws",
      "destination": "/integrations/prefect-aws"
    },
    {
      "source": "/latest/concepts/storage",
      "destination": "/v3/deploy/infrastructure-concepts/store-flow-code"
    },
    {
      "source": "/latest/guides/deployment/daemonize",
      "destination": "/v3/advanced/daemonize-processes"
    },
    {
      "source": "/latest/cloud/users/api-keys",
      "destination": "/v3/manage/cloud/manage-users/api-keys"
    },
    {
      "source": "/latest/community",
      "destination": "/v3/contribute"
    },
    {
      "source": "/latest/concepts/filesystems",
      "destination": "/v3/develop/blocks"
    },
    {
      "source": "/latest/cloud/events",
      "destination": "/v3/events"
    },
    {
      "source": "/latest/recipes/recipes",
      "destination": "/v3"
    },
    {
      "source": "/latest/guides/cli-shell",
      "destination": "/v3/develop/cli-shell"
    },
    {
      "source": "/latest/api-ref/server",
      "destination": "/v3/api-ref/rest-api/server"
    },
    {
      "source": "/latest/guides/moving-data",
      "destination": "/v3/develop/blocks"
    },
    {
      "source": "/latest/guides/deployment/developing-a-new-worker-type",
      "destination": "/contribute/develop-a-new-worker-type"
    },
    {
      "source": "/latest/guides/state-change-hooks",
      "destination": "/v3/develop/manage-states"
    },
    {
      "source": "/latest/guides/deployment/serverless-workers",
      "destination": "/v3/deploy/infrastructure-examples/serverless"
    },
    {
      "source": "/latest/integrations/usage",
      "destination": "/integrations/integrations"
    },
    {
      "source": "/latest/guides/troubleshooting",
      "destination": "/v3/manage/cloud/troubleshoot-cloud"
    },
    {
      "source": "/latest/guides/big-data",
      "destination": "/v3/develop/big-data"
    },
    {
      "source": "/latest/cloud/workspaces",
      "destination": "/v3/how-to-guides/cloud/workspaces"
    },
    {
      "source": "/v3/manage/cloud/workspaces",
      "destination": "/v3/how-to-guides/cloud/workspaces"
    },
    {
      "source": "/latest/integrations/prefect-aws/ecs_guide",
      "destination": "/integrations/prefect-aws/ecs_guide"
    },
    {
      "source": "/latest/integrations/prefect-kubernetes",
      "destination": "/integrations/prefect-kubernetes"
    },
    {
      "source": "/latest/faq",
      "destination": "/v3/get-started/whats-new-prefect-3"
    },
    {
      "source": "/latest/guides/migration-guide",
      "destination": "/v3/resources/upgrade-to-prefect-3"
    },
    {
      "source": "/latest/integrations/prefect-dbt",
      "destination": "/integrations/prefect-dbt"
    },
    {
      "source": "/latest/integrations/prefect-aws/ecs_worker",
      "destination": "/integrations/prefect-aws/ecs_guide"
    },
    {
      "source": "/latest/contributing/overview",
      "destination": "/v3/contribute"
    },
    {
      "source": "/latest/guides/secrets",
      "destination": "/v3/develop/secrets"
    },
    {
      "source": "/latest/cloud/connecting",
      "destination": "/v3/manage/cloud/connect-to-cloud"
    },
    {
      "source": "/latest/cloud/users/roles",
      "destination": "/v3/manage/cloud/manage-users/manage-roles"
    },
    {
      "source": "/latest/integrations/prefect-docker",
      "destination": "/integrations/prefect-docker"
    },
    {
      "source": "/latest/cloud/users",
      "destination": "/v3/manage/cloud/manage-users"
    },
    {
      "source": "/v3/integrations/prefect-gcp",
      "destination": "/integrations/prefect-gcp"
    },
    {
      "source": "/latest/cloud/users/sso",
      "destination": "/latest/manage/cloud/manage-users/configure-sso"
    },
    {
      "source": "/latest/integrations/prefect-dask",
      "destination": "/integrations/prefect-dask"
    },
    {
      "source": "/latest/integrations/prefect-gcp/gcp-worker-guide",
      "destination": "/integrations/prefect-gcp/gcp-worker-guide"
    },
    {
      "source": "/latest/cloud/rate-limits",
      "destination": "/v3/manage/cloud/rate-limits"
    },
    {
      "source": "/latest/integrations/prefect-sqlalchemy",
      "destination": "/integrations/prefect-sqlalchemy"
    },
    {
      "source": "/latest/integrations/prefect-slack",
      "destination": "/integrations/prefect-slack"
    },
    {
      "source": "/latest/integrations/prefect-gitlab",
      "destination": "/integrations/prefect-gitlab"
    },
    {
      "source": "/latest/integrations/prefect-dbt/cli/commands",
      "destination": "/integrations/prefect-dbt"
    },
    {
      "source": "/latest/integrations/prefect-databricks",
      "destination": "/integrations/prefect-databricks"
    },
    {
      "source": "/latest/cloud/users/service-accounts",
      "destination": "/latest/manage/cloud/manage-users/service-accounts"
    },
    {
      "source": "/latest/integrations/prefect-shell",
      "destination": "/integrations/prefect-shell"
    },
    {
      "source": "/latest/integrations/prefect-azure",
      "destination": "/integrations/prefect-azure"
    },
    {
      "source": "/latest/guides/deployment/aci",
      "destination": "/integrations/prefect-azure/aci_worker#why-use-aci-for-flow-run-execution"
    },
    {
      "source": "/latest/api-ref/server/api/deployments",
      "destination": "/v3/api-ref/python"
    },
    {
      "source": "/latest/integrations/prefect-github",
      "destination": "/integrations/prefect-github"
    },
    {
      "source": "/latest/integrations/prefect-aws/s3",
      "destination": "/integrations/prefect-aws"
    },
    {
      "source": "/latest/api-ref/server/api/flow_runs",
      "destination": "/v3/api-ref"
    },
    {
      "source": "/latest/cloud/incidents",
      "destination": "/latest/automate/incidents"
    },
    {
      "source": "/latest/integrations/prefect-aws/ecs",
      "destination": "/integrations/prefect-aws"
    },
    {
      "source": "/latest/integrations/prefect-email",
      "destination": "/integrations/prefect-email"
    },
    {
      "source": "/latest/integrations/prefect-snowflake",
      "destination": "/integrations/prefect-snowflake"
    },
    {
      "source": "/latest/integrations/contribute",
      "destination": "/contribute/contribute-integrations"
    },
    {
      "source": "/latest/integrations/prefect-aws/lambda_function",
      "destination": "/integrations/prefect-aws"
    },
    {
      "source": "/latest/integrations/prefect-docker/host",
      "destination": "/integrations/prefect-docker"
    },
    {
      "source": "/latest/integrations/prefect-docker/worker",
      "destination": "/integrations/prefect-docker"
    },
    {
      "source": "/latest/api-ref/server/schemas/schedules",
      "destination": "/v3/api-ref/python"
    },
    {
      "source": "/latest/integrations/prefect-docker/deployments/steps",
      "destination": "/integrations/prefect-docker"
    },
    {
      "source": "/latest/integrations/prefect-ray",
      "destination": "/integrations/prefect-ray"
    },
    {
      "source": "/implementation/azure/aks",
      "destination": "/v3/deploy/infrastructure-examples/kubernetes"
    },
    {
      "source": "/latest/api-ref/server/models/flow_runs",
      "destination": "/v3/api-ref/python"
    },
    {
      "source": "/latest/integrations/prefect-gcp/bigquery",
      "destination": "/integrations/prefect-gcp"
    },
    {
      "source": "/latest/integrations/prefect-sqlalchemy/database",
      "destination": "/integrations/prefect-sqlalchemy"
    },
    {
      "source": "/latest/contributing/versioning",
      "destination": "/contribute/styles-practices"
    },
    {
      "source": "/latest/integrations/prefect-dask/task_runners",
      "destination": "/integrations/prefect-dask"
    },
    {
      "source": "/latest/integrations/prefect-dask/usage_guide",
      "destination": "/integrations/prefect-dask"
    },
    {
      "source": "/latest/integrations/prefect-shell/commands",
      "destination": "/integrations/prefect-shell"
    },
    {
      "source": "/latest/integrations/prefect-azure/aci_worker",
      "destination": "/integrations/prefect-azure/aci_worker"
    },
    {
      "source": "/latest/integrations/prefect-aws/batch",
      "destination": "/integrations/prefect-aws"
    },
    {
      "source": "/latest/integrations/prefect-docker/containers",
      "destination": "/integrations/prefect-docker"
    },
    {
      "source": "/latest/api-ref/server/api/flows",
      "destination": "/v3/api-ref/rest-api/server/flows"
    },
    {
      "source": "/latest/api-ref/server/schemas/filters",
      "destination": "/v3/api-ref"
    },
    {
      "source": "/latest/integrations/prefect-docker/images",
      "destination": "/integrations/prefect-docker"
    },
    {
      "source": "/latest/contributing/style",
      "destination": "/contribute/styles-practices"
    },
    {
      "source": "/latest/integrations/prefect-docker/credentials",
      "destination": "/integrations/prefect-docker"
    },
    {
      "source": "/latest/integrations/prefect-gcp/cloud_storage",
      "destination": "/integrations/prefect-gcp"
    },
    {
      "source": "/latest/api-ref/server/api/admin",
      "destination": "/v3/api-ref"
    },
    {
      "source": "/latest/api-ref/server/api/server",
      "destination": "/v3/api-ref"
    },
    {
      "source": "/latest/cloud/users/object-access-control-lists",
      "destination": "/v3/manage/cloud/manage-users/object-access-control-lists"
    },
    {
      "source": "/latest/integrations/prefect-aws/secrets_manager",
      "destination": "/integrations/prefect-aws"
    },
    {
      "source": "/latest/integrations/prefect-aws/credentials",
      "destination": "/integrations/prefect-aws"
    },
    {
      "source": "/latest/integrations/prefect-databricks/jobs",
      "destination": "/integrations/prefect-databricks"
    },
    {
      "source": "/latest/integrations/prefect-databricks/models/jobs",
      "destination": "/integrations/prefect-databricks"
    },
    {
      "source": "/latest/integrations/prefect-kubernetes/worker",
      "destination": "/integrations/prefect-kubernetes"
    },
    {
      "source": "/latest/integrations/prefect-sqlalchemy/credentials",
      "destination": "/integrations/prefect-sqlalchemy"
    },
    {
      "source": "/latest/integrations/prefect-databricks/flows",
      "destination": "/integrations/prefect-databricks"
    },
    {
      "source": "/latest/integrations/prefect-kubernetes/deployments",
      "destination": "/integrations/prefect-kubernetes"
    },
    {
      "source": "/latest/integrations/prefect-snowflake/credentials",
      "destination": "/integrations/prefect-snowflake"
    },
    {
      "source": "/latest/integrations/prefect-dbt/cli/credentials",
      "destination": "/integrations/prefect-dbt"
    },
    {
      "source": "/latest/integrations/prefect-kubernetes/jobs",
      "destination": "/integrations/prefect-kubernetes"
    },
    {
      "source": "/latest/integrations/prefect-slack/messages",
      "destination": "/integrations/prefect-slack"
    },
    {
      "source": "/v3/resources/whats-new-prefect-3",
      "destination": "/v3/get-started/whats-new-prefect-3"
    },
    {
      "source": "/v3/resources/deferred-tasks",
      "destination": "/v3/develop/deferred-tasks"
    },
    {
      "source": "/v3/resources/visualize-flow-structure",
      "destination": "/v3/develop/visualize-flow-structure"
    },
    {
      "source": "/v3/resources/big-data",
      "destination": "/v3/develop/big-data"
    },
    {
      "source": "/v3/resources/cli-shell",
      "destination": "/v3/develop/cli-shell"
    },
    {
      "source": "/v3/resources/secrets",
      "destination": "/v3/develop/secrets"
    },
    {
      "source": "/v3/resources/cancel",
      "destination": "/v3/develop/cancel"
    },
    {
      "source": "/v3/resources/daemonize-processes",
      "destination": "/v3/advanced/daemonize-processes"
    },
    {
      "source": "/v3/resources/interact-with-api",
      "destination": "/v3/develop/interact-with-api"
    },
    {
      "source": "/v3/manage/cloud/terraform-provider",
      "destination": "/v3/manage/infrastructure-as-code"
    },
    {
      "source": "/v3/tutorials/modal",
      "destination": "/v3/deploy/infrastructure-examples/modal"
    },
    {
      "source": "/v3/tutorials/server-and-worker",
      "destination": "/v3/manage/server/examples/helm"
    },
    {
      "source": "/v3/tutorials/form-building",
      "destination": "v3/how-to-guides/workflows/form-building"
    },
    {
      "source": "/latest/api-ref/prefect/:slug*",
      "destination": "/v3/api-ref/python"
    },
    {
      "source": "/api-ref/prefect/:slug*",
      "destination": "/v3/api-ref/python"
    },
    {
      "source": "/3rc/:slug*",
      "destination": "/v3/:slug*"
    },
    {
      "source": "/latest/:slug*",
      "destination": "/v3/:slug*"
    },
    {
      "source": "/3/:slug*",
      "destination": "/v3/:slug*"
    },
    {
      "source": "/3.0/:slug*",
      "destination": "/v3/:slug*"
    },
    {
      "source": "/2/:slug*",
      "destination": "/v2/:slug*"
    },
    {
      "destination": "/v3/api-ref/settings-ref",
      "source": "/v3/develop/settings-ref"
    },
    {
      "source": "/v3/deploy/infrastructure-concepts/store-flow-code#cloud-provider-storage",
      "destination": "/v3/deploy/infrastructure-concepts/store-flow-code#blob-storage"
    },
    {
      "source": "/v3/develop/write-flows",
      "destination": "/v3/how-to-guides/workflows/write-and-run"
    },
    {
      "source": "/v3/develop/write-tasks",
      "destination": "/v3/how-to-guides/workflows/write-and-run"
    },
    {
      "source": "/v3/automate/events/automations-triggers",
      "destination": "/v3/concepts/automations"
    },
    {
      "source": "/v3/automate/events/webhook-triggers",
      "destination": "/v3/concepts/webhooks"
    },
    {
      "source": "/v3/automate/events/events",
      "destination": "/v3/concepts/events"
    },
    {
      "source": "v3/manage/cloud/connect-to-cloud",
      "destination": "/v3/how-to-guides/cloud/connect-to-cloud"
    },
    {
      "source": "v3/manage/cloud/rate-limits",
      "destination": "/v3/concepts/rate-limits"
    },
    {
      "source": "/v3/automate/events/custom-triggers",
      "destination": "/v3/concepts/event-triggers"
    },
    {
      "source": "/v3/automate/events/slas",
      "destination": "/v3/concepts/slas"
    },
    {
      "source": "/v3/automate/add-schedules",
      "destination": "/v3/concepts/schedules"
    },
    {
      "source": "/v3/deploy/run-flows-in-local-processes",
      "destination": "/v3/how-to-guides/deployments/run-flows-in-local-processes"
    },
    {
      "source": "/v3/develop/cli-shell",
      "destination": "/v3/how-to-guides/workflows/turn-a-command-into-workflow"
    },
    {
      "source": "/v3/develop/visualize-workflow-structure",
      "destination": "/v3/how-to-guides/workflows/visualize-flow-structure"
    },
    {
      "source": "v3/develop/deferred-tasks",
      "destination": "/v3/how-to-guides/workflows/run-background-tasks"
    },
    {
      "source": "/v3/manage/cloud/manage-users/:slug*",
      "destination": "/v3/how-to-guides/cloud/manage-users/:slug*"
    },
    {
      "source": "/v3/manage/infrastructure-as-code",
      "destination": "/v3/advanced/infrastructure-as-code"
    },
    {
      "source": "/v3/deploy/infrastructure-concepts/work-pools",
      "destination": "/v3/concepts/work-pools"
    },
    {
      "source": "/v3/develop/big-data",
      "destination": "/v3/concepts/flows-and-tasks"
    },
    {
      "source": "/v3/develop/secrets",
      "destination": "/v3/how-to-guides/configuration/store-secrets"
    },
    {
      "source": "/v3/deploy/deployment-versioning",
      "destination": "/v3/how-to-guides/deployments/versioning"
    },
    {
      "source": "/v3/deploy/submit-flows-directly-to-dynamic-infrastructure",
      "destination": "/v3/how-to-guides/deployments/submit-flows-directly-to-dynamic-infrastructure"
    },
    {
      "source": "/v3/deploy/daemonize-processes",
      "destination": "/v3/advanced/daemonize-processes"
    },
    {
<<<<<<< HEAD
      "source": "/v3/develop/task-caching",
      "destination": "/v3/how-to-guides/workflows/cache-workflow-results"
=======
      "source": "/v3/develop/logging",
      "destination": "/v3/how-to-guides/workflows/add-logging"
>>>>>>> 6da00685
    }
  ]
}<|MERGE_RESOLUTION|>--- conflicted
+++ resolved
@@ -28,11 +28,6 @@
               {
                 "group": "Configure runtime behavior",
                 "pages": [
-<<<<<<< HEAD
-                  "v3/develop/logging",
-=======
-                  "v3/develop/task-caching",
->>>>>>> 6da00685
                   "v3/develop/transactions",
                   "v3/develop/pause-resume",
                   "v3/develop/cancel",
@@ -209,11 +204,8 @@
         "v3/advanced/index",
         "v3/advanced/infrastructure-as-code",
         "v3/advanced/daemonize-processes",
-<<<<<<< HEAD
-        "v3/advanced/caching"
-=======
+        "v3/advanced/caching",
         "v3/advanced/logging-customization"
->>>>>>> 6da00685
        ]
       },
       {
@@ -1585,13 +1577,12 @@
       "destination": "/v3/advanced/daemonize-processes"
     },
     {
-<<<<<<< HEAD
       "source": "/v3/develop/task-caching",
       "destination": "/v3/how-to-guides/workflows/cache-workflow-results"
-=======
+    },
+    {
       "source": "/v3/develop/logging",
       "destination": "/v3/how-to-guides/workflows/add-logging"
->>>>>>> 6da00685
     }
   ]
 }