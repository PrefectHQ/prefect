--- conflicted
+++ resolved
@@ -156,13 +156,9 @@
               "v3/how-to-guides/workflows/access-runtime-info",
               "v3/how-to-guides/workflows/run-work-concurrently",
               "v3/how-to-guides/workflows/form-building",
-<<<<<<< HEAD
-              "v3/how-to-guides/workflows/turn-a-command-into-workflow"
-
-=======
+              "v3/how-to-guides/workflows/turn-a-command-into-workflow",
               "v3/how-to-guides/workflows/visualize-workflow-structure",
               "v3/how-to-guides/workflows/run-background-tasks"
->>>>>>> b97f3c80
             ]
           },
           {
@@ -1537,10 +1533,10 @@
       "destination": "/v3/how-to-guides/deployments/run-flows-in-local-processes"
     },
     {
-<<<<<<< HEAD
       "source": "/v3/develop/cli-shell",
       "destination": "/v3/how-to-guides/workflows/turn-a-command-into-workflow"
-=======
+    },
+    {
       "source": "/v3/develop/visualize-workflow-structure",
       "destination": "/v3/how-to-guides/workflows/visualize-flow-structure"
     },
@@ -1555,7 +1551,6 @@
     {
       "source": "/v3/deploy/infrastructure-concepts/work-pools",
       "destination": "/v3/concepts/work-pools"
->>>>>>> b97f3c80
     }
   ]
 }