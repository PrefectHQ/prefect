{
  "$schema": "https://mintlify.com/docs.json",
  "theme": "mint",
  "name": "Prefect",
  "colors": {
    "primary": "#2D6DF6",
    "light": "#5F92FF",
    "dark": "#2D6DF6"
  },
  "favicon": "/logos/favicon.png",
  "navigation": {
    "tabs": [
      {
        "tab": "Getting Started",
        "groups": [
          {
            "group": "Get started",
            "pages": [
              "v3/get-started/index",
              "v3/get-started/install",
              "v3/get-started/quickstart"
            ]
          },
          {
            "group": "Develop",
            "pages": [
              "v3/develop/index",
              {
                "group": "Write and run workflows",
                "pages": [
                  "v3/develop/deferred-tasks",
                  "v3/develop/visualize-flow-structure",
                  "v3/develop/big-data",
                  "v3/develop/cli-shell",
                  "v3/develop/secrets"
                ]
              },
              {
                "group": "Configure runtime behavior",
                "pages": [
                  "v3/develop/logging",
                  "v3/develop/task-caching",
                  "v3/develop/transactions",
                  "v3/develop/pause-resume",
                  "v3/develop/cancel",
                  "v3/develop/inputs",
                  "v3/develop/runtime-context"
                ]
              },
              {
                "group": "Manage state and configuration",
                "pages": [
                  "v3/develop/manage-states",
                  "v3/develop/results",
                  "v3/develop/artifacts",
                  "v3/develop/variables",
                  "v3/develop/blocks"
                ]
              },
              {
                "group": "Manage concurrency",
                "pages": [
                  "v3/develop/task-runners",
                  "v3/develop/task-run-limits",
                  "v3/develop/global-concurrency-limits"
                ]
              },
              {
                "group": "Manage settings",
                "pages": [
                  "v3/develop/settings-and-profiles"
                ]
              },
              "v3/develop/interact-with-api",
              "v3/develop/test-workflows"
            ]
          },
          {
            "group": "Deploy",
            "pages": [
              "v3/deploy/index",
              "v3/deploy/deployment-versioning",
              "v3/deploy/run-flows-in-local-processes",
              {
                "group": "Run flows on dynamic infrastructure",
                "pages": [
                  "v3/deploy/infrastructure-concepts/work-pools",
                  "v3/deploy/infrastructure-concepts/workers",
                  "v3/deploy/infrastructure-concepts/store-flow-code",
                  "v3/deploy/infrastructure-concepts/deploy-via-python",
                  "v3/deploy/infrastructure-concepts/prefect-yaml",
                  "v3/deploy/infrastructure-concepts/deploy-ci-cd",
                  "v3/deploy/infrastructure-concepts/customize"
                ]
              },
              "v3/deploy/submit-flows-directly-to-dynamic-infrastructure",
              {
                "group": "Dynamic infrastructure examples",
                "pages": [
                  "v3/deploy/infrastructure-examples/managed",
                  "v3/deploy/infrastructure-examples/serverless",
                  "v3/deploy/infrastructure-examples/docker",
                  "v3/deploy/infrastructure-examples/kubernetes",
                  "v3/deploy/infrastructure-examples/coiled"
                ]
              },
              {
                "group": "Static infrastructure examples",
                "pages": [
                  "v3/deploy/static-infrastructure-examples/docker",
                  "v3/deploy/static-infrastructure-examples/background-tasks"
                ]
              },
              "v3/deploy/daemonize-processes"
            ]
          },
          {
            "group": "Automate",
            "pages": [
              "v3/automate/index",
              "v3/automate/add-schedules",
              "v3/automate/events/slas"
            ]
          },
          {
            "group": "Operate",
            "pages": [
              "v3/manage/index",
              {
                "group": "Prefect Cloud",
                "pages": [
                  "v3/manage/cloud/index",
                  {
                    "group": "Manage accounts",
                    "pages": [
                      "v3/manage/cloud/manage-users/index",
                      "v3/manage/cloud/manage-users/service-accounts",
                      "v3/manage/cloud/manage-users/manage-teams",
                      "v3/manage/cloud/manage-users/manage-roles",
                      "v3/manage/cloud/manage-users/api-keys",
                      "v3/manage/cloud/manage-users/configure-sso",
                      "v3/manage/cloud/manage-users/audit-logs",
                      "v3/manage/cloud/manage-users/object-access-control-lists",
                      "v3/manage/cloud/manage-users/secure-access-by-ip-address",
                      "v3/manage/cloud/manage-users/secure-access-by-private-link"
                    ]
                  },
                  "v3/manage/cloud/rate-limits",
                  "v3/manage/cloud/troubleshoot-cloud"
                ]
              },
              {
                "group": "Prefect server",
                "pages": [
                  "v3/manage/server/index",
                  {
                    "group": "Self-hosting examples",
                    "pages": [
                      "v3/manage/server/examples/cli",
                      "v3/manage/server/examples/docker",
                      "v3/manage/server/examples/helm"
                    ]
                  }
                ]
              },
              "v3/manage/infrastructure-as-code"
            ]
          },
          {
            "group": "Migrate",
            "pages": [
              "v3/tutorials/airflow",
              "v3/resources/upgrade-to-prefect-3",
              "v3/resources/upgrade-agents-to-workers"
            ]
          }
        ]
      },
      {
        "tab": "How-to Guides",
        "groups": [
          {
            "group": "Workflows",
            "pages": [
              "v3/how-to-guides/workflows/write-and-run",
              "v3/how-to-guides/workflows/retries",
              "v3/how-to-guides/workflows/custom-metadata",
              "v3/how-to-guides/workflows/pass-inputs",
              "v3/how-to-guides/workflows/access-runtime-info",
              "v3/how-to-guides/workflows/run-work-concurrently",
              "v3/how-to-guides/workflows/form-building"

            ]
          },
          {
            "group": "Automations",
            "pages": [
              "v3/how-to-guides/automations/creating-automations",
              "v3/how-to-guides/automations/creating-deployment-triggers",
              "v3/how-to-guides/automations/chaining-deployments-with-events",
              "v3/how-to-guides/automations/create-a-webhook",
              "v3/how-to-guides/automations/use-custom-event-grammar",
              "v3/how-to-guides/automations/detect-zombie-flows"
            ]
          },
          {
            "group": "Prefect Cloud",
            "pages": [
              "v3/how-to-guides/cloud/connect-to-cloud",
              "v3/how-to-guides/cloud/workspaces"
            ]
          }
        ]
      },
      {
       "tab": "Advanced",
       "groups": []
      },
      {
       "tab": "Concepts",
       "pages": [
        "v3/concepts/index",
        "v3/concepts/flows-and-tasks",
        "v3/concepts/events",
        "v3/concepts/automations",
        "v3/concepts/event-triggers",
        "v3/concepts/webhooks"
       ]
      },
      {
        "tab": "API Reference",
        "groups": [
          {
            "group": "API Reference",
            "pages": [
              "v3/api-ref/index",
              "v3/api-ref/python/index",
              "v3/api-ref/settings-ref",
              {
                "group": "REST API",
                "pages": [
                  "v3/api-ref/rest-api/index",
                  {
                    "group": "Cloud API",
                    "pages": [
                      "v3/api-ref/rest-api/cloud/index"
                    ]
                  },
                  {
                    "group": "Server API",
                    "pages": [
                      "v3/api-ref/rest-api/server/index",
                      {
                        "group": "Root",
                        "pages": [
                          "v3/api-ref/rest-api/server/root/health-check",
                          "v3/api-ref/rest-api/server/root/server-version",
                          "v3/api-ref/rest-api/server/root/hello",
                          "v3/api-ref/rest-api/server/root/perform-readiness-check"
                        ]
                      },
                      {
                        "group": "Flows",
                        "pages": [
                          "v3/api-ref/rest-api/server/flows/create-flow",
                          "v3/api-ref/rest-api/server/flows/read-flow",
                          "v3/api-ref/rest-api/server/flows/delete-flow",
                          "v3/api-ref/rest-api/server/flows/update-flow",
                          "v3/api-ref/rest-api/server/flows/count-flows",
                          "v3/api-ref/rest-api/server/flows/read-flow-by-name",
                          "v3/api-ref/rest-api/server/flows/read-flows",
                          "v3/api-ref/rest-api/server/flows/paginate-flows"
                        ]
                      },
                      {
                        "group": "Flow Runs",
                        "pages": [
                          "v3/api-ref/rest-api/server/flow-runs/create-flow-run",
                          "v3/api-ref/rest-api/server/flow-runs/read-flow-run",
                          "v3/api-ref/rest-api/server/flow-runs/delete-flow-run",
                          "v3/api-ref/rest-api/server/flow-runs/update-flow-run",
                          "v3/api-ref/rest-api/server/flow-runs/count-flow-runs",
                          "v3/api-ref/rest-api/server/flow-runs/average-flow-run-lateness",
                          "v3/api-ref/rest-api/server/flow-runs/flow-run-history",
                          "v3/api-ref/rest-api/server/flow-runs/read-flow-run-graph-v1",
                          "v3/api-ref/rest-api/server/flow-runs/read-flow-run-graph-v2",
                          "v3/api-ref/rest-api/server/flow-runs/resume-flow-run",
                          "v3/api-ref/rest-api/server/flow-runs/read-flow-runs",
                          "v3/api-ref/rest-api/server/flow-runs/set-flow-run-state",
                          "v3/api-ref/rest-api/server/flow-runs/create-flow-run-input",
                          "v3/api-ref/rest-api/server/flow-runs/filter-flow-run-input",
                          "v3/api-ref/rest-api/server/flow-runs/read-flow-run-input",
                          "v3/api-ref/rest-api/server/flow-runs/delete-flow-run-input",
                          "v3/api-ref/rest-api/server/flow-runs/paginate-flow-runs",
                          "v3/api-ref/rest-api/server/flow-runs/download-logs",
                          "v3/api-ref/rest-api/server/flow-runs/update-flow-run-labels"
                        ]
                      },
                      {
                        "group": "Task Runs",
                        "pages": [
                          "v3/api-ref/rest-api/server/task-runs/create-task-run",
                          "v3/api-ref/rest-api/server/task-runs/read-task-run",
                          "v3/api-ref/rest-api/server/task-runs/delete-task-run",
                          "v3/api-ref/rest-api/server/task-runs/update-task-run",
                          "v3/api-ref/rest-api/server/task-runs/count-task-runs",
                          "v3/api-ref/rest-api/server/task-runs/task-run-history",
                          "v3/api-ref/rest-api/server/task-runs/read-task-runs",
                          "v3/api-ref/rest-api/server/task-runs/paginate-task-runs",
                          "v3/api-ref/rest-api/server/task-runs/set-task-run-state"
                        ]
                      },
                      {
                        "group": "Flow Run States",
                        "pages": [
                          "v3/api-ref/rest-api/server/flow-run-states/read-flow-run-state",
                          "v3/api-ref/rest-api/server/flow-run-states/read-flow-run-states"
                        ]
                      },
                      {
                        "group": "Task Run States",
                        "pages": [
                          "v3/api-ref/rest-api/server/task-run-states/read-task-run-state",
                          "v3/api-ref/rest-api/server/task-run-states/read-task-run-states"
                        ]
                      },
                      {
                        "group": "Deployments",
                        "pages": [
                          "v3/api-ref/rest-api/server/deployments/create-deployment",
                          "v3/api-ref/rest-api/server/deployments/read-deployment",
                          "v3/api-ref/rest-api/server/deployments/delete-deployment",
                          "v3/api-ref/rest-api/server/deployments/update-deployment",
                          "v3/api-ref/rest-api/server/deployments/read-deployment-by-name",
                          "v3/api-ref/rest-api/server/deployments/read-deployments",
                          "v3/api-ref/rest-api/server/deployments/paginate-deployments",
                          "v3/api-ref/rest-api/server/deployments/get-scheduled-flow-runs-for-deployments",
                          "v3/api-ref/rest-api/server/deployments/count-deployments",
                          "v3/api-ref/rest-api/server/deployments/schedule-deployment",
                          "v3/api-ref/rest-api/server/deployments/resume-deployment",
                          "v3/api-ref/rest-api/server/deployments/pause-deployment",
                          "v3/api-ref/rest-api/server/deployments/create-flow-run-from-deployment",
                          "v3/api-ref/rest-api/server/deployments/work-queue-check-for-deployment",
                          "v3/api-ref/rest-api/server/deployments/read-deployment-schedules",
                          "v3/api-ref/rest-api/server/deployments/create-deployment-schedules",
                          "v3/api-ref/rest-api/server/deployments/delete-deployment-schedule",
                          "v3/api-ref/rest-api/server/deployments/update-deployment-schedule"
                        ]
                      },
                      {
                        "group": "SavedSearches",
                        "pages": [
                          "v3/api-ref/rest-api/server/savedsearches/create-saved-search",
                          "v3/api-ref/rest-api/server/savedsearches/read-saved-search",
                          "v3/api-ref/rest-api/server/savedsearches/delete-saved-search",
                          "v3/api-ref/rest-api/server/savedsearches/read-saved-searches"
                        ]
                      },
                      {
                        "group": "Logs",
                        "pages": [
                          "v3/api-ref/rest-api/server/logs/create-logs",
                          "v3/api-ref/rest-api/server/logs/read-logs"
                        ]
                      },
                      {
                        "group": "Concurrency Limits",
                        "pages": [
                          "v3/api-ref/rest-api/server/concurrency-limits/create-concurrency-limit",
                          "v3/api-ref/rest-api/server/concurrency-limits/read-concurrency-limit",
                          "v3/api-ref/rest-api/server/concurrency-limits/delete-concurrency-limit",
                          "v3/api-ref/rest-api/server/concurrency-limits/read-concurrency-limit-by-tag",
                          "v3/api-ref/rest-api/server/concurrency-limits/delete-concurrency-limit-by-tag",
                          "v3/api-ref/rest-api/server/concurrency-limits/read-concurrency-limits",
                          "v3/api-ref/rest-api/server/concurrency-limits/reset-concurrency-limit-by-tag",
                          "v3/api-ref/rest-api/server/concurrency-limits/increment-concurrency-limits-v1",
                          "v3/api-ref/rest-api/server/concurrency-limits/decrement-concurrency-limits-v1"
                        ]
                      },
                      {
                        "group": "Concurrency Limits V2",
                        "pages": [
                          "v3/api-ref/rest-api/server/concurrency-limits-v2/create-concurrency-limit-v2",
                          "v3/api-ref/rest-api/server/concurrency-limits-v2/read-concurrency-limit-v2",
                          "v3/api-ref/rest-api/server/concurrency-limits-v2/delete-concurrency-limit-v2",
                          "v3/api-ref/rest-api/server/concurrency-limits-v2/update-concurrency-limit-v2",
                          "v3/api-ref/rest-api/server/concurrency-limits-v2/read-all-concurrency-limits-v2",
                          "v3/api-ref/rest-api/server/concurrency-limits-v2/bulk-increment-active-slots",
                          "v3/api-ref/rest-api/server/concurrency-limits-v2/bulk-decrement-active-slots"
                        ]
                      },
                      {
                        "group": "Block types",
                        "pages": [
                          "v3/api-ref/rest-api/server/block-types/create-block-type",
                          "v3/api-ref/rest-api/server/block-types/read-block-type-by-id",
                          "v3/api-ref/rest-api/server/block-types/delete-block-type",
                          "v3/api-ref/rest-api/server/block-types/update-block-type",
                          "v3/api-ref/rest-api/server/block-types/read-block-type-by-slug",
                          "v3/api-ref/rest-api/server/block-types/read-block-types",
                          "v3/api-ref/rest-api/server/block-types/read-block-documents-for-block-type",
                          "v3/api-ref/rest-api/server/block-types/read-block-document-by-name-for-block-type",
                          "v3/api-ref/rest-api/server/block-types/install-system-block-types"
                        ]
                      },
                      {
                        "group": "Block documents",
                        "pages": [
                          "v3/api-ref/rest-api/server/block-documents/create-block-document",
                          "v3/api-ref/rest-api/server/block-documents/read-block-documents",
                          "v3/api-ref/rest-api/server/block-documents/count-block-documents",
                          "v3/api-ref/rest-api/server/block-documents/read-block-document-by-id",
                          "v3/api-ref/rest-api/server/block-documents/delete-block-document",
                          "v3/api-ref/rest-api/server/block-documents/update-block-document-data"
                        ]
                      },
                      {
                        "group": "Work Pools",
                        "pages": [
                          "v3/api-ref/rest-api/server/work-pools/create-work-pool",
                          "v3/api-ref/rest-api/server/work-pools/read-work-pool",
                          "v3/api-ref/rest-api/server/work-pools/delete-work-pool",
                          "v3/api-ref/rest-api/server/work-pools/update-work-pool",
                          "v3/api-ref/rest-api/server/work-pools/read-work-pools",
                          "v3/api-ref/rest-api/server/work-pools/count-work-pools",
                          "v3/api-ref/rest-api/server/work-pools/get-scheduled-flow-runs",
                          "v3/api-ref/rest-api/server/work-pools/create-work-queue",
                          "v3/api-ref/rest-api/server/work-pools/read-work-queue",
                          "v3/api-ref/rest-api/server/work-pools/delete-work-queue",
                          "v3/api-ref/rest-api/server/work-pools/update-work-queue",
                          "v3/api-ref/rest-api/server/work-pools/read-work-queues",
                          "v3/api-ref/rest-api/server/work-pools/worker-heartbeat",
                          "v3/api-ref/rest-api/server/work-pools/read-workers",
                          "v3/api-ref/rest-api/server/work-pools/delete-worker"
                        ]
                      },
                      {
                        "group": "Task Workers",
                        "pages": [
                          "v3/api-ref/rest-api/server/task-workers/read-task-workers"
                        ]
                      },
                      {
                        "group": "Work Queues",
                        "pages": [
                          "v3/api-ref/rest-api/server/work-queues/create-work-queue",
                          "v3/api-ref/rest-api/server/work-queues/read-work-queue",
                          "v3/api-ref/rest-api/server/work-queues/delete-work-queue",
                          "v3/api-ref/rest-api/server/work-queues/update-work-queue",
                          "v3/api-ref/rest-api/server/work-queues/read-work-queue-by-name",
                          "v3/api-ref/rest-api/server/work-queues/read-work-queue-runs",
                          "v3/api-ref/rest-api/server/work-queues/read-work-queues",
                          "v3/api-ref/rest-api/server/work-queues/read-work-queue-status"
                        ]
                      },
                      {
                        "group": "Artifacts",
                        "pages": [
                          "v3/api-ref/rest-api/server/artifacts/create-artifact",
                          "v3/api-ref/rest-api/server/artifacts/read-artifact",
                          "v3/api-ref/rest-api/server/artifacts/delete-artifact",
                          "v3/api-ref/rest-api/server/artifacts/update-artifact",
                          "v3/api-ref/rest-api/server/artifacts/read-latest-artifact",
                          "v3/api-ref/rest-api/server/artifacts/read-artifacts",
                          "v3/api-ref/rest-api/server/artifacts/read-latest-artifacts",
                          "v3/api-ref/rest-api/server/artifacts/count-artifacts",
                          "v3/api-ref/rest-api/server/artifacts/count-latest-artifacts"
                        ]
                      },
                      {
                        "group": "Block schemas",
                        "pages": [
                          "v3/api-ref/rest-api/server/block-schemas/create-block-schema",
                          "v3/api-ref/rest-api/server/block-schemas/read-block-schema-by-id",
                          "v3/api-ref/rest-api/server/block-schemas/delete-block-schema",
                          "v3/api-ref/rest-api/server/block-schemas/read-block-schemas",
                          "v3/api-ref/rest-api/server/block-schemas/read-block-schema-by-checksum"
                        ]
                      },
                      {
                        "group": "Block capabilities",
                        "pages": [
                          "v3/api-ref/rest-api/server/block-capabilities/read-available-block-capabilities"
                        ]
                      },
                      {
                        "group": "Collections",
                        "pages": [
                          "v3/api-ref/rest-api/server/collections/read-view-content"
                        ]
                      },
                      {
                        "group": "Variables",
                        "pages": [
                          "v3/api-ref/rest-api/server/variables/create-variable",
                          "v3/api-ref/rest-api/server/variables/read-variable",
                          "v3/api-ref/rest-api/server/variables/delete-variable",
                          "v3/api-ref/rest-api/server/variables/update-variable",
                          "v3/api-ref/rest-api/server/variables/read-variable-by-name",
                          "v3/api-ref/rest-api/server/variables/delete-variable-by-name",
                          "v3/api-ref/rest-api/server/variables/update-variable-by-name",
                          "v3/api-ref/rest-api/server/variables/read-variables",
                          "v3/api-ref/rest-api/server/variables/count-variables"
                        ]
                      },
                      "v3/api-ref/rest-api/server/create-csrf-token",
                      {
                        "group": "Events",
                        "pages": [
                          "v3/api-ref/rest-api/server/events/create-events",
                          "v3/api-ref/rest-api/server/events/read-events",
                          "v3/api-ref/rest-api/server/events/read-account-events-page",
                          "v3/api-ref/rest-api/server/events/count-account-events"
                        ]
                      },
                      {
                        "group": "Automations",
                        "pages": [
                          "v3/api-ref/rest-api/server/automations/create-automation",
                          "v3/api-ref/rest-api/server/automations/read-automation",
                          "v3/api-ref/rest-api/server/automations/update-automation",
                          "v3/api-ref/rest-api/server/automations/delete-automation",
                          "v3/api-ref/rest-api/server/automations/patch-automation",
                          "v3/api-ref/rest-api/server/automations/read-automations",
                          "v3/api-ref/rest-api/server/automations/count-automations",
                          "v3/api-ref/rest-api/server/automations/read-automations-related-to-resource",
                          "v3/api-ref/rest-api/server/automations/delete-automations-owned-by-resource",
                          "v3/api-ref/rest-api/server/automations/validate-template"
                        ]
                      },
                      {
                        "group": "Admin",
                        "pages": [
                          "v3/api-ref/rest-api/server/admin/read-settings",
                          "v3/api-ref/rest-api/server/admin/read-version",
                          "v3/api-ref/rest-api/server/admin/clear-database",
                          "v3/api-ref/rest-api/server/admin/drop-database",
                          "v3/api-ref/rest-api/server/admin/create-database"
                        ]
                      }
                    ]
                  }
                ]
              },
              {
                "group": "CLI Reference",
                "pages": [
                  "v3/api-ref/cli/artifact",
                  "v3/api-ref/cli/automation",
                  "v3/api-ref/cli/block",
                  "v3/api-ref/cli/concurrency-limit",
                  "v3/api-ref/cli/config",
                  "v3/api-ref/cli/dashboard",
                  "v3/api-ref/cli/deployment",
                  "v3/api-ref/cli/dev",
                  "v3/api-ref/cli/event",
                  "v3/api-ref/cli/flow-run",
                  "v3/api-ref/cli/flow",
                  "v3/api-ref/cli/global-concurrency-limit",
                  "v3/api-ref/cli/init",
                  "v3/api-ref/cli/profile",
                  "v3/api-ref/cli/profiles",
                  "v3/api-ref/cli/server",
                  "v3/api-ref/cli/shell",
                  "v3/api-ref/cli/task-run",
                  "v3/api-ref/cli/task",
                  "v3/api-ref/cli/variable",
                  "v3/api-ref/cli/version",
                  "v3/api-ref/cli/work-pool",
                  "v3/api-ref/cli/work-queue",
                  "v3/api-ref/cli/worker"
                ]
              }
            ]
          }
        ]
      },
      {
        "tab": "Examples",
        "groups": [
          {
            "group": "Examples",
            "pages": [
              "v3/examples/index",
              "v3/examples/flows",
              "v3/examples/deployments",
              "v3/examples/infrastructure",
              "v3/examples/scripts"
            ]
          }
        ]
      },
      {
        "tab": "Integrations",
        "groups": [
          {
            "group": "Integrations",
            "pages": [
              "integrations/integrations",
              "integrations/use-integrations",
              {
                "group": "AWS",
                "pages": [
                  "integrations/prefect-aws/index",
                  "integrations/prefect-aws/ecs_guide",
                  "integrations/prefect-aws/sdk"
                ]
              },
              {
                "group": "Azure",
                "pages": [
                  "integrations/prefect-azure/index",
                  "integrations/prefect-azure/aci_worker",
                  "integrations/prefect-azure/sdk"
                ]
              },
              {
                "group": "Bitbucket",
                "pages": [
                  "integrations/prefect-bitbucket/index",
                  "integrations/prefect-bitbucket/sdk"
                ]
              },
              {
                "group": "Dask",
                "pages": [
                  "integrations/prefect-dask/index",
                  "integrations/prefect-dask/sdk"
                ]
              },
              {
                "group": "Databricks",
                "pages": [
                  "integrations/prefect-databricks/index",
                  "integrations/prefect-databricks/sdk"
                ]
              },
              {
                "group": "dbt",
                "pages": [
                  "integrations/prefect-dbt/index",
                  "integrations/prefect-dbt/sdk"
                ]
              },
              {
                "group": "Docker",
                "pages": [
                  "integrations/prefect-docker/index",
                  "integrations/prefect-docker/sdk"
                ]
              },
              {
                "group": "Email",
                "pages": [
                  "integrations/prefect-email/index",
                  "integrations/prefect-email/sdk"
                ]
              },
              {
                "group": "GCP",
                "pages": [
                  "integrations/prefect-gcp/index",
                  "integrations/prefect-gcp/gcp-worker-guide",
                  "integrations/prefect-gcp/sdk"
                ]
              },
              {
                "group": "GitHub",
                "pages": [
                  "integrations/prefect-github/index",
                  "integrations/prefect-github/sdk"
                ]
              },
              {
                "group": "Gitlab",
                "pages": [
                  "integrations/prefect-gitlab/index",
                  "integrations/prefect-gitlab/sdk"
                ]
              },
              {
                "group": "Kubernetes",
                "pages": [
                  "integrations/prefect-kubernetes/index",
                  "integrations/prefect-kubernetes/sdk"
                ]
              },
              {
                "group": "Ray",
                "pages": [
                  "integrations/prefect-ray/index",
                  "integrations/prefect-ray/sdk"
                ]
              },
              {
                "group": "Redis",
                "pages": [
                  "integrations/prefect-redis/index",
                  "integrations/prefect-redis/sdk"
                ]
              },
              {
                "group": "Shell",
                "pages": [
                  "integrations/prefect-shell/index",
                  "integrations/prefect-shell/sdk"
                ]
              },
              {
                "group": "Slack",
                "pages": [
                  "integrations/prefect-slack/index",
                  "integrations/prefect-slack/sdk"
                ]
              },
              {
                "group": "Snowflake",
                "pages": [
                  "integrations/prefect-snowflake/index",
                  "integrations/prefect-snowflake/sdk"
                ]
              },
              {
                "group": "SQLAlchemy",
                "pages": [
                  "integrations/prefect-sqlalchemy/index",
                  "integrations/prefect-sqlalchemy/sdk"
                ]
              }
            ]
          }
        ]
      },
      {
        "tab": "Contribute",
        "groups": [
          {
            "group": "Contribute",
            "pages": [
              "contribute/index",
              "contribute/docs-contribute",
              "contribute/dev-contribute",
              "contribute/contribute-integrations",
              "contribute/styles-practices",
              "contribute/code-of-conduct"
            ]
          }
        ]
      }
    ]
  },
  "logo": {
    "light": "/logos/logo-word-black.svg",
    "dark": "/logos/logo-word-white.svg",
    "href": "https://prefect.io"
  },
  "api": {
    "playground": {
      "display": "simple"
    }
  },
  "appearance": {
    "default": "light",
    "strict": false
  },
  "navbar": {
    "primary": {
      "type": "github",
      "href": "https://github.com/PrefectHQ/Prefect"
    }
  },
  "footer": {
    "socials": {
      "github": "https://github.com/PrefectHQ/prefect",
      "linkedin": "https://www.linkedin.com/company/prefect/mycompany/",
      "slack": "https://communityinviter.com/apps/prefect-community/prefect-community",
      "twitter": "https://x.com/prefectio",
      "youtube": "https://www.youtube.com/c/PrefectIO"
    }
  },
  "integrations": {
    "ga4": {
      "measurementId": "G-8GR5P04T5Y"
    }
  },
  "redirects": [
    {
      "source": "/reference",
      "destination": "/v3/api-ref/index"
    },
    {
      "source": "/reference/:slug*",
      "destination": "/v3/api-ref/index/:slug*"
    },
    {
      "source": "/v3/reference",
      "destination": "/v3/api-ref/index"
    },
    {
      "source": "/v3/reference/:slug*",
      "destination": "/v3/api-ref/index/:slug*"
    },
    {
      "source": "/getting-started/:slug*",
      "destination": "/v3/getting-started/:slug*"
    },
    {
      "source": "/tutorial/:slug*",
      "destination": "/v3/tutorial/:slug*"
    },
    {
      "source": "/guides/:slug*",
      "destination": "/v3/guides/:slug*"
    },
    {
      "source": "/concepts/:slug*",
      "destination": "/v3/concepts/:slug*"
    },
    {
      "source": "/cloud/:slug*",
      "destination": "/v3/cloud/:slug*"
    },
    {
      "source": "/api-ref/:slug*",
      "destination": "/v3/api-ref/:slug*"
    },
    {
      "source": "/latest/tutorial",
      "destination": "/v3/get-started"
    },
    {
      "source": "/latest/getting-started/quickstart",
      "destination": "/v3/get-started"
    },
    {
      "source": "/latest/concepts/flows",
      "destination": "/v3/develop/write-flows"
    },
    {
      "source": "/latest/concepts/deployments",
      "destination": "/v3/deploy"
    },
    {
      "source": "/latest/getting-started/installation",
      "destination": "/v3/get-started/install"
    },
    {
      "source": "/latest/concepts/work-pools",
      "destination": "/v3/deploy/infrastructure-concepts/work-pools"
    },
    {
      "source": "/latest/guides/host",
      "destination": "/v3/manage/self-host"
    },
    {
      "source": "/latest/concepts/tasks",
      "destination": "/v3/develop/write-tasks"
    },
    {
      "source": "/v3/manage/settings-and-profiles",
      "destination": "/v3/develop/settings-and-profiles"
    },
    {
      "source": "/latest/reference",
      "destination": "/v3/api-ref/index"
    },
    {
      "source": "/latest/reference/:slug*",
      "destination": "/v3/api-ref/index/:slug*"
    },
    {
      "source": "/latest/guides",
      "destination": "/v3"
    },
    {
      "source": "/latest/tutorial/deployments",
      "destination": "/v3/deploy"
    },
    {
      "source": "/latest/tutorial/flows",
      "destination": "/v3/develop/write-flows"
    },
    {
      "source": "/latest/concepts",
      "destination": "/v3"
    },
    {
      "source": "/latest/guides/prefect-deploy",
      "destination": "/v3/deploy"
    },
    {
      "source": "/latest/tutorial/tasks",
      "destination": "/v3/develop/write-tasks"
    },
    {
      "source": "/latest/concepts/schedules",
      "destination": "/v3/automate/add-schedules"
    },
    {
      "source": "/latest/guides/docker",
      "destination": "/v3/deploy/infrastructure-examples/docker"
    },
    {
      "source": "/latest/tutorial/work-pools",
      "destination": "/v3/deploy/infrastructure-concepts/work-pools"
    },
    {
      "source": "/latest/guides/settings",
      "destination": "/v3/develop/settings-and-profiles"
    },
    {
      "source": "/latest/concepts/task-runners",
      "destination": "/v3/develop/task-runners"
    },
    {
      "source": "/latest/tutorial/workers",
      "destination": "/v3/deploy/infrastructure-concepts/workers"
    },
    {
      "source": "/latest/cloud",
      "destination": "/v3/manage/cloud"
    },
    {
      "source": "/latest/integrations",
      "destination": "/v3/integrations"
    },
    {
      "source": "/latest/concepts/results",
      "destination": "/v3/develop/results"
    },
    {
      "source": "/latest/concepts/automations",
      "destination": "/v3/automate"
    },
    {
      "source": "/latest/guides/logs",
      "destination": "/v3/develop/logging"
    },
    {
      "source": "/latest/concepts/blocks",
      "destination": "/v3/develop/blocks"
    },
    {
      "source": "/latest/guides/deployment/kubernetes",
      "destination": "/v3/deploy/infrastructure-examples/kubernetes"
    },
    {
      "source": "/latest/concepts/states",
      "destination": "/v3/develop/manage-states"
    },
    {
      "source": "/latest/guides/upgrade-guide-agents-to-workers",
      "destination": "/v3/resources/upgrade-agents-to-workers"
    },
    {
      "source": "/latest/guides/webhooks",
      "destination": "/v3/concepts/webhooks"
    },
    {
      "source": "/latest/cloud/webhooks",
      "destination": "/v3/concepts/webhooks"
    },
    {
      "source": "/latest/concepts/artifacts",
      "destination": "/v3/develop/artifacts"
    },
    {
      "source": "/latest/api-ref/rest-api-reference",
      "destination": "/v3/api-ref/rest-api"
    },
    {
      "source": "/latest/guides/global-concurrency-limits",
      "destination": "/v3/develop/global-concurrency-limits"
    },
    {
      "source": "/latest/guides/variables",
      "destination": "/v3/develop/variables"
    },
    {
      "source": "/latest/guides/using-the-client",
      "destination": "/v3/api-ref"
    },
    {
      "source": "/latest/guides/deployment/storage-guide",
      "destination": "/v3/deploy/infrastructure-concepts/store-flow-code"
    },
    {
      "source": "/latest/guides/testing",
      "destination": "/v3/develop/test-workflows"
    },
    {
      "source": "/latest/guides/deployment/push-work-pools",
      "destination": "/v3/deploy/infrastructure-examples/serverless"
    },
    {
      "source": "/latest/guides/creating-interactive-workflows",
      "destination": "/v3/develop/inputs"
    },
    {
      "source": "/latest/guides/dask-ray-task-runners",
      "destination": "/integrations/prefect-dask/usage_guide"
    },
    {
      "source": "/latest/guides/ci-cd",
      "destination": "/v3/deploy/infrastructure-concepts/deploy-ci-cd"
    },
    {
      "source": "/latest/concepts/deployments-block-based",
      "destination": "/v3/resources/upgrade-agents-to-workers"
    },
    {
      "source": "/latest/concepts/infrastructure",
      "destination": "/v3/deploy/infrastructure-concepts/work-pools"
    },
    {
      "source": "/latest/guides/runtime-context",
      "destination": "/v3/develop/runtime-context"
    },
    {
      "source": "/latest/guides/deployment/overriding-job-variables",
      "destination": "/v3/deploy/infrastructure-concepts/customize"
    },
    {
      "source": "/latest/guides/managed-execution",
      "destination": "/v3/deploy/infrastructure-examples/managed"
    },
    {
      "source": "/latest/guides/specifying-upstream-dependencies",
      "destination": "/v3/develop/write-flows"
    },
    {
      "source": "/latest/guides/automations",
      "destination": "/v3/automate"
    },
    {
      "source": "/latest/concepts/agents",
      "destination": "/v3/resources/upgrade-agents-to-workers"
    },
    {
      "source": "/latest/integrations/prefect-aws",
      "destination": "/integrations/prefect-aws"
    },
    {
      "source": "/latest/concepts/storage",
      "destination": "/v3/deploy/infrastructure-concepts/store-flow-code"
    },
    {
      "source": "/latest/guides/deployment/daemonize",
      "destination": "/v3/deploy/daemonize-processes"
    },
    {
      "source": "/latest/cloud/users/api-keys",
      "destination": "/v3/manage/cloud/manage-users/api-keys"
    },
    {
      "source": "/latest/community",
      "destination": "/v3/contribute"
    },
    {
      "source": "/latest/concepts/filesystems",
      "destination": "/v3/develop/blocks"
    },
    {
      "source": "/latest/cloud/events",
      "destination": "/v3/events"
    },
    {
      "source": "/latest/recipes/recipes",
      "destination": "/v3"
    },
    {
      "source": "/latest/guides/cli-shell",
      "destination": "/v3/develop/cli-shell"
    },
    {
      "source": "/latest/api-ref/server",
      "destination": "/v3/api-ref/rest-api/server"
    },
    {
      "source": "/latest/guides/moving-data",
      "destination": "/v3/develop/blocks"
    },
    {
      "source": "/latest/guides/deployment/developing-a-new-worker-type",
      "destination": "/contribute/develop-a-new-worker-type"
    },
    {
      "source": "/latest/guides/state-change-hooks",
      "destination": "/v3/develop/manage-states"
    },
    {
      "source": "/latest/guides/deployment/serverless-workers",
      "destination": "/v3/deploy/infrastructure-examples/serverless"
    },
    {
      "source": "/latest/integrations/usage",
      "destination": "/integrations/integrations"
    },
    {
      "source": "/latest/guides/troubleshooting",
      "destination": "/v3/manage/cloud/troubleshoot-cloud"
    },
    {
      "source": "/latest/guides/big-data",
      "destination": "/v3/develop/big-data"
    },
    {
      "source": "/latest/cloud/workspaces",
      "destination": "/v3/how-to-guides/cloud/workspaces"
    },
    {
      "source": "/v3/manage/cloud/workspaces",
      "destination": "/v3/how-to-guides/cloud/workspaces"
    },
    {
      "source": "/latest/integrations/prefect-aws/ecs_guide",
      "destination": "/integrations/prefect-aws/ecs_guide"
    },
    {
      "source": "/latest/integrations/prefect-kubernetes",
      "destination": "/integrations/prefect-kubernetes"
    },
    {
      "source": "/latest/faq",
      "destination": "/v3/get-started/whats-new-prefect-3"
    },
    {
      "source": "/latest/guides/migration-guide",
      "destination": "/v3/resources/upgrade-to-prefect-3"
    },
    {
      "source": "/latest/integrations/prefect-dbt",
      "destination": "/integrations/prefect-dbt"
    },
    {
      "source": "/latest/integrations/prefect-aws/ecs_worker",
      "destination": "/integrations/prefect-aws/ecs_guide"
    },
    {
      "source": "/latest/contributing/overview",
      "destination": "/v3/contribute"
    },
    {
      "source": "/latest/guides/secrets",
      "destination": "/v3/develop/secrets"
    },
    {
      "source": "/latest/cloud/connecting",
      "destination": "/v3/manage/cloud/connect-to-cloud"
    },
    {
      "source": "/latest/cloud/users/roles",
      "destination": "/v3/manage/cloud/manage-users/manage-roles"
    },
    {
      "source": "/latest/integrations/prefect-docker",
      "destination": "/integrations/prefect-docker"
    },
    {
      "source": "/latest/cloud/users",
      "destination": "/v3/manage/cloud/manage-users"
    },
    {
      "source": "/v3/integrations/prefect-gcp",
      "destination": "/integrations/prefect-gcp"
    },
    {
      "source": "/latest/cloud/users/sso",
      "destination": "/latest/manage/cloud/manage-users/configure-sso"
    },
    {
      "source": "/latest/integrations/prefect-dask",
      "destination": "/integrations/prefect-dask"
    },
    {
      "source": "/latest/integrations/prefect-gcp/gcp-worker-guide",
      "destination": "/integrations/prefect-gcp/gcp-worker-guide"
    },
    {
      "source": "/latest/cloud/rate-limits",
      "destination": "/v3/manage/cloud/rate-limits"
    },
    {
      "source": "/latest/integrations/prefect-sqlalchemy",
      "destination": "/integrations/prefect-sqlalchemy"
    },
    {
      "source": "/latest/integrations/prefect-slack",
      "destination": "/integrations/prefect-slack"
    },
    {
      "source": "/latest/integrations/prefect-gitlab",
      "destination": "/integrations/prefect-gitlab"
    },
    {
      "source": "/latest/integrations/prefect-dbt/cli/commands",
      "destination": "/integrations/prefect-dbt"
    },
    {
      "source": "/latest/integrations/prefect-databricks",
      "destination": "/integrations/prefect-databricks"
    },
    {
      "source": "/latest/cloud/users/service-accounts",
      "destination": "/latest/manage/cloud/manage-users/service-accounts"
    },
    {
      "source": "/latest/integrations/prefect-shell",
      "destination": "/integrations/prefect-shell"
    },
    {
      "source": "/latest/integrations/prefect-azure",
      "destination": "/integrations/prefect-azure"
    },
    {
      "source": "/latest/guides/deployment/aci",
      "destination": "/integrations/prefect-azure/aci_worker#why-use-aci-for-flow-run-execution"
    },
    {
      "source": "/latest/api-ref/server/api/deployments",
      "destination": "/v3/api-ref/python"
    },
    {
      "source": "/latest/integrations/prefect-github",
      "destination": "/integrations/prefect-github"
    },
    {
      "source": "/latest/integrations/prefect-aws/s3",
      "destination": "/integrations/prefect-aws"
    },
    {
      "source": "/latest/api-ref/server/api/flow_runs",
      "destination": "/v3/api-ref"
    },
    {
      "source": "/latest/cloud/incidents",
      "destination": "/latest/automate/incidents"
    },
    {
      "source": "/latest/integrations/prefect-aws/ecs",
      "destination": "/integrations/prefect-aws"
    },
    {
      "source": "/latest/integrations/prefect-email",
      "destination": "/integrations/prefect-email"
    },
    {
      "source": "/latest/integrations/prefect-snowflake",
      "destination": "/integrations/prefect-snowflake"
    },
    {
      "source": "/latest/integrations/contribute",
      "destination": "/contribute/contribute-integrations"
    },
    {
      "source": "/latest/integrations/prefect-aws/lambda_function",
      "destination": "/integrations/prefect-aws"
    },
    {
      "source": "/latest/integrations/prefect-docker/host",
      "destination": "/integrations/prefect-docker"
    },
    {
      "source": "/latest/integrations/prefect-docker/worker",
      "destination": "/integrations/prefect-docker"
    },
    {
      "source": "/latest/api-ref/server/schemas/schedules",
      "destination": "/v3/api-ref/python"
    },
    {
      "source": "/latest/integrations/prefect-docker/deployments/steps",
      "destination": "/integrations/prefect-docker"
    },
    {
      "source": "/latest/integrations/prefect-ray",
      "destination": "/integrations/prefect-ray"
    },
    {
      "source": "/implementation/azure/aks",
      "destination": "/v3/deploy/infrastructure-examples/kubernetes"
    },
    {
      "source": "/latest/api-ref/server/models/flow_runs",
      "destination": "/v3/api-ref/python"
    },
    {
      "source": "/latest/integrations/prefect-gcp/bigquery",
      "destination": "/integrations/prefect-gcp"
    },
    {
      "source": "/latest/integrations/prefect-sqlalchemy/database",
      "destination": "/integrations/prefect-sqlalchemy"
    },
    {
      "source": "/latest/contributing/versioning",
      "destination": "/contribute/styles-practices"
    },
    {
      "source": "/latest/integrations/prefect-dask/task_runners",
      "destination": "/integrations/prefect-dask"
    },
    {
      "source": "/latest/integrations/prefect-dask/usage_guide",
      "destination": "/integrations/prefect-dask"
    },
    {
      "source": "/latest/integrations/prefect-shell/commands",
      "destination": "/integrations/prefect-shell"
    },
    {
      "source": "/latest/integrations/prefect-azure/aci_worker",
      "destination": "/integrations/prefect-azure/aci_worker"
    },
    {
      "source": "/latest/integrations/prefect-aws/batch",
      "destination": "/integrations/prefect-aws"
    },
    {
      "source": "/latest/integrations/prefect-docker/containers",
      "destination": "/integrations/prefect-docker"
    },
    {
      "source": "/latest/api-ref/server/api/flows",
      "destination": "/v3/api-ref/rest-api/server/flows"
    },
    {
      "source": "/latest/api-ref/server/schemas/filters",
      "destination": "/v3/api-ref"
    },
    {
      "source": "/latest/integrations/prefect-docker/images",
      "destination": "/integrations/prefect-docker"
    },
    {
      "source": "/latest/contributing/style",
      "destination": "/contribute/styles-practices"
    },
    {
      "source": "/latest/integrations/prefect-docker/credentials",
      "destination": "/integrations/prefect-docker"
    },
    {
      "source": "/latest/integrations/prefect-gcp/cloud_storage",
      "destination": "/integrations/prefect-gcp"
    },
    {
      "source": "/latest/api-ref/server/api/admin",
      "destination": "/v3/api-ref"
    },
    {
      "source": "/latest/api-ref/server/api/server",
      "destination": "/v3/api-ref"
    },
    {
      "source": "/latest/cloud/users/object-access-control-lists",
      "destination": "/v3/manage/cloud/manage-users/object-access-control-lists"
    },
    {
      "source": "/latest/integrations/prefect-aws/secrets_manager",
      "destination": "/integrations/prefect-aws"
    },
    {
      "source": "/latest/integrations/prefect-aws/credentials",
      "destination": "/integrations/prefect-aws"
    },
    {
      "source": "/latest/integrations/prefect-databricks/jobs",
      "destination": "/integrations/prefect-databricks"
    },
    {
      "source": "/latest/integrations/prefect-databricks/models/jobs",
      "destination": "/integrations/prefect-databricks"
    },
    {
      "source": "/latest/integrations/prefect-kubernetes/worker",
      "destination": "/integrations/prefect-kubernetes"
    },
    {
      "source": "/latest/integrations/prefect-sqlalchemy/credentials",
      "destination": "/integrations/prefect-sqlalchemy"
    },
    {
      "source": "/latest/integrations/prefect-databricks/flows",
      "destination": "/integrations/prefect-databricks"
    },
    {
      "source": "/latest/integrations/prefect-kubernetes/deployments",
      "destination": "/integrations/prefect-kubernetes"
    },
    {
      "source": "/latest/integrations/prefect-snowflake/credentials",
      "destination": "/integrations/prefect-snowflake"
    },
    {
      "source": "/latest/integrations/prefect-dbt/cli/credentials",
      "destination": "/integrations/prefect-dbt"
    },
    {
      "source": "/latest/integrations/prefect-kubernetes/jobs",
      "destination": "/integrations/prefect-kubernetes"
    },
    {
      "source": "/latest/integrations/prefect-slack/messages",
      "destination": "/integrations/prefect-slack"
    },
    {
      "source": "/v3/resources/whats-new-prefect-3",
      "destination": "/v3/get-started/whats-new-prefect-3"
    },
    {
      "source": "/v3/resources/deferred-tasks",
      "destination": "/v3/develop/deferred-tasks"
    },
    {
      "source": "/v3/resources/visualize-flow-structure",
      "destination": "/v3/develop/visualize-flow-structure"
    },
    {
      "source": "/v3/resources/big-data",
      "destination": "/v3/develop/big-data"
    },
    {
      "source": "/v3/resources/cli-shell",
      "destination": "/v3/develop/cli-shell"
    },
    {
      "source": "/v3/resources/secrets",
      "destination": "/v3/develop/secrets"
    },
    {
      "source": "/v3/resources/cancel",
      "destination": "/v3/develop/cancel"
    },
    {
      "source": "/v3/resources/daemonize-processes",
      "destination": "/v3/deploy/daemonize-processes"
    },
    {
      "source": "/v3/resources/interact-with-api",
      "destination": "/v3/develop/interact-with-api"
    },
    {
      "source": "/v3/manage/cloud/terraform-provider",
      "destination": "/v3/manage/infrastructure-as-code"
    },
    {
      "source": "/v3/tutorials/modal",
      "destination": "/v3/deploy/infrastructure-examples/modal"
    },
    {
      "source": "/v3/tutorials/server-and-worker",
      "destination": "/v3/manage/server/examples/helm"
    },
    {
      "source": "/v3/tutorials/form-building",
      "destination": "v3/how-to-guides/workflows/form-building"
    },
    {
      "source": "/latest/api-ref/prefect/:slug*",
      "destination": "/v3/api-ref/python"
    },
    {
      "source": "/api-ref/prefect/:slug*",
      "destination": "/v3/api-ref/python"
    },
    {
      "source": "/3rc/:slug*",
      "destination": "/v3/:slug*"
    },
    {
      "source": "/latest/:slug*",
      "destination": "/v3/:slug*"
    },
    {
      "source": "/3/:slug*",
      "destination": "/v3/:slug*"
    },
    {
      "source": "/3.0/:slug*",
      "destination": "/v3/:slug*"
    },
    {
      "source": "/2/:slug*",
      "destination": "/v2/:slug*"
    },
    {
      "destination": "/v3/api-ref/settings-ref",
      "source": "/v3/develop/settings-ref"
    },
    {
      "source": "/v3/deploy/infrastructure-concepts/store-flow-code#cloud-provider-storage",
      "destination": "/v3/deploy/infrastructure-concepts/store-flow-code#blob-storage"
    },
    {
      "source": "/v3/develop/write-flows",
      "destination": "/v3/how-to-guides/workflows/write-and-run"
    },
    {
      "source": "/v3/develop/write-tasks",
      "destination": "/v3/how-to-guides/workflows/write-and-run"
    },
    {
      "source": "/v3/automate/events/automations-triggers",
      "destination": "/v3/concepts/automations"
    },
    {
      "source": "/v3/automate/events/webhook-triggers",
      "destination": "/v3/concepts/webhooks"
    },
    {
      "source": "/v3/automate/events/events",
      "destination": "/v3/concepts/events"
    },
    {
<<<<<<< HEAD
      "source": "v3/manage/cloud/connect-to-cloud",
      "destination": "/v3/how-to-guides/cloud/connect-to-cloud"
=======
      "source": "/v3/automate/events/custom-triggers",
      "destination": "/v3/concepts/event-triggers"
>>>>>>> 5dac40d0
    }
  ]
}<|MERGE_RESOLUTION|>--- conflicted
+++ resolved
@@ -1513,13 +1513,12 @@
       "destination": "/v3/concepts/events"
     },
     {
-<<<<<<< HEAD
       "source": "v3/manage/cloud/connect-to-cloud",
       "destination": "/v3/how-to-guides/cloud/connect-to-cloud"
-=======
+    },
+    {
       "source": "/v3/automate/events/custom-triggers",
       "destination": "/v3/concepts/event-triggers"
->>>>>>> 5dac40d0
     }
   ]
 }