--- conflicted
+++ resolved
@@ -207,7 +207,7 @@
 There are three main types of steps that typically show up in a `pull` section:
 
 - `set_working_directory`: this step simply sets the working directory for the process prior to importing your flow
-- `git_clone_project`: this step clones the provided repository on the provided branch
+- `git_clone`: this step clones the provided repository on the provided branch
 - `pull_project_from_{cloud}`: this step pulls the project directory from a Cloud storage location (e.g., S3)
 
 !!! tip "Use block and variable references"
@@ -239,7 +239,7 @@
 
 ```yaml
 pull:
-    - prefect.projects.steps.git_clone_project:
+    - prefect.projects.steps.git_clone:
         id: clone-step
         repository: https://github.com/org/repo.git
     - prefect.projects.steps.pip_install_requirements:
@@ -483,201 +483,6 @@
 | <span class="no-wrap">`work_queue_name`</span> | The name of the work queue within the specified work pool to schedule flow runs in for the deployment. If not provided, the default queue for the specified work pool with be used.                       |
 | `job_variables`                                | Values used to override the default values in the specified work pool's [base job template](/concepts/work-pools/#base-job-template). Maps directly to a created deployments `infra_overrides` attribute. |
 
-<<<<<<< HEAD
-## The Prefect YAML file
-
-The `prefect.yaml` file contains default instructions for how to build and push any necessary code artifacts (such as Docker images) from this project, as well as default instructions for pulling a deployment in remote execution environments (e.g., cloning a GitHub repository).
-
-The base structure for `prefect.yaml` is as follows:
-
-```yaml
-# generic metadata
-prefect-version: null
-name: null
-
-# preparation steps
-build: null
-push: null
-
-# runtime steps
-pull: null
-```
-
-The metadata fields are always pre-populated for you and are currently for bookkeeping purposes only.  The other sections are pre-populated based on recipe; if no recipe is provided, Prefect will attempt to guess an appropriate one based on local configuration.  Each step has the following format:
-
-```yaml
-section:
-  - prefect_package.path.to.importable.step:
-      requires: "pip-installable-package-spec" # optional
-      kwarg1: value
-      kwarg2: more-values
-```
-
-Every step can optionally provide a `requires` field that Prefect will use to auto-install in the event that the step cannot be found in the current environment.  The additional fields map directly onto Python keyword arguments to the step function.  Within a given section, steps always run in the order that they are provided within the `prefect.yaml` file.
-
-!!! tip "Step templating"
-    [Just as in `deployment.yaml`](#templating-options), step inputs can be templated with the outputs of prior steps or with block references.
-
-!!! tip "Deployment Instruction Overrides"
-    `build`, `push`, and `pull` sections can all be overridden a per-deployment basis by defining `build`, `push`, and `pull` fields within a deployment definition in the project's `deployment.yaml` file.
-
-    The `prefect deploy` command will use any `build`, `push`, or `pull` instructions provided in a deployment's definition instead of the project's `prefect.yaml` file.
-
-    This capability is useful for projects that have multiple deployments that require different deployment instructions.
-
-For more information on the mechanics of steps, [see below](#deployment-mechanics).
-
-### The Build Section
-
-The build section of `prefect.yaml` is where any necessary side effects for running your deployments are built - the most common type of side effect produced here is a Docker image.  If you initialize with the docker recipe, you will be prompted to provide required information, such as image name and tag:
-
-<div class="terminal">
-```bash
-$ prefect project init --recipe docker
->> image_name: < insert image name here >
->> tag: < insert image tag here >
-```
-</div>
-
-!!! tip "Use `--field` to avoid the interactive experience"
-    We recommend that you only initialize a recipe when you begin a project, and afterwards store your configuration files within version control; however, sometimes you may need to initialize programmatically and avoid the interactive prompts.  To do so, provide all required fields for your recipe using the `--field` flag:
-    <div class="terminal">
-    ```bash
-    $ prefect project init --recipe docker \
-        --field image_name=my-repo/my-image \
-        --field tag=my-tag
-    ```
-    </div>
-
-```yaml
-build:
-- prefect_docker.projects.steps.build_docker_image:
-    requires: prefect-docker>=0.2.0
-    image_name: my-repo/my-image
-    tag: my-tag
-    dockerfile: auto
-    push: true
-```
-
-Once you've confirmed that these fields are set to their desired values, this step will automatically build a Docker image with the provided name and tag and push it to the repository referenced by the image name.  [As the documentation notes](https://prefecthq.github.io/prefect-docker/projects/steps/#prefect_docker.projects.steps.BuildDockerImageResult), this step produces a few fields that can optionally be used in future steps or within `deployment.yaml` as template values.  It is best practice to use `{{ image_name }}` within `deployment.yaml` (specificially the work pool's job variables section) so that you don't risk having your build step and deployment specification get out of sync with hardcoded values.  For a worked example, [check out the project tutorial](/concepts/projects/#dockerized-deployment).
-
-
-!!! note Some steps require Prefect integrations
-    Note that in the build step example above, we relied on the `prefect-docker` package; in cases that deal with external services, additional packages are often required and will be auto-installed for you.
-
-!!! tip "Pass output to downstream steps"
-    Each deployment action can be composed of multiple steps.  For example, if you wanted to build a Docker image tagged with the current commit hash, you could use the `run_shell_script` step and feed the output into the `build_docker_image` step:
-
-    ```yaml
-    build:
-        - prefect.projects.steps.run_shell_script:
-            id: get-commit-hash
-            script: git rev-parse --short HEAD
-            stream_output: false
-        - prefect_docker.projects.steps.build_docker_image:
-            requires: prefect-docker
-            image_name: my-image
-            image_tag: "{{ get-commit-hash.stdout }}"
-            dockerfile: auto
-    ```
-
-    Note that the `id` field is used in the `run_shell_script` step so that its output can be referenced in the next step.
-
-### The Push Section
-
-The push section is most critical for situations in which code is not stored on persistent filesystems or in version control.  In this scenario, code is often pushed and pulled from a Cloud storage bucket of some kind (e.g., S3, GCS, Azure Blobs, etc.).  The push section allows users to specify and customize the logic for pushing this project to arbitrary remote locations.
-
-For example, a user wishing to store their project in an S3 bucket and rely on default worker settings for its runtime environment could use the `s3` recipe:
-
-<div class="terminal">
-```bash
-$ prefect project init --recipe s3
->> bucket: < insert bucket name here >
-```
-</div>
-
-Inspecting our newly created `prefect.yaml` file we find that the `push` and `pull` sections have been templated out for us as follows:
-
-```yaml
-push:
-  - prefect_aws.projects.steps.push_project_to_s3:
-      requires: prefect-aws>=0.3.0
-      bucket: my-bucket
-      folder: project-name
-      credentials: null
-
-pull:
-  - prefect_aws.projects.steps.pull_project_from_s3:
-      requires: prefect-aws>=0.3.0
-      bucket: my-bucket
-      folder: "{{ folder }}"
-      credentials: null
-```
-
-The bucket has been populated with our provided value (which also could have been provided with the `--field` flag); note that the `folder` property of the `push` step is a template - the `pull_project_from_s3` step outputs both a `bucket` value as well as a `folder` value that can be used to template downstream steps.  Doing this helps you keep your steps consistent across edits.
-
-As discussed above, if you are using [blocks](/concepts/blocks/), the credentials section can be templated with a block reference for secure and dynamic credentials access:
-
-```yaml
-push:
-  - prefect_aws.projects.steps.push_project_to_s3:
-      requires: prefect-aws>=0.3.0
-      bucket: my-bucket
-      folder: project-name
-      credentials: "{{ prefect.blocks.aws-credentials.dev-credentials }}"
-```
-
-Anytime you run `prefect deploy`, this `push` section will be executed upon successful completion of your `build` section. For more information on the mechanics of steps, [see below](#deployment-mechanics).
-
-### The Pull Section
-
-The pull section is the most important section within the `prefect.yaml` file as it contains instructions for preparing this project for a deployment run.  These instructions will be executed each time a deployment created within this project is run via a worker.
-
-There are three main types of steps that typically show up in a `pull` section:
-
-- `set_working_directory`: this step simply sets the working directory for the process prior to importing your flow
-- `git_clone`: this step clones the provided repository on the provided branch
-- `pull_project_from_{cloud}`: this step pulls the project directory from a Cloud storage location (e.g., S3)
-
-!!! tip "Use block and variable references"
-    All [block and variable references](#templating-options) within your pull step will remain unresolved until runtime and will be pulled each time your deployment is run. This allows you to avoid storing sensitive information insecurely; it also allows you to manage certain types of configuration from the API and UI without having to rebuild your deployment every time.
-
-### Utility Steps
-Utility steps can be used within a build, push, or pull action to assist in managing the deployment lifecycle:
-
-- `run_shell_script` allows for the execution of one or more shell commands in a subprocess, and returns the standard output and standard error of the script. This is useful for scripts that require execution in a specific environment, or those which have specific input and output requirements.
-
-Here is an example of retrieving the short Git commit hash of the current repository to use as a Docker image tag:
-
-```yaml
-build:
-    - prefect.projects.steps.run_shell_script:
-        id: get-commit-hash
-        script: git rev-parse --short HEAD
-        stream_output: false
-    - prefect_docker.projects.steps.build_docker_image:
-        requires: prefect-docker
-        image_name: my-image
-        image_tag: "{{ get-commit-hash.stdout }}"
-        dockerfile: auto
-```
-
-- `pip_install_requirements` installs dependencies from a `requirements.txt` file within a specified directory.
-
-Below is an example of installing dependencies from a `requirements.txt` file after cloning a project:
-
-```yaml
-pull:
-    - prefect.projects.steps.git_clone:
-        id: clone-step
-        repository: https://github.com/org/repo.git
-    - prefect.projects.steps.pip_install_requirements:
-        directory: {{ clone-step.directory }}
-        requirements_file: requirements.txt
-        stream_output: False
-```
-=======
->>>>>>> 06dceea2
 
 ## The `.prefect/` directory
 
