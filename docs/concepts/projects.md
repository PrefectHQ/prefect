---
description: Learn how Prefect projects allow you to easily manage your code and deployments.
tags:
    - work pools
    - workers
    - orchestration
    - flow runs
    - deployments
    - projects
    - storage
    - infrastructure
    - blocks
    - tutorial
---

# Projects<span class="badge beta"></span>

A project is a minimally opinionated set of files that describe how to prepare one or more [flow deployments](/concepts/deployments/).  At a high level, a project is a directory with the following key files stored in the root:

- [`deployment.yaml`](#the-deployment-yaml-file): a YAML file describing base settings for deployments produced from this project
- [`prefect.yaml`](#the-prefect-yaml-file): a YAML file describing procedural steps for preparing a deployment from this project, as well as instructions for preparing the execution environment for a deployment run
- [`.prefect/`](#the-prefect-directory): a hidden directory where Prefect will store workflow metadata

Projects can be initialized by running the CLI command `prefect project init` in any directory that you consider to be the root of a project.

!!! tip "Project recipes"
    Prefect ships with many off-the-shelf "recipes" that allow you to get started with more structure within your `deployment.yaml` and `prefect.yaml` files; run `prefect project recipe ls` to see what recipes are available in your installation. You can provide a recipe name in your initialization command with the `--recipe` flag, otherwise Prefect will attempt to guess an appropriate recipe based on the structure of your project directory (for example if you initialize within a `git` repository, Prefect will use the `git` recipe).

## The Deployment YAML file

The `deployment.yaml` file contains default configuration for all deployments created from within this project; all settings within this file can be overridden via the `prefect deploy` CLI command when creating a deployment.

The base structure for `deployment.yaml` is as follows:

```yaml
deployments:
  - # base metadata
    name: null
    version: null
    tags: []
    description: null
    schedule: null

    # flow-specific fields
    flow_name: null
    entrypoint: null
    parameters: {}

    # infra-specific fields
    work_pool:
      name: null
      work_queue_name: null
      job_variables: {}
```

You can create deployments via the CLI command `prefect deploy` without ever needing to alter this file in any way - its sole purpose is for version control and providing base settings in the situation where you are creating many deployments from your project.  [As described below](#deployment-mechanics), when creating a deployment these settings are first loaded from this base file, and then any additional flags provided via `prefect deploy` are layered on top before registering the deployment with the Prefect API.

### Templating Options

Values that you place within your `deployment.yaml` file can reference dynamic values in two different ways:

- **step outputs**: every step of both `build` and `push` produce named fields such as `image_name`; you can reference these fields within `deployment.yaml` and `prefect deploy` will populate them with each call.  References must be enclosed in double brackets and be of the form `"{{ field_name }}"`
- **blocks**: [Prefect blocks](/concepts/blocks) can also be referenced with the special syntax `{{ prefect.blocks.block_type.block_slug }}`; it is highly recommended that you use block references for any sensitive information (such as a GitHub access token or any credentials) to avoid hardcoding these values in plaintext
- **variables**: [Prefect variables](/concepts/variables) can also be referenced with the special syntax `{{ prefect.variables.variable_name }}`. Variables can be used to reference non-sensitive, reusable pieces of information such as a default image name or a default work pool name.

As an example, consider the following `deployment.yaml` file:

```yaml
deployments:
  - # base metadata
    name: null
    version: "{{ image_tag }}"
    tags:
        - "{{ image_tag }}"
        - "{{ prefect.variables.some_common_tag }}"
    description: null
    schedule: null

    # flow-specific fields
    flow_name: null
    entrypoint: null
    parameters: {}

    # infra-specific fields
    work_pool:
        name: "my-k8s-work-pool"
        work_queue_name: null
        job_variables:
            image: "{{ image_name }}"
            cluster_config: "{{ prefect.blocks.kubernetes-cluster-config.my-favorite-config }}"
```

So long as our `build` steps produce fields called `image_name` and `image_tag`, every time we deploy a new version of our deployment these fields will be dynamically populated with the relevant values.

!!! note "Docker step"
    The most commonly used build step is [`prefect_docker.projects.steps.build_docker_image`](https://prefecthq.github.io/prefect-docker/projects/steps/#prefect_docker.projects.steps.build_docker_image) which produces both the `image_name` and `image_tag` fields.

    For an example, [check out the project tutorial](/tutorial/projects/#dockerized-deployment).

### Working With Multiple Deployments

Projects can support multiple deployment declarations within a project's `deployment.yaml` file. This method of declaring multiple deployments allows the configuration for all deployments within a project to be version controlled and deployed with a single command.

New deployment declarations can be added to a project's `deployment.yaml` file by adding a new entry to the `deployments` list. Each deployment declaration must have a unique `name` field which is used to select deployment declarations when using the `prefect deploy` command.

For example, consider the following `deployment.yaml` file:

```yaml
deployments:
  - name: deployment-1
    entrypoint: flows/hello.py:my_flow
    parameters:
        number: 42,
        message: Don't panic!
    work_pool:
        name: my-process-work-pool
        work_queue_name: primary-queue

  - name: deployment-2
    entrypoint: flows/goodbye.py:my_other_flow
    work_pool:
        name: my-process-work-pool
        work_queue_name: secondary-queue

  - name: deployment-3
    entrypoint: flows/hello.py:yet_another_flow
    work_pool:
        name: my-docker-work-pool
        work_queue_name: tertiary-queue
```

This file has three deployment declarations, each referencing a different flow in the project. Each deployment declaration has a unique `name` field and can be deployed individually by using the `--name` flag when deploying.

For example, to deploy `deployment-1` we would run:

<div class="terminal">
```bash
$ prefect deploy --name deployment-1
```
</div>

To deploy multiple deployments you can provide multiple `--name` flags:

<div class="terminal">
```bash
$ prefect deploy --name deployment-1 --name deployment-2
```
</div>

To deploy all deployments in a project you can use the `--all` flag:

<div class="terminal">
```bash
$ prefect deploy --all
```
</div>

!!! note "CLI Options When Deploying Multiple Deployments"
    When deploying more than one deployment with a single `prefect deploy` command, any additional attributes provided via the CLI will be ignored.

    To provide overrides to a deployment via the CLI, you must deploy that deployment individually.


#### Reusing Configuration Across Deployments

Because a project's `deployment.yaml` file is a standard YAML file, you can use [YAML aliases](https://yaml.org/spec/1.2.2/#71-alias-nodes) to reuse configuration across deployments.

This functionality is useful when multiple deployments need to share the work pool configuration, deployment actions, or other configurations.

You can declare a YAML alias by using the `&{alias_name}` syntax and insert that alias elsewhere in the file with the `*{alias_name}` syntax. When aliasing YAML maps, you can also override specific fields of the aliased map by using the `<<: *{alias_name}` syntax and adding additional fields below.

We recommend adding a `definitions` section to your `deployment.yaml` file at the same level as the `deployments` section to store your aliases.

For example, consider the following `deployment.yaml` file:

```yaml
definitions:
    work_pools:
        my_docker_work_pool: &my_docker_work_pool
            name: my-docker-work-pool
            work_queue_name: default
            job_variables:
                image: "{{ image_name }}"
    schedules:
        every_ten_minutes: &every_10_minutes
            interval: 600
    actions:
        docker_build: &docker_build
            - prefect_docker.projects.steps.build_docker_image: &docker_build_config
                requires: prefect-docker>=0.2.0
                image_name: my-example-image
                tag: dev
                dockerfile: auto
                push: true

deployments:
  - name: deployment-1
    entrypoint: flows/hello.py:my_flow
    schedule: *every_10_minutes
    parameters:
        number: 42,
        message: Don't panic!
    work_pool: *my_docker_work_pool
    build: *docker_build # Uses the full docker_build action with no overrides

  - name: deployment-2
    entrypoint: flows/goodbye.py:my_other_flow
    work_pool: *my_docker_work_pool
    build:
        - prefect_docker.projects.steps.build_docker_image:
            <<: *docker_build_config # Uses the docker_build_config alias and overrides the dockerfile field
            dockerfile: Dockerfile.custom

  - name: deployment-3
    entrypoint: flows/hello.py:yet_another_flow
    schedule: *every_10_minutes
    work_pool:
        name: my-process-work-pool
        work_queue_name: primary-queue

```

In the above example, we are using YAML aliases to reuse work pool, schedule, and build configuration across multiple deployments:

- `deployment-1` and `deployment-2` are using the same work pool configuration
- `deployment-1` and `deployment-3` are using the same schedule
- `deployment-1` and `deployment-2` are using the same build deployment action, but `deployment-2` is overriding the `dockerfile` field to use a custom Dockerfile

### Deployment Declaration Reference

#### Root Level Fields

Below are fields that can be added at the root level of the `deployment.yaml` file.

| Property                                   | Description                                                                                                                                               |
| ------------------------------------------ | --------------------------------------------------------------------------------------------------------------------------------------------------------- |
| <span class="no-wrap">`deployments`</span> | A list of deployment declarations for the current project. Fields for this section are documented in the [Deployment Fields](#deployment-fields) section. |
| `definitions`                              | Definitions for configuration that is shared across deployment declarations (e.g., schedules, deployment actions, etc.).                                  |

#### Deployment Fields

Below are fields that can be added to each deployment declaration.

<<<<<<< HEAD
| Property                                   | Description                                                                                                                                                                                                                                                                   |
| ------------------------------------------ | ----------------------------------------------------------------------------------------------------------------------------------------------------------------------------------------------------------------------------------------------------------------------------- |
| `name`                                     | The name to give to the created deployment. Used with the `prefect deploy` command to create or update specific deployments in a project.                                                                                                                                     |
| `version`                                  | An optional version for the deployment.                                                                                                                                                                                                                                       |
| `tags`                                     | A list of strings to assign to the deployment as tags.                                                                                                                                                                                                                        |
| <span class="no-wrap">`description`</span> | An optional description for the deployment.                                                                                                                                                                                                                                   |
| `schedule`                                 | An optional [schedule](/concepts/schedules) to assign to the deployment. Fields for this sections are documented in the [Schedule Fields](#schedule-fields) section.                                                                                                          |
| `flow_name`                                | The name of a flow that has been registered in the current project's [`.prefect` directory](#the-prefect-directory). Either `flow_name` **or** `entrypoint` is required.                                                                                                      |
| `entrypoint`                               | The path to the `.py` file containing flow you want to deploy (relative to the root directory of your project) combined with the name of the flow function. Should be in the format `path/to/file.py:flow_function_name`. Either `flow_name` **or** `entrypoint` is required. |
| `parameters`                               | Optional default values to provide for the parameters of the deployed flow. Should be an object with key/value pairs.                                                                                                                                                         |
| `work_pool`                                | Information on where to schedule flow runs for the deployment. Fields for this sections are documented in the [Work Pool Fields](#work-pool-fields) section.                                                                                                                  |
=======
| Property | Description |
| --- | --- |
| `name` | The name to give to the created deployment. Used with the `prefect deploy` command to create or update specific deployments in a project. |
| `version` | An optional version for the deployment. |
| `tags` | A list of strings to assign to the deployment as tags. |
| <span class="no-wrap">`description`</span> | An optional description for the deployment. |
| `schedule` | An optional [schedule](/concepts/schedules) to assign to the deployment. Fields for this section are documented in the [Schedule Fields](#schedule-fields) section. |
| `flow_name`   | The name of a flow that has been registered in the current project's [`.prefect` directory](#the-prefect-directory). Either `flow_name` **or** `entrypoint` is required. |
| `entrypoint` | The path to the `.py` file containing flow you want to deploy (relative to the root directory of your project) combined with the name of the flow function. Should be in the format `path/to/file.py:flow_function_name`. Either `flow_name` **or** `entrypoint` is required. |
| `parameters` | Optional default values to provide for the parameters of the deployed flow. Should be an object with key/value pairs. |
| `work_pool` | Information on where to schedule flow runs for the deployment. Fields for this section are documented in the [Work Pool Fields](#work-pool-fields) section. |
>>>>>>> 1d49f8e8

#### Schedule Fields

Below are fields that can be added to a deployment declaration's `schedule` section.

| Property                                   | Description                                                                                                                                                                                                            |
| ------------------------------------------ | ---------------------------------------------------------------------------------------------------------------------------------------------------------------------------------------------------------------------- |
| `interval`                                 | Number of seconds indicating the time between flow runs. Cannot be used in conjunction with `cron` or `rrule`.                                                                                                         |
| <span class="no-wrap">`anchor_date`</span> | Datetime string indicating the starting or "anchor" date to begin the schedule. If no `anchor_date` is supplied, the current UTC time is used. Can only be used with `interval`.                                       |
| `timezone`                                 | String name of a time zone, used to enforce localization behaviors like DST boundaries. See the [IANA Time Zone Database](https://www.iana.org/time-zones) for valid time zones.                                       |
| `cron`                                     | A valid cron string. Cannot be used in conjunction with `interval` or `rrule`.                                                                                                                                         |
| `day_or`                                   | Boolean indicating how croniter handles day and day_of_week entries. Must be used with `cron`. Defaults to `True`.                                                                                                     |
| `rrule`                                    | String representation of an RRule schedule. See the [`rrulestr` examples](https://dateutil.readthedocs.io/en/stable/rrule.html#rrulestr-examples) for syntax. Cannot be used in conjunction with `interval` or `cron`. |

For more information about schedules, see the [Schedules](/concepts/schedules/#creating-schedules-through-a-deployment-yaml-files-schedule-section) concept doc.

#### Work Pool Fields

Below are fields that can be added to a deployment declaration's `work_pool` section.

| Property                                       | Description                                                                                                                                                                                               |
| ---------------------------------------------- | --------------------------------------------------------------------------------------------------------------------------------------------------------------------------------------------------------- |
| `name`                                         | The name of the work pool to schedule flow runs in for the deployment.                                                                                                                                    |
| <span class="no-wrap">`work_queue_name`</span> | The name of the work queue within the specified work pool to schedule flow runs in for the deployment. If not provided, the default queue for the specified work pool with be used.                       |
| `job_variables`                                | Values used to override the default values in the specified work pool's [base job template](/concepts/work-pools/#base-job-template). Maps directly to a created deployments `infra_overrides` attribute. |

## The Prefect YAML file

The `prefect.yaml` file contains default instructions for how to build and push any necessary code artifacts (such as Docker images) from this project, as well as default instructions for pulling a deployment in remote execution environments (e.g., cloning a GitHub repository).

The base structure for `prefect.yaml` is as follows:

```yaml
# generic metadata
prefect-version: null
name: null

# preparation steps
build: null
push: null

# runtime steps
pull: null
```

The metadata fields are always pre-populated for you and are currently for bookkeeping purposes only.  The other sections are pre-populated based on recipe; if no recipe is provided, Prefect will attempt to guess an appropriate one based on local configuration.  Each step has the following format:

```yaml
section:
  - prefect_package.path.to.importable.step:
      requires: "pip-installable-package-spec" # optional
      kwarg1: value
      kwarg2: more-values
```

Every step can optionally provide a `requires` field that Prefect will use to auto-install in the event that the step cannot be found in the current environment.  The additional fields map directly onto Python keyword arguments to the step function.  Within a given section, steps always run in the order that they are provided within the `prefect.yaml` file.

!!! tip "Step templating"
    [Just as in `deployment.yaml`](#templating-options), step inputs can be templated with the outputs of prior steps or with block references.

!!! tip "Deployment Instruction Overrides"
    `build`, `push`, and `pull` sections can all be overridden a per-deployment basis by defining `build`, `push`, and `pull` fields within a deployment definition in the project's `deployment.yaml` file.

    The `prefect deploy` command will use any `build`, `push`, or `pull` instructions provided in a deployment's definition instead of the project's `prefect.yaml` file.

    This capability is useful for projects that have multiple deployments that require different deployment instructions.

For more information on the mechanics of steps, [see below](#deployment-mechanics).

### The Build Section

The build section of `prefect.yaml` is where any necessary side effects for running your deployments are built - the most common type of side effect produced here is a Docker image.  If you initialize with the docker recipe, you will be prompted to provide required information, such as image name and tag:

<div class="terminal">
```bash
$ prefect project init --recipe docker
>> image_name: < insert image name here >
>> tag: < insert image tag here >
```
</div>

!!! tip "Use `--field` to avoid the interactive experience"
    We recommend that you only initialize a recipe when you begin a project, and afterwards store your configuration files within version control; however, sometimes you may need to initialize programmatically and avoid the interactive prompts.  To do so, provide all required fields for your recipe using the `--field` flag:
    <div class="terminal">
    ```bash
    $ prefect project init --recipe docker \
        --field image_name=my-repo/my-image \
        --field tag=my-tag
    ```
    </div>

```yaml
build:
- prefect_docker.projects.steps.build_docker_image:
    requires: prefect-docker>=0.2.0
    image_name: my-repo/my-image
    tag: my-tag
    dockerfile: auto
    push: true
```

Once you've confirmed that these fields are set to their desired values, this step will automatically build a Docker image with the provided name and tag and push it to the repository referenced by the image name.  [As the documentation notes](https://prefecthq.github.io/prefect-docker/projects/steps/#prefect_docker.projects.steps.BuildDockerImageResult), this step produces a few fields that can optionally be used in future steps or within `deployment.yaml` as template values.  It is best practice to use `{{ image_name }}` within `deployment.yaml` (specificially the work pool's job variables section) so that you don't risk having your build step and deployment specification get out of sync with hardcoded values.  For a worked example, [check out the project tutorial](/concepts/projects/#dockerized-deployment).


!!! note Some steps require Prefect integrations
    Note that in the build step example above, we relied on the `prefect-docker` package; in cases that deal with external services, additional packages are often required and will be auto-installed for you.

### The Push Section

The push section is most critical for situations in which code is not stored on persistent filesystems or in version control.  In this scenario, code is often pushed and pulled from a Cloud storage bucket of some kind (e.g., S3, GCS, Azure Blobs, etc.).  The push section allows users to specify and customize the logic for pushing this project to arbitrary remote locations.

For example, a user wishing to store their project in an S3 bucket and rely on default worker settings for its runtime environment could use the `s3` recipe:

<div class="terminal">
```bash
$ prefect project init --recipe s3
>> bucket: < insert bucket name here >
```
</div>

Inspecting our newly created `prefect.yaml` file we find that the `push` and `pull` sections have been templated out for us as follows:

```yaml
push:
  - prefect_aws.projects.steps.push_project_to_s3:
      requires: prefect-aws>=0.3.0
      bucket: my-bucket
      folder: project-name
      credentials: null

pull:
  - prefect_aws.projects.steps.pull_project_from_s3:
      requires: prefect-aws>=0.3.0
      bucket: my-bucket
      folder: "{{ folder }}"
      credentials: null
```

The bucket has been populated with our provided value (which also could have been provided with the `--field` flag); note that the `folder` property of the `push` step is a template - the `pull_project_from_s3` step outputs both a `bucket` value as well as a `folder` value that can be used to template downstream steps.  Doing this helps you keep your steps consistent across edits.

As discussed above, if you are using [blocks](/concepts/blocks/), the credentials section can be templated with a block reference for secure and dynamic credentials access:

```yaml
push:
  - prefect_aws.projects.steps.push_project_to_s3:
      requires: prefect-aws>=0.3.0
      bucket: my-bucket
      folder: project-name
      credentials: "{{ prefect.blocks.aws-credentials.dev-credentials }}"
```

Anytime you run `prefect deploy`, this `push` section will be executed upon successful completion of your `build` section. For more information on the mechanics of steps, [see below](#deployment-mechanics).

### The Pull Section

The pull section is the most important section within the `prefect.yaml` file as it contains instructions for preparing this project for a deployment run.  These instructions will be executed each time a deployment created within this project is run via a worker.

There are three main types of steps that typically show up in a `pull` section:

- `set_working_directory`: this step simply sets the working directory for the process prior to importing your flow
- `git_clone_project`: this step clones the provided repository on the provided branch
- `pull_project_from_{cloud}`: this step pulls the project directory from a Cloud storage location (e.g., S3)

!!! tip "Use block and variable references"
    All [block and variable references](#templating-options) within your pull step will remain unresolved until runtime and will be pulled each time your deployment is run. This allows you to avoid storing sensitive information insecurely; it also allows you to manage certain types of configuration from the API and UI without having to rebuild your deployment every time.

## The `.prefect/` directory

In general this directory doesn't need to be altered or inspected by users (hence the fact that it is hidden); its only use case right now is storing the existence of known workflows within your project in the `flows.json` file.  Workflows get registered into `.prefect/flows.json` through two mechanisms:

- running `prefect deploy` with an entrypoint (e.g., `prefect deploy ./path/to/file.py:flow_func`) will automatically register this flow within this project
- explicitly running `prefect project register-flow ./path/to/file.py:flow_func` allows users to register flows explicitly themselves

Registration of flows allows you to to deploy based on flow name reference using the `--flow` or `-f` flag of `prefect deploy`:

<div class="terminal">
```bash
$ prefect deploy -f 'My Flow Name'
```
</div>

Registration also allows users to share their projects without requiring a full understanding of the project's file structure; for example, you can commit `./prefect/flows.json` to a version control system, and allow users to deploy these flows without needing to know each flow's individual entrypoint.

## Deployment mechanics

Anytime you run `prefect deploy`, the following actions are taken in order:

- The project `prefect.yaml` and `deployment.yaml` files are loaded. First, the `build` section is loaded and all variable and block references are resolved. The steps are then run in the order provided.
- Next, the `push` section is loaded and all variable and block references are resolved; the steps within this section are then run in the order provided
- Next, the `pull` section is templated with any step outputs but *is not run*.  Note that block references are _not_ hydrated for security purposes - block references are always resolved at runtime
- Next, all variable and block references are resolved with the deployment declaration.  All flags provided via the `prefect deploy` CLI are then overlaid on the values loaded from the file.
- The final step occurs when the fully realized deployment specification is registered with the Prefect API

!!! tip "Deployment Instruction Overrides"
    The `build`, `push`, and `pull` sections in deployment definitions take precedence over the corresponding sections in `prefect.yaml`.


Anytime a step is run, the following actions are taken in order:

- The step's inputs and block / variable references are resolved (see [the templating documentation above](#templating-options) for more details)
- The step's function is imported; if it cannot be found, the special `requires` keyword is used to install the necessary packages
- The step's function is called with the resolved inputs
- The step's output is returned and used to resolve inputs for subsequent steps
<|MERGE_RESOLUTION|>--- conflicted
+++ resolved
@@ -241,31 +241,17 @@
 
 Below are fields that can be added to each deployment declaration.
 
-<<<<<<< HEAD
 | Property                                   | Description                                                                                                                                                                                                                                                                   |
 | ------------------------------------------ | ----------------------------------------------------------------------------------------------------------------------------------------------------------------------------------------------------------------------------------------------------------------------------- |
 | `name`                                     | The name to give to the created deployment. Used with the `prefect deploy` command to create or update specific deployments in a project.                                                                                                                                     |
 | `version`                                  | An optional version for the deployment.                                                                                                                                                                                                                                       |
 | `tags`                                     | A list of strings to assign to the deployment as tags.                                                                                                                                                                                                                        |
 | <span class="no-wrap">`description`</span> | An optional description for the deployment.                                                                                                                                                                                                                                   |
-| `schedule`                                 | An optional [schedule](/concepts/schedules) to assign to the deployment. Fields for this sections are documented in the [Schedule Fields](#schedule-fields) section.                                                                                                          |
+| `schedule`                                 | An optional [schedule](/concepts/schedules) to assign to the deployment. Fields for this section are documented in the [Schedule Fields](#schedule-fields) section.                                                                                                           |
 | `flow_name`                                | The name of a flow that has been registered in the current project's [`.prefect` directory](#the-prefect-directory). Either `flow_name` **or** `entrypoint` is required.                                                                                                      |
 | `entrypoint`                               | The path to the `.py` file containing flow you want to deploy (relative to the root directory of your project) combined with the name of the flow function. Should be in the format `path/to/file.py:flow_function_name`. Either `flow_name` **or** `entrypoint` is required. |
 | `parameters`                               | Optional default values to provide for the parameters of the deployed flow. Should be an object with key/value pairs.                                                                                                                                                         |
-| `work_pool`                                | Information on where to schedule flow runs for the deployment. Fields for this sections are documented in the [Work Pool Fields](#work-pool-fields) section.                                                                                                                  |
-=======
-| Property | Description |
-| --- | --- |
-| `name` | The name to give to the created deployment. Used with the `prefect deploy` command to create or update specific deployments in a project. |
-| `version` | An optional version for the deployment. |
-| `tags` | A list of strings to assign to the deployment as tags. |
-| <span class="no-wrap">`description`</span> | An optional description for the deployment. |
-| `schedule` | An optional [schedule](/concepts/schedules) to assign to the deployment. Fields for this section are documented in the [Schedule Fields](#schedule-fields) section. |
-| `flow_name`   | The name of a flow that has been registered in the current project's [`.prefect` directory](#the-prefect-directory). Either `flow_name` **or** `entrypoint` is required. |
-| `entrypoint` | The path to the `.py` file containing flow you want to deploy (relative to the root directory of your project) combined with the name of the flow function. Should be in the format `path/to/file.py:flow_function_name`. Either `flow_name` **or** `entrypoint` is required. |
-| `parameters` | Optional default values to provide for the parameters of the deployed flow. Should be an object with key/value pairs. |
-| `work_pool` | Information on where to schedule flow runs for the deployment. Fields for this section are documented in the [Work Pool Fields](#work-pool-fields) section. |
->>>>>>> 1d49f8e8
+| `work_pool`                                | Information on where to schedule flow runs for the deployment. Fields for this section are documented in the [Work Pool Fields](#work-pool-fields) section.                                                                                                                   |
 
 #### Schedule Fields
 
