--- conflicted
+++ resolved
@@ -252,7 +252,6 @@
 - `set-concurrency-limit`  sets a concurrency limit on a work queue.
 - `clear-concurrency-limit` clears any concurrency limits from a work queue.
 
-<<<<<<< HEAD
 ## Agent overview
 
 Agent processes are lightweight polling services that get scheduled work from a [work queue](#work-queue-overview) and deploy the corresponding flow runs. 
@@ -342,9 +341,6 @@
 </div>
 
 In this case, Prefect automatically created a new `Agent queue demo` work queue that filters on a `demo` tag. Note that, if a work queue with equivalent settings already exists, Prefect uses that work queue rather than creating a new one.
-=======
-### Advanced patterns
->>>>>>> 828b99ce
 
 #### Priority queues
 Work queues can be used to more precisely control the delivery of work to agents. For example, an agent could be started with two work queues, one for high-priority work and one for lower-priority work: `prefect agent start -q high-priority -q low-priority`. In the UI, the low-priority queue could be configured with a low concurrency limit to ensure that its runs don't "crowd out" the high-priority ones. 
