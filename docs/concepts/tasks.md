---
description: Prefect tasks are functions that represents a discrete unit of work in a Prefect workflow.
tags:
    - tasks
    - task runs
    - functions
    - retries
    - caching
    - cache keys
    - cache key functions
    - tags
    - results
    - async
    - asynchronous execution
    - map
    - concurrency
    - concurrency limits
    - task concurrency
---

# Tasks

A task is a function that represents a discrete unit of work in a Prefect workflow. Tasks are not required &mdash; you may define Prefect workflows that consist only of flows, using regular Python statements and functions. Tasks enable you to encapsulate elements of your workflow logic in observable units that can be reused across flows and subflows. 

## Tasks overview

Tasks are functions: they can take inputs, perform work, and return an output. A Prefect task can do almost anything a Python function can do.  

Tasks are special because they receive metadata about upstream dependencies and the state of those dependencies before they run, even if they don't receive any explicit data inputs from them. This gives you the opportunity to, for example, have a task wait on the completion of another task before executing.

Tasks also take advantage of automatic Prefect [logging](/concepts/logs) to capture details about task runs such as runtime, tags, and final state. 

You can define your tasks within the same file as your flow definition, or you can define tasks within modules and import them for use in your flow definitions. All tasks must be called from within a flow. Tasks may not be called from other tasks.

**Calling a task from a flow**

Use the `@task` decorator to designate a function as a task. Calling the task from within a flow function creates a new task run:

```python hl_lines="3-5"
from prefect import flow, task

@task
def my_task():
    print("Hello, I'm a task")

@flow
def my_flow():
    my_task()
```

Tasks are uniquely identified by a task key, which is a hash composed of the task name, the fully-qualified name of the function, and any tags. If the task does not have a name specified, the name is derived from the task function.

!!! note "How big should a task be?"
    Prefect encourages "small tasks" &mdash; each one should represent a single logical step of your workflow. This allows Prefect to better contain task failures.

    To be clear, there's nothing stopping you from putting all of your code in a single task &mdash; Prefect will happily run it! However, if any line of code fails, the entire task will fail and must be retried from the beginning. This can be avoided by splitting the code into multiple dependent tasks.

!!! warning "Calling a task's function from another task"

    Prefect does not allow triggering task runs from other tasks. If you want to call your task's function directly, you can use `task.fn()`. 

    ```python hl_lines="9"
    from prefect import flow, task

    @task
    def my_first_task(msg):
        print(f"Hello, {msg}")

    @task
    def my_second_task(msg):
        my_first_task.fn(msg)

    @flow
    def my_flow():
        my_second_task("Trillian")

    ```

    Note that in the example above you are only calling the task's function without actually generating a task run. Prefect won't track task execution in your Prefect backend if you call the task function this way. You also won't be able to use features such as retries with this function call.

## Task arguments

Tasks allow a great deal of customization via arguments. Examples include retry behavior, names, tags, caching, and more. Tasks accept the following optional arguments.

| Argument | Description |
| --- | --- |
| name | An optional name for the task. If not provided, the name will be inferred from the function name. |
| description | An optional string description for the task. If not provided, the description will be pulled from the docstring for the decorated function. |
| tags | An optional set of tags to be associated with runs of this task. These tags are combined with any tags defined by a `prefect.tags` context at task runtime. |
| cache_key_fn | An optional callable that, given the task run context and call parameters, generates a string key. If the key matches a previous completed state, that state result will be restored instead of running the task again. |
| cache_expiration | An optional amount of time indicating how long cached states for this task should be restorable; if not provided, cached states will never expire. |
| retries | An optional number of times to retry on task run failure. |
| retry_delay_seconds | An optional number of seconds to wait before retrying the task after failure. This is only applicable if `retries` is nonzero. |
| version | An optional string specifying the version of this task definition. |

For example, you can provide a `name` value for the task. Here we've used the optional `description` argument as well.

```python hl_lines="1"
@task(name="hello-task", 
      description="This task says hello.")
def my_task():
    print("Hello, I'm a task")
```

## Task results

Task results are cached in memory during execution of your flow run.

Currently, task results are persisted to the location specified by the `PREFECT_LOCAL_STORAGE_PATH` setting. 

!!! note "Task results, retries, and caching"
    Since task results are both cached in memory and peristed to `PREFECT_LOCAL_STORAGE_PATH`, results are available within the context of of flow run and task retries use these results.
    
    However, [task caching](#caching) between flow runs is currently limited to flow runs with access to that local storage path.

## Tags

Tags are optional string labels that enable you to identify and group tasks other than by name or flow. Tags are useful for:

- Filtering task runs by tag in the UI and via the [Orion REST API](/api-ref/rest-api/#filtering).
- Setting [concurrency limits](#task-run-concurrency-limits) on task runs by tag.

Tags may be specified as a keyword argument on the [task decorator](/api-ref/prefect/tasks/#prefect.tasks.task).

```python hl_lines="1"
@task(name="hello-task", tags=["test"])
def my_task():
    print("Hello, I'm a task")
```

You can also provide tags as an argument with a [`tags` context manager](/api-ref/prefect/context/#prefect.context.tags), specifying tags when the task is called rather than in its definition.

```python hl_lines="10"
from prefect import flow, task
from prefect import tags

@task
def my_task():
    print("Hello, I'm a task")

@flow
def my_flow():
    with tags("test"):
        my_task()
```

## Retries

Prefect tasks can automatically retry on failure. To enable retries, pass `retries` and `retry_delay_seconds` parameters to your task:

```python hl_lines="3"
import requests
# this task will retry up to 3 times, waiting 1 minute between each retry
@task(retries=3, retry_delay_seconds=60)
def get_page(url):
    page = requests.get(url)
```

!!! note "Retries don't create new task runs"
    A new task run is not created when a task is retried. A new state is added to the state history of the original task run.

## Caching

Caching refers to the ability of a task run to reflect a finished state without actually running the code that defines the task. This allows you to efficiently reuse results of tasks that may be expensive to run with every flow run, or reuse cached results if the inputs to a task have not changed.

To determine whether a task run should retrieve a cached state, we use "cache keys". A cache key is a string value that indicates if one run should be considered identical to another. When a task run with a cache key finishes, we attach that cache key to the state. When each task run starts, Prefect checks for states with a matching cache key. If a state with an identical key is found, Prefect will use the cached state instead of running the task again.

To enable caching, specify a `cache_key_fn` &mdash; a function that returns a cache key &mdash; on your task. You may optionally provide a `cache_expiration` timedelta indicating when the cache expires. If you do not specify a `cache_expiration`, the cache key does not expire.

You can define a task that is cached based on its inputs by using the Prefect `task_input_hash`. This is a task cache key implementation that hashes all inputs to the task using a JSON or cloudpickle serializer. If the task inputs do not change, the cached results are used rather than running the task until the cache expires.

Note that, if any arguments are not JSON serializable, the pickle serializer is used as a fallback. If cloudpickle fails, `task_input_hash` returns a null key indicating that a cache key could not be generated for the given inputs.

In this example, until the `cache_expiration` time ends, as long as the input to `hello_task()` remains the same when it is called, the cached return value is returned. In this situation the task is not rerun. However, if the input argument value changes, `hello_task()` runs using the new input.

```python hl_lines="3 5"
from datetime import timedelta
from prefect import flow, task
from prefect.tasks import task_input_hash

@task(cache_key_fn=task_input_hash, cache_expiration=timedelta(days=1))
def hello_task(name_input):
    # Doing some work
    print("Saying hello")
    return "hello " + name_input

@flow
def hello_flow(name_input):
    hello_task(name_input)
```

Alternatively, you can provide your own function or other callable that returns a string cache key. A generic `cache_key_fn` is a function that accepts two positional arguments: 

- The first argument corresponds to the `TaskRunContext`, which stores task run metadata in the attributes `task_run_id`, `flow_run_id`, and `task`.
- The second argument corresponds to a dictionary of input values to the task. For example, if your task is defined with signature `fn(x, y, z)` then the dictionary will have keys `"x"`, `"y"`, and `"z"` with corresponding values that can be used to compute your cache key.

Note that the `cache_key_fn` is _not_ defined as a `@task`. 

```python hl_lines="3-5 7"
from prefect import task, flow

def static_cache_key(context, parameters):
    # return a constant
    return "static cache key"

@task(cache_key_fn=static_cache_key)
def cached_task():
    print('running an expensive operation')
    return 42

@flow
def test_caching():
    cached_task()
    cached_task()
    cached_task()
```

In this case, there's no expiration for the cache key, and no logic to change the cache key, so `cached_task()` only runs once.

<div class="terminal">
```bash hl_lines="2"
>>> test_caching()
running an expensive operation
>>> test_caching()
>>> test_caching()
```
</div>

When each task run requested to enter a `Running` state, it provided its cache key computed from the `cache_key_fn`.  The Orion backend identified that there was a COMPLETED state associated with this key and instructed the run to immediately enter the same COMPLETED state, including the same return values.  

A real-world example might include the flow run ID from the context in the cache key so only repeated calls in the same flow run are cached.

```python
def cache_within_flow_run(context, parameters):
    return f"{context.flow_run_id}-{task_input_hash(context, parameters)}"

@task(cache_key_fn=cache_within_flow_run)
def cached_task():
    print('running an expensive operation')
    return 42
```

!!! note "Task results, retries, and caching"
    Task results are cached in memory during a flow run and peristed to the location specified by the `PREFECT_LOCAL_STORAGE_PATH` setting. As a result, task caching between flow runs is currently limited to flow runs with access to that local storage path.

## Task results

Depending on how you call tasks, they can return different types of results and optionally engage the use of a [task runner](/concepts/task-runners/).

Any task can return:

- Data , such as `int`, `str`, `dict`, `list`, and so on &mdash;  this is the default behavior any time you call `your_task()`.
- [`PrefectFuture`](/api-ref/prefect/futures/#prefect.futures.PrefectFuture) &mdash;  this is achieved by calling [`your_task.submit()`](/concepts/task-runners/#using-a-task-runner). A `PrefectFuture` contains both _data_ and _State_
- Prefect [`State`](/api-ref/orion/schemas/states/)  &mdash; anytime you call your task or flow with the argument `return_state=True`, it will directly return a state you can use to build custom behavior based on a state change you care about, such as task or flow failing or retrying.

To run your task with a [task runner](/concepts/task-runners/), you must call the task with `.submit()`.

See [state returned values](/concepts/task-runners/#using-results-from-submitted-tasks) for examples.

!!! tip "Task runners are optional"
    If you just need the result from a task, you can simply call the task from your flow. For most workflows, the default behavior of calling a task directly and receiving a result is all you'll need.

## Map

Prefect provides a `.map()` implementation that automatically creates a task run for each element of its input data. Mapped tasks represent the computations of many individual children tasks.

The simplest Prefect map takes a tasks and applies it to each element of its inputs.

```python
from prefect import flow, task

@task
def print_nums(n):
    for n in nums:
        print(n)

@task
def square_num(num):
    return num**2

@flow
def map_flow(nums):
    print_nums(nums)
    squared_nums = square_num.map(nums) 
    print_nums(squared_nums)

map_flow([1,2,3,5,8,13])
```
<<<<<<< HEAD

Prefect also supports `unmapped` arguments, allowing you to pass static values that don't get mapped over.
=======
Prefect also supports static arguments, allowing you to pass static values that don't get mapped over.
>>>>>>> b8903ad4

```python
from prefect import flow, task

@task
def add_together(x, y):
    return x + y

@flow
def sum_it(numbers, static_value):
    futures = add_together.map(numbers, static_value)
    return futures

sum_it([1, 2, 3], 5)
```

If your static argument is an iterable, you'll need to wrap it with `unmapped` to tell Prefect that it should be treated as a static value.

```python
from prefect import flow, task, unmapped

@task
def sum_plus(x, static_iterable):
    return x + sum(static_iterable)

@flow
def sum_it(numbers, static_iterable):
    futures = sum_plus.map(numbers, static_iterable)
    return futures

sum_it([4, 5, 6], unmapped([1, 2, 3]))
```

## Async tasks

Prefect also supports asynchronous task and flow definitions by default. All of [the standard rules of async](https://docs.python.org/3/library/asyncio-task.html) apply:

```python
import asyncio

from prefect import task, flow

@task
async def print_values(values):
    for value in values:
        await asyncio.sleep(1) # yield
        print(value, end=" ")

@flow
async def async_flow():
    await print_values([1, 2])  # runs immediately
    coros = [print_values("abcd"), print_values("6789")]

    # asynchronously gather the tasks
    await asyncio.gather(*coros)

asyncio.run(async_flow())
```

Note, if you are not using `asyncio.gather`, calling [`.submit()`](/concepts/task-runners/#using-a-task-runner) is required for asynchronous execution on the `ConcurrentTaskRunner`.

## Task run concurrency limits

There are situations in which you want to actively prevent too many tasks from running simultaneously. For example, if many tasks across multiple flows are designed to interact with a database that only allows 10 connections, you want to make sure that no more than 10 tasks that connect to this database are running at any given time.

Prefect has built-in functionality for achieving this: task concurrency limits.

Task concurrency limits use [task tags](#tags). You can specify an optional concurrency limit as the maximum number of concurrent task runs in a `Running` state for tasks with a given tag. The specified concurrency limit applies to any task to which the tag is applied.

If a task has multiple tags, it will run only if _all_ tags have available concurrency. 

Tags without explicit limits are considered to have unlimited concurrency.

!!! note "0 concurrency limit aborts task runs"
    Currently, if the concurrency limit is set to 0 for a tag, any attempt to run a task with that tag will be aborted instead of delayed.

### Execution behavior

Task tag limits are checked whenever a task run attempts to enter a [`Running` state](/concepts/states). 

If there are no concurrency slots available for any one of your task's tags, the transition to a `Running` state will be delayed and the client is instructed to try entering a `Running` state again in 30 seconds. 

!!! warning "Concurrency limits in subflows"
    Using concurrency limits on task runs in subflows can cause deadlocks. As a best practice, configure your tags and concurrency limits to avoid setting limits on task runs in subflows.

### Configuring concurrency limits

You can set concurrency limits on as few or as many tags as you wish. You can set limits through the CLI or via API by using the `OrionClient`.

#### CLI

You can create, list, and remove concurrency limits by using Prefect CLI `concurrency-limit` commands.

```bash
$ prefect concurrency-limit [command] [arguments]
```

| Command | Description |
| --- | --- |
| create | Create a concurrency limit by specifying a tag and limit. |
| delete | Delete the concurrency limit set on the specified tag. |
| ls     | View all defined concurrency limits. |
| read   | View details about a concurrency limit. `active_slots` shows a list of IDs for task runs that are currently using a concurrency slot. |

For example, to set a concurrency limit of 10 on the 'small_instance' tag:

```bash
$ prefect concurrency-limit create small_instance 10
```

To delete the concurrency limit on the 'small_instance' tag:

```bash
$ prefect concurrency-limit delete small_instance
```

#### Python client

To update your tag concurrency limits programmatically, use [`OrionClient.create_concurrency_limit`](/api-ref/prefect/client/#prefect.client.OrionClient.create_concurrency_limit). 

`create_concurrency_limit` takes two arguments:

- `tag` specifies the task tag on which you're setting a limit.
- `concurrency_limit` specifies the maximum number of concurrent task runs for that tag.

For example, to set a concurrency limit of 10 on the 'small_instance' tag:

```python
from prefect.client import get_client

async with get_client() as client:
    # set a concurrency limit of 10 on the 'small_instance' tag
    limit_id = await client.create_concurrency_limit(
        tag="small_instance", 
        concurrency_limit=10
        )
```

To remove all concurrency limits on a tag, use [`OrionClient.delete_concurrency_limit_by_tag`](/api-ref/prefect/client/#prefect.client.OrionClient.delete_concurrency_limit_by_tag), passing the tag:

```python
async with get_client() as client:
    # remove a concurrency limit on the 'small_instance' tag
    await client.delete_concurrency_limit_by_tag(tag="small_instance")
```

If you wish to query for the currently set limit on a tag, use [`OrionClient.read_concurrency_limit_by_tag`](/api-ref/prefect/client/#prefect.client.OrionClient.read_concurrency_limit_by_tag), passing the tag:

To see _all_ of your limits across all of your tags, use [`OrionClient.read_concurrency_limits`](/api-ref/prefect/client/#prefect.client.OrionClient.read_concurrency_limits).

```python
async with get_client() as client:
    # query the concurrency limit on the 'small_instance' tag
    limit = await client.read_concurrency_limit_by_tag(tag="small_instance")
```<|MERGE_RESOLUTION|>--- conflicted
+++ resolved
@@ -286,12 +286,8 @@
 
 map_flow([1,2,3,5,8,13])
 ```
-<<<<<<< HEAD
 
 Prefect also supports `unmapped` arguments, allowing you to pass static values that don't get mapped over.
-=======
-Prefect also supports static arguments, allowing you to pass static values that don't get mapped over.
->>>>>>> b8903ad4
 
 ```python
 from prefect import flow, task
