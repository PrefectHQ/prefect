---
description: Prefect deployments encapsulate a flow, allowing flow runs to be scheduled and triggered via API.
tags:
    - Orion
    - work queues
    - agents
    - orchestration
    - flow runs
    - deployments
    - schedules
    - deployments.yaml
    - infrastructure
    - storage
---

# Deployments

A deployment is a server-side concept that encapsulates a flow, allowing it to be scheduled and triggered via API. The deployment stores metadata about where your flow's code is stored and how your flow should be run.

Each deployment references a single "entrypoint" flow (though that flow may, in turn, call any number of tasks and subflows). Any single flow, however, may be referenced by any number of deployments.

At a high level, you can think of a deployment as configuration for managing flows, whether you run them via the CLI, the UI, or the API.

!!! warning "Deployments have changed since beta"
    Deployments based on `DeploymentSpec` are no longer supported. Instead, you can define deployments by using either the [`prefect deployment` CLI command](#create-a-deployment) or [the `Deployment` Python object](/api-ref/prefect/deployments/).

## Deployments overview

All Prefect flow runs are tracked by the API. The API does not require prior registration of flows. With Prefect, you can call a flow locally or on a remote environment and it will be tracked.

Creating a _deployment_ for a Prefect workflow means packaging workflow code, settings, and infrastructure configuration so that the workflow can be managed via the Prefect API and run remotely by a Prefect agent.

The following diagram provides a high-level overview of the conceptual elements involved in defining a deployment and executing a flow run based on that deployment.

```mermaid
graph LR
    F(Flow Code):::yellow -.-> A(Deployment Definition):::gold
    subgraph Server [Prefect API]
    D(Deployment):::green
    end
    subgraph Remote Storage
    B(Flow):::yellow
    end
    subgraph Infrastructure
    G(Flow Run):::blue
    end
    A --> D
    D --> E(Agent):::red
    B -.-> E
    A -.-> B
    E -.-> G

    classDef gold fill:goldenrod,stroke:goldenrod,stroke-width:4px
    classDef yellow fill:gold,stroke:gold,stroke-width:4px
    classDef gray fill:lightgray,stroke:lightgray,stroke-width:4px
    classDef blue fill:blue,stroke:blue,stroke-width:4px,color:white
    classDef green fill:green,stroke:green,stroke-width:4px,color:white
    classDef red fill:red,stroke:red,stroke-width:4px,color:white
    classDef dkgray fill:darkgray,stroke:darkgray,stroke-width:4px,color:white
```

!!! info "Your flow code and the Prefect hybrid model"
    In the diagram above, the dotted line indicates the path of your flow code in the lifecycle of a Prefect deployment, from creation to executing a flow run. Notice that your flow code stays within your storage and execution infrastructure and never lives on the Prefect server or database.

    This is the heart of the Prefect hybrid model: there's always a boundary between your code, your private infrastructure, and the Prefect backend, such as [Prefect Cloud](/ui/cloud/). Even if you're using a self-hosted Prefect Orion API, you only register the deployment metadata on the backend allowing for a clean separation of concerns.

When creating a deployment, a user must answer *two* basic questions:

- What instructions does an [agent](/concepts/work-queues/) need to set up an execution environment for my workflow? For example, a workflow may have Python requirements, unique Kubernetes settings, or Docker networking configuration.
- How should the flow code be accessed?

A deployment additionally enables you to:

- Schedule flow runs.
- Assign a work queue name to delegate deployment flow runs to work queues.
- Assign one or more tags to organize your deployments and flow runs. You can use those tags as filters in the [Prefect UI](/ui/flow-runs/).
- Assign custom parameter values for flow runs based on the deployment.
- Create ad-hoc flow runs from the API or Prefect UI.
- Upload flow files to a defined storage location for retrieval at run time.
- Specify run time infrastructure for flow runs, such as Docker or Kubernetes configuration.

With remote storage blocks, you can package not only your flow code script but also any supporting files, including your custom modules, SQL scripts and any configuration files needed in your project.

To define how your flow execution environment should be configured, you may either reference pre-configured infrastructure blocks or let Prefect create those automatically for you as anonymous blocks (this happens when you specify the infrastructure type using `--infra` flag during the build process).

!!! warning "Work queue affinity improved starting from Prefect 2.0.5"
    Until Prefect 2.0.4, tags were used to associate flow runs with work queues. Starting in Prefect 2.0.5, tag-based work queues are deprecated. Instead, work queue names are used to explicitly direct flow runs from deployments into queues.

    Note that **backward compatibility is maintained** and work queues that use tag-based matching can still be created and will continue to work. However, those work queues are now considered legacy and we encourage you to use the new behavior by specifying work queues explicitly on agents and deployments.

## Deployments and flows

Each deployment is associated with a single flow, but any given flow can be referenced by multiple deployments.

Deployments are uniquely identified by the combination of: `flow_name/deployment_name`.

```mermaid
graph LR
    F("my_flow"):::yellow -.-> A("Deployment 'daily'"):::tan --> X("my_flow/daily"):::fgreen
    F -.-> B("Deployment 'weekly'"):::gold  --> Y("my_flow/weekly"):::green
    F -.-> C("Deployment 'ad-hoc'"):::dgold --> Z("my_flow/ad-hoc"):::dgreen

    classDef gold fill:goldenrod,stroke:goldenrod,stroke-width:4px,color:white
    classDef yellow fill:gold,stroke:gold,stroke-width:4px
    classDef dgold fill:darkgoldenrod,stroke:darkgoldenrod,stroke-width:4px,color:white
    classDef tan fill:tan,stroke:tan,stroke-width:4px,color:white
    classDef fgreen fill:forestgreen,stroke:forestgreen,stroke-width:4px,color:white
    classDef green fill:green,stroke:green,stroke-width:4px,color:white
    classDef dgreen fill:darkgreen,stroke:darkgreen,stroke-width:4px,color:white
```

This enables you to run a single flow with different parameters, on multiple schedules, and in different environments. This also enables you to run different versions of the same flow for testing and production purposes.

## Deployment definition

A _deployment definition_ captures the settings for creating a [deployment object](#deployment-api-representation) on the Prefect API. You can create the deployment definition by:

- Run the [`prefect deployment build` CLI command](#create-a-deployment) with deployment options to create a [`deployment.yaml`](#deploymentyaml) deployment definition file, then run `prefect deployment apply` to create a deployment on the API using the settings in `deployment.yaml`.
- Define a [`Deployment`](/api-ref/prefect/deployments/) Python object, specifying the deployment options as properties of the object, then building and applying the object using methods of `Deployment`.

The minimum required information to create a deployment includes:

- The path and filename of the file containing the flow script.
- The name of the entrypoint flow function &mdash; this is the flow function that starts the flow and calls and additional tasks or subflows.
- The name of the deployment.

You may provide additional settings for the deployment. Any settings you do not explicitly specify are inferred from defaults.


## Create a deployment on the CLI

To create a deployment on the CLI, there are two steps:

1. Build the deployment definition file `deployment.yaml`. This step includes uploading your flow to its configured remote storage location, if one is specified.
1. Create the deployment on the API.


### Build the deployment

To build the deployment definition file `deployment.yaml`, run the `prefect deployment build` Prefect CLI command from the folder containing your flow script and any dependencies of the script.

<div class="terminal">
```bash
$ prefect deployment build [OPTIONS] PATH
```
</div>

Path to the flow is specified in the format `path-to-script:flow-function-name` &mdash; The path and filename of the flow script file, a colon, then the name of the entrypoint flow function.

For example:

<div class="terminal">
```bash
$ prefect deployment build flows/marvin.py:say_hi -n marvin -q test
```
</div>

When you run this command, Prefect:

- Creates a `marvin_flow-deployment.yaml` file for your deployment based on your flow code and options.
- Uploads your flow files to the configured storage location (local by default).
- Submit your deployment to the work queue `test`. The work queue `test` will be created if it doesn't exist.

!!! note "Uploading files may require storage filesystem libraries"
    Note that the appropriate filesystem library supporting the storage location must be installed prior to building a deployment with a storage block. For example, the AWS S3 Storage block requires the [`s3fs`](https://s3fs.readthedocs.io/en/latest/) library.

!!! tip "Ignore files or directories from a deployment"
    By default, Prefect uploads _all files_ in the current folder to the configured storage location (local by default) when you build a deployment.

    If you want to omit certain files or directories from your deployments, add a `.prefectignore` file to the root directory. `.prefectignore` enables users to omit certain files or directories from their deployments.

    Similar to other `.ignore` files, the syntax supports pattern matching, so an entry of `*.pyc` will ensure all `.pyc` files are ignored by the deployment call when uploading to remote storage.

### Deployment build options

You may specify additional options to further customize your deployment.

| Options | Description |
| ------- | ----------- |
| PATH | Path, filename, and flow name of the flow definition. (Required) |
|  `-v`, `--version TEXT`            | An optional version for the deployment. This could be a git commit hash if you use this command from a CI/CD pipeline. |
|  `-n`, `--name TEXT`               | The name of the deployment. |
|  `-t`, `--tag TEXT`                | One or more optional tags to apply to the deployment. |
|  `-q`. `--work-queue TEXT`        |  The work queue that will handle this deployment's runs. It will be created if it doesn't already exist. Defaults to `None`. Note that if a work queue is not set, work will not be scheduled.
|  `-o`, `--output TEXT`            | Optional location for the YAML manifest generated as a result of the `build` step. You can version-control that file, but it's not required since the CLI can generate everything you need to define a deployment. |
|  `-i`, `--infra`                   | The [infrastructure type](/concepts/infrastructure/) to use. (Default is `Process`) |
|  `-ib`, `--infra-block TEXT`       | The [infrastructure block](#block-identifiers) to use, in `block-type/block-name` format. |
|  `--override TEXT`       | One or more optional infrastructure overrides provided as a dot delimited path. For example, `env.env_key=env_value`. |
|  <span class="no-wrap">`-sb`, `--storage-block TEXT`</span>    | The [storage block](#block-identifiers) to use, in `block-type/block-name` or `block-type/block-name/path` format. Note that the appropriate library supporting the storage filesystem must be installed. |
|  `--cron TEXT`    | A cron string that will be used to set a [`CronSchedule`](/concepts/schedules/) on the deployment. For example, `--cron "*/1 * * * *"` to create flow runs from that deployment every minute. |
|  `--interval INTEGER`     | An integer specifying an interval (in seconds) that will be used to set an [`IntervalSchedule`](/concepts/schedules/) on the deployment. For example, `--interval 60` to create flow runs from that deployment every minute. |
|  `--rrule TEXT`     | An `RRule` that will be used to set an [`RRuleSchedule`](/concepts/schedules/) on the deployment. For example, `--rrule 'FREQ=HOURLY;BYDAY=MO,TU,WE,TH,FR;BYHOUR=9,10,11,12,13,14,15,16,17'` to create flow runs from that deployment every hour but only during business hours. |
| `--apply` | When provided, automatically registers the resulting deployment with the API. |
| `--skip-upload` | When provided, skips uploading this deployment's files to remote storage. |
| `--path` | An optional path to specify a subdirectory of remote storage to upload to, or to point to a subdirectory of a locally stored flow. |

### Block identifiers

When specifying a storage block with the `-sb` or `--storage-block` flag, you may specify the block by passing its slug. The storage block slug is formatted as `block-type/block-name`. 

For example, `s3/example-block` is the slug for an S3 block named `example-block`.

In addition, when passing the storage block slug, you may pass just the block slug or the block slug and a path.

- `block-type/block-name` indicates just the block, including any path included in the block configuration.
- `block-type/block-name/path` indicates a storage path in addition to any path included in the block configuration.

When specifying an infrastructure block with the `-ib` or `--infra-block` flag, you specify the block by passing its slug. The infrastructure block slug is formatted as `block-type/block-name`. 

| Block name | Block class name | Block type for a slug |
| --- | --- | --- |
| Azure | `Azure` | `azure` |
| Docker Container | `DockerContainer` | `docker-container` |
| GitHub | `GitHub` | `github` |
| GCS | `GCS` | `gcs` |
| Kubernetes Job | `KubernetesJob` | `kubernetes-job` |
| Process | `Process` | `process` |
| Remote File System | `RemoteFileSystem` | `remote-file-system` |
| S3 | `S3` | `s3` |
| SMB | `SMB` | `smb` |

Note that the appropriate library supporting the storage filesystem must be installed prior to building a deployment with a storage block. For example, the AWS S3 Storage block requires the [`s3fs`](https://s3fs.readthedocs.io/en/latest/) library. See [Storage](/concepts/storage/) for more information.

### deployment.yaml

A deployment's YAML file configures additional settings needed to create a deployment on the server.

As a single flow may have multiple deployments created for it, with different schedules, tags, and so on. A single flow definition may have multiple deployment YAML files referencing it, each specifying different settings. The only requirement is that each deployment must have a unique name.

The default `{flow-name}-deployment.yaml` filename may be edited as needed with the `--output` flag to `prefect deployment build`.

```yaml
###
### A complete description of a Prefect Deployment for flow 'Cat Facts'
###
name: catfact
description: null
version: c0fc95308d8137c50d2da51af138aa23
# The work queue that will handle this deployment's runs
work_queue_name: test
tags: []
parameters: {}
schedule: null
infra_overrides: {}
infrastructure:
  type: process
  env: {}
  labels: {}
  name: null
  command:
  - python
  - -m
  - prefect.engine
  stream_output: true
###
### DO NOT EDIT BELOW THIS LINE
###
flow_name: Cat Facts
manifest_path: null
storage: null
path: /Users/terry/test/testflows/catfact
entrypoint: catfact.py:catfacts_flow
parameter_openapi_schema:
  title: Parameters
  type: object
  properties:
    url:
      title: url
  required:
  - url
  definitions: null
```

!!! note "Editing deployment.yaml"
    Note the big **DO NOT EDIT** comment in your deployment's YAML: In practice, anything above this block can be freely edited _before_ running `prefect deployment apply` to create the deployment on the API.

    We recommend editing most of these fields from the CLI or Prefect UI for convenience.

### Parameters in deployments

You may provide default parameter values in the `deployment.yaml` configuration, and these parameter values will be used for flow runs based on the deployment. 

To configure default parameter values, add them to the `parameters: {}` line of `deployment.yaml` as JSON key-value pairs. The parameter list configured in `deployment.yaml` *must* match the parameters expected by the entrypoint flow function.

```yaml
parameters: {"name": "Marvin", "num": 42, "url": "https://catfact.ninja/fact"}
```

!!! tip "Passing **kwargs as flow parameters"
    You may pass `**kwargs` as a deployment parameter as a `"kwargs":{}` JSON object containing the key-value pairs of any passed keyword arguments.

    ```yaml
    parameters: {"name": "Marvin", "kwargs":{"cattype":"tabby","num": 42}
    ```

You can edit default parameters for deployments in the Prefect UI, and you can override default parameter values when creating ad-hoc flow runs via the Prefect UI.

To edit parameters in the Prefect UI, go the the details page for a deployment, then select **Edit** from the commands menu. If you change parameter values, the new values are used for all future flow runs based on the deployment.

To create an ad-hoc flow run with different parameter values, go the the details page for a deployment, select **Run**, then select **Custom**. You will be able to provide custom values for any editable deployment fields. Under **Parameters**, select **Custom**. Provide the new values, then select **Save**. Select **Run** to begin the flow run with custom values.

![Configuring custom parameter values for an ad-hoc flow run](/img/concepts/custom-parameters.png)

## Create a deployment with the CLI

When you've configured `deployment.yaml` for a deployment, you can create the deployment on the API by running the `prefect deployment apply` Prefect CLI command.

<div class="terminal">
```bash
$ prefect deployment apply catfacts_flow-deployment.yaml
```
</div>

For example:

<div class="terminal">
```bash
$ prefect deployment apply ./catfacts_flow-deployment.yaml
Successfully loaded 'catfact'
Deployment '76a9f1ac-4d8c-4a92-8869-615bec502685' successfully created.
```
</div>

`prefect deployment apply` accepts an optional `--upload` flag that, when provided, uploads this deployment's files to remote storage.

Once the deployment has been created, you'll see it in the [Prefect UI](/ui/flow-runs/) and can inspect it using the CLI.

<div class="terminal">
```bash
$ prefect deployment ls
                               Deployments
┏━━━━━━━━━━━━━━━━━━━━━━━━━━━━━━━━┳━━━━━━━━━━━━━━━━━━━━━━━━━━━━━━━━━━━━━━┓
┃ Name                           ┃ ID                                   ┃
┡━━━━━━━━━━━━━━━━━━━━━━━━━━━━━━━━╇━━━━━━━━━━━━━━━━━━━━━━━━━━━━━━━━━━━━━━┩
│ Cat Facts/catfact              │ 76a9f1ac-4d8c-4a92-8869-615bec502685 │
│ leonardo_dicapriflow/hello_leo │ fb4681d7-aa5a-4617-bf6f-f67e6f964984 │
└────────────────────────────────┴──────────────────────────────────────┘
```
</div>

![Viewing deployments in the Prefect UI](/img/concepts/deployments.png)

When you run a deployed flow with Prefect Orion, the following happens:

- The user runs the deployment, which creates a flow run. (The API creates flow runs automatically for deployments with schedules.)
- An agent picks up the flow run from a work queue and uses an infrastructure block to create infrastructure for the run.
- The flow run executes within the infrastructure.

[Agents and work queues](/concepts/work-queues/) enable the Prefect orchestration engine and API to run deployments in your local execution environments. To execute deployed flow runs you need to configure at least one agent.

!!! note "Scheduled flow runs"
    Scheduled flow runs will not be created unless the scheduler is running with either Prefect Cloud or a local Prefect Orion API server started with `prefect orion start`.

    Scheduled flow runs will not run unless an appropriate [agent and work queue](/concepts/work-queues/) are configured.

## Create a deployment from a Python object

You can also create deployments from Python scripts by using the [`prefect.deployments.Deployment`][prefect.deployments.Deployment] class.

Create a new deployment using configuration defaults for an imported flow:

```python
from my_project.flows import my_flow
from prefect.deployments import Deployment

deployment = Deployment.build_from_flow(
    flow=my_flow,
    name="example-deployment", 
    version=1, 
    work_queue_name="demo",
)
deployment.apply()
```

Create a new deployment with a pre-defined [storage block](/concepts/storage/) and an [infrastructure](/concepts/infrastructure/) override:

```python
from my_project.flows import my_flow
from prefect.deployments import Deployment
from prefect.filesystems import S3

storage = S3.load("dev-bucket") # load a pre-defined block

deployment = Deployment.build_from_flow(
    flow=my_flow,
    name="s3-example",
    version=2,
    work_queue_name="aws",
    storage=storage,
    infra_overrides=["env.SOME_IMPORTANT_CONFIG=true"],
)

deployment.apply()
```

If you have settings that you want to share from an existing deployment you can load those settings:

```python
deployment = Deployment(
    name="a-name-you-used", 
    flow_name="name-of-flow"
)
deployment.load() # loads server-side settings
```

Once the existing deployment settings are loaded, you may update them as needed by changing deployment properties.

<<<<<<< HEAD
View all of the parameters for the `Deployment` object [here](https://docs.prefect.io/api-ref/prefect/deployments/).
=======
View all of the parameters for the `Deployment` object in the [Python API documentation](https://docs.prefect.io/api-ref/prefect/deployments/).
>>>>>>> 96f09a51

## Deployment API representation

In Prefect Orion, when you create a deployment, it is constructed from deployment definition data you provide and additional properties calculated by client-side utilities.

Deployment properties include:

| Property | Description |
| --- | --- |
| `id` | An auto-generated UUID ID value identifying the deployment. |
| `created` | A `datetime` timestamp indicating when the deployment was created. |
| `updated` | A `datetime` timestamp indicating when the deployment was last changed. |
| `name` | The name of the deployment. |
| `version` | The version of the deployment
| `description` | A description of the deployment. |
| `flow_id` | The id of the flow associated with the deployment. |
| `schedule` | An optional schedule for the deployment. |
| `is_schedule_active` | Boolean indicating whether the deployment schedule is active. Default is True. |
| `infra_overrides` | One or more optional infrastructure overrides
| `parameters` | An optional dictionary of parameters for flow runs scheduled by the deployment. |
| `tags` | An optional list of tags for the deployment. |
| `work_queue_name` | The optional work queue that will handle the deployment's run |
| `parameter_openapi_schema` | JSON schema for flow parameters. |
| `path` | The path to the deployment.yaml file |
| `entrypoint` | The path to a flow entry point |
| `storage_document_id` | Storage block configured for the deployment. |
| <span class="no-wrap">`infrastructure_document_id`</span> | Infrastructure block configured for the deployment. |


You can inspect a deployment using the CLI with the `prefect deployment inspect` command, referencing the deployment with `<flow_name>/<deployment_name>`.

```bash
$ prefect deployment inspect 'Cat Facts/catfact'
{
    'id': '76a9f1ac-4d8c-4a92-8869-615bec502685',
    'created': '2022-07-26T03:48:14.723328+00:00',
    'updated': '2022-07-26T03:50:02.043238+00:00',
    'name': 'catfact',
    'version': '899b136ebc356d58562f48d8ddce7c19',
    'description': None,
    'flow_id': '2c7b36d1-0bdb-462e-bb97-f6eb9fef6fd5',
    'schedule': None,
    'is_schedule_active': True,
    'infra_overrides': {},
    'parameters': {},
    'tags': [],
    'work_queue_name': 'test',
    'parameter_openapi_schema': {
        'title': 'Parameters',
        'type': 'object',
        'properties': {'url': {'title': 'url'}},
        'required': ['url']
    },
    'path': '/Users/terry/test/testflows/catfact',
    'entrypoint': 'catfact.py:catfacts_flow',
    'manifest_path': None,
    'storage_document_id': None,
    'infrastructure_document_id': 'f958db1c-b143-4709-846c-321125247e07',
    'infrastructure': {
        'type': 'process',
        'env': {},
        'labels': {},
        'name': None,
        'command': ['python', '-m', 'prefect.engine'],
        'stream_output': True
    }
}
```

## Create a flow run from a deployment

If you specify a schedule for a deployment, the deployment will execute its flow automatically on that schedule as long as a Prefect Orion API server and agent is running. Prefect Cloud created scheduled flow runs automatically, and they will run on schedule if an agent is configured to pick up flow runs for the deployment.

In the [Prefect UI](/ui/deployments/), you can click the **Run** button next to any deployment to execute an ad hoc flow run for that deployment.

The `prefect deployment` CLI command provides commands for managing and running deployments locally.

| Command | Description |
| ------- | ----------- |
| `create`  | Create or update a deployment from a file. |
| `delete`  | Delete a deployment. |
| `execute` | Execute a local flow run for a given deployment. Does not require an agent and bypasses flow runner settings attached to the deployment. Intended for testing purposes. |
| `inspect` | View details about a deployment. |
| `ls`      | View all deployments or deployments for specific flows. |
| `preview` | Prints a preview of a deployment. |
| `run`     | Create a flow run for the given flow and deployment. |

!!! tip "`PREFECT_API_URL` setting for agents"
    You'll need to configure [agents and work queues](/concepts/work-queues/) that can create flow runs for deployments in remote environments. [`PREFECT_API_URL`](/concepts/settings/#prefect_api_url) must be set for the environment in which your agent is running.

    If you want the agent to communicate with Prefect Cloud from a remote execution environment such as a VM or Docker container, you must configure `PREFECT_API_URL` in that environment.

## Examples

- [How to deploy Prefect 2 flows to AWS](https://discourse.prefect.io/t/how-to-deploy-prefect-2-0-flows-to-aws/1252)
- [How to deploy Prefect 2 flows to GCP](https://discourse.prefect.io/t/how-to-deploy-prefect-2-0-flows-to-gcp/1251)
- [How to deploy Prefect 2 flows to Azure](https://discourse.prefect.io/t/how-to-deploy-prefect-2-0-flows-to-azure/1312)
- [How to deploy Prefect 2 flows using files stored locally](https://discourse.prefect.io/t/how-to-deploy-prefect-2-0-flows-to-run-as-a-local-process-docker-container-or-a-kubernetes-job/1246)<|MERGE_RESOLUTION|>--- conflicted
+++ resolved
@@ -405,11 +405,7 @@
 
 Once the existing deployment settings are loaded, you may update them as needed by changing deployment properties.
 
-<<<<<<< HEAD
-View all of the parameters for the `Deployment` object [here](https://docs.prefect.io/api-ref/prefect/deployments/).
-=======
 View all of the parameters for the `Deployment` object in the [Python API documentation](https://docs.prefect.io/api-ref/prefect/deployments/).
->>>>>>> 96f09a51
 
 ## Deployment API representation
 
