---
description: Learn how to easily manage your code and deployments.
tags:
    - work pools
    - workers
    - orchestration
    - flow runs
    - deployments
    - projects
    - storage
    - infrastructure
    - blocks
    - tutorial
search:
  boost: 2
---

# Managing Deployments<span class="badge beta"></span>

You can manage your deployments with a `prefect.yaml` file that describes how to prepare one or more [flow deployments](/concepts/deployments/). At a high level, you simply add the following file to your working directory:

- [`prefect.yaml`](#the-prefect-yaml-file): a YAML file describing base settings for your deployments, procedural steps for preparing deployments, as well as instructions for preparing the execution environment for a deployment run

You can initialize your deployment configuration, which creates the `.prefect.yaml` file, by running the CLI command `prefect init` in any directory or repository that stores your flow code.

!!! tip "Deployment configuration recipes"
    Prefect ships with many off-the-shelf "recipes" that allow you to get started with more structure within your `prefect.yaml` file; run `prefect init` to be prompted with available recipes in your installation. You can provide a recipe name in your initialization command with the `--recipe` flag, otherwise Prefect will attempt to guess an appropriate recipe based on the structure of your working directory (for example if you initialize within a `git` repository, Prefect will use the `git` recipe).

## The Prefect YAML file

The `prefect.yaml` file contains deployment configuration for deployments created from this file, default instructions for how to build and push any necessary code artifacts (such as Docker images), and default instructions for pulling a deployment in remote execution environments (e.g., cloning a GitHub repository).

Any deployment configuration can be overridden via options available on the `prefect deploy` CLI command when creating a deployment. 

The base structure for `prefect.yaml` is as follows:

```yaml
# generic metadata
prefect-version: null
name: null

# preparation steps
build: null
push: null

# runtime steps
pull: null

# deployment configurations
deployments:
  - # base metadata
    name: null
    version: null
    tags: []
    description: null
    schedule: null

    # flow-specific fields
    flow_name: null
    entrypoint: null
    parameters: {}

    # infra-specific fields
    work_pool:
      name: null
      work_queue_name: null
      job_variables: {}
```

The metadata fields are always pre-populated for you and are currently for bookkeeping purposes only.  The other sections are pre-populated based on recipe; if no recipe is provided, Prefect will attempt to guess an appropriate one based on local configuration.

You can create deployments via the CLI command `prefect deploy` without ever needing to alter the `deployments` section of your `prefect.yaml` file — the `prefect deploy` command will help in deployment creation via interactive prompts. However, it is useful for version-controlling your deployments and managing multiple deployments.

### Deployment Actions

Deployment actions defined in your `prefect.yaml` file control the lifecycle of the creation and execution of your deployments. The three actions available are `build`, `push`, and `pull`. `pull` is the only required deployment action — it is used to define how Prefect will pull your deployment in remote execution environments.

Each action is defined as a list of steps that are executing in sequence.

Each step has the following format:

```yaml
section:
  - prefect_package.path.to.importable.step:
      id: "step-id" # optional
      requires: "pip-installable-package-spec" # optional
      kwarg1: value
      kwarg2: more-values
```

Every step can optionally provide a `requires` field that Prefect will use to auto-install in the event that the step cannot be found in the current environment. Each step can also specify an `id` for the step which is used when referencing step outputs in later steps. The additional fields map directly onto Python keyword arguments to the step function.  Within a given section, steps always run in the order that they are provided within the `prefect.yaml` file.

!!! tip "Deployment Instruction Overrides"
    `build`, `push`, and `pull` sections can all be overridden a per-deployment basis by defining `build`, `push`, and `pull` fields within a deployment definition in the `prefect.yaml` file.

    The `prefect deploy` command will use any `build`, `push`, or `pull` instructions provided in a deployment's definition in the `prefect.yaml` file.

    This capability is useful with multiple deployments that require different deployment instructions.

For more information on the mechanics of steps, [see below](#deployment-mechanics).

#### The Build Action

The build section of `prefect.yaml` is where any necessary side effects for running your deployments are built - the most common type of side effect produced here is a Docker image.  If you initialize with the docker recipe, you will be prompted to provide required information, such as image name and tag:

<div class="terminal">
```bash
$ prefect init --recipe docker
>> image_name: < insert image name here >
>> tag: < insert image tag here >
```
</div>

!!! tip "Use `--field` to avoid the interactive experience"
    We recommend that you only initialize a recipe when you are first creating your deployment structure, and afterwards store your configuration files within version control; however, sometimes you may need to initialize programmatically and avoid the interactive prompts.  To do so, provide all required fields for your recipe using the `--field` flag:
    <div class="terminal">
    ```bash
    $ prefect init --recipe docker \
        --field image_name=my-repo/my-image \
        --field tag=my-tag
    ```
    </div>

```yaml
build:
- prefect_docker.deployments.steps.build_docker_image:
    requires: prefect-docker>=0.3.0
    image_name: my-repo/my-image
    tag: my-tag
    dockerfile: auto
    push: true
```

Once you've confirmed that these fields are set to their desired values, this step will automatically build a Docker image with the provided name and tag and push it to the repository referenced by the image name.  [As the documentation notes](https://prefecthq.github.io/prefect-docker/deployments/steps/#prefect_docker.deployments.steps.BuildDockerImageResult), this step produces a few fields that can optionally be used in future steps or within `prefect.yaml` as template values.  It is best practice to use `{{ image }}` within `prefect.yaml` (specificially the work pool's job variables section) so that you don't risk having your build step and deployment specification get out of sync with hardcoded values.  For a worked example, [check out the deployments tutorial](/guides/deployment/docker).


!!! note Some steps require Prefect integrations
    Note that in the build step example above, we relied on the `prefect-docker` package; in cases that deal with external services, additional packages are often required and will be auto-installed for you.

!!! tip "Pass output to downstream steps"
    Each deployment action can be composed of multiple steps.  For example, if you wanted to build a Docker image tagged with the current commit hash, you could use the `run_shell_script` step and feed the output into the `build_docker_image` step:

    ```yaml
    build:
        - prefect.deployments.steps.run_shell_script:
            id: get-commit-hash
            script: git rev-parse --short HEAD
            stream_output: false
        - prefect_docker.deployments.steps.build_docker_image:
            requires: prefect-docker
            image_name: my-image
            image_tag: "{{ get-commit-hash.stdout }}"
            dockerfile: auto
    ```

    Note that the `id` field is used in the `run_shell_script` step so that its output can be referenced in the next step.

#### The Push Action

The push section is most critical for situations in which code is not stored on persistent filesystems or in version control.  In this scenario, code is often pushed and pulled from a Cloud storage bucket of some kind (e.g., S3, GCS, Azure Blobs, etc.).  The push section allows users to specify and customize the logic for pushing this code repository to arbitrary remote locations.

For example, a user wishing to store their code in an S3 bucket and rely on default worker settings for its runtime environment could use the `s3` recipe:

<div class="terminal">
```bash
$ prefect init --recipe s3
>> bucket: < insert bucket name here >
```
</div>

Inspecting our newly created `prefect.yaml` file we find that the `push` and `pull` sections have been templated out for us as follows:

```yaml
push:
  - prefect_aws.deployments.steps.push_to_s3:
      id: push-code
      requires: prefect-aws>=0.3.0
      bucket: my-bucket
      folder: project-name
      credentials: null

pull:
  - prefect_aws.deployments.steps.pull_from_s3:
      requires: prefect-aws>=0.3.0
      bucket: my-bucket
      folder: "{{ push-code.folder }}"
      credentials: null
```

The bucket has been populated with our provided value (which also could have been provided with the `--field` flag); note that the `folder` property of the `push` step is a template - the `pull_from_s3` step outputs both a `bucket` value as well as a `folder` value that can be used to template downstream steps.  Doing this helps you keep your steps consistent across edits.

As discussed above, if you are using [blocks](/concepts/blocks/), the credentials section can be templated with a block reference for secure and dynamic credentials access:

```yaml
push:
  - prefect_aws.deployments.steps.push_to_s3:
      requires: prefect-aws>=0.3.0
      bucket: my-bucket
      folder: project-name
      credentials: "{{ prefect.blocks.aws-credentials.dev-credentials }}"
```

Anytime you run `prefect deploy`, this `push` section will be executed upon successful completion of your `build` section. For more information on the mechanics of steps, [see below](#deployment-mechanics).

#### The Pull Action

The pull section is the most important section within the `prefect.yaml` file as it contains instructions for preparing your flows for a deployment run.  These instructions will be executed each time a deployment created within this folder is run via a worker.

There are three main types of steps that typically show up in a `pull` section:

- `set_working_directory`: this step simply sets the working directory for the process prior to importing your flow
- `git_clone`: this step clones the provided repository on the provided branch
- `pull_from_{cloud}`: this step pulls the working directory from a Cloud storage location (e.g., S3)

!!! tip "Use block and variable references"
    All [block and variable references](#templating-options) within your pull step will remain unresolved until runtime and will be pulled each time your deployment is run. This allows you to avoid storing sensitive information insecurely; it also allows you to manage certain types of configuration from the API and UI without having to rebuild your deployment every time.

Below is an example of how to use an existing `GitHubCredentials` block to clone a private GitHub repository:

```yaml
pull:
    - prefect.deployments.steps.git_clone:
        repository: https://github.com/org/repo.git
        credentials: "{{ prefect.blocks.github-credentials.my-credentials }}"
```

Alternatively, you can specify a `BitBucketCredentials` or `GitLabCredentials` block to clone from Bitbucket or GitLab. In lieu of a credentials block, you can also provide a GitHub, GitLab, or Bitbucket token directly to the 'access_token` field. You can use a Secret block to do this securely:

```yaml
pull:
    - prefect.deployments.steps.git_clone:
        repository: https://bitbucket.org/org/repo.git
        access_token: "{{ prefect.blocks.secret.bitbucket-token }}"
```

#### Utility Steps
Utility steps can be used within a build, push, or pull action to assist in managing the deployment lifecycle:

- `run_shell_script` allows for the execution of one or more shell commands in a subprocess, and returns the standard output and standard error of the script. This is useful for scripts that require execution in a specific environment, or those which have specific input and output requirements.

Here is an example of retrieving the short Git commit hash of the current repository to use as a Docker image tag:

```yaml
build:
    - prefect.deployments.steps.run_shell_script:
        id: get-commit-hash
        script: git rev-parse --short HEAD
        stream_output: false
    - prefect_docker.deployments.steps.build_docker_image:
        requires: prefect-docker>=0.3.0
        image_name: my-image
        image_tag: "{{ get-commit-hash.stdout }}"
        dockerfile: auto
```

- `pip_install_requirements` installs dependencies from a `requirements.txt` file within a specified directory.

Below is an example of installing dependencies from a `requirements.txt` file after cloning:

```yaml
pull:
    - prefect.deployments.steps.git_clone:
        id: clone-step
        repository: https://github.com/org/repo.git
    - prefect.deployments.steps.pip_install_requirements:
        directory: {{ clone-step.directory }}
        requirements_file: requirements.txt
        stream_output: False
```

Below is an example that retrieves an access token from a 3rd party Key Vault and uses it in a private clone step:

```yaml
pull:
- prefect.deployments.steps.run_shell_script:
    id: get-access-token
    script: az keyvault secret show --name <secret name> --vault-name <secret vault> --query "value" --output tsv
    stream_output: false
- prefect.deployments.steps.git_clone:
    repository: https://bitbucket.org/samples/deployments.git
    branch: master
    access_token: "{{ get-access-token.stdout }}"
```

You can also run custom steps by packaging them. In the example below, `retrieve_secrets` is a custom python module that has been packaged into the default working directory of a docker image (which is /opt/prefect by default). `main` is the function entry point, which returns an access token (e.g. `return {"access_token": access_token}`) like the preceding example, but utilizing the Azure Python SDK for retrieval.

```yaml
- retrieve_secrets.main:
    id: get-access-token
- prefect.deployments.steps.git_clone:
    repository: https://bitbucket.org/samples/deployments.git
    branch: master
    access_token: '{{ get-access-token.access_token }}'
```

### Templating Options

Values that you place within your `prefect.yaml` file can reference dynamic values in several different ways:

- **step outputs**: every step of both `build` and `push` produce named fields such as `image_name`; you can reference these fields within `prefect.yaml` and `prefect deploy` will populate them with each call.  References must be enclosed in double brackets and be of the form `"{{ field_name }}"`
- **blocks**: [Prefect blocks](/concepts/blocks) can also be referenced with the special syntax `{{ prefect.blocks.block_type.block_slug }}`; it is highly recommended that you use block references for any sensitive information (such as a GitHub access token or any credentials) to avoid hardcoding these values in plaintext
- **variables**: [Prefect variables](/concepts/variables) can also be referenced with the special syntax `{{ prefect.variables.variable_name }}`. Variables can be used to reference non-sensitive, reusable pieces of information such as a default image name or a default work pool name.
- **environment variables**: you can also reference environment variables with the special syntax `{{ $MY_ENV_VAR }}`. This is especially useful for referencing environment variables that are set at runtime.

As an example, consider the following `prefect.yaml` file:

```yaml
build:
- prefect_docker.deployments.steps.build_docker_image:
    id: build-image`
    requires: prefect-docker>=0.3.0
    image_name: my-repo/my-image
    tag: my-tag
    dockerfile: auto
    push: true

deployments:
  - # base metadata
    name: null
    version: "{{ build-image.tag }}"
    tags:
        - "{{ $my_deployment_tag }}"
        - "{{ prefect.variables.some_common_tag }}"
    description: null
    schedule: null

    # flow-specific fields
    flow_name: null
    entrypoint: null
    parameters: {}

    # infra-specific fields
    work_pool:
        name: "my-k8s-work-pool"
        work_queue_name: null
        job_variables:
            image: "{{ build-image.image }}"
            cluster_config: "{{ prefect.blocks.kubernetes-cluster-config.my-favorite-config }}"
```

So long as our `build` steps produce fields called `image_name` and `image_tag`, every time we deploy a new version of our deployment these fields will be dynamically populated with the relevant values.

!!! note "Docker step"
    The most commonly used build step is [`prefect_docker.deployments.steps.build_docker_image`](/guides/deployment/docker/) which produces both the `image_name` and `tag` fields.

    For an example, [check out the deployments tutorial](/guides/deployment/docker/).


### Deployment Configurations

Each `prefect.yaml` file can have multiple deployment configurations that control the behavior of created deployments. These deployments can be managed independently of one another, allowing you to deploy the same flow with different configurations in the same codebase.

#### Working With Multiple Deployments

Prefect supports multiple deployment declarations within the `prefect.yaml` file. This method of declaring multiple deployments allows the configuration for all deployments to be version controlled and deployed with a single command.

New deployment declarations can be added to the `prefect.yaml` file by adding a new entry to the `deployments` list. Each deployment declaration must have a unique `name` field which is used to select deployment declarations when using the `prefect deploy` command.

For example, consider the following `prefect.yaml` file:

```yaml
build: ...
push: ...
pull: ...

deployments:
  - name: deployment-1
    entrypoint: flows/hello.py:my_flow
    parameters:
        number: 42,
        message: Don't panic!
    work_pool:
        name: my-process-work-pool
        work_queue_name: primary-queue

  - name: deployment-2
    entrypoint: flows/goodbye.py:my_other_flow
    work_pool:
        name: my-process-work-pool
        work_queue_name: secondary-queue

  - name: deployment-3
    entrypoint: flows/hello.py:yet_another_flow
    work_pool:
        name: my-docker-work-pool
        work_queue_name: tertiary-queue
```

This file has three deployment declarations, each referencing a different flow. Each deployment declaration has a unique `name` field and can be deployed individually by using the `--name` flag when deploying.

For example, to deploy `deployment-1` we would run:

<div class="terminal">
```bash
$ prefect deploy --name deployment-1
```
</div>

To deploy multiple deployments you can provide multiple `--name` flags:

<div class="terminal">
```bash
$ prefect deploy --name deployment-1 --name deployment-2
```
</div>

<<<<<<< HEAD
To deploy multiple deployments with the same name you can prefix the flow name in front of the deployment name:
=======
To deploy multiple deployments with the same name, you can prefix the deployment name with its flow name:
>>>>>>> 9beef98f

<div class="terminal">
```bash
$ prefect deploy --name my_flow/deployment-1 --name my_other_flow/deployment-1
```
</div>

To deploy all deployments you can use the `--all` flag:

<div class="terminal">
```bash
$ prefect deploy --all
```
</div>

!!! note "CLI Options When Deploying Multiple Deployments"
    When deploying more than one deployment with a single `prefect deploy` command, any additional attributes provided via the CLI will be ignored.

    To provide overrides to a deployment via the CLI, you must deploy that deployment individually.


#### Reusing Configuration Across Deployments

Because a `prefect.yaml` file is a standard YAML file, you can use [YAML aliases](https://yaml.org/spec/1.2.2/#71-alias-nodes) to reuse configuration across deployments.

This functionality is useful when multiple deployments need to share the work pool configuration, deployment actions, or other configurations.

You can declare a YAML alias by using the `&{alias_name}` syntax and insert that alias elsewhere in the file with the `*{alias_name}` syntax. When aliasing YAML maps, you can also override specific fields of the aliased map by using the `<<: *{alias_name}` syntax and adding additional fields below.

We recommend adding a `definitions` section to your `prefect.yaml` file at the same level as the `deployments` section to store your aliases.

For example, consider the following `prefect.yaml` file:

```yaml
build: ...
push: ...
pull: ...

definitions:
    work_pools:
        my_docker_work_pool: &my_docker_work_pool
            name: my-docker-work-pool
            work_queue_name: default
            job_variables:
                image: "{{ build-image.image }}"
    schedules:
        every_ten_minutes: &every_10_minutes
            interval: 600
    actions:
        docker_build: &docker_build
            - prefect_docker.deployments.steps.build_docker_image: &docker_build_config
                id: build-image
                requires: prefect-docker>=0.3.0
                image_name: my-example-image
                tag: dev
                dockerfile: auto
                push: true

deployments:
  - name: deployment-1
    entrypoint: flows/hello.py:my_flow
    schedule: *every_10_minutes
    parameters:
        number: 42,
        message: Don't panic!
    work_pool: *my_docker_work_pool
    build: *docker_build # Uses the full docker_build action with no overrides

  - name: deployment-2
    entrypoint: flows/goodbye.py:my_other_flow
    work_pool: *my_docker_work_pool
    build:
        - prefect_docker.deployments.steps.build_docker_image:
            <<: *docker_build_config # Uses the docker_build_config alias and overrides the dockerfile field
            dockerfile: Dockerfile.custom

  - name: deployment-3
    entrypoint: flows/hello.py:yet_another_flow
    schedule: *every_10_minutes
    work_pool:
        name: my-process-work-pool
        work_queue_name: primary-queue

```

In the above example, we are using YAML aliases to reuse work pool, schedule, and build configuration across multiple deployments:

- `deployment-1` and `deployment-2` are using the same work pool configuration
- `deployment-1` and `deployment-3` are using the same schedule
- `deployment-1` and `deployment-2` are using the same build deployment action, but `deployment-2` is overriding the `dockerfile` field to use a custom Dockerfile

### Deployment Declaration Reference
#### Deployment Fields

Below are fields that can be added to each deployment declaration.

| Property                                   | Description                                                                                                                                                                                                                                                                              |
| ------------------------------------------ | ---------------------------------------------------------------------------------------------------------------------------------------------------------------------------------------------------------------------------------------------------------------------------------------- |
| `name`                                     | The name to give to the created deployment. Used with the `prefect deploy` command to create or update specific deployments.                                                                                                                                                             |
| `version`                                  | An optional version for the deployment.                                                                                                                                                                                                                                                  |
| `tags`                                     | A list of strings to assign to the deployment as tags.                                                                                                                                                                                                                                   |
| <span class="no-wrap">`description`</span> | An optional description for the deployment.                                                                                                                                                                                                                                              |
| `schedule`                                 | An optional [schedule](/concepts/schedules) to assign to the deployment. Fields for this section are documented in the [Schedule Fields](#schedule-fields) section.                                                                                                                      |
| `triggers`                                  | An optional array of [triggers](/concepts/deployments/#create-a-flow-run-with-an-event-trigger) to assign to the deployment |
| `flow_name`                                | Deprecated: The name of a flow that has been registered in the [`.prefect` directory](#the-prefect-directory). Either `flow_name` **or** `entrypoint` is required.                                                                                                                       |
| `entrypoint`                               | The path to the `.py` file containing flow you want to deploy (relative to the root directory of your development folder) combined with the name of the flow function. Should be in the format `path/to/file.py:flow_function_name`. Either `flow_name` **or** `entrypoint` is required. |
| `parameters`                               | Optional default values to provide for the parameters of the deployed flow. Should be an object with key/value pairs.                                                                                                                                                                    |
| `work_pool`                                | Information on where to schedule flow runs for the deployment. Fields for this section are documented in the [Work Pool Fields](#work-pool-fields) section.                                                                                                                              |

#### Schedule Fields

Below are fields that can be added to a deployment declaration's `schedule` section.

| Property                                   | Description                                                                                                                                                                                                            |
| ------------------------------------------ | ---------------------------------------------------------------------------------------------------------------------------------------------------------------------------------------------------------------------- |
| `interval`                                 | Number of seconds indicating the time between flow runs. Cannot be used in conjunction with `cron` or `rrule`.                                                                                                         |
| <span class="no-wrap">`anchor_date`</span> | Datetime string indicating the starting or "anchor" date to begin the schedule. If no `anchor_date` is supplied, the current UTC time is used. Can only be used with `interval`.                                       |
| `timezone`                                 | String name of a time zone, used to enforce localization behaviors like DST boundaries. See the [IANA Time Zone Database](https://www.iana.org/time-zones) for valid time zones.                                       |
| `cron`                                     | A valid cron string. Cannot be used in conjunction with `interval` or `rrule`.                                                                                                                                         |
| `day_or`                                   | Boolean indicating how croniter handles day and day_of_week entries. Must be used with `cron`. Defaults to `True`.                                                                                                     |
| `rrule`                                    | String representation of an RRule schedule. See the [`rrulestr` examples](https://dateutil.readthedocs.io/en/stable/rrule.html#rrulestr-examples) for syntax. Cannot be used in conjunction with `interval` or `cron`. |

For more information about schedules, see the [Schedules](/concepts/schedules/#creating-schedules-through-a-deployment-yaml-files-schedule-section) concept doc.

#### Work Pool Fields

Below are fields that can be added to a deployment declaration's `work_pool` section.

| Property                                       | Description                                                                                                                                                                                               |
| ---------------------------------------------- | --------------------------------------------------------------------------------------------------------------------------------------------------------------------------------------------------------- |
| `name`                                         | The name of the work pool to schedule flow runs in for the deployment.                                                                                                                                    |
| <span class="no-wrap">`work_queue_name`</span> | The name of the work queue within the specified work pool to schedule flow runs in for the deployment. If not provided, the default queue for the specified work pool with be used.                       |
| `job_variables`                                | Values used to override the default values in the specified work pool's [base job template](/concepts/work-pools/#base-job-template). Maps directly to a created deployments `infra_overrides` attribute. |

## Deployment mechanics

Anytime you run `prefect deploy`, the following actions are taken in order:

- The `prefect.yaml` file is loaded. First, the `build` section is loaded and all variable and block references are resolved. The steps are then run in the order provided.
- Next, the `push` section is loaded and all variable and block references are resolved; the steps within this section are then run in the order provided
- Next, the `pull` section is templated with any step outputs but *is not run*.  Note that block references are _not_ hydrated for security purposes - block references are always resolved at runtime
- Next, all variable and block references are resolved with the deployment declaration.  All flags provided via the `prefect deploy` CLI are then overlaid on the values loaded from the file.
- The final step occurs when the fully realized deployment specification is registered with the Prefect API

!!! tip "Deployment Instruction Overrides"
    The `build`, `push`, and `pull` sections in deployment definitions take precedence over the corresponding sections above them in `prefect.yaml`.


Anytime a step is run, the following actions are taken in order:

- The step's inputs and block / variable references are resolved (see [the templating documentation above](#templating-options) for more details)
- The step's function is imported; if it cannot be found, the special `requires` keyword is used to install the necessary packages
- The step's function is called with the resolved inputs
- The step's output is returned and used to resolve inputs for subsequent steps
<|MERGE_RESOLUTION|>--- conflicted
+++ resolved
@@ -404,11 +404,7 @@
 ```
 </div>
 
-<<<<<<< HEAD
-To deploy multiple deployments with the same name you can prefix the flow name in front of the deployment name:
-=======
 To deploy multiple deployments with the same name, you can prefix the deployment name with its flow name:
->>>>>>> 9beef98f
 
 <div class="terminal">
 ```bash
