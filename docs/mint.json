{
  "$schema": "https://mintlify.com/schema.json",
  "anchors": [
    {
      "icon": "github",
      "name": "GitHub",
      "url": "https://github.com/PrefectHQ/prefect"
    },
    {
      "icon": "slack",
      "name": "Community",
      "url": "https://communityinviter.com/apps/prefect-community/prefect-community"
    },
    {
<<<<<<< HEAD
      "icon": "cloud",
      "name": "Prefect Cloud",
      "url": "https://app.prefect.cloud"
=======
      "icon": "link",
      "name": "Prefect.io",
      "url": "https://www.prefect.io/"
>>>>>>> bb2a7510
    }
  ],
  "api": {
    "playground": {
      "mode": "simple"
    }
  },
  "colors": {
    "dark": "#2D6DF6",
    "light": "#5F92FF",
    "primary": "#2D6DF6"
  },
  "favicon": "/logos/favicon.png",
  "feedback": {
    "thumbsRating": true
  },
  "footerSocials": {
    "github": "https://github.com/PrefectHQ/prefect",
    "linkedin": "https://www.linkedin.com/company/prefect/mycompany/",
    "slack": "https://communityinviter.com/apps/prefect-community/prefect-community",
    "twitter": "https://x.com/prefectio",
    "youtube": "https://www.youtube.com/c/PrefectIO"
  },
  "logo": {
    "dark": "/logos/logo-word-white.svg",
    "light": "/logos/logo-word-black.svg"
  },
  "modeToggle": {
    "default": "light",
    "isHidden": false
  },
  "name": "Prefect",
  "navigation": [
    {
      "group": "Get started",
      "pages": [
        "3.0rc/get-started/index",
        "3.0rc/resources/whats-new-prefect-3",
        "3.0rc/get-started/install",
        "3.0rc/get-started/quickstart"
      ],
      "version": "3.0rc"
    },
    {
      "group": "Develop",
      "pages": [
        "3.0rc/develop/index",
        {
          "group": "Write and run workflows",
          "pages": [
            "3.0rc/develop/write-flows",
            "3.0rc/develop/write-tasks",
            "3.0rc/develop/deferred-tasks",
            "3.0rc/develop/logging"
          ],
          "version": "3.0rc"
        },
        {
          "group": "Configure runtime behavior",
          "pages": [
            "3.0rc/develop/task-caching",
            "3.0rc/develop/transactions",
            "3.0rc/develop/state-hooks",
            "3.0rc/develop/pause-resume",
            "3.0rc/develop/inputs",
            "3.0rc/develop/runtime-context"
          ],
          "version": "3.0rc"
        },
        {
          "group": "Manage state and configuration",
          "pages": [
            "3.0rc/develop/results",
            "3.0rc/develop/manage-states",
            "3.0rc/develop/artifacts",
            "3.0rc/develop/variables",
            "3.0rc/develop/blocks",
            "3.0rc/develop/interact-with-data"
          ],
          "version": "3.0rc"
        },
        {
          "group": "Manage concurrency",
          "pages": [
            "3.0rc/develop/task-runners",
            "3.0rc/develop/task-run-limits",
            "3.0rc/develop/global-concurrency-limits"
          ],
          "version": "3.0rc"
        },
        "3.0rc/develop/test-workflows"
      ],
      "version": "3.0rc"
    },
    {
      "group": "Deploy",
      "pages": [
        "3.0rc/deploy/index",
        "3.0rc/deploy/run-flows-in-local-processes",
        {
          "group": "Run flows on infrastructure",
          "pages": [
            "3.0rc/deploy/infrastructure-concepts/work-pools",
            "3.0rc/deploy/infrastructure-concepts/workers",
            "3.0rc/deploy/infrastructure-concepts/store-flow-code",
            "3.0rc/deploy/infrastructure-concepts/prefect-yaml",
            "3.0rc/deploy/infrastructure-concepts/deploy-ci-cd",
            "3.0rc/deploy/infrastructure-concepts/customize"
          ],
          "version": "3.0rc"
        },
        {
          "group": "Infrastructure-specific examples",
          "pages": [
            "3.0rc/deploy/infrastructure-examples/managed",
            "3.0rc/deploy/infrastructure-examples/serverless",
            "3.0rc/deploy/infrastructure-examples/docker",
            "3.0rc/deploy/infrastructure-examples/kubernetes"
          ],
          "version": "3.0rc"
        }
      ],
      "version": "3.0rc"
    },
    {
      "group": "Automate",
      "pages": [
        "3.0rc/automate/index",
        "3.0rc/automate/add-schedules",
        "3.0rc/automate/events/events",
        "3.0rc/automate/events/automations-triggers",
        "3.0rc/automate/events/custom-triggers",
        "3.0rc/automate/events/webhook-triggers",
        "3.0rc/automate/incidents"
      ],
      "version": "3.0rc"
    },
    {
      "group": "Cloud and Server",
      "pages": [
        "3.0rc/manage/index",
        {
          "group": "Use Prefect Cloud",
          "pages": [
            "3.0rc/manage/cloud/index",
            "3.0rc/manage/cloud/connect-to-cloud",
            "3.0rc/manage/cloud/workspaces",
            {
              "group": "Manage accounts",
              "pages": [
                "3.0rc/manage/cloud/manage-users/index",
                "3.0rc/manage/cloud/manage-users/service-accounts",
                "3.0rc/manage/cloud/manage-users/manage-teams",
                "3.0rc/manage/cloud/manage-users/manage-roles",
                "3.0rc/manage/cloud/manage-users/api-keys",
                "3.0rc/manage/cloud/manage-users/configure-sso",
                "3.0rc/manage/cloud/manage-users/audit-logs",
                "3.0rc/manage/cloud/manage-users/object-access-control-lists"
              ],
              "version": "3.0rc"
            },
            "3.0rc/manage/cloud/rate-limits",
            "3.0rc/manage/cloud/terraform-provider",
            "3.0rc/manage/cloud/troubleshoot-cloud"
          ],
          "version": "3.0rc"
        },
        "3.0rc/manage/self-host",
        "3.0rc/manage/settings-and-profiles",
        "3.0rc/manage/interact-with-api"
      ],
      "version": "3.0rc"
    },
    {
      "group": "Resources",
      "pages": [
        "3.0rc/resources/upgrading-to-prefect-3",
        "3.0rc/resources/upgrade-agents-to-workers",
        "3.0rc/resources/cancel",
        "3.0rc/resources/visualize-flow-structure",
        "3.0rc/resources/daemonize-processes",
        "3.0rc/resources/big-data",
        "3.0rc/resources/cli-shell",
        "3.0rc/resources/secrets"
      ],
      "version": "3.0rc"
    },
    {
      "group": "Integrations",
      "pages": [
        "integrations/integrations",
        "integrations/use-integrations",
        {
          "group": "AWS",
          "pages": [
            "integrations/prefect-aws/index",
            "integrations/prefect-aws/ecs_guide",
            "integrations/prefect-aws/sdk"
          ]
        },
        {
          "group": "Azure",
          "pages": [
            "integrations/prefect-azure/index",
            "integrations/prefect-azure/aci_worker",
            "integrations/prefect-azure/sdk"
          ]
        },
        {
          "group": "Bitbucket",
          "pages": [
            "integrations/prefect-bitbucket/index",
            "integrations/prefect-bitbucket/sdk"
          ]
        },
        {
          "group": "Dask",
          "pages": [
            "integrations/prefect-dask/index",
            "integrations/prefect-dask/usage_guide",
            "integrations/prefect-dask/sdk"
          ]
        },
        {
          "group": "Databricks",
          "pages": [
            "integrations/prefect-databricks/index",
            "integrations/prefect-databricks/sdk"
          ]
        },
        {
          "group": "dbt",
          "pages": [
            "integrations/prefect-dbt/index",
            "integrations/prefect-dbt/sdk"
          ]
        },
        {
          "group": "Docker",
          "pages": [
            "integrations/prefect-docker/index",
            "integrations/prefect-docker/sdk"
          ]
        },
        {
          "group": "Email",
          "pages": [
            "integrations/prefect-email/index",
            "integrations/prefect-email/sdk"
          ]
        },
        {
          "group": "GCP",
          "pages": [
            "integrations/prefect-gcp/index",
            "integrations/prefect-gcp/gcp-worker-guide",
            "integrations/prefect-gcp/sdk"
          ]
        },
        {
          "group": "GitHub",
          "pages": [
            "integrations/prefect-github/index",
            "integrations/prefect-github/sdk"
          ]
        },
        {
          "group": "Gitlab",
          "pages": [
            "integrations/prefect-gitlab/index",
            "integrations/prefect-gitlab/sdk"
          ]
        },
        {
          "group": "Kubernetes",
          "pages": [
            "integrations/prefect-kubernetes/index",
            "integrations/prefect-kubernetes/sdk"
          ]
        },
        {
          "group": "Ray",
          "pages": [
            "integrations/prefect-ray/index",
            "integrations/prefect-ray/sdk"
          ]
        },
        {
          "group": "Shell",
          "pages": [
            "integrations/prefect-shell/index",
            "integrations/prefect-shell/sdk"
          ]
        },
        {
          "group": "Slack",
          "pages": [
            "integrations/prefect-slack/index",
            "integrations/prefect-slack/sdk"
          ]
        },
        {
          "group": "Snowflake",
          "pages": [
            "integrations/prefect-snowflake/index",
            "integrations/prefect-snowflake/sdk"
          ]
        },
        {
          "group": "SQLAlchemy",
          "pages": [
            "integrations/prefect-sqlalchemy/index",
            "integrations/prefect-sqlalchemy/sdk"
          ]
        }
      ]
    },
    {
      "group": "APIs & SDK",
      "pages": [
        "3.0rc/api-ref/index",
        "3.0rc/api-ref/python/index",
        {
          "group": "REST API",
          "pages": [
            "3.0rc/api-ref/rest-api/index",
            {
              "group": "Cloud API",
              "pages": [
                "3.0rc/api-ref/rest-api/cloud/index"
              ],
              "version": "3.0rc"
            },
            {
              "group": "Server API",
              "pages": [
                "3.0rc/api-ref/rest-api/server/index",
                {
                  "group": "Root",
                  "pages": [
                    "3.0rc/api-ref/rest-api/server/root/health-check",
                    "3.0rc/api-ref/rest-api/server/root/server-version",
                    "3.0rc/api-ref/rest-api/server/root/hello",
                    "3.0rc/api-ref/rest-api/server/root/perform-readiness-check"
                  ]
                },
                {
                  "group": "Flows",
                  "pages": [
                    "3.0rc/api-ref/rest-api/server/flows/create-flow",
                    "3.0rc/api-ref/rest-api/server/flows/read-flow",
                    "3.0rc/api-ref/rest-api/server/flows/delete-flow",
                    "3.0rc/api-ref/rest-api/server/flows/update-flow",
                    "3.0rc/api-ref/rest-api/server/flows/count-flows",
                    "3.0rc/api-ref/rest-api/server/flows/read-flow-by-name",
                    "3.0rc/api-ref/rest-api/server/flows/read-flows",
                    "3.0rc/api-ref/rest-api/server/flows/paginate-flows",
                    "3.0rc/api-ref/rest-api/server/flows/count-deployments-by-flow",
                    "3.0rc/api-ref/rest-api/server/flows/next-runs-by-flow"
                  ]
                },
                {
                  "group": "Flow Runs",
                  "pages": [
                    "3.0rc/api-ref/rest-api/server/flow-runs/create-flow-run",
                    "3.0rc/api-ref/rest-api/server/flow-runs/read-flow-run",
                    "3.0rc/api-ref/rest-api/server/flow-runs/delete-flow-run",
                    "3.0rc/api-ref/rest-api/server/flow-runs/update-flow-run",
                    "3.0rc/api-ref/rest-api/server/flow-runs/count-flow-runs",
                    "3.0rc/api-ref/rest-api/server/flow-runs/average-flow-run-lateness",
                    "3.0rc/api-ref/rest-api/server/flow-runs/flow-run-history",
                    "3.0rc/api-ref/rest-api/server/flow-runs/read-flow-run-graph-v1",
                    "3.0rc/api-ref/rest-api/server/flow-runs/read-flow-run-graph-v2",
                    "3.0rc/api-ref/rest-api/server/flow-runs/resume-flow-run",
                    "3.0rc/api-ref/rest-api/server/flow-runs/read-flow-runs",
                    "3.0rc/api-ref/rest-api/server/flow-runs/set-flow-run-state",
                    "3.0rc/api-ref/rest-api/server/flow-runs/create-flow-run-input",
                    "3.0rc/api-ref/rest-api/server/flow-runs/filter-flow-run-input",
                    "3.0rc/api-ref/rest-api/server/flow-runs/read-flow-run-input",
                    "3.0rc/api-ref/rest-api/server/flow-runs/delete-flow-run-input",
                    "3.0rc/api-ref/rest-api/server/flow-runs/paginate-flow-runs",
                    "3.0rc/api-ref/rest-api/server/flow-runs/download-logs",
                    "3.0rc/api-ref/rest-api/server/flow-runs/read-flow-run-history",
                    "3.0rc/api-ref/rest-api/server/flow-runs/count-task-runs-by-flow-run"
                  ]
                },
                {
                  "group": "Task Runs",
                  "pages": [
                    "3.0rc/api-ref/rest-api/server/task-runs/create-task-run",
                    "3.0rc/api-ref/rest-api/server/task-runs/read-task-run",
                    "3.0rc/api-ref/rest-api/server/task-runs/delete-task-run",
                    "3.0rc/api-ref/rest-api/server/task-runs/update-task-run",
                    "3.0rc/api-ref/rest-api/server/task-runs/count-task-runs",
                    "3.0rc/api-ref/rest-api/server/task-runs/task-run-history",
                    "3.0rc/api-ref/rest-api/server/task-runs/read-task-runs",
                    "3.0rc/api-ref/rest-api/server/task-runs/set-task-run-state",
                    "3.0rc/api-ref/rest-api/server/task-runs/read-dashboard-task-run-counts",
                    "3.0rc/api-ref/rest-api/server/task-runs/read-task-run-counts-by-state"
                  ]
                },
                {
                  "group": "Flow Run States",
                  "pages": [
                    "3.0rc/api-ref/rest-api/server/flow-run-states/read-flow-run-state",
                    "3.0rc/api-ref/rest-api/server/flow-run-states/read-flow-run-states"
                  ]
                },
                {
                  "group": "Task Run States",
                  "pages": [
                    "3.0rc/api-ref/rest-api/server/task-run-states/read-task-run-state",
                    "3.0rc/api-ref/rest-api/server/task-run-states/read-task-run-states"
                  ]
                },
                {
                  "group": "Flow Run Notification Policies",
                  "pages": [
                    "3.0rc/api-ref/rest-api/server/flow-run-notification-policies/create-flow-run-notification-policy",
                    "3.0rc/api-ref/rest-api/server/flow-run-notification-policies/read-flow-run-notification-policy",
                    "3.0rc/api-ref/rest-api/server/flow-run-notification-policies/delete-flow-run-notification-policy",
                    "3.0rc/api-ref/rest-api/server/flow-run-notification-policies/update-flow-run-notification-policy",
                    "3.0rc/api-ref/rest-api/server/flow-run-notification-policies/read-flow-run-notification-policies"
                  ]
                },
                {
                  "group": "Deployments",
                  "pages": [
                    "3.0rc/api-ref/rest-api/server/deployments/create-deployment",
                    "3.0rc/api-ref/rest-api/server/deployments/read-deployment",
                    "3.0rc/api-ref/rest-api/server/deployments/delete-deployment",
                    "3.0rc/api-ref/rest-api/server/deployments/update-deployment",
                    "3.0rc/api-ref/rest-api/server/deployments/read-deployment-by-name",
                    "3.0rc/api-ref/rest-api/server/deployments/read-deployments",
                    "3.0rc/api-ref/rest-api/server/deployments/paginate-deployments",
                    "3.0rc/api-ref/rest-api/server/deployments/get-scheduled-flow-runs-for-deployments",
                    "3.0rc/api-ref/rest-api/server/deployments/count-deployments",
                    "3.0rc/api-ref/rest-api/server/deployments/schedule-deployment",
                    "3.0rc/api-ref/rest-api/server/deployments/resume-deployment",
                    "3.0rc/api-ref/rest-api/server/deployments/pause-deployment",
                    "3.0rc/api-ref/rest-api/server/deployments/create-flow-run-from-deployment",
                    "3.0rc/api-ref/rest-api/server/deployments/work-queue-check-for-deployment",
                    "3.0rc/api-ref/rest-api/server/deployments/read-deployment-schedules",
                    "3.0rc/api-ref/rest-api/server/deployments/create-deployment-schedules",
                    "3.0rc/api-ref/rest-api/server/deployments/delete-deployment-schedule",
                    "3.0rc/api-ref/rest-api/server/deployments/update-deployment-schedule"
                  ]
                },
                {
                  "group": "SavedSearches",
                  "pages": [
                    "3.0rc/api-ref/rest-api/server/savedsearches/create-saved-search",
                    "3.0rc/api-ref/rest-api/server/savedsearches/read-saved-search",
                    "3.0rc/api-ref/rest-api/server/savedsearches/delete-saved-search",
                    "3.0rc/api-ref/rest-api/server/savedsearches/read-saved-searches"
                  ]
                },
                {
                  "group": "Logs",
                  "pages": [
                    "3.0rc/api-ref/rest-api/server/logs/create-logs",
                    "3.0rc/api-ref/rest-api/server/logs/read-logs"
                  ]
                },
                {
                  "group": "Concurrency Limits",
                  "pages": [
                    "3.0rc/api-ref/rest-api/server/concurrency-limits/create-concurrency-limit",
                    "3.0rc/api-ref/rest-api/server/concurrency-limits/read-concurrency-limit",
                    "3.0rc/api-ref/rest-api/server/concurrency-limits/delete-concurrency-limit",
                    "3.0rc/api-ref/rest-api/server/concurrency-limits/read-concurrency-limit-by-tag",
                    "3.0rc/api-ref/rest-api/server/concurrency-limits/delete-concurrency-limit-by-tag",
                    "3.0rc/api-ref/rest-api/server/concurrency-limits/read-concurrency-limits",
                    "3.0rc/api-ref/rest-api/server/concurrency-limits/reset-concurrency-limit-by-tag"
                  ]
                },
                {
                  "group": "Concurrency Limits V2",
                  "pages": [
                    "3.0rc/api-ref/rest-api/server/concurrency-limits-v2/create-concurrency-limit-v2",
                    "3.0rc/api-ref/rest-api/server/concurrency-limits-v2/read-concurrency-limit-v2",
                    "3.0rc/api-ref/rest-api/server/concurrency-limits-v2/delete-concurrency-limit-v2",
                    "3.0rc/api-ref/rest-api/server/concurrency-limits-v2/update-concurrency-limit-v2",
                    "3.0rc/api-ref/rest-api/server/concurrency-limits-v2/read-all-concurrency-limits-v2",
                    "3.0rc/api-ref/rest-api/server/concurrency-limits-v2/bulk-increment-active-slots",
                    "3.0rc/api-ref/rest-api/server/concurrency-limits-v2/bulk-decrement-active-slots"
                  ]
                },
                {
                  "group": "Block types",
                  "pages": [
                    "3.0rc/api-ref/rest-api/server/block-types/create-block-type",
                    "3.0rc/api-ref/rest-api/server/block-types/read-block-type-by-id",
                    "3.0rc/api-ref/rest-api/server/block-types/delete-block-type",
                    "3.0rc/api-ref/rest-api/server/block-types/update-block-type",
                    "3.0rc/api-ref/rest-api/server/block-types/read-block-type-by-slug",
                    "3.0rc/api-ref/rest-api/server/block-types/read-block-types",
                    "3.0rc/api-ref/rest-api/server/block-types/read-block-documents-for-block-type",
                    "3.0rc/api-ref/rest-api/server/block-types/read-block-document-by-name-for-block-type",
                    "3.0rc/api-ref/rest-api/server/block-types/install-system-block-types"
                  ]
                },
                {
                  "group": "Block documents",
                  "pages": [
                    "3.0rc/api-ref/rest-api/server/block-documents/create-block-document",
                    "3.0rc/api-ref/rest-api/server/block-documents/read-block-documents",
                    "3.0rc/api-ref/rest-api/server/block-documents/count-block-documents",
                    "3.0rc/api-ref/rest-api/server/block-documents/read-block-document-by-id",
                    "3.0rc/api-ref/rest-api/server/block-documents/delete-block-document",
                    "3.0rc/api-ref/rest-api/server/block-documents/update-block-document-data"
                  ]
                },
                {
                  "group": "Work Pools",
                  "pages": [
                    "3.0rc/api-ref/rest-api/server/work-pools/create-work-pool",
                    "3.0rc/api-ref/rest-api/server/work-pools/read-work-pool",
                    "3.0rc/api-ref/rest-api/server/work-pools/delete-work-pool",
                    "3.0rc/api-ref/rest-api/server/work-pools/update-work-pool",
                    "3.0rc/api-ref/rest-api/server/work-pools/read-work-pools",
                    "3.0rc/api-ref/rest-api/server/work-pools/count-work-pools",
                    "3.0rc/api-ref/rest-api/server/work-pools/get-scheduled-flow-runs",
                    "3.0rc/api-ref/rest-api/server/work-pools/create-work-queue",
                    "3.0rc/api-ref/rest-api/server/work-pools/read-work-queue",
                    "3.0rc/api-ref/rest-api/server/work-pools/delete-work-queue",
                    "3.0rc/api-ref/rest-api/server/work-pools/update-work-queue",
                    "3.0rc/api-ref/rest-api/server/work-pools/read-work-queues",
                    "3.0rc/api-ref/rest-api/server/work-pools/worker-heartbeat",
                    "3.0rc/api-ref/rest-api/server/work-pools/read-workers",
                    "3.0rc/api-ref/rest-api/server/work-pools/delete-worker"
                  ]
                },
                {
                  "group": "Task Workers",
                  "pages": [
                    "3.0rc/api-ref/rest-api/server/task-workers/read-task-workers"
                  ]
                },
                {
                  "group": "Work Queues",
                  "pages": [
                    "3.0rc/api-ref/rest-api/server/work-queues/create-work-queue",
                    "3.0rc/api-ref/rest-api/server/work-queues/read-work-queue",
                    "3.0rc/api-ref/rest-api/server/work-queues/delete-work-queue",
                    "3.0rc/api-ref/rest-api/server/work-queues/update-work-queue",
                    "3.0rc/api-ref/rest-api/server/work-queues/read-work-queue-by-name",
                    "3.0rc/api-ref/rest-api/server/work-queues/read-work-queue-runs",
                    "3.0rc/api-ref/rest-api/server/work-queues/read-work-queues",
                    "3.0rc/api-ref/rest-api/server/work-queues/read-work-queue-status"
                  ]
                },
                {
                  "group": "Artifacts",
                  "pages": [
                    "3.0rc/api-ref/rest-api/server/artifacts/create-artifact",
                    "3.0rc/api-ref/rest-api/server/artifacts/read-artifact",
                    "3.0rc/api-ref/rest-api/server/artifacts/delete-artifact",
                    "3.0rc/api-ref/rest-api/server/artifacts/update-artifact",
                    "3.0rc/api-ref/rest-api/server/artifacts/read-latest-artifact",
                    "3.0rc/api-ref/rest-api/server/artifacts/read-artifacts",
                    "3.0rc/api-ref/rest-api/server/artifacts/read-latest-artifacts",
                    "3.0rc/api-ref/rest-api/server/artifacts/count-artifacts",
                    "3.0rc/api-ref/rest-api/server/artifacts/count-latest-artifacts"
                  ]
                },
                {
                  "group": "Block schemas",
                  "pages": [
                    "3.0rc/api-ref/rest-api/server/block-schemas/create-block-schema",
                    "3.0rc/api-ref/rest-api/server/block-schemas/read-block-schema-by-id",
                    "3.0rc/api-ref/rest-api/server/block-schemas/delete-block-schema",
                    "3.0rc/api-ref/rest-api/server/block-schemas/read-block-schemas",
                    "3.0rc/api-ref/rest-api/server/block-schemas/read-block-schema-by-checksum"
                  ]
                },
                {
                  "group": "Block capabilities",
                  "pages": [
                    "3.0rc/api-ref/rest-api/server/block-capabilities/read-available-block-capabilities"
                  ]
                },
                {
                  "group": "Collections",
                  "pages": [
                    "3.0rc/api-ref/rest-api/server/collections/read-view-content"
                  ]
                },
                {
                  "group": "Variables",
                  "pages": [
                    "3.0rc/api-ref/rest-api/server/variables/create-variable",
                    "3.0rc/api-ref/rest-api/server/variables/read-variable",
                    "3.0rc/api-ref/rest-api/server/variables/delete-variable",
                    "3.0rc/api-ref/rest-api/server/variables/update-variable",
                    "3.0rc/api-ref/rest-api/server/variables/read-variable-by-name",
                    "3.0rc/api-ref/rest-api/server/variables/delete-variable-by-name",
                    "3.0rc/api-ref/rest-api/server/variables/update-variable-by-name",
                    "3.0rc/api-ref/rest-api/server/variables/read-variables",
                    "3.0rc/api-ref/rest-api/server/variables/count-variables"
                  ]
                },
                "3.0rc/api-ref/rest-api/server/create-csrf-token",
                {
                  "group": "Events",
                  "pages": [
                    "3.0rc/api-ref/rest-api/server/events/create-events",
                    "3.0rc/api-ref/rest-api/server/events/read-events",
                    "3.0rc/api-ref/rest-api/server/events/read-account-events-page",
                    "3.0rc/api-ref/rest-api/server/events/count-account-events"
                  ]
                },
                {
                  "group": "Automations",
                  "pages": [
                    "3.0rc/api-ref/rest-api/server/automations/create-automation",
                    "3.0rc/api-ref/rest-api/server/automations/read-automation",
                    "3.0rc/api-ref/rest-api/server/automations/update-automation",
                    "3.0rc/api-ref/rest-api/server/automations/delete-automation",
                    "3.0rc/api-ref/rest-api/server/automations/patch-automation",
                    "3.0rc/api-ref/rest-api/server/automations/read-automations",
                    "3.0rc/api-ref/rest-api/server/automations/count-automations",
                    "3.0rc/api-ref/rest-api/server/automations/read-automations-related-to-resource",
                    "3.0rc/api-ref/rest-api/server/automations/delete-automations-owned-by-resource",
                    "3.0rc/api-ref/rest-api/server/automations/validate-template"
                  ]
                },
                {
                  "group": "UI",
                  "pages": [
                    "3.0rc/api-ref/rest-api/server/ui/validate-obj"
                  ]
                },
                {
                  "group": "Admin",
                  "pages": [
                    "3.0rc/api-ref/rest-api/server/admin/read-settings",
                    "3.0rc/api-ref/rest-api/server/admin/read-version",
                    "3.0rc/api-ref/rest-api/server/admin/clear-database",
                    "3.0rc/api-ref/rest-api/server/admin/drop-database",
                    "3.0rc/api-ref/rest-api/server/admin/create-database"
                  ]
                }
              ],
              "version": "3.0rc"
            }
          ],
          "version": "3.0rc"
        }
      ],
      "version": "3.0rc"
    },
    {
      "group": "Contribute",
      "pages": [
        "contribute/index",
        "contribute/dev-contribute",
        "contribute/styles-practices",
        "contribute/develop-a-new-worker-type",
        "contribute/contribute-integrations",
        "contribute/code-of-conduct"
      ]
    }
  ],
  "redirects": [
    {
<<<<<<< HEAD
      "destination": "/3.0rc/:slug*",
      "source": "/latest/:slug*"
=======
      "destination": "/latest/get-started",
      "source": "/latest/tutorial"
    },
    {
      "destination": "/latest/get-started",
      "source": "/latest/getting-started/quickstart"
    },
    {
      "destination": "/latest/develop/write-flows",
      "source": "/latest/concepts/flows"
    },
    {
      "destination": "/latest/deploy",
      "source": "/latest/concepts/deployments"
    },
    {
      "destination": "/latest/get-started/install",
      "source": "/latest/getting-started/installation"
    },
    {
      "destination": "/latest/deploy/infrastructure-concepts/work-pools",
      "source": "/latest/concepts/work-pools"
    },
    {
      "destination": "/latest/manage/self-host",
      "source": "/latest/guides/host"
    },
    {
      "destination": "/latest/develop/write-tasks",
      "source": "/latest/concepts/tasks"
    },
    {
      "destination": "/latest",
      "source": "/latest/guides"
    },
    {
      "destination": "/latest/deploy",
      "source": "/latest/tutorial/deployments"
    },
    {
      "destination": "/latest/develop/write-flows",
      "source": "/latest/tutorial/flows"
    },
    {
      "destination": "/latest",
      "source": "/latest/concepts"
    },
    {
      "destination": "/latest/deploy",
      "source": "/latest/guides/prefect-deploy"
    },
    {
      "destination": "/latest/develop/write-tasks",
      "source": "/latest/tutorial/tasks"
    },
    {
      "destination": "/latest/automate/add-schedules",
      "source": "/latest/concepts/schedules"
    },
    {
      "destination": "/latest/deploy/infrastructure-examples/docker",
      "source": "/latest/guides/docker"
    },
    {
      "destination": "/latest/deploy/infrastructure-concepts/work-pools",
      "source": "/latest/tutorial/work-pools"
    },
    {
      "destination": "/latest/manage/settings-and-profiles",
      "source": "/latest/guides/settings"
    },
    {
      "destination": "/latest/develop/task-runners",
      "source": "/latest/concepts/task-runners"
    },
    {
      "destination": "/latest/deploy/infrastructure-concepts/workers",
      "source": "/latest/tutorial/workers"
    },
    {
      "destination": "/latest/manage/cloud",
      "source": "/latest/cloud"
    },
    {
      "destination": "/latest/integrations",
      "source": "/latest/integrations"
    },
    {
      "destination": "/latest/develop/results",
      "source": "/latest/concepts/results"
    },
    {
      "destination": "/latest/automate",
      "source": "/latest/concepts/automations"
    },
    {
      "destination": "/latest/develop/logging",
      "source": "/latest/guides/logs"
    },
    {
      "destination": "/latest/develop/blocks",
      "source": "/latest/concepts/blocks"
    },
    {
      "destination": "/latest/deploy/infrastructure-examples/kubernetes",
      "source": "/latest/guides/deployment/kubernetes"
    },
    {
      "destination": "/latest/develop/manage-states",
      "source": "/latest/concepts/states"
    },
    {
      "destination": "/latest/resources/upgrade-agents-to-workers",
      "source": "/latest/guides/upgrade-guide-agents-to-workers"
    },
    {
      "destination": "/latest/automate/events/webhook-triggers",
      "source": "/latest/guides/webhooks"
    },
    {
      "destination": "/latest/automate/events/webhook-triggers",
      "source": "/latest/cloud/webhooks"
    },
    {
      "destination": "/latest/develop/artifacts",
      "source": "/latest/concepts/artifacts"
    },
    {
      "destination": "/latest/api-ref/rest-api",
      "source": "/latest/api-ref/rest-api-reference"
    },
    {
      "destination": "/latest/develop/global-concurrency-limits",
      "source": "/latest/guides/global-concurrency-limits"
    },
    {
      "destination": "/latest/develop/variables",
      "source": "/latest/guides/variables"
    },
    {
      "destination": "/latest/api-ref",
      "source": "/latest/guides/using-the-client"
    },
    {
      "destination": "/latest/deploy/infrastructure-concepts/store-flow-code",
      "source": "/latest/guides/deployment/storage-guide"
    },
    {
      "destination": "/latest/develop/test-workflows",
      "source": "/latest/guides/testing"
    },
    {
      "destination": "/latest/deploy/infrastructure-examples/serverless",
      "source": "/latest/guides/deployment/push-work-pools"
    },
    {
      "destination": "/latest/develop/inputs",
      "source": "/latest/guides/creating-interactive-workflows"
    },
    {
      "destination": "/integrations/prefect-dask/usage_guide",
      "source": "/latest/guides/dask-ray-task-runners"
    },
    {
      "destination": "/latest/deploy/infrastructure-concepts/deploy-ci-cd",
      "source": "/latest/guides/ci-cd"
    },
    {
      "destination": "/latest/resources/upgrade-agents-to-workers",
      "source": "/latest/concepts/deployments-block-based"
    },
    {
      "destination": "/latest/deploy/infrastructure-concepts/work-pools",
      "source": "/latest/concepts/infrastructure"
    },
    {
      "destination": "/latest/develop/runtime-context",
      "source": "/latest/guides/runtime-context"
    },
    {
      "destination": "/latest/deploy/infrastructure-concepts/customize",
      "source": "/latest/guides/deployment/overriding-job-variables"
    },
    {
      "destination": "/latest/deploy/infrastructure-examples/managed",
      "source": "/latest/guides/managed-execution"
    },
    {
      "destination": "/latest/develop/write-flows",
      "source": "/latest/guides/specifying-upstream-dependencies"
    },
    {
      "destination": "/latest/automate",
      "source": "/latest/guides/automations"
    },
    {
      "destination": "/latest/resources/upgrade-agents-to-workers",
      "source": "/latest/concepts/agents"
    },
    {
      "destination": "/integrations/prefect-aws",
      "source": "/latest/integrations/prefect-aws"
    },
    {
      "destination": "/latest/deploy/infrastructure-concepts/store-flow-code",
      "source": "/latest/concepts/storage"
    },
    {
      "destination": "/latest/resources/daemonize-processes",
      "source": "/latest/guides/deployment/daemonize"
    },
    {
      "destination": "/latest/manage/cloud/manage-users/api-keys",
      "source": "/latest/cloud/users/api-keys"
    },
    {
      "destination": "/latest/contribute",
      "source": "/latest/community"
    },
    {
      "destination": "/latest/develop/interact-with-data",
      "source": "/latest/concepts/filesystems"
    },
    {
      "destination": "/latest/events",
      "source": "/latest/cloud/events"
    },
    {
      "destination": "/latest",
      "source": "/latest/recipes/recipes"
    },
    {
      "destination": "/latest/resources/cli-shell",
      "source": "/latest/guides/cli-shell"
    },
    {
      "destination": "/latest/api-ref/rest-api/server",
      "source": "/latest/api-ref/server"
    },
    {
      "destination": "/latest/develop/interact-with-data",
      "source": "/latest/guides/moving-data"
    },
    {
      "destination": "/contribute/develop-a-new-worker-type",
      "source": "/latest/guides/deployment/developing-a-new-worker-type"
    },
    {
      "destination": "/latest/develop/state-hooks",
      "source": "/latest/guides/state-change-hooks"
    },
    {
      "destination": "/latest/deploy/infrastructure-examples/serverless",
      "source": "/latest/guides/deployment/serverless-workers"
    },
    {
      "destination": "/integrations/integrations",
      "source": "/latest/integrations/usage"
    },
    {
      "destination": "/latest/manage/cloud/troubleshoot-cloud",
      "source": "/latest/guides/troubleshooting"
    },
    {
      "destination": "/latest/resources/big-data",
      "source": "/latest/guides/big-data"
    },
    {
      "destination": "/latest/manage/cloud/workspaces",
      "source": "/latest/cloud/workspaces"
    },
    {
      "destination": "/integrations/prefect-aws/ecs_guide",
      "source": "/latest/integrations/prefect-aws/ecs_guide"
    },
    {
      "destination": "/integrations/prefect-kubernetes",
      "source": "/latest/integrations/prefect-kubernetes"
    },
    {
      "destination": "/latest/resources/whats-new-prefect-3.mdx",
      "source": "/latest/faq"
    },
    {
      "destination": "/latest/resources/upgrade-prefect-3",
      "source": "/latest/guides/migration-guide"
    },
    {
      "destination": "/integrations/prefect-dbt",
      "source": "/latest/integrations/prefect-dbt"
    },
    {
      "destination": "/integrations/prefect-aws/ecs_guide",
      "source": "/latest/integrations/prefect-aws/ecs_worker"
    },
    {
      "destination": "/latest/contribute",
      "source": "/latest/contributing/overview"
    },
    {
      "destination": "/latest/resources/secrets",
      "source": "/latest/guides/secrets"
    },
    {
      "destination": "/latest/manage/cloud/connect-to-cloud",
      "source": "/latest/cloud/connecting"
    },
    {
      "destination": "/latest/manage/cloud/manage-users/manage-roles",
      "source": "/latest/cloud/users/roles"
    },
    {
      "destination": "/integrations/prefect-docker",
      "source": "/latest/integrations/prefect-docker"
    },
    {
      "destination": "/latest/manage/cloud/manage-users",
      "source": "/latest/cloud/users"
    },
    {
      "destination": "/integrations/prefect-gcp",
      "source": "/latest/integrations/prefect-gcp"
    },
    {
      "destination": "/latest/manage/cloud/manage-users/configure-sso",
      "source": "/latest/cloud/users/sso"
    },
    {
      "destination": "/integrations/prefect-dask",
      "source": "/latest/integrations/prefect-dask"
    },
    {
      "destination": "/integrations/prefect-gcp/gcp-worker-guide",
      "source": "/latest/integrations/prefect-gcp/gcp-worker-guide"
    },
    {
      "destination": "/latest/manage/cloud/rate-limits",
      "source": "/latest/cloud/rate-limits"
    },
    {
      "destination": "/integrations/prefect-sqlalchemy",
      "source": "/latest/integrations/prefect-sqlalchemy"
    },
    {
      "destination": "/integrations/prefect-slack",
      "source": "/latest/integrations/prefect-slack"
    },
    {
      "destination": "/integrations/prefect-gitlab",
      "source": "/latest/integrations/prefect-gitlab"
    },
    {
      "destination": "/integrations/prefect-dbt",
      "source": "/latest/integrations/prefect-dbt/cli/commands"
    },
    {
      "destination": "/integrations/prefect-databricks",
      "source": "/latest/integrations/prefect-databricks"
    },
    {
      "destination": "/latest/manage/cloud/manage-users/service-accounts",
      "source": "/latest/cloud/users/service-accounts"
    },
    {
      "destination": "/integrations/prefect-shell",
      "source": "/latest/integrations/prefect-shell"
    },
    {
      "destination": "/integrations/prefect-azure",
      "source": "/latest/integrations/prefect-azure"
    },
    {
      "destination": "/integrations/prefect-azure/aci_worker#why-use-aci-for-flow-run-execution",
      "source": "/latest/guides/deployment/aci"
    },
    {
      "destination": "/latest/api-ref/python",
      "source": "/latest/api-ref/server/api/deployments"
    },
    {
      "destination": "/integrations/prefect-github",
      "source": "/latest/integrations/prefect-github"
    },
    {
      "destination": "/integrations/prefect-aws",
      "source": "/latest/integrations/prefect-aws/s3"
    },
    {
      "destination": "/latest/api-ref",
      "source": "/latest/api-ref/server/api/flow_runs"
    },
    {
      "destination": "/latest/automate/incidents",
      "source": "/latest/cloud/incidents"
    },
    {
      "destination": "/integrations/prefect-aws",
      "source": "/latest/integrations/prefect-aws/ecs"
    },
    {
      "destination": "/integrations/prefect-email",
      "source": "/latest/integrations/prefect-email"
    },
    {
      "destination": "/integrations/prefect-snowflake",
      "source": "/latest/integrations/prefect-snowflake"
    },
    {
      "destination": "/contribute/contribute-integrations",
      "source": "/latest/integrations/contribute"
    },
    {
      "destination": "/integrations/prefect-aws",
      "source": "/latest/integrations/prefect-aws/lambda_function"
    },
    {
      "destination": "/integrations/prefect-docker",
      "source": "/latest/integrations/prefect-docker/host"
    },
    {
      "destination": "/integrations/prefect-docker",
      "source": "/latest/integrations/prefect-docker/worker"
    },
    {
      "destination": "/latest/api-ref/python",
      "source": "/latest/api-ref/server/schemas/schedules"
    },
    {
      "destination": "/integrations/prefect-docker",
      "source": "/latest/integrations/prefect-docker/deployments/steps"
    },
    {
      "destination": "/integrations/prefect-ray",
      "source": "/latest/integrations/prefect-ray"
    },
    {
      "destination": "/latest/deploy/infrastructure-examples/kubernetes",
      "source": "/implementation/azure/aks"
    },
    {
      "destination": "/latest/api-ref/python",
      "source": "/latest/api-ref/server/models/flow_runs"
    },
    {
      "destination": "/integrations/prefect-gcp",
      "source": "/latest/integrations/prefect-gcp/bigquery"
    },
    {
      "destination": "/integrations/prefect-sqlalchemy",
      "source": "/latest/integrations/prefect-sqlalchemy/database"
    },
    {
      "destination": "/contribute/styles-practices",
      "source": "/latest/contributing/versioning"
    },
    {
      "destination": "/integrations/prefect-dask",
      "source": "/latest/integrations/prefect-dask/task_runners"
    },
    {
      "destination": "/integrations/prefect-dask",
      "source": "/latest/integrations/prefect-dask/usage_guide"
    },
    {
      "destination": "/integrations/prefect-shell",
      "source": "/latest/integrations/prefect-shell/commands"
    },
    {
      "destination": "/integrations/prefect-azure/aci_worker",
      "source": "/latest/integrations/prefect-azure/aci_worker"
    },
    {
      "destination": "/integrations/prefect-aws",
      "source": "/latest/integrations/prefect-aws/batch"
    },
    {
      "destination": "/integrations/prefect-docker",
      "source": "/latest/integrations/prefect-docker/containers"
    },
    {
      "destination": "/latest/api-ref/rest-api/server/flows",
      "source": "/latest/api-ref/server/api/flows"
    },
    {
      "destination": "/latest/api-ref",
      "source": "/latest/api-ref/server/schemas/filters"
    },
    {
      "destination": "/integrations/prefect-docker",
      "source": "/latest/integrations/prefect-docker/images"
    },
    {
      "destination": "/contribute/styles-practices",
      "source": "/latest/contributing/style"
    },
    {
      "destination": "/integrations/prefect-docker",
      "source": "/latest/integrations/prefect-docker/credentials"
    },
    {
      "destination": "/integrations/prefect-gcp",
      "source": "/latest/integrations/prefect-gcp/cloud_storage"
    },
    {
      "destination": "/latest/api-ref",
      "source": "/latest/api-ref/server/api/admin"
    },
    {
      "destination": "/latest/api-ref",
      "source": "/latest/api-ref/server/api/server"
    },
    {
      "destination": "/latest/manage/cloud/manage-users/object-access-control-lists",
      "source": "/latest/cloud/users/object-access-control-lists"
    },
    {
      "destination": "/integrations/prefect-aws",
      "source": "/latest/integrations/prefect-aws/secrets_manager"
    },
    {
      "destination": "/integrations/prefect-aws",
      "source": "/latest/integrations/prefect-aws/credentials"
    },
    {
      "destination": "/integrations/prefect-databricks",
      "source": "/latest/integrations/prefect-databricks/jobs"
    },
    {
      "destination": "/integrations/prefect-databricks",
      "source": "/latest/integrations/prefect-databricks/models/jobs"
    },
    {
      "destination": "/integrations/prefect-kubernetes",
      "source": "/latest/integrations/prefect-kubernetes/worker"
    },
    {
      "destination": "/integrations/prefect-sqlalchemy",
      "source": "/latest/integrations/prefect-sqlalchemy/credentials"
    },
    {
      "destination": "/integrations/prefect-databricks",
      "source": "/latest/integrations/prefect-databricks/flows"
    },
    {
      "destination": "/integrations/prefect-kubernetes",
      "source": "/latest/integrations/prefect-kubernetes/deployments"
    },
    {
      "destination": "/integrations/prefect-snowflake",
      "source": "/latest/integrations/prefect-snowflake/credentials"
    },
    {
      "destination": "/integrations/prefect-dbt",
      "source": "/latest/integrations/prefect-dbt/cli/credentials"
    },
    {
      "destination": "/integrations/prefect-kubernetes",
      "source": "/latest/integrations/prefect-kubernetes/jobs"
    },
    {
      "destination": "/integrations/prefect-slack",
      "source": "/latest/integrations/prefect-slack/messages"
    },
    {
      "destination": "/3.0rc/:slug*",
      "source": "/latest/:slug*"
    },
    {
      "destination": "/3.0rc/api-ref/python",
      "source": "/latest/api-ref/prefect/:slug*"
>>>>>>> bb2a7510
    }
  ],
  "tabs": [
    {
      "name": "APIs & SDK",
      "url": "3.0rc/api-ref"
    },
    {
      "name": "Integrations",
      "url": "integrations"
    },
    {
      "name": "Contribute",
      "url": "contribute"
    }
  ],
  "topbarCtaButton": {
<<<<<<< HEAD
    "type": "github",
    "url": "https://github.com/PrefectHQ/Prefect"
=======
    "name": "TRY PREFECT CLOUD",
    "url": "https://app.prefect.cloud/"
>>>>>>> bb2a7510
  },
  "versions": [
    "3.0rc"
  ]
}<|MERGE_RESOLUTION|>--- conflicted
+++ resolved
@@ -12,15 +12,9 @@
       "url": "https://communityinviter.com/apps/prefect-community/prefect-community"
     },
     {
-<<<<<<< HEAD
       "icon": "cloud",
       "name": "Prefect Cloud",
       "url": "https://app.prefect.cloud"
-=======
-      "icon": "link",
-      "name": "Prefect.io",
-      "url": "https://www.prefect.io/"
->>>>>>> bb2a7510
     }
   ],
   "api": {
@@ -687,581 +681,576 @@
   ],
   "redirects": [
     {
-<<<<<<< HEAD
+      "destination": "/latest/get-started",
+      "source": "/latest/tutorial"
+    },
+    {
+      "destination": "/latest/get-started",
+      "source": "/latest/getting-started/quickstart"
+    },
+    {
+      "destination": "/latest/develop/write-flows",
+      "source": "/latest/concepts/flows"
+    },
+    {
+      "destination": "/latest/deploy",
+      "source": "/latest/concepts/deployments"
+    },
+    {
+      "destination": "/latest/get-started/install",
+      "source": "/latest/getting-started/installation"
+    },
+    {
+      "destination": "/latest/deploy/infrastructure-concepts/work-pools",
+      "source": "/latest/concepts/work-pools"
+    },
+    {
+      "destination": "/latest/manage/self-host",
+      "source": "/latest/guides/host"
+    },
+    {
+      "destination": "/latest/develop/write-tasks",
+      "source": "/latest/concepts/tasks"
+    },
+    {
+      "destination": "/latest",
+      "source": "/latest/guides"
+    },
+    {
+      "destination": "/latest/deploy",
+      "source": "/latest/tutorial/deployments"
+    },
+    {
+      "destination": "/latest/develop/write-flows",
+      "source": "/latest/tutorial/flows"
+    },
+    {
+      "destination": "/latest",
+      "source": "/latest/concepts"
+    },
+    {
+      "destination": "/latest/deploy",
+      "source": "/latest/guides/prefect-deploy"
+    },
+    {
+      "destination": "/latest/develop/write-tasks",
+      "source": "/latest/tutorial/tasks"
+    },
+    {
+      "destination": "/latest/automate/add-schedules",
+      "source": "/latest/concepts/schedules"
+    },
+    {
+      "destination": "/latest/deploy/infrastructure-examples/docker",
+      "source": "/latest/guides/docker"
+    },
+    {
+      "destination": "/latest/deploy/infrastructure-concepts/work-pools",
+      "source": "/latest/tutorial/work-pools"
+    },
+    {
+      "destination": "/latest/manage/settings-and-profiles",
+      "source": "/latest/guides/settings"
+    },
+    {
+      "destination": "/latest/develop/task-runners",
+      "source": "/latest/concepts/task-runners"
+    },
+    {
+      "destination": "/latest/deploy/infrastructure-concepts/workers",
+      "source": "/latest/tutorial/workers"
+    },
+    {
+      "destination": "/latest/manage/cloud",
+      "source": "/latest/cloud"
+    },
+    {
+      "destination": "/latest/integrations",
+      "source": "/latest/integrations"
+    },
+    {
+      "destination": "/latest/develop/results",
+      "source": "/latest/concepts/results"
+    },
+    {
+      "destination": "/latest/automate",
+      "source": "/latest/concepts/automations"
+    },
+    {
+      "destination": "/latest/develop/logging",
+      "source": "/latest/guides/logs"
+    },
+    {
+      "destination": "/latest/develop/blocks",
+      "source": "/latest/concepts/blocks"
+    },
+    {
+      "destination": "/latest/deploy/infrastructure-examples/kubernetes",
+      "source": "/latest/guides/deployment/kubernetes"
+    },
+    {
+      "destination": "/latest/develop/manage-states",
+      "source": "/latest/concepts/states"
+    },
+    {
+      "destination": "/latest/resources/upgrade-agents-to-workers",
+      "source": "/latest/guides/upgrade-guide-agents-to-workers"
+    },
+    {
+      "destination": "/latest/automate/events/webhook-triggers",
+      "source": "/latest/guides/webhooks"
+    },
+    {
+      "destination": "/latest/automate/events/webhook-triggers",
+      "source": "/latest/cloud/webhooks"
+    },
+    {
+      "destination": "/latest/develop/artifacts",
+      "source": "/latest/concepts/artifacts"
+    },
+    {
+      "destination": "/latest/api-ref/rest-api",
+      "source": "/latest/api-ref/rest-api-reference"
+    },
+    {
+      "destination": "/latest/develop/global-concurrency-limits",
+      "source": "/latest/guides/global-concurrency-limits"
+    },
+    {
+      "destination": "/latest/develop/variables",
+      "source": "/latest/guides/variables"
+    },
+    {
+      "destination": "/latest/api-ref",
+      "source": "/latest/guides/using-the-client"
+    },
+    {
+      "destination": "/latest/deploy/infrastructure-concepts/store-flow-code",
+      "source": "/latest/guides/deployment/storage-guide"
+    },
+    {
+      "destination": "/latest/develop/test-workflows",
+      "source": "/latest/guides/testing"
+    },
+    {
+      "destination": "/latest/deploy/infrastructure-examples/serverless",
+      "source": "/latest/guides/deployment/push-work-pools"
+    },
+    {
+      "destination": "/latest/develop/inputs",
+      "source": "/latest/guides/creating-interactive-workflows"
+    },
+    {
+      "destination": "/integrations/prefect-dask/usage_guide",
+      "source": "/latest/guides/dask-ray-task-runners"
+    },
+    {
+      "destination": "/latest/deploy/infrastructure-concepts/deploy-ci-cd",
+      "source": "/latest/guides/ci-cd"
+    },
+    {
+      "destination": "/latest/resources/upgrade-agents-to-workers",
+      "source": "/latest/concepts/deployments-block-based"
+    },
+    {
+      "destination": "/latest/deploy/infrastructure-concepts/work-pools",
+      "source": "/latest/concepts/infrastructure"
+    },
+    {
+      "destination": "/latest/develop/runtime-context",
+      "source": "/latest/guides/runtime-context"
+    },
+    {
+      "destination": "/latest/deploy/infrastructure-concepts/customize",
+      "source": "/latest/guides/deployment/overriding-job-variables"
+    },
+    {
+      "destination": "/latest/deploy/infrastructure-examples/managed",
+      "source": "/latest/guides/managed-execution"
+    },
+    {
+      "destination": "/latest/develop/write-flows",
+      "source": "/latest/guides/specifying-upstream-dependencies"
+    },
+    {
+      "destination": "/latest/automate",
+      "source": "/latest/guides/automations"
+    },
+    {
+      "destination": "/latest/resources/upgrade-agents-to-workers",
+      "source": "/latest/concepts/agents"
+    },
+    {
+      "destination": "/integrations/prefect-aws",
+      "source": "/latest/integrations/prefect-aws"
+    },
+    {
+      "destination": "/latest/deploy/infrastructure-concepts/store-flow-code",
+      "source": "/latest/concepts/storage"
+    },
+    {
+      "destination": "/latest/resources/daemonize-processes",
+      "source": "/latest/guides/deployment/daemonize"
+    },
+    {
+      "destination": "/latest/manage/cloud/manage-users/api-keys",
+      "source": "/latest/cloud/users/api-keys"
+    },
+    {
+      "destination": "/latest/contribute",
+      "source": "/latest/community"
+    },
+    {
+      "destination": "/latest/develop/interact-with-data",
+      "source": "/latest/concepts/filesystems"
+    },
+    {
+      "destination": "/latest/events",
+      "source": "/latest/cloud/events"
+    },
+    {
+      "destination": "/latest",
+      "source": "/latest/recipes/recipes"
+    },
+    {
+      "destination": "/latest/resources/cli-shell",
+      "source": "/latest/guides/cli-shell"
+    },
+    {
+      "destination": "/latest/api-ref/rest-api/server",
+      "source": "/latest/api-ref/server"
+    },
+    {
+      "destination": "/latest/develop/interact-with-data",
+      "source": "/latest/guides/moving-data"
+    },
+    {
+      "destination": "/contribute/develop-a-new-worker-type",
+      "source": "/latest/guides/deployment/developing-a-new-worker-type"
+    },
+    {
+      "destination": "/latest/develop/state-hooks",
+      "source": "/latest/guides/state-change-hooks"
+    },
+    {
+      "destination": "/latest/deploy/infrastructure-examples/serverless",
+      "source": "/latest/guides/deployment/serverless-workers"
+    },
+    {
+      "destination": "/integrations/integrations",
+      "source": "/latest/integrations/usage"
+    },
+    {
+      "destination": "/latest/manage/cloud/troubleshoot-cloud",
+      "source": "/latest/guides/troubleshooting"
+    },
+    {
+      "destination": "/latest/resources/big-data",
+      "source": "/latest/guides/big-data"
+    },
+    {
+      "destination": "/latest/manage/cloud/workspaces",
+      "source": "/latest/cloud/workspaces"
+    },
+    {
+      "destination": "/integrations/prefect-aws/ecs_guide",
+      "source": "/latest/integrations/prefect-aws/ecs_guide"
+    },
+    {
+      "destination": "/integrations/prefect-kubernetes",
+      "source": "/latest/integrations/prefect-kubernetes"
+    },
+    {
+      "destination": "/latest/resources/whats-new-prefect-3.mdx",
+      "source": "/latest/faq"
+    },
+    {
+      "destination": "/latest/resources/upgrade-prefect-3",
+      "source": "/latest/guides/migration-guide"
+    },
+    {
+      "destination": "/integrations/prefect-dbt",
+      "source": "/latest/integrations/prefect-dbt"
+    },
+    {
+      "destination": "/integrations/prefect-aws/ecs_guide",
+      "source": "/latest/integrations/prefect-aws/ecs_worker"
+    },
+    {
+      "destination": "/latest/contribute",
+      "source": "/latest/contributing/overview"
+    },
+    {
+      "destination": "/latest/resources/secrets",
+      "source": "/latest/guides/secrets"
+    },
+    {
+      "destination": "/latest/manage/cloud/connect-to-cloud",
+      "source": "/latest/cloud/connecting"
+    },
+    {
+      "destination": "/latest/manage/cloud/manage-users/manage-roles",
+      "source": "/latest/cloud/users/roles"
+    },
+    {
+      "destination": "/integrations/prefect-docker",
+      "source": "/latest/integrations/prefect-docker"
+    },
+    {
+      "destination": "/latest/manage/cloud/manage-users",
+      "source": "/latest/cloud/users"
+    },
+    {
+      "destination": "/integrations/prefect-gcp",
+      "source": "/latest/integrations/prefect-gcp"
+    },
+    {
+      "destination": "/latest/manage/cloud/manage-users/configure-sso",
+      "source": "/latest/cloud/users/sso"
+    },
+    {
+      "destination": "/integrations/prefect-dask",
+      "source": "/latest/integrations/prefect-dask"
+    },
+    {
+      "destination": "/integrations/prefect-gcp/gcp-worker-guide",
+      "source": "/latest/integrations/prefect-gcp/gcp-worker-guide"
+    },
+    {
+      "destination": "/latest/manage/cloud/rate-limits",
+      "source": "/latest/cloud/rate-limits"
+    },
+    {
+      "destination": "/integrations/prefect-sqlalchemy",
+      "source": "/latest/integrations/prefect-sqlalchemy"
+    },
+    {
+      "destination": "/integrations/prefect-slack",
+      "source": "/latest/integrations/prefect-slack"
+    },
+    {
+      "destination": "/integrations/prefect-gitlab",
+      "source": "/latest/integrations/prefect-gitlab"
+    },
+    {
+      "destination": "/integrations/prefect-dbt",
+      "source": "/latest/integrations/prefect-dbt/cli/commands"
+    },
+    {
+      "destination": "/integrations/prefect-databricks",
+      "source": "/latest/integrations/prefect-databricks"
+    },
+    {
+      "destination": "/latest/manage/cloud/manage-users/service-accounts",
+      "source": "/latest/cloud/users/service-accounts"
+    },
+    {
+      "destination": "/integrations/prefect-shell",
+      "source": "/latest/integrations/prefect-shell"
+    },
+    {
+      "destination": "/integrations/prefect-azure",
+      "source": "/latest/integrations/prefect-azure"
+    },
+    {
+      "destination": "/integrations/prefect-azure/aci_worker#why-use-aci-for-flow-run-execution",
+      "source": "/latest/guides/deployment/aci"
+    },
+    {
+      "destination": "/latest/api-ref/python",
+      "source": "/latest/api-ref/server/api/deployments"
+    },
+    {
+      "destination": "/integrations/prefect-github",
+      "source": "/latest/integrations/prefect-github"
+    },
+    {
+      "destination": "/integrations/prefect-aws",
+      "source": "/latest/integrations/prefect-aws/s3"
+    },
+    {
+      "destination": "/latest/api-ref",
+      "source": "/latest/api-ref/server/api/flow_runs"
+    },
+    {
+      "destination": "/latest/automate/incidents",
+      "source": "/latest/cloud/incidents"
+    },
+    {
+      "destination": "/integrations/prefect-aws",
+      "source": "/latest/integrations/prefect-aws/ecs"
+    },
+    {
+      "destination": "/integrations/prefect-email",
+      "source": "/latest/integrations/prefect-email"
+    },
+    {
+      "destination": "/integrations/prefect-snowflake",
+      "source": "/latest/integrations/prefect-snowflake"
+    },
+    {
+      "destination": "/contribute/contribute-integrations",
+      "source": "/latest/integrations/contribute"
+    },
+    {
+      "destination": "/integrations/prefect-aws",
+      "source": "/latest/integrations/prefect-aws/lambda_function"
+    },
+    {
+      "destination": "/integrations/prefect-docker",
+      "source": "/latest/integrations/prefect-docker/host"
+    },
+    {
+      "destination": "/integrations/prefect-docker",
+      "source": "/latest/integrations/prefect-docker/worker"
+    },
+    {
+      "destination": "/latest/api-ref/python",
+      "source": "/latest/api-ref/server/schemas/schedules"
+    },
+    {
+      "destination": "/integrations/prefect-docker",
+      "source": "/latest/integrations/prefect-docker/deployments/steps"
+    },
+    {
+      "destination": "/integrations/prefect-ray",
+      "source": "/latest/integrations/prefect-ray"
+    },
+    {
+      "destination": "/latest/deploy/infrastructure-examples/kubernetes",
+      "source": "/implementation/azure/aks"
+    },
+    {
+      "destination": "/latest/api-ref/python",
+      "source": "/latest/api-ref/server/models/flow_runs"
+    },
+    {
+      "destination": "/integrations/prefect-gcp",
+      "source": "/latest/integrations/prefect-gcp/bigquery"
+    },
+    {
+      "destination": "/integrations/prefect-sqlalchemy",
+      "source": "/latest/integrations/prefect-sqlalchemy/database"
+    },
+    {
+      "destination": "/contribute/styles-practices",
+      "source": "/latest/contributing/versioning"
+    },
+    {
+      "destination": "/integrations/prefect-dask",
+      "source": "/latest/integrations/prefect-dask/task_runners"
+    },
+    {
+      "destination": "/integrations/prefect-dask",
+      "source": "/latest/integrations/prefect-dask/usage_guide"
+    },
+    {
+      "destination": "/integrations/prefect-shell",
+      "source": "/latest/integrations/prefect-shell/commands"
+    },
+    {
+      "destination": "/integrations/prefect-azure/aci_worker",
+      "source": "/latest/integrations/prefect-azure/aci_worker"
+    },
+    {
+      "destination": "/integrations/prefect-aws",
+      "source": "/latest/integrations/prefect-aws/batch"
+    },
+    {
+      "destination": "/integrations/prefect-docker",
+      "source": "/latest/integrations/prefect-docker/containers"
+    },
+    {
+      "destination": "/latest/api-ref/rest-api/server/flows",
+      "source": "/latest/api-ref/server/api/flows"
+    },
+    {
+      "destination": "/latest/api-ref",
+      "source": "/latest/api-ref/server/schemas/filters"
+    },
+    {
+      "destination": "/integrations/prefect-docker",
+      "source": "/latest/integrations/prefect-docker/images"
+    },
+    {
+      "destination": "/contribute/styles-practices",
+      "source": "/latest/contributing/style"
+    },
+    {
+      "destination": "/integrations/prefect-docker",
+      "source": "/latest/integrations/prefect-docker/credentials"
+    },
+    {
+      "destination": "/integrations/prefect-gcp",
+      "source": "/latest/integrations/prefect-gcp/cloud_storage"
+    },
+    {
+      "destination": "/latest/api-ref",
+      "source": "/latest/api-ref/server/api/admin"
+    },
+    {
+      "destination": "/latest/api-ref",
+      "source": "/latest/api-ref/server/api/server"
+    },
+    {
+      "destination": "/latest/manage/cloud/manage-users/object-access-control-lists",
+      "source": "/latest/cloud/users/object-access-control-lists"
+    },
+    {
+      "destination": "/integrations/prefect-aws",
+      "source": "/latest/integrations/prefect-aws/secrets_manager"
+    },
+    {
+      "destination": "/integrations/prefect-aws",
+      "source": "/latest/integrations/prefect-aws/credentials"
+    },
+    {
+      "destination": "/integrations/prefect-databricks",
+      "source": "/latest/integrations/prefect-databricks/jobs"
+    },
+    {
+      "destination": "/integrations/prefect-databricks",
+      "source": "/latest/integrations/prefect-databricks/models/jobs"
+    },
+    {
+      "destination": "/integrations/prefect-kubernetes",
+      "source": "/latest/integrations/prefect-kubernetes/worker"
+    },
+    {
+      "destination": "/integrations/prefect-sqlalchemy",
+      "source": "/latest/integrations/prefect-sqlalchemy/credentials"
+    },
+    {
+      "destination": "/integrations/prefect-databricks",
+      "source": "/latest/integrations/prefect-databricks/flows"
+    },
+    {
+      "destination": "/integrations/prefect-kubernetes",
+      "source": "/latest/integrations/prefect-kubernetes/deployments"
+    },
+    {
+      "destination": "/integrations/prefect-snowflake",
+      "source": "/latest/integrations/prefect-snowflake/credentials"
+    },
+    {
+      "destination": "/integrations/prefect-dbt",
+      "source": "/latest/integrations/prefect-dbt/cli/credentials"
+    },
+    {
+      "destination": "/integrations/prefect-kubernetes",
+      "source": "/latest/integrations/prefect-kubernetes/jobs"
+    },
+    {
+      "destination": "/integrations/prefect-slack",
+      "source": "/latest/integrations/prefect-slack/messages"
+    },
+    {
       "destination": "/3.0rc/:slug*",
       "source": "/latest/:slug*"
-=======
-      "destination": "/latest/get-started",
-      "source": "/latest/tutorial"
-    },
-    {
-      "destination": "/latest/get-started",
-      "source": "/latest/getting-started/quickstart"
-    },
-    {
-      "destination": "/latest/develop/write-flows",
-      "source": "/latest/concepts/flows"
-    },
-    {
-      "destination": "/latest/deploy",
-      "source": "/latest/concepts/deployments"
-    },
-    {
-      "destination": "/latest/get-started/install",
-      "source": "/latest/getting-started/installation"
-    },
-    {
-      "destination": "/latest/deploy/infrastructure-concepts/work-pools",
-      "source": "/latest/concepts/work-pools"
-    },
-    {
-      "destination": "/latest/manage/self-host",
-      "source": "/latest/guides/host"
-    },
-    {
-      "destination": "/latest/develop/write-tasks",
-      "source": "/latest/concepts/tasks"
-    },
-    {
-      "destination": "/latest",
-      "source": "/latest/guides"
-    },
-    {
-      "destination": "/latest/deploy",
-      "source": "/latest/tutorial/deployments"
-    },
-    {
-      "destination": "/latest/develop/write-flows",
-      "source": "/latest/tutorial/flows"
-    },
-    {
-      "destination": "/latest",
-      "source": "/latest/concepts"
-    },
-    {
-      "destination": "/latest/deploy",
-      "source": "/latest/guides/prefect-deploy"
-    },
-    {
-      "destination": "/latest/develop/write-tasks",
-      "source": "/latest/tutorial/tasks"
-    },
-    {
-      "destination": "/latest/automate/add-schedules",
-      "source": "/latest/concepts/schedules"
-    },
-    {
-      "destination": "/latest/deploy/infrastructure-examples/docker",
-      "source": "/latest/guides/docker"
-    },
-    {
-      "destination": "/latest/deploy/infrastructure-concepts/work-pools",
-      "source": "/latest/tutorial/work-pools"
-    },
-    {
-      "destination": "/latest/manage/settings-and-profiles",
-      "source": "/latest/guides/settings"
-    },
-    {
-      "destination": "/latest/develop/task-runners",
-      "source": "/latest/concepts/task-runners"
-    },
-    {
-      "destination": "/latest/deploy/infrastructure-concepts/workers",
-      "source": "/latest/tutorial/workers"
-    },
-    {
-      "destination": "/latest/manage/cloud",
-      "source": "/latest/cloud"
-    },
-    {
-      "destination": "/latest/integrations",
-      "source": "/latest/integrations"
-    },
-    {
-      "destination": "/latest/develop/results",
-      "source": "/latest/concepts/results"
-    },
-    {
-      "destination": "/latest/automate",
-      "source": "/latest/concepts/automations"
-    },
-    {
-      "destination": "/latest/develop/logging",
-      "source": "/latest/guides/logs"
-    },
-    {
-      "destination": "/latest/develop/blocks",
-      "source": "/latest/concepts/blocks"
-    },
-    {
-      "destination": "/latest/deploy/infrastructure-examples/kubernetes",
-      "source": "/latest/guides/deployment/kubernetes"
-    },
-    {
-      "destination": "/latest/develop/manage-states",
-      "source": "/latest/concepts/states"
-    },
-    {
-      "destination": "/latest/resources/upgrade-agents-to-workers",
-      "source": "/latest/guides/upgrade-guide-agents-to-workers"
-    },
-    {
-      "destination": "/latest/automate/events/webhook-triggers",
-      "source": "/latest/guides/webhooks"
-    },
-    {
-      "destination": "/latest/automate/events/webhook-triggers",
-      "source": "/latest/cloud/webhooks"
-    },
-    {
-      "destination": "/latest/develop/artifacts",
-      "source": "/latest/concepts/artifacts"
-    },
-    {
-      "destination": "/latest/api-ref/rest-api",
-      "source": "/latest/api-ref/rest-api-reference"
-    },
-    {
-      "destination": "/latest/develop/global-concurrency-limits",
-      "source": "/latest/guides/global-concurrency-limits"
-    },
-    {
-      "destination": "/latest/develop/variables",
-      "source": "/latest/guides/variables"
-    },
-    {
-      "destination": "/latest/api-ref",
-      "source": "/latest/guides/using-the-client"
-    },
-    {
-      "destination": "/latest/deploy/infrastructure-concepts/store-flow-code",
-      "source": "/latest/guides/deployment/storage-guide"
-    },
-    {
-      "destination": "/latest/develop/test-workflows",
-      "source": "/latest/guides/testing"
-    },
-    {
-      "destination": "/latest/deploy/infrastructure-examples/serverless",
-      "source": "/latest/guides/deployment/push-work-pools"
-    },
-    {
-      "destination": "/latest/develop/inputs",
-      "source": "/latest/guides/creating-interactive-workflows"
-    },
-    {
-      "destination": "/integrations/prefect-dask/usage_guide",
-      "source": "/latest/guides/dask-ray-task-runners"
-    },
-    {
-      "destination": "/latest/deploy/infrastructure-concepts/deploy-ci-cd",
-      "source": "/latest/guides/ci-cd"
-    },
-    {
-      "destination": "/latest/resources/upgrade-agents-to-workers",
-      "source": "/latest/concepts/deployments-block-based"
-    },
-    {
-      "destination": "/latest/deploy/infrastructure-concepts/work-pools",
-      "source": "/latest/concepts/infrastructure"
-    },
-    {
-      "destination": "/latest/develop/runtime-context",
-      "source": "/latest/guides/runtime-context"
-    },
-    {
-      "destination": "/latest/deploy/infrastructure-concepts/customize",
-      "source": "/latest/guides/deployment/overriding-job-variables"
-    },
-    {
-      "destination": "/latest/deploy/infrastructure-examples/managed",
-      "source": "/latest/guides/managed-execution"
-    },
-    {
-      "destination": "/latest/develop/write-flows",
-      "source": "/latest/guides/specifying-upstream-dependencies"
-    },
-    {
-      "destination": "/latest/automate",
-      "source": "/latest/guides/automations"
-    },
-    {
-      "destination": "/latest/resources/upgrade-agents-to-workers",
-      "source": "/latest/concepts/agents"
-    },
-    {
-      "destination": "/integrations/prefect-aws",
-      "source": "/latest/integrations/prefect-aws"
-    },
-    {
-      "destination": "/latest/deploy/infrastructure-concepts/store-flow-code",
-      "source": "/latest/concepts/storage"
-    },
-    {
-      "destination": "/latest/resources/daemonize-processes",
-      "source": "/latest/guides/deployment/daemonize"
-    },
-    {
-      "destination": "/latest/manage/cloud/manage-users/api-keys",
-      "source": "/latest/cloud/users/api-keys"
-    },
-    {
-      "destination": "/latest/contribute",
-      "source": "/latest/community"
-    },
-    {
-      "destination": "/latest/develop/interact-with-data",
-      "source": "/latest/concepts/filesystems"
-    },
-    {
-      "destination": "/latest/events",
-      "source": "/latest/cloud/events"
-    },
-    {
-      "destination": "/latest",
-      "source": "/latest/recipes/recipes"
-    },
-    {
-      "destination": "/latest/resources/cli-shell",
-      "source": "/latest/guides/cli-shell"
-    },
-    {
-      "destination": "/latest/api-ref/rest-api/server",
-      "source": "/latest/api-ref/server"
-    },
-    {
-      "destination": "/latest/develop/interact-with-data",
-      "source": "/latest/guides/moving-data"
-    },
-    {
-      "destination": "/contribute/develop-a-new-worker-type",
-      "source": "/latest/guides/deployment/developing-a-new-worker-type"
-    },
-    {
-      "destination": "/latest/develop/state-hooks",
-      "source": "/latest/guides/state-change-hooks"
-    },
-    {
-      "destination": "/latest/deploy/infrastructure-examples/serverless",
-      "source": "/latest/guides/deployment/serverless-workers"
-    },
-    {
-      "destination": "/integrations/integrations",
-      "source": "/latest/integrations/usage"
-    },
-    {
-      "destination": "/latest/manage/cloud/troubleshoot-cloud",
-      "source": "/latest/guides/troubleshooting"
-    },
-    {
-      "destination": "/latest/resources/big-data",
-      "source": "/latest/guides/big-data"
-    },
-    {
-      "destination": "/latest/manage/cloud/workspaces",
-      "source": "/latest/cloud/workspaces"
-    },
-    {
-      "destination": "/integrations/prefect-aws/ecs_guide",
-      "source": "/latest/integrations/prefect-aws/ecs_guide"
-    },
-    {
-      "destination": "/integrations/prefect-kubernetes",
-      "source": "/latest/integrations/prefect-kubernetes"
-    },
-    {
-      "destination": "/latest/resources/whats-new-prefect-3.mdx",
-      "source": "/latest/faq"
-    },
-    {
-      "destination": "/latest/resources/upgrade-prefect-3",
-      "source": "/latest/guides/migration-guide"
-    },
-    {
-      "destination": "/integrations/prefect-dbt",
-      "source": "/latest/integrations/prefect-dbt"
-    },
-    {
-      "destination": "/integrations/prefect-aws/ecs_guide",
-      "source": "/latest/integrations/prefect-aws/ecs_worker"
-    },
-    {
-      "destination": "/latest/contribute",
-      "source": "/latest/contributing/overview"
-    },
-    {
-      "destination": "/latest/resources/secrets",
-      "source": "/latest/guides/secrets"
-    },
-    {
-      "destination": "/latest/manage/cloud/connect-to-cloud",
-      "source": "/latest/cloud/connecting"
-    },
-    {
-      "destination": "/latest/manage/cloud/manage-users/manage-roles",
-      "source": "/latest/cloud/users/roles"
-    },
-    {
-      "destination": "/integrations/prefect-docker",
-      "source": "/latest/integrations/prefect-docker"
-    },
-    {
-      "destination": "/latest/manage/cloud/manage-users",
-      "source": "/latest/cloud/users"
-    },
-    {
-      "destination": "/integrations/prefect-gcp",
-      "source": "/latest/integrations/prefect-gcp"
-    },
-    {
-      "destination": "/latest/manage/cloud/manage-users/configure-sso",
-      "source": "/latest/cloud/users/sso"
-    },
-    {
-      "destination": "/integrations/prefect-dask",
-      "source": "/latest/integrations/prefect-dask"
-    },
-    {
-      "destination": "/integrations/prefect-gcp/gcp-worker-guide",
-      "source": "/latest/integrations/prefect-gcp/gcp-worker-guide"
-    },
-    {
-      "destination": "/latest/manage/cloud/rate-limits",
-      "source": "/latest/cloud/rate-limits"
-    },
-    {
-      "destination": "/integrations/prefect-sqlalchemy",
-      "source": "/latest/integrations/prefect-sqlalchemy"
-    },
-    {
-      "destination": "/integrations/prefect-slack",
-      "source": "/latest/integrations/prefect-slack"
-    },
-    {
-      "destination": "/integrations/prefect-gitlab",
-      "source": "/latest/integrations/prefect-gitlab"
-    },
-    {
-      "destination": "/integrations/prefect-dbt",
-      "source": "/latest/integrations/prefect-dbt/cli/commands"
-    },
-    {
-      "destination": "/integrations/prefect-databricks",
-      "source": "/latest/integrations/prefect-databricks"
-    },
-    {
-      "destination": "/latest/manage/cloud/manage-users/service-accounts",
-      "source": "/latest/cloud/users/service-accounts"
-    },
-    {
-      "destination": "/integrations/prefect-shell",
-      "source": "/latest/integrations/prefect-shell"
-    },
-    {
-      "destination": "/integrations/prefect-azure",
-      "source": "/latest/integrations/prefect-azure"
-    },
-    {
-      "destination": "/integrations/prefect-azure/aci_worker#why-use-aci-for-flow-run-execution",
-      "source": "/latest/guides/deployment/aci"
-    },
-    {
-      "destination": "/latest/api-ref/python",
-      "source": "/latest/api-ref/server/api/deployments"
-    },
-    {
-      "destination": "/integrations/prefect-github",
-      "source": "/latest/integrations/prefect-github"
-    },
-    {
-      "destination": "/integrations/prefect-aws",
-      "source": "/latest/integrations/prefect-aws/s3"
-    },
-    {
-      "destination": "/latest/api-ref",
-      "source": "/latest/api-ref/server/api/flow_runs"
-    },
-    {
-      "destination": "/latest/automate/incidents",
-      "source": "/latest/cloud/incidents"
-    },
-    {
-      "destination": "/integrations/prefect-aws",
-      "source": "/latest/integrations/prefect-aws/ecs"
-    },
-    {
-      "destination": "/integrations/prefect-email",
-      "source": "/latest/integrations/prefect-email"
-    },
-    {
-      "destination": "/integrations/prefect-snowflake",
-      "source": "/latest/integrations/prefect-snowflake"
-    },
-    {
-      "destination": "/contribute/contribute-integrations",
-      "source": "/latest/integrations/contribute"
-    },
-    {
-      "destination": "/integrations/prefect-aws",
-      "source": "/latest/integrations/prefect-aws/lambda_function"
-    },
-    {
-      "destination": "/integrations/prefect-docker",
-      "source": "/latest/integrations/prefect-docker/host"
-    },
-    {
-      "destination": "/integrations/prefect-docker",
-      "source": "/latest/integrations/prefect-docker/worker"
-    },
-    {
-      "destination": "/latest/api-ref/python",
-      "source": "/latest/api-ref/server/schemas/schedules"
-    },
-    {
-      "destination": "/integrations/prefect-docker",
-      "source": "/latest/integrations/prefect-docker/deployments/steps"
-    },
-    {
-      "destination": "/integrations/prefect-ray",
-      "source": "/latest/integrations/prefect-ray"
-    },
-    {
-      "destination": "/latest/deploy/infrastructure-examples/kubernetes",
-      "source": "/implementation/azure/aks"
-    },
-    {
-      "destination": "/latest/api-ref/python",
-      "source": "/latest/api-ref/server/models/flow_runs"
-    },
-    {
-      "destination": "/integrations/prefect-gcp",
-      "source": "/latest/integrations/prefect-gcp/bigquery"
-    },
-    {
-      "destination": "/integrations/prefect-sqlalchemy",
-      "source": "/latest/integrations/prefect-sqlalchemy/database"
-    },
-    {
-      "destination": "/contribute/styles-practices",
-      "source": "/latest/contributing/versioning"
-    },
-    {
-      "destination": "/integrations/prefect-dask",
-      "source": "/latest/integrations/prefect-dask/task_runners"
-    },
-    {
-      "destination": "/integrations/prefect-dask",
-      "source": "/latest/integrations/prefect-dask/usage_guide"
-    },
-    {
-      "destination": "/integrations/prefect-shell",
-      "source": "/latest/integrations/prefect-shell/commands"
-    },
-    {
-      "destination": "/integrations/prefect-azure/aci_worker",
-      "source": "/latest/integrations/prefect-azure/aci_worker"
-    },
-    {
-      "destination": "/integrations/prefect-aws",
-      "source": "/latest/integrations/prefect-aws/batch"
-    },
-    {
-      "destination": "/integrations/prefect-docker",
-      "source": "/latest/integrations/prefect-docker/containers"
-    },
-    {
-      "destination": "/latest/api-ref/rest-api/server/flows",
-      "source": "/latest/api-ref/server/api/flows"
-    },
-    {
-      "destination": "/latest/api-ref",
-      "source": "/latest/api-ref/server/schemas/filters"
-    },
-    {
-      "destination": "/integrations/prefect-docker",
-      "source": "/latest/integrations/prefect-docker/images"
-    },
-    {
-      "destination": "/contribute/styles-practices",
-      "source": "/latest/contributing/style"
-    },
-    {
-      "destination": "/integrations/prefect-docker",
-      "source": "/latest/integrations/prefect-docker/credentials"
-    },
-    {
-      "destination": "/integrations/prefect-gcp",
-      "source": "/latest/integrations/prefect-gcp/cloud_storage"
-    },
-    {
-      "destination": "/latest/api-ref",
-      "source": "/latest/api-ref/server/api/admin"
-    },
-    {
-      "destination": "/latest/api-ref",
-      "source": "/latest/api-ref/server/api/server"
-    },
-    {
-      "destination": "/latest/manage/cloud/manage-users/object-access-control-lists",
-      "source": "/latest/cloud/users/object-access-control-lists"
-    },
-    {
-      "destination": "/integrations/prefect-aws",
-      "source": "/latest/integrations/prefect-aws/secrets_manager"
-    },
-    {
-      "destination": "/integrations/prefect-aws",
-      "source": "/latest/integrations/prefect-aws/credentials"
-    },
-    {
-      "destination": "/integrations/prefect-databricks",
-      "source": "/latest/integrations/prefect-databricks/jobs"
-    },
-    {
-      "destination": "/integrations/prefect-databricks",
-      "source": "/latest/integrations/prefect-databricks/models/jobs"
-    },
-    {
-      "destination": "/integrations/prefect-kubernetes",
-      "source": "/latest/integrations/prefect-kubernetes/worker"
-    },
-    {
-      "destination": "/integrations/prefect-sqlalchemy",
-      "source": "/latest/integrations/prefect-sqlalchemy/credentials"
-    },
-    {
-      "destination": "/integrations/prefect-databricks",
-      "source": "/latest/integrations/prefect-databricks/flows"
-    },
-    {
-      "destination": "/integrations/prefect-kubernetes",
-      "source": "/latest/integrations/prefect-kubernetes/deployments"
-    },
-    {
-      "destination": "/integrations/prefect-snowflake",
-      "source": "/latest/integrations/prefect-snowflake/credentials"
-    },
-    {
-      "destination": "/integrations/prefect-dbt",
-      "source": "/latest/integrations/prefect-dbt/cli/credentials"
-    },
-    {
-      "destination": "/integrations/prefect-kubernetes",
-      "source": "/latest/integrations/prefect-kubernetes/jobs"
-    },
-    {
-      "destination": "/integrations/prefect-slack",
-      "source": "/latest/integrations/prefect-slack/messages"
-    },
-    {
-      "destination": "/3.0rc/:slug*",
-      "source": "/latest/:slug*"
     },
     {
       "destination": "/3.0rc/api-ref/python",
       "source": "/latest/api-ref/prefect/:slug*"
->>>>>>> bb2a7510
     }
   ],
   "tabs": [
@@ -1279,13 +1268,8 @@
     }
   ],
   "topbarCtaButton": {
-<<<<<<< HEAD
     "type": "github",
     "url": "https://github.com/PrefectHQ/Prefect"
-=======
-    "name": "TRY PREFECT CLOUD",
-    "url": "https://app.prefect.cloud/"
->>>>>>> bb2a7510
   },
   "versions": [
     "3.0rc"
