{
  "$schema": "https://mintlify.com/schema.json",
  "name": "Prefect",
  "logo": {
    "light": "/logos/logo-word-black.svg",
    "dark": "/logos/logo-word-white.svg"
  },
  "modeToggle": {
    "default": "dark",
    "isHidden": false
  },
  "favicon": "/logos/favicon.png",
  "colors": {
    "primary": "#2D6DF6",
    "light": "#5F92FF",
    "dark": "#2D6DF6"
  },
  "versions": [
    "3.0rc"
  ],
  "feedback": {
    "thumbsRating": true
  },
  "tabs": [
    {
      "name": "API References",
      "url": "3.0rc/api-ref"
    },
    {
      "name": "Integrations",
      "url": "3.0rc/integrations"
    },
    {
      "name": "Contribute",
      "url": "3.0rc/community"
    }
  ],
  "api": {
    "playground": {
      "mode": "simple"
    }
  },
  "topbarCtaButton": {
    "name": "GET STARTED",
    "url": "https://app.prefect.cloud/auth/login"
  },
  "anchors": [
    {
      "name": "GitHub",
      "icon": "github",
      "url": "https://github.com/PrefectHQ/prefect"
    },
    {
      "name": "Contact",
      "icon": "envelope",
      "url": "https://www.prefect.io/"
    }
  ],
  "navigation": [
    {
      "group": "Get Started",
      "version": "3.0rc",
      "pages": [
        "3.0rc/get-started/index",
        "3.0rc/get-started/install",
        "3.0rc/get-started/quickstart"
      ]
    },
    {
      "group": "Develop",
      "version": "3.0rc",
      "pages": [
        {
          "group": "Write workflows",
          "version": "3.0rc",
          "pages": [
            "3.0rc/develop/write-workflows/index",
            "3.0rc/develop/write-workflows/variables"
          ]
        },
        {
          "group": "Write tasks",
          "version": "3.0rc",
          "pages": [
            "3.0rc/develop/write-tasks/index",
            "3.0rc/develop/write-tasks/use-task-runners",
            "3.0rc/develop/write-tasks/upstream-dependencies"
          ]
        },
        "3.0rc/develop/recover-from-failure",
        "3.0rc/develop/interact-with-data",
        {
          "group": "Observe workflows",
          "version": "3.0rc",
          "pages": [
            "3.0rc/develop/observe-workflows/index",
            "3.0rc/develop/observe-workflows/logging",
            "3.0rc/develop/observe-workflows/create-artifacts",
            "3.0rc/develop/observe-workflows/manage-states"
          ]
        },
        {
          "group": "Control workflows",
          "version": "3.0rc",
          "pages": [
            "3.0rc/develop/control-workflows/index",
            "3.0rc/develop/control-workflows/global-concurrency-limits"
          ]
        },
        "3.0rc/develop/connect-third-party",
        "3.0rc/develop/test-workflows"
      ]
    },
    {
      "group": "Deploy",
      "version": "3.0rc",
      "pages": [
        {
          "group": "Serve workflows",
          "version": "3.0rc",
          "pages": [
<<<<<<< HEAD
            "3.0rc/deploy/serve-workflows/index",
            "3.0rc/deploy/serve-workflows/add-schedules"
=======
            "3.0rc/guides/host",
            "3.0rc/guides/settings",
            "3.0rc/guides/testing",
            "3.0rc/guides/global-concurrency-limits",
            "3.0rc/guides/runtime-context",
            "3.0rc/guides/variables",
            "3.0rc/guides/using-the-client",
            "3.0rc/guides/creating-interactive-workflows",
            "3.0rc/guides/automations",
            "3.0rc/guides/webhooks",
            "3.0rc/guides/terraform-provider",
            "3.0rc/guides/ci-cd",
            "3.0rc/guides/specifying-upstream-dependencies",
            "3.0rc/guides/secrets",
            "3.0rc/guides/recipes",
            "3.0rc/guides/deferred-tasks"
>>>>>>> 75b2b645
          ]
        },
        {
          "group": "Dynamic infrastructure",
          "version": "3.0rc",
          "pages": [
            "3.0rc/deploy/dynamic-infra/push-runs-serverless",
            "3.0rc/deploy/dynamic-infra/push-runs-remote",
            "3.0rc/deploy/dynamic-infra/retrieve-workflow-code",
            "3.0rc/deploy/dynamic-infra/customize",
            "3.0rc/deploy/dynamic-infra/deploy-docker",
            "3.0rc/deploy/dynamic-infra/deploy-kubernetes",
            "3.0rc/deploy/dynamic-infra/deploy-ci-cd",
            "3.0rc/deploy/dynamic-infra/control-runs"
          ]
        }
      ]
    },
    {
      "group": "React",
      "version": "3.0rc",
      "pages": [
        {
          "group": "Understand events",
          "version": "3.0rc",
          "pages": [
            "3.0rc/react/understand-events/index",
            "3.0rc/react/understand-events/automations-triggers",
            "3.0rc/react/understand-events/webhook-triggers"
          ]
        },
        "3.0rc/react/manage-events",
        "3.0rc/react/state-change-hooks"
      ]
    },
    {
      "group": "Cloud and Server",
      "version": "3.0rc",
      "pages": [
        "3.0rc/cloud/connect-to-cloud/index",
        {
          "group": "Manage users",
          "version": "3.0rc",
          "pages": [
            "3.0rc/cloud/manage-users/index",
            "3.0rc/cloud/manage-users/manage-roles",
            "3.0rc/cloud/manage-users/api-keys",
            "3.0rc/cloud/manage-users/service-accounts",
            "3.0rc/cloud/manage-users/configure-sso",
            "3.0rc/cloud/manage-users/audit-logs",
            "3.0rc/cloud/manage-users/object-access-control-lists",
            "3.0rc/cloud/manage-users/manage-teams"
          ]
        },
        "3.0rc/cloud/rate-limits",
        "3.0rc/cloud/self-host",
        "3.0rc/cloud/configure-client",
        "3.0rc/cloud/interact-with-api"
      ]
    },
    {
      "group": "Migrate",
      "version": "3.0rc",
      "pages": [
        {
          "group": "Migrate",
          "version": "3.0rc",
          "pages": [
            "3.0rc/migrate/upgrade-agents-to-workers"
          ]
        },
        "3.0rc/react/manage-events",
        "3.0rc/react/state-change-hooks"
      ]
    },
    {
      "group": "Tutorial",
      "version": "3.0rc",
      "pages": [
        "3.0rc/tutorial/index",
        "3.0rc/tutorial/work-pools"
      ]
    },
    {
      "group": "How-to Guides",
      "version": "3.0rc",
      "pages": [
        "3.0rc/guides/index",
        {
          "group": "Development",
          "version": "3.0rc",
          "pages": [
            "3.0rc/guides/terraform-provider",
            "3.0rc/guides/secrets",
            "3.0rc/guides/recipes"
          ]
        },
        {
          "group": "Execution",
          "version": "3.0rc",
          "pages": [
            "3.0rc/guides/big-data",
            "3.0rc/guides/managed-execution",
            "3.0rc/guides/cli-shell"
          ]
        },
        {
          "group": "Work Pools",
          "version": "3.0rc",
          "pages": [
            "3.0rc/guides/prefect-deploy",
            "3.0rc/guides/deployment/developing-a-new-worker-type"
          ]
        }
      ]
    },
    {
      "group": "Integrations",
      "version": "3.0rc",
      "pages": [
        "3.0rc/integrations/index",
        "3.0rc/integrations/usage",
        "3.0rc/integrations/contribute",
        {
          "group": "Libraries",
          "version": "3.0rc",
          "pages": [
            {
              "group": "AWS",
              "version": "3.0rc",
              "pages": [
                "3.0rc/integrations/prefect-aws/index",
                {
                  "group": "Guides",
                  "version": "3.0rc",
                  "pages": [
                    "3.0rc/integrations/prefect-aws/ecs_guide"
                  ]
                },
                "3.0rc/integrations/prefect-aws/batch",
                "3.0rc/integrations/prefect-aws/client_waiter",
                "3.0rc/integrations/prefect-aws/credentials",
                "3.0rc/integrations/prefect-aws/ecs_worker",
                "3.0rc/integrations/prefect-aws/ecs",
                "3.0rc/integrations/prefect-aws/glue_job",
                "3.0rc/integrations/prefect-aws/lambda_function",
                {
                  "group": "Deployments",
                  "version": "3.0rc",
                  "pages": [
                    "3.0rc/integrations/prefect-aws/deployments/steps"
                  ]
                },
                "3.0rc/integrations/prefect-aws/s3",
                "3.0rc/integrations/prefect-aws/secrets_manager"
              ]
            },
            {
              "group": "Azure",
              "version": "3.0rc",
              "pages": [
                "3.0rc/integrations/prefect-azure/index",
                "3.0rc/integrations/prefect-azure/aci_worker",
                "3.0rc/integrations/prefect-azure/credentials",
                "3.0rc/integrations/prefect-azure/blob_storage",
                "3.0rc/integrations/prefect-azure/cosmos_db",
                "3.0rc/integrations/prefect-azure/ml_datastore",
                "3.0rc/integrations/prefect-azure/container_instance",
                "3.0rc/integrations/prefect-azure/container_instance_worker",
                {
                  "group": "Deployments",
                  "version": "3.0rc",
                  "pages": [
                    "3.0rc/integrations/prefect-azure/deployments/steps"
                  ]
                }
              ]
            },
            {
              "group": "Bitbucket",
              "version": "3.0rc",
              "pages": [
                "3.0rc/integrations/prefect-bitbucket/index",
                "3.0rc/integrations/prefect-bitbucket/credentials",
                "3.0rc/integrations/prefect-bitbucket/repository"
              ]
            },
            {
              "group": "Dask",
              "version": "3.0rc",
              "pages": [
                "3.0rc/integrations/prefect-dask/index",
                "3.0rc/integrations/prefect-dask/usage_guide",
                "3.0rc/integrations/prefect-dask/task_runners",
                "3.0rc/integrations/prefect-dask/utils"
              ]
            },
            {
              "group": "Databricks",
              "version": "3.0rc",
              "pages": [
                "3.0rc/integrations/prefect-databricks/index",
                "3.0rc/integrations/prefect-databricks/credentials",
                "3.0rc/integrations/prefect-databricks/jobs",
                "3.0rc/integrations/prefect-databricks/rest",
                "3.0rc/integrations/prefect-databricks/flows"
              ]
            },
            {
              "group": "dbt",
              "version": "3.0rc",
              "pages": [
                "3.0rc/integrations/prefect-dbt/index",
                {
                  "group": "Cloud",
                  "version": "3.0rc",
                  "pages": [
                    "3.0rc/integrations/prefect-dbt/cloud/credentials",
                    "3.0rc/integrations/prefect-dbt/cloud/jobs",
                    "3.0rc/integrations/prefect-dbt/cloud/runs",
                    "3.0rc/integrations/prefect-dbt/cloud/clients",
                    "3.0rc/integrations/prefect-dbt/cloud/models",
                    "3.0rc/integrations/prefect-dbt/cloud/utils"
                  ]
                },
                {
                  "group": "CLI",
                  "version": "3.0rc",
                  "pages": [
                    "3.0rc/integrations/prefect-dbt/cli/credentials",
                    "3.0rc/integrations/prefect-dbt/cli/commands",
                    {
                      "group": "Configs",
                      "version": "3.0rc",
                      "pages": [
                        "3.0rc/integrations/prefect-dbt/cli/configs/base",
                        "3.0rc/integrations/prefect-dbt/cli/configs/bigquery",
                        "3.0rc/integrations/prefect-dbt/cli/configs/postgres",
                        "3.0rc/integrations/prefect-dbt/cli/configs/snowflake"
                      ]
                    }
                  ]
                }
              ]
            },
            {
              "group": "Docker",
              "version": "3.0rc",
              "pages": [
                "3.0rc/integrations/prefect-docker/index",
                "3.0rc/integrations/prefect-docker/host",
                "3.0rc/integrations/prefect-docker/credentials",
                "3.0rc/integrations/prefect-docker/containers",
                "3.0rc/integrations/prefect-docker/images",
                "3.0rc/integrations/prefect-docker/worker"
              ]
            },
            {
              "group": "Email",
              "version": "3.0rc",
              "pages": [
                "3.0rc/integrations/prefect-email/index",
                "3.0rc/integrations/prefect-email/credentials",
                "3.0rc/integrations/prefect-email/message"
              ]
            },
            {
              "group": "GCP",
              "version": "3.0rc",
              "pages": [
                "3.0rc/integrations/prefect-gcp/index",
                "3.0rc/integrations/prefect-gcp/gcp-worker-guide",
                "3.0rc/integrations/prefect-gcp/credentials",
                "3.0rc/integrations/prefect-gcp/cloud_storage",
                "3.0rc/integrations/prefect-gcp/bigquery",
                "3.0rc/integrations/prefect-gcp/secret_manager",
                "3.0rc/integrations/prefect-gcp/cloud_run",
                "3.0rc/integrations/prefect-gcp/aiplatform",
                "3.0rc/integrations/prefect-gcp/deployments/steps",
                {
                  "group": "Email",
                  "version": "3.0rc",
                  "pages": [
                    "3.0rc/integrations/prefect-gcp/cloud_run_worker",
                    "3.0rc/integrations/prefect-gcp/cloud_run_worker_v2",
                    "3.0rc/integrations/prefect-gcp/vertex_worker"
                  ]
                }
              ]
            },
            {
              "group": "GitHub",
              "version": "3.0rc",
              "pages": [
                "3.0rc/integrations/prefect-github/index",
                "3.0rc/integrations/prefect-github/credentials",
                "3.0rc/integrations/prefect-github/graphql",
                "3.0rc/integrations/prefect-github/mutations",
                "3.0rc/integrations/prefect-github/organization",
                "3.0rc/integrations/prefect-github/repository",
                "3.0rc/integrations/prefect-github/repository_owner",
                "3.0rc/integrations/prefect-github/user",
                "3.0rc/integrations/prefect-github/utils",
                "3.0rc/integrations/prefect-github/viewer"
              ]
            },
            {
              "group": "Gitlab",
              "version": "3.0rc",
              "pages": [
                "3.0rc/integrations/prefect-gitlab/index",
                "3.0rc/integrations/prefect-gitlab/credentials",
                "3.0rc/integrations/prefect-gitlab/repositories"
              ]
            },
            {
              "group": "Kubernetes",
              "version": "3.0rc",
              "pages": [
                "3.0rc/integrations/prefect-kubernetes/index",
                "3.0rc/integrations/prefect-kubernetes/credentials",
                "3.0rc/integrations/prefect-kubernetes/custom_objects",
                "3.0rc/integrations/prefect-kubernetes/deployments",
                "3.0rc/integrations/prefect-kubernetes/exceptions",
                "3.0rc/integrations/prefect-kubernetes/flows",
                "3.0rc/integrations/prefect-kubernetes/jobs",
                "3.0rc/integrations/prefect-kubernetes/pods",
                "3.0rc/integrations/prefect-kubernetes/services",
                "3.0rc/integrations/prefect-kubernetes/utilities",
                "3.0rc/integrations/prefect-kubernetes/worker"
              ]
            },
            {
              "group": "Ray",
              "version": "3.0rc",
              "pages": [
                "3.0rc/integrations/prefect-ray/index",
                "3.0rc/integrations/prefect-ray/task-runners"
              ]
            },
            {
              "group": "Shell",
              "version": "3.0rc",
              "pages": [
                "3.0rc/integrations/prefect-shell/index",
                "3.0rc/integrations/prefect-shell/commands"
              ]
            },
            {
              "group": "Slack",
              "version": "3.0rc",
              "pages": [
                "3.0rc/integrations/prefect-slack/index",
                "3.0rc/integrations/prefect-slack/credentials",
                "3.0rc/integrations/prefect-slack/messages"
              ]
            },
            {
              "group": "Snowflake",
              "version": "3.0rc",
              "pages": [
                "3.0rc/integrations/prefect-snowflake/index",
                "3.0rc/integrations/prefect-snowflake/credentials",
                "3.0rc/integrations/prefect-snowflake/database"
              ]
            },
            {
              "group": "SQLAlchemy",
              "version": "3.0rc",
              "pages": [
                "3.0rc/integrations/prefect-sqlalchemy/index",
                "3.0rc/integrations/prefect-sqlalchemy/credentials",
                "3.0rc/integrations/prefect-sqlalchemy/database"
              ]
            }
          ]
        }
      ]
    },
    {
      "group": "Python SDK",
      "version": "3.0rc",
      "pages": [
        "3.0rc/api-ref/python/index"
      ]
    },
    {
      "group": "REST API",
      "version": "3.0rc",
      "pages": [
        "3.0rc/api-ref/rest-api/index",
        "3.0rc/api-ref/rest-api/cloud-rest-api-reference"
      ]
    },
    {
      "group": "Server API",
      "version": "3.0rc",
      "pages": [
        "3.0rc/api-ref/server/index",
        {
          "group": "Root",
          "pages": [
            "3.0rc/api-ref/server/root/health-check",
            "3.0rc/api-ref/server/root/orion-info",
            "3.0rc/api-ref/server/root/hello",
            "3.0rc/api-ref/server/root/perform-readiness-check"
          ]
        },
        {
          "group": "Flows",
          "pages": [
            "3.0rc/api-ref/server/flows/create-flow",
            "3.0rc/api-ref/server/flows/read-flow",
            "3.0rc/api-ref/server/flows/delete-flow",
            "3.0rc/api-ref/server/flows/update-flow",
            "3.0rc/api-ref/server/flows/count-flows",
            "3.0rc/api-ref/server/flows/read-flow-by-name",
            "3.0rc/api-ref/server/flows/read-flows",
            "3.0rc/api-ref/server/flows/count-deployments-by-flow",
            "3.0rc/api-ref/server/flows/next-runs-by-flow"
          ]
        },
        {
          "group": "Flow Runs",
          "pages": [
            "3.0rc/api-ref/server/flow-runs/create-flow-run",
            "3.0rc/api-ref/server/flow-runs/read-flow-run",
            "3.0rc/api-ref/server/flow-runs/delete-flow-run",
            "3.0rc/api-ref/server/flow-runs/update-flow-run",
            "3.0rc/api-ref/server/flow-runs/count-flow-runs",
            "3.0rc/api-ref/server/flow-runs/average-flow-run-lateness",
            "3.0rc/api-ref/server/flow-runs/flow-run-history",
            "3.0rc/api-ref/server/flow-runs/read-flow-run-graph-v1",
            "3.0rc/api-ref/server/flow-runs/read-flow-run-graph-v2",
            "3.0rc/api-ref/server/flow-runs/resume-flow-run",
            "3.0rc/api-ref/server/flow-runs/read-flow-runs",
            "3.0rc/api-ref/server/flow-runs/set-flow-run-state",
            "3.0rc/api-ref/server/flow-runs/create-flow-run-input",
            "3.0rc/api-ref/server/flow-runs/filter-flow-run-input",
            "3.0rc/api-ref/server/flow-runs/read-flow-run-input",
            "3.0rc/api-ref/server/flow-runs/delete-flow-run-input",
            "3.0rc/api-ref/server/flow-runs/read-flow-run-history"
          ]
        },
        {
          "group": "Task Runs",
          "pages": [
            "3.0rc/api-ref/server/task-runs/create-task-run",
            "3.0rc/api-ref/server/task-runs/read-task-run",
            "3.0rc/api-ref/server/task-runs/delete-task-run",
            "3.0rc/api-ref/server/task-runs/update-task-run",
            "3.0rc/api-ref/server/task-runs/count-task-runs",
            "3.0rc/api-ref/server/task-runs/task-run-history",
            "3.0rc/api-ref/server/task-runs/read-task-runs",
            "3.0rc/api-ref/server/task-runs/set-task-run-state",
            "3.0rc/api-ref/server/task-runs/read-dashboard-task-run-counts",
            "3.0rc/api-ref/server/task-runs/read-task-run-counts-by-state"
          ]
        },
        {
          "group": "Flow Run States",
          "pages": [
            "3.0rc/api-ref/server/flow-run-states/read-flow-run-state",
            "3.0rc/api-ref/server/flow-run-states/read-flow-run-states"
          ]
        },
        {
          "group": "Task Run States",
          "pages": [
            "3.0rc/api-ref/server/task-run-states/read-task-run-state",
            "3.0rc/api-ref/server/task-run-states/read-task-run-states"
          ]
        },
        {
          "group": "Flow Run Notification Policies",
          "pages": [
            "3.0rc/api-ref/server/flow-run-notification-policies/create-flow-run-notification-policy",
            "3.0rc/api-ref/server/flow-run-notification-policies/read-flow-run-notification-policy",
            "3.0rc/api-ref/server/flow-run-notification-policies/delete-flow-run-notification-policy",
            "3.0rc/api-ref/server/flow-run-notification-policies/update-flow-run-notification-policy",
            "3.0rc/api-ref/server/flow-run-notification-policies/read-flow-run-notification-policies"
          ]
        },
        {
          "group": "Deployments",
          "pages": [
            "3.0rc/api-ref/server/deployments/create-deployment",
            "3.0rc/api-ref/server/deployments/read-deployment",
            "3.0rc/api-ref/server/deployments/delete-deployment",
            "3.0rc/api-ref/server/deployments/update-deployment",
            "3.0rc/api-ref/server/deployments/read-deployment-by-name",
            "3.0rc/api-ref/server/deployments/read-deployments",
            "3.0rc/api-ref/server/deployments/get-scheduled-flow-runs-for-deployments",
            "3.0rc/api-ref/server/deployments/count-deployments",
            "3.0rc/api-ref/server/deployments/schedule-deployment",
            "3.0rc/api-ref/server/deployments/resume-deployment",
            "3.0rc/api-ref/server/deployments/resume-deployment-1",
            "3.0rc/api-ref/server/deployments/pause-deployment",
            "3.0rc/api-ref/server/deployments/pause-deployment-1",
            "3.0rc/api-ref/server/deployments/create-flow-run-from-deployment",
            "3.0rc/api-ref/server/deployments/work-queue-check-for-deployment",
            "3.0rc/api-ref/server/deployments/read-deployment-schedules",
            "3.0rc/api-ref/server/deployments/create-deployment-schedules",
            "3.0rc/api-ref/server/deployments/delete-deployment-schedule",
            "3.0rc/api-ref/server/deployments/update-deployment-schedule"
          ]
        },
        {
          "group": "SavedSearches",
          "pages": [
            "3.0rc/api-ref/server/savedsearches/create-saved-search",
            "3.0rc/api-ref/server/savedsearches/read-saved-search",
            "3.0rc/api-ref/server/savedsearches/delete-saved-search",
            "3.0rc/api-ref/server/savedsearches/read-saved-searches"
          ]
        },
        {
          "group": "Logs",
          "pages": [
            "3.0rc/api-ref/server/logs/create-logs",
            "3.0rc/api-ref/server/logs/read-logs"
          ]
        },
        {
          "group": "Concurrency Limits",
          "pages": [
            "3.0rc/api-ref/server/concurrency-limits/create-concurrency-limit",
            "3.0rc/api-ref/server/concurrency-limits/read-concurrency-limit",
            "3.0rc/api-ref/server/concurrency-limits/delete-concurrency-limit",
            "3.0rc/api-ref/server/concurrency-limits/read-concurrency-limit-by-tag",
            "3.0rc/api-ref/server/concurrency-limits/delete-concurrency-limit-by-tag",
            "3.0rc/api-ref/server/concurrency-limits/read-concurrency-limits",
            "3.0rc/api-ref/server/concurrency-limits/reset-concurrency-limit-by-tag"
          ]
        },
        {
          "group": "Concurrency Limits V2",
          "pages": [
            "3.0rc/api-ref/server/concurrency-limits-v2/create-concurrency-limit-v2",
            "3.0rc/api-ref/server/concurrency-limits-v2/read-concurrency-limit-v2",
            "3.0rc/api-ref/server/concurrency-limits-v2/delete-concurrency-limit-v2",
            "3.0rc/api-ref/server/concurrency-limits-v2/update-concurrency-limit-v2",
            "3.0rc/api-ref/server/concurrency-limits-v2/read-all-concurrency-limits-v2",
            "3.0rc/api-ref/server/concurrency-limits-v2/bulk-increment-active-slots",
            "3.0rc/api-ref/server/concurrency-limits-v2/bulk-decrement-active-slots"
          ]
        },
        {
          "group": "Block types",
          "pages": [
            "3.0rc/api-ref/server/block-types/create-block-type",
            "3.0rc/api-ref/server/block-types/read-block-type-by-id",
            "3.0rc/api-ref/server/block-types/delete-block-type",
            "3.0rc/api-ref/server/block-types/update-block-type",
            "3.0rc/api-ref/server/block-types/read-block-type-by-slug",
            "3.0rc/api-ref/server/block-types/read-block-types",
            "3.0rc/api-ref/server/block-types/read-block-documents-for-block-type",
            "3.0rc/api-ref/server/block-types/read-block-document-by-name-for-block-type",
            "3.0rc/api-ref/server/block-types/install-system-block-types"
          ]
        },
        {
          "group": "Block documents",
          "pages": [
            "3.0rc/api-ref/server/block-documents/create-block-document",
            "3.0rc/api-ref/server/block-documents/read-block-documents",
            "3.0rc/api-ref/server/block-documents/count-block-documents",
            "3.0rc/api-ref/server/block-documents/read-block-document-by-id",
            "3.0rc/api-ref/server/block-documents/delete-block-document",
            "3.0rc/api-ref/server/block-documents/update-block-document-data"
          ]
        },
        {
          "group": "Work Pools",
          "pages": [
            "3.0rc/api-ref/server/work-pools/create-work-pool",
            "3.0rc/api-ref/server/work-pools/read-work-pool",
            "3.0rc/api-ref/server/work-pools/delete-work-pool",
            "3.0rc/api-ref/server/work-pools/update-work-pool",
            "3.0rc/api-ref/server/work-pools/read-work-pools",
            "3.0rc/api-ref/server/work-pools/count-work-pools",
            "3.0rc/api-ref/server/work-pools/get-scheduled-flow-runs",
            "3.0rc/api-ref/server/work-pools/create-work-queue",
            "3.0rc/api-ref/server/work-pools/read-work-queue",
            "3.0rc/api-ref/server/work-pools/delete-work-queue",
            "3.0rc/api-ref/server/work-pools/update-work-queue",
            "3.0rc/api-ref/server/work-pools/read-work-queues",
            "3.0rc/api-ref/server/work-pools/worker-heartbeat",
            "3.0rc/api-ref/server/work-pools/read-workers",
            "3.0rc/api-ref/server/work-pools/delete-worker"
          ]
        },
        {
          "group": "Work Queues",
          "pages": [
            "3.0rc/api-ref/server/work-queues/create-work-queue",
            "3.0rc/api-ref/server/work-queues/read-work-queue",
            "3.0rc/api-ref/server/work-queues/delete-work-queue",
            "3.0rc/api-ref/server/work-queues/update-work-queue",
            "3.0rc/api-ref/server/work-queues/read-work-queue-by-name",
            "3.0rc/api-ref/server/work-queues/read-work-queue-runs",
            "3.0rc/api-ref/server/work-queues/read-work-queues",
            "3.0rc/api-ref/server/work-queues/read-work-queue-status"
          ]
        },
        {
          "group": "Artifacts",
          "pages": [
            "3.0rc/api-ref/server/artifacts/create-artifact",
            "3.0rc/api-ref/server/artifacts/read-artifact",
            "3.0rc/api-ref/server/artifacts/delete-artifact",
            "3.0rc/api-ref/server/artifacts/update-artifact",
            "3.0rc/api-ref/server/artifacts/read-latest-artifact",
            "3.0rc/api-ref/server/artifacts/read-artifacts",
            "3.0rc/api-ref/server/artifacts/read-latest-artifacts",
            "3.0rc/api-ref/server/artifacts/count-artifacts",
            "3.0rc/api-ref/server/artifacts/count-latest-artifacts"
          ]
        },
        {
          "group": "Block schemas",
          "pages": [
            "3.0rc/api-ref/server/block-schemas/create-block-schema",
            "3.0rc/api-ref/server/block-schemas/read-block-schema-by-id",
            "3.0rc/api-ref/server/block-schemas/delete-block-schema",
            "3.0rc/api-ref/server/block-schemas/read-block-schemas",
            "3.0rc/api-ref/server/block-schemas/read-block-schema-by-checksum"
          ]
        },
        {
          "group": "Block capabilities",
          "pages": [
            "3.0rc/api-ref/server/block-capabilities/read-available-block-capabilities"
          ]
        },
        {
          "group": "Collections",
          "pages": [
            "3.0rc/api-ref/server/collections/read-view-content"
          ]
        },
        {
          "group": "Variables",
          "pages": [
            "3.0rc/api-ref/server/variables/create-variable",
            "3.0rc/api-ref/server/variables/read-variable",
            "3.0rc/api-ref/server/variables/delete-variable",
            "3.0rc/api-ref/server/variables/update-variable",
            "3.0rc/api-ref/server/variables/read-variable-by-name",
            "3.0rc/api-ref/server/variables/delete-variable-by-name",
            "3.0rc/api-ref/server/variables/update-variable-by-name",
            "3.0rc/api-ref/server/variables/read-variables",
            "3.0rc/api-ref/server/variables/count-variables"
          ]
        },
        {
          "group": "Events",
          "pages": [
            "3.0rc/api-ref/server/events/create-events",
            "3.0rc/api-ref/server/events/read-events",
            "3.0rc/api-ref/server/events/read-account-events-page",
            "3.0rc/api-ref/server/events/count-account-events"
          ]
        },
        {
          "group": "Automations",
          "pages": [
            "3.0rc/api-ref/server/automations/create-automation",
            "3.0rc/api-ref/server/automations/read-automation",
            "3.0rc/api-ref/server/automations/update-automation",
            "3.0rc/api-ref/server/automations/delete-automation",
            "3.0rc/api-ref/server/automations/patch-automation",
            "3.0rc/api-ref/server/automations/read-automations",
            "3.0rc/api-ref/server/automations/count-automations",
            "3.0rc/api-ref/server/automations/read-automations-related-to-resource",
            "3.0rc/api-ref/server/automations/delete-automations-owned-by-resource",
            "3.0rc/api-ref/server/automations/validate-template"
          ]
        },
        {
          "group": "UI",
          "pages": [
            "3.0rc/api-ref/server/ui/validate-obj"
          ]
        },
        {
          "group": "Admin",
          "pages": [
            "3.0rc/api-ref/server/admin/read-settings",
            "3.0rc/api-ref/server/admin/read-version",
            "3.0rc/api-ref/server/admin/clear-database",
            "3.0rc/api-ref/server/admin/drop-database",
            "3.0rc/api-ref/server/admin/create-database"
          ]
        }
      ]
    },
    {
      "group": "Community",
      "version": "3.0rc",
      "pages": [
        "3.0rc/community/index"
      ]
    }
  ]
}<|MERGE_RESOLUTION|>--- conflicted
+++ resolved
@@ -119,27 +119,8 @@
           "group": "Serve workflows",
           "version": "3.0rc",
           "pages": [
-<<<<<<< HEAD
             "3.0rc/deploy/serve-workflows/index",
             "3.0rc/deploy/serve-workflows/add-schedules"
-=======
-            "3.0rc/guides/host",
-            "3.0rc/guides/settings",
-            "3.0rc/guides/testing",
-            "3.0rc/guides/global-concurrency-limits",
-            "3.0rc/guides/runtime-context",
-            "3.0rc/guides/variables",
-            "3.0rc/guides/using-the-client",
-            "3.0rc/guides/creating-interactive-workflows",
-            "3.0rc/guides/automations",
-            "3.0rc/guides/webhooks",
-            "3.0rc/guides/terraform-provider",
-            "3.0rc/guides/ci-cd",
-            "3.0rc/guides/specifying-upstream-dependencies",
-            "3.0rc/guides/secrets",
-            "3.0rc/guides/recipes",
-            "3.0rc/guides/deferred-tasks"
->>>>>>> 75b2b645
           ]
         },
         {
@@ -234,7 +215,8 @@
           "pages": [
             "3.0rc/guides/terraform-provider",
             "3.0rc/guides/secrets",
-            "3.0rc/guides/recipes"
+            "3.0rc/guides/recipes",
+            "3.0rc/guides/deferred-tasks"
           ]
         },
         {
