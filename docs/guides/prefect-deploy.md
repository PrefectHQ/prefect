--- conflicted
+++ resolved
@@ -19,11 +19,7 @@
 
 # Deploying Flows to Work Pools and Workers
 
-<<<<<<< HEAD
-In this guide, we will dive into configuring a deployment that uses a work pool for for dynamic infrastructure.
-=======
 In this guide, we will configure a deployment that uses a work pool for for dynamically provisioned infrastructure.
->>>>>>> 7225f814
 
 All Prefect flow runs are tracked by the API. The API does not require prior registration of flows.
 With Prefect, you can call a flow locally or on a remote environment and it will be tracked.
@@ -103,11 +99,7 @@
     
     <!-- - [Managed Execution]() TK - Prefect Cloud submits and runs your deployment on serverless infrastructure TK - Jake PR in progress -->
 
-<<<<<<< HEAD
-In this guide we focus on deployments that require a worker.
-=======
 In this guide, we focus on deployments that require a worker.
->>>>>>> 7225f814
 
 When creating a deployment that uses a work pool, we must answer _two_ basic questions:
 
@@ -362,11 +354,7 @@
 
     Here's an example that uses an `S3Bucket` block.
 
-<<<<<<< HEAD
     ```python hl_lines="2 5-7" title="s3_storage_auth.py"
-=======
-    ```python hl_lines="2 5-7" title="s3_storage_auth.py
->>>>>>> 7225f814
     from prefect import flow
     from prefect_aws.s3 import S3Bucket
 
