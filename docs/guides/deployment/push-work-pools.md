---
description: Learn how to use Prefect push work pools to schedule work on serverless infrastructure without having to run a worker.
tags:
    - work pools
    - deployments
    - Cloud Run
    - AWS ECS
    - Azure Container Instance
    - ACI
    - push work pools
search:
  boost: 2
---

<<<<<<< HEAD
# Push Work to Serverless Computing Infrastructure
=======
# Push Work to Serverless Computing Infrastructure <span class="badge cloud"></span>
>>>>>>> 05a0ed77
Push [work pools](/concepts/work-pools/#work-pool-overview) are a special type of work pool that allows Prefect Cloud to submit flow runs for execution to serverless computing infrastructure without running a worker. Push work pools currently support execution in GCP Cloud Run Jobs, Azure Container Instances, and AWS ECS Tasks.

In this guide you will:

- Create a push work pool that sends work to Google Cloud Run, AWS ECS or Azure ACI
- Deploy a flow to that work pool
- Execute our flow without having to run a worker or agent process to poll for flow runs

## Setup

=== "Google Cloud Run"
    
    To push work to Cloud Run, a GCP service account and an API Key are required.

    Create a service account by navigating to the service accounts page and clicking *Create*. Name and describe your service account, and click *continue* to configure permissions.

    The service account must have two roles at a minimum, *Cloud Run Developer*, and *Service Account User*.

    ![Configuring service account permissions in GCP](/img/guides/gcr-service-account-setup.png)

    Once the Service account is created, navigate to its *Keys* page to add an API key. Create a JSON type key, download it, and store it somewhere safe for use in the next section.

=== "AWS ECS"
    
    To push work to ECS, AWS credentials are required.

    Create a user and attach the *AmazonECS_FullAccess* permissions.

    From that user's page create credentials and store them somewhere safe for use in the next section.

=== "Azure Container Instance"
    
    To push work to Azure, an Azure subscription, resource worker and tenant secret are required. 

    ##### Create Subscription and Resource Worker

    1. In the Azure portal, create a subscription.
    2. Create a resource group within your subscription.

    ### Create App Registration

    1. In the Azure portal, create an app registration.
    2. In the app registration, create a client secret. Copy the value and store it somewhere safe.
    
    ### Add App Registration to Subscription

    1. Navigate to the resource group you created earlier.
    2. Click on "Access control (IAM)" and then "Role assignments".
    3. Search for the app registration and select it. Give it a role that has sufficient privileges to create, run, and delete ACI container groups.

## Work pool configuration

Our push work pool will store information about what type of infrastructure we're running on, what default values to provide to compute jobs, and other important execution environment parameters. Because our push work pool needs to integrate securely with your serverless infrastructure, we need to start by storing our credentials in Prefect Cloud, which we'll do by making a block.

### Creating a Credentials block

=== "Google Cloud Run"

    Navigate to the blocks page, click create new block, and select GCP Credentials for the type.

    For use in a push work pool, this block must have the contents of the JSON key stored in the Service Account Info field, as such:

    ![Configuring GCP Credentials block for use in cloud run push work pools](/img/guides/gcp-creds-block-setup.png)

    Provide any other optional information and create your block.

=== "AWS ECS"
    
    Navigate to the blocks page, click create new block, and select AWS Credentials for the type.
    
    For use in a push work pool, this block must have the region and cluster name filled out, in addition to access key and access key secret.

    Provide any other optional information and create your block.

=== "Azure Container Instance"
    
    Navigate to the blocks page, click create new block, and select Azure Container Instance Credentials for the type.
    
    Locate the client ID and tenant ID on your app registration and use the client secret you saved earlier.

    Provide any other optional information and create your block.

### Create push work pool

Now navigate to work pools and click create to start configuring your push work pool by selecting a push option in the infrastructure type step.

=== "Google Cloud Run"

    Each step has several optional fields that are detailed in the [work pools](/concepts/work-pools/) documentation. For our purposes, select the block you created under the GCP Credentials field. This will allow Prefect Cloud to securely interact with your GCP project.

=== "AWS ECS"
      
    Each step has several optional fields that are detailed in the [work pools](/concepts/work-pools/) documentation. For our purposes, select the block you created under the AWS Credentials field. This will allow Prefect Cloud to securely interact with your ECS cluster.

=== "Azure Container Instance"

    Fill in the subscription ID and resource group name from the resource group you created.  Add the Azure Container Instance Credentials block you created in the step above. 

Create your pool and you are ready to deploy flows to your Push work pool.

## Deployment

Deployment details are described in the deployments [concept section](/concepts/deployments/). Your deployment needs to be configured to send flow runs to our push work pool. For example, if you create a deployment through the interactive command line experience, choose the work pool you just created. If you are deploying an existing `prefect.yaml` file,  the deployment would contain:

```yaml
  work_pool:
    name: my-push-pool
```

Deploying your flow to the `my-push-pool` work pool will ensure that runs that are ready for execution will be submitted immediately, without the need for a worker to poll for them.

## Putting it all together

With your deployment created, navigate to its detail page and create a new flow run. You'll see the flow start running without ever having to poll the work pool, because Prefect Cloud securely connected to your serverless infrastructure, created a job, ran the job, and began reporting on its execution.

![A flow running on a cloud run push work pool](/img/guides/push-flow-running.png)

<|MERGE_RESOLUTION|>--- conflicted
+++ resolved
@@ -12,11 +12,9 @@
   boost: 2
 ---
 
-<<<<<<< HEAD
-# Push Work to Serverless Computing Infrastructure
-=======
+
 # Push Work to Serverless Computing Infrastructure <span class="badge cloud"></span>
->>>>>>> 05a0ed77
+
 Push [work pools](/concepts/work-pools/#work-pool-overview) are a special type of work pool that allows Prefect Cloud to submit flow runs for execution to serverless computing infrastructure without running a worker. Push work pools currently support execution in GCP Cloud Run Jobs, Azure Container Instances, and AWS ECS Tasks.
 
 In this guide you will:
