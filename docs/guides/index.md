--- conflicted
+++ resolved
@@ -21,12 +21,7 @@
 | [Docker](/guides/deployment/docker/) | Deploy flows with Docker containers. |
 | [Upgrade from Agents to Workers](/guides/upgrade-guide-agents-to-workers/) | Why and how to upgrade from Agents to Workers. |
 | [Kubernetes](/guides/deployment/kubernetes/) | Deploy flows on Kubernetes. |
-<<<<<<< HEAD
-| [Kubernetes](/guides/deployment/helm-worker/) | Deploy a Prefect worker on Kubernetes using Helm. |
 | [Push Work Pools](/guides/deployment/push-work-pools/) |  Execute flows on serverless infrastructure like AWS ECS, Azure Container Instances, or Google Cloud Run without a worker. |
-=======
-| [Push Work Pools](/guides/deployment/push-work-pools/) |  Execute flows on serverless infrastructure like AWS ECS, Azure Container Instances, or Google Cloud Run without a worker. | 
->>>>>>> 759ca6cb
 | [ECS](https://prefecthq.github.io/prefect-aws/ecs_guide/) |  Run flows on AWS ECS. |
 | [Azure Container Instances](/guides/deployment/aci/) |  Deploy flows to Azure Container Instances. |
 | [Custom Workers](/guides/deployment/developing-a-new-worker-type/) | Develop your own worker type. |
