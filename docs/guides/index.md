--- conflicted
+++ resolved
@@ -19,13 +19,9 @@
 | -------------------------------------------------------- | -------------------------------------------------------------------------------------------------- |
 | [Storage](/guides/deployment/storage-guide/) | Store your code for deployed flows. |
 | [Docker](/guides/deployment/docker/) | Deploy flows with Docker containers. |
-<<<<<<< HEAD
-| [Kubernetes](/guides/deployment/helm-worker/) | Deploy flows on Kubernetes. |
 | [Upgrade from Agents to Workers](/guides/upgrade-guide-agents-to-workers/) | Why and how to upgrade from Agents to Workers. |
-=======
 | [Kubernetes](/guides/deployment/kubernetes/) | Deploy flows on Kubernetes. |
 | [Kubernetes](/guides/deployment/helm-worker/) | Deploy a Prefect worker on Kubernetes using Helm. |
->>>>>>> 019cd13f
 | [Push Work Pools](/guides/deployment/push-work-pools/) |  Execute flows on serverless infrastructure like AWS ECS, Azure Container Instances, or Google Cloud Run without a worker. | 
 | [ECS](https://prefecthq.github.io/prefect-aws/ecs_guide/) |  Run flows on AWS ECS. |
 | [Azure Container Instances](/guides/deployment/aci/) |  Deploy flows to Azure Container Instances. |
