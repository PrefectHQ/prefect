<<<<<<< HEAD
import { Can, workspacePermissions } from '@prefecthq/orion-design'
import { InjectionKey } from 'vue'

const featureFlags = [
  // 'access:magic',
] as const
export type FeatureFlag = typeof featureFlags[number]

export const permissions = [
  ...workspacePermissions,
  ...featureFlags,
] as const

export type Permission = typeof permissions[number]

export const canKey: InjectionKey<Can<Permission>> = Symbol('canInjectionKey')
=======
import { createCan, workspacePermissions } from '@prefecthq/orion-design'

export const can = createCan(workspacePermissions)
>>>>>>> 097fa65f
<|MERGE_RESOLUTION|>--- conflicted
+++ resolved
@@ -1,10 +1,8 @@
-<<<<<<< HEAD
 import { Can, workspacePermissions } from '@prefecthq/orion-design'
 import { InjectionKey } from 'vue'
 
-const featureFlags = [
-  // 'access:magic',
-] as const
+const featureFlags = [] as const
+// 'access:magic',
 export type FeatureFlag = typeof featureFlags[number]
 
 export const permissions = [
@@ -14,9 +12,4 @@
 
 export type Permission = typeof permissions[number]
 
-export const canKey: InjectionKey<Can<Permission>> = Symbol('canInjectionKey')
-=======
-import { createCan, workspacePermissions } from '@prefecthq/orion-design'
-
-export const can = createCan(workspacePermissions)
->>>>>>> 097fa65f
+export const canKey: InjectionKey<Can<Permission>> = Symbol('canInjectionKey')