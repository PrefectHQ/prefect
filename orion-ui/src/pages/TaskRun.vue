--- conflicted
+++ resolved
@@ -25,11 +25,7 @@
         </ExtraInfoModal>
       </template>
       <template #task-inputs>
-<<<<<<< HEAD
-        <CodeHighlighting v-if="taskRun" language="json" :value="parameters" />
-=======
         <CodeSnippet language="json" :snippet="parameters" />
->>>>>>> 5f093edd
       </template>
     </p-tabs>
     <template #well>
@@ -39,11 +35,7 @@
 </template>
 
 <script lang="ts" setup>
-<<<<<<< HEAD
-  import { PageHeadingTaskRun, TaskRunLogs, TaskRunDetails, CodeHighlighting, useFavicon, useWorkspaceApi, ExtraInfoModal } from '@prefecthq/orion-design'
-=======
-  import { PageHeadingTaskRun, TaskRunLogs, TaskRunDetails, CodeSnippet, useFavicon, useWorkspaceApi } from '@prefecthq/orion-design'
->>>>>>> 5f093edd
+  import { PageHeadingTaskRun, TaskRunLogs, TaskRunDetails, CodeSnippet, useFavicon, useWorkspaceApi, ExtraInfoModal } from '@prefecthq/orion-design'
   import { media } from '@prefecthq/prefect-design'
   import { useRouteParam, useSubscriptionWithDependencies } from '@prefecthq/vue-compositions'
   import { computed } from 'vue'
