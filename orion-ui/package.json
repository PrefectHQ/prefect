{
  "name": "ui-orion",
  "version": "0.1.0",
  "private": true,
  "scripts": {
    "serve": "vite --host",
    "build": "vite build",
    "lint": "eslint src --ext .js,.ts,.vue",
    "lint:fix": "eslint src --fix --debug",
    "test": "playwright test"
  },
  "dependencies": {
<<<<<<< HEAD
    "@prefecthq/orion-design": "1.1.24",
    "@prefecthq/prefect-design": "1.1.33",
    "@prefecthq/vue-compositions": "1.0.0",
=======
    "@prefecthq/orion-design": "1.1.33",
    "@prefecthq/prefect-design": "1.1.34",
    "@prefecthq/vue-compositions": "1.1.0",
>>>>>>> 9542ae36
    "@types/lodash.debounce": "4.0.7",
    "axios": "0.27.2",
    "d3": "^7.6.1",
    "lodash.debounce": "4.0.8",
    "tailwindcss": "3.2.4",
    "vue": "3.2.45",
    "vue-router": "4.1.6"
  },
  "devDependencies": {
    "@playwright/test": "1.28.1",
    "@prefecthq/eslint-config": "1.0.17",
    "@types/d3": "^7.4.0",
    "@vitejs/plugin-vue": "^2.3.3",
    "autoprefixer": "10.4.13",
    "dotenv": "16.0.3",
<<<<<<< HEAD
    "eslint": "^8.28.0",
=======
    "eslint": "^8.29.0",
>>>>>>> 9542ae36
    "ts-node": "10.9.1",
    "typescript": "^4.9.3",
    "vite": "^2.9.14"
  }
}<|MERGE_RESOLUTION|>--- conflicted
+++ resolved
@@ -10,15 +10,9 @@
     "test": "playwright test"
   },
   "dependencies": {
-<<<<<<< HEAD
-    "@prefecthq/orion-design": "1.1.24",
-    "@prefecthq/prefect-design": "1.1.33",
-    "@prefecthq/vue-compositions": "1.0.0",
-=======
     "@prefecthq/orion-design": "1.1.33",
     "@prefecthq/prefect-design": "1.1.34",
     "@prefecthq/vue-compositions": "1.1.0",
->>>>>>> 9542ae36
     "@types/lodash.debounce": "4.0.7",
     "axios": "0.27.2",
     "d3": "^7.6.1",
@@ -34,11 +28,7 @@
     "@vitejs/plugin-vue": "^2.3.3",
     "autoprefixer": "10.4.13",
     "dotenv": "16.0.3",
-<<<<<<< HEAD
-    "eslint": "^8.28.0",
-=======
     "eslint": "^8.29.0",
->>>>>>> 9542ae36
     "ts-node": "10.9.1",
     "typescript": "^4.9.3",
     "vite": "^2.9.14"
