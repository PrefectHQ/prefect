<template>
  <div class="filters-search">
    <template v-if="!hasFilters">
      <i class="pi pi-search-line" />
    </template>
<<<<<<< HEAD
    <template v-if="hasFilters && filters.length < 5 && media.sm">
      <FilterTags :filters="filters" class="filters-search__tags" :dismissible="dismissable" @dismiss="dismiss" @click.stop />
    </template>
    <template v-else-if="hasFilters">
      <DismissibleTag :label="filtersLabel" :dismissible="dismissable" @dismiss="dismissAll" @click.stop />
=======
    <template v-else>
      <template v-if="filters.length <= 3 && media.sm">
        <FilterTags :filters="filters" class="filters-search__tags" :dismissible="dismissable" @dismiss="dismiss" @click.stop />
      </template>
      <template v-else>
        <DismissibleTag :label="filtersLabel" :dismissible="dismissable" @dismiss="dismissAll" @click.stop />
      </template>
>>>>>>> 50c74494
    </template>
    <input
      v-model="term"
      class="filters-search__input"
      type="text"
      placeholder="Search..."
      @keypress.prevent.enter="add"
      @keypress.prevent.tab="add"
    >
    <template v-if="term.length">
      <button type="button" class="filters-search__clear" @click="clear">
        <i class="pi pi-sm pi-close-circle-fill" />
      </button>
    </template>
  </div>
</template>

<script lang="ts" setup>
  import media from '@/utilities/media'
  import { computed, ref } from 'vue'
  import {  useRouter } from 'vue-router'
  import { FilterPrefixError } from '../models/FilterPrefixError'
  import { FilterUrlService } from '../services'
  import { FilterService } from '../services/FilterService'
  import { useFiltersStore, FilterState } from '../stores/filters'
  import { toPluralString } from '../utilities/strings'
  import DismissibleTag from './DismissibleTag.vue'
  import FilterTags from './FilterTags.vue'

  defineProps<{
    dismissable?: boolean,
  }>()

  const filtersStore = useFiltersStore()
  const filterUrlService = new FilterUrlService(useRouter())
  const term = ref('')
  const filters = computed(() => filtersStore.all)
  const filtersLabel = computed(() => `${filters.value.length} ${toPluralString('filter', filters.value.length)}`)
  const hasFilters = computed(() => filters.value.length > 0)

  function add(): void {
    if (term.value == '') {
      return
    }

    try {
      const filter = FilterService.parse(term.value)

      filterUrlService.add(filter)
      clear()
    } catch (error) {
      if (error instanceof FilterPrefixError && !term.value.includes(':')) {
        term.value = `f:${term.value}`

        return add()
      }

      console.error(error)
    }
  }

  function dismiss(filter: FilterState): void {
    filterUrlService.remove(filter)
  }

  function dismissAll(): void {
    filterUrlService.removeAll()
  }

  function clear(): void {
    term.value = ''
  }
</script>

<style lang="scss" scoped>
@use 'sass:map';

.filters-search {
  display: flex;
  align-items: center;
  background-color: #fff;
  padding: var(--p-1) var(--p-2);
  gap: var(--p-1);
  overflow: hidden;
}

.filters-search__tags {
  flex-shrink: 1;
  min-width: 0;
  overflow: hidden;
}

.filters-search__input {
  appearance: none;
  border: 0;
  background-color: transparent;
  font-size: 16px;
  flex-grow: 1;
<<<<<<< HEAD
  min-width: 200px;
  min-height: 30px;
  align-self: stretch;
=======
  min-width: 100px;
  min-height: 30px;
  align-self: stretch;
  width: 100px;

  @media (min-width: map.get($breakpoints, 'sm')) {
    width: auto;
  }
>>>>>>> 50c74494

  &::placeholder {
    color: var(--grey-40);
  }

  &:focus {
    outline: 0;
  }
}

.filters-search__clear {
  appearance: none;
  cursor: pointer;
  border: 0;
  background: none;
  color: var(--grey-40);

  &:hover {
    color: var(--grey-80);
  }
}
</style><|MERGE_RESOLUTION|>--- conflicted
+++ resolved
@@ -3,13 +3,6 @@
     <template v-if="!hasFilters">
       <i class="pi pi-search-line" />
     </template>
-<<<<<<< HEAD
-    <template v-if="hasFilters && filters.length < 5 && media.sm">
-      <FilterTags :filters="filters" class="filters-search__tags" :dismissible="dismissable" @dismiss="dismiss" @click.stop />
-    </template>
-    <template v-else-if="hasFilters">
-      <DismissibleTag :label="filtersLabel" :dismissible="dismissable" @dismiss="dismissAll" @click.stop />
-=======
     <template v-else>
       <template v-if="filters.length <= 3 && media.sm">
         <FilterTags :filters="filters" class="filters-search__tags" :dismissible="dismissable" @dismiss="dismiss" @click.stop />
@@ -17,7 +10,6 @@
       <template v-else>
         <DismissibleTag :label="filtersLabel" :dismissible="dismissable" @dismiss="dismissAll" @click.stop />
       </template>
->>>>>>> 50c74494
     </template>
     <input
       v-model="term"
@@ -116,11 +108,6 @@
   background-color: transparent;
   font-size: 16px;
   flex-grow: 1;
-<<<<<<< HEAD
-  min-width: 200px;
-  min-height: 30px;
-  align-self: stretch;
-=======
   min-width: 100px;
   min-height: 30px;
   align-self: stretch;
@@ -129,7 +116,6 @@
   @media (min-width: map.get($breakpoints, 'sm')) {
     width: auto;
   }
->>>>>>> 50c74494
 
   &::placeholder {
     color: var(--grey-40);
