--- conflicted
+++ resolved
@@ -462,6 +462,7 @@
                 command: |
                   docker login --username  $DOCKER_HUB_USER --password $DOCKER_HUB_PW
                   docker push prefecthq/prefect:core
+                  
   build_release_candidate_docker_image:
     docker:
       - image: docker
@@ -592,22 +593,10 @@
 
       - build_release_candidate_docker_image:
           python_version: '3.7'
-<<<<<<< HEAD
-=======
           extras: 'all_orchestration_extras'
           filters:
             branches:
-              only: 1.0.0rc
-
-  'Build and publish release artifacts':
-    jobs:
-      - build_docker_image:
-          python_version: '3.6'
->>>>>>> 69ca5e3a
-          extras: 'all_orchestration_extras'
-          filters:
-            branches:
-              only: 1.0.0rc
+              only: 1.0rc
 
   'Build and publish release artifacts':
     jobs:
