--- conflicted
+++ resolved
@@ -58,9 +58,6 @@
 COPY README.md ./
 
 # Install requirements and Prefect
-<<<<<<< HEAD
-=======
 RUN uv pip install .
->>>>>>> dd73214c
 RUN uv pip install ./dist/prefect.tar.gz
 
