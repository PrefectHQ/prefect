INHERIT: mkdocs.yml
plugins:
    meta:
    social: 
        cards: !ENV [DOC_PROD, True]
        cards_color:
            fill: "#115AF4"
    typeset:
<<<<<<< HEAD
=======
theme:
    features:
        - content.code.copy

>>>>>>> 4a1b44a3
<|MERGE_RESOLUTION|>--- conflicted
+++ resolved
@@ -6,10 +6,7 @@
         cards_color:
             fill: "#115AF4"
     typeset:
-<<<<<<< HEAD
-=======
 theme:
     features:
         - content.code.copy
 
->>>>>>> 4a1b44a3
