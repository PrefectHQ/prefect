--- conflicted
+++ resolved
@@ -24,11 +24,8 @@
 - Add task for creating new branches in a GitHub repository - [#1011](https://github.com/PrefectHQ/prefect/pull/1011)
 - Add tasks to create, delete, invoke, and list AWS Lambda functions [#1009](https://github.com/PrefectHQ/prefect/issues/1009)
 - Add tasks for integration with spaCy pipelines [#1018](https://github.com/PrefectHQ/prefect/issues/1018)
-<<<<<<< HEAD
 - Add tasks for querying Postgres database [#1022](https://github.com/PrefectHQ/prefect/issues/1022)
-=======
 - Add task for waiting on a Docker container to run and optionally raising for nonzero exit code - [#1061](https://github.com/PrefectHQ/prefect/pull/1061)
->>>>>>> 50c1c340
 
 ### Fixes
 
