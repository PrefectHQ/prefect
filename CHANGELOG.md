# Changelog

## Unreleased <Badge text="beta" type="success"/>

These changes are available in the [master branch](https://github.com/PrefectHQ/prefect).

### Features

- None

### Enhancements

<<<<<<< HEAD
- Run storage healthchecks on other options besides Docker - [1963](https://github.com/PrefectHQ/prefect/pull/1963)
=======
- Improve heartbeat functionality to be robust across platforms - [#1973](https://github.com/PrefectHQ/prefect/pull/1973)
- Cloud logger now attempts to elevate logger errors to flow run logs - [#1961](https://github.com/PrefectHQ/prefect/pull/1961)
>>>>>>> 94ce3bd6

### Task Library

- None

### Fixes

- Fix uncaught Fargate Agent kwarg parse SyntaxError from `literal_eval` - [#1968](https://github.com/PrefectHQ/prefect/pull/1968)
- Fix FargateTaskEnvironment passing empty auth token to run task - [#1976](https://github.com/PrefectHQ/prefect/pull/1976)
- Fix imagePullSecrets not being automatically passed to jobs created by Kubernetes Agent - [#1982](https://github.com/PrefectHQ/prefect/pull/1982)

### Deprecations

- None

### Breaking Changes

- Remove cancellation hooks - [#1973](https://github.com/PrefectHQ/prefect/pull/1973)

### Contributors

- None

## 0.9.2 <Badge text="beta" type="success"/>

Released on Jan 30, 2020.

### Features

- Allow for parameter defaults to vary based on clock - [#1946](https://github.com/PrefectHQ/prefect/pull/1946)

### Enhancements

- More graceful handling of Agents competing for work - [#1956](https://github.com/PrefectHQ/prefect/issues/1956)

### Task Library

- None

### Fixes

- Eliminated possible duplicate flow run issue in all agents - [#1956](https://github.com/PrefectHQ/prefect/issues/1956)

### Deprecations

- None

### Breaking Changes

- None

### Contributors

- None

## 0.9.1 <Badge text="beta" type="success"/>

Released on Jan 24, 2020.

### Features

- None

### Enhancements

- Docker daemon reconnect attempts + exit on heartbeat failure -[#1918](https://github.com/PrefectHQ/prefect/pull/1918)
- More responsive agent shutdown - [#1921](https://github.com/PrefectHQ/prefect/pull/1921)
- Background all agent flow deployment attempts - [#1928](https://github.com/PrefectHQ/prefect/pull/1928)
- Add show_flow_logs to Docker agent [#1929](https://github.com/PrefectHQ/prefect/issues/1929)
- Add per-task checkpointing opt-out - [#1933](https://github.com/PrefectHQ/prefect/pull/1933)
- The Task 'checkpoint' kwarg will no longer be deprecated to allow opt-out - [#1933](https://github.com/PrefectHQ/prefect/pull/1933)

### Task Library

- None

### Fixes

- Fix the Fargate Agent not parsing kwargs as literals - [#1926](https://github.com/PrefectHQ/prefect/pull/1926)
- Fix issue with result handler default persisting from initialization - [#1936](https://github.com/PrefectHQ/prefect/issues/1936)

### Deprecations

- None

### Breaking Changes

- None

### Contributors

- None

## 0.9.0 <Badge text="beta" type="success"/>

Released on Jan 15, 2020.

### Features

- Added the ability to leverage native ECS task definition revisions for flow versions in Fargate agent - [#1870](https://github.com/PrefectHQ/prefect/pull/1870)
- Added the ability to pull in kwargs per flow version from S3 on flow submission in Fargate agent - [#1870](https://github.com/PrefectHQ/prefect/pull/1870)
- Add sensible default result handlers to non-Docker storage options - [#1888](https://github.com/PrefectHQ/prefect/issues/1888)

### Enhancements

- Allow for task looping to beyond Python's maximum recursion depth - [#1862](https://github.com/PrefectHQ/prefect/pull/1862)
- Prevent duplication of stdout logs from multiple instantiated agents - [#1866](https://github.com/PrefectHQ/prefect/pull/1866)
- Allow intervals less than 60 seconds in `IntervalClock`s - [#1880](https://github.com/PrefectHQ/prefect/pull/1880)
- Introduce new `Secret.exists` method for checking whether a Secret is available - [#1882](https://github.com/PrefectHQ/prefect/pull/1882)
- Introduce new `-e` CLI options on agent start commands to allow passing environment variables to flow runs - [#1878](https://github.com/PrefectHQ/prefect/issues/1878)
- Stop persisting `None` when calling result handlers - [#1894](https://github.com/PrefectHQ/prefect/pull/1894)
- Change Cancelled state to indicate Finished instead of Failed - [#1903](https://github.com/PrefectHQ/prefect/pull/1903)
- All States now store `cached_inputs` for easier recovery from failure - [#1898](https://github.com/PrefectHQ/prefect/issues/1898)
- Always checkpoint tasks which have result handlers - [#1898](https://github.com/PrefectHQ/prefect/issues/1898)

### Task Library

- Remove implicit requirement that Google Tasks use Prefect Cloud Secrets - [#1882](https://github.com/PrefectHQ/prefect/pull/1882)

### Fixes

- Enforce provision of `max_retries` if specifying `retry_delay` for a `Task` - [#1875](https://github.com/PrefectHQ/prefect/pull/1875)
- Fix issue with reduce tasks in `flow.visualize()` - [#1793](https://github.com/PrefectHQ/prefect/issues/1793)

### Deprecations

- The checkpointing kwarg will be removed from Tasks as it is now a default behavior - [#1898](https://github.com/PrefectHQ/prefect/issues/1898)

### Breaking Changes

- Remove default value for `aws_credentials_secret` on all S3 hooks - [#1886](https://github.com/PrefectHQ/prefect/issues/1886)
- Remove `config.engine.result_handler` section of Prefect config - [#1888](https://github.com/PrefectHQ/prefect/issues/1888)
- Remove default value for `credentials_secret` on `GCSResultHandler` - [#1888](https://github.com/PrefectHQ/prefect/issues/1888)
- Remove default value for `azure_credentials_secret` on `AzureResultHandler` - [#1888](https://github.com/PrefectHQ/prefect/issues/1888)

### Contributors

- [Daryll Strauss](daryll.strauss@gmail.com)
- [Braun Reyes](https://github.com/braunreyes)

## 0.8.1 <Badge text="beta" type="success"/>

Released on Dec 17, 2019.

### Features

- None

### Enhancements

- Enhanced treatment of nested and ordered constant values - [#1829](https://github.com/PrefectHQ/prefect/pull/1829)
- Add `on_datetime`, `on_date`, and `at_time` filters - [#1837](https://github.com/PrefectHQ/prefect/pull/1837)
- Add `--latest` flag for Kubernetes Agent install CLI command - [#1842](https://github.com/PrefectHQ/prefect/pull/1842)
- Add `--no-cloud-logs` flag for all agents to optionally opt-out of logs being sent to Prefect Cloud - [#1843](https://github.com/PrefectHQ/prefect/pull/1843)
- Agents mark Flow Runs as `Failed` if a deployment error occurs - [#1848](https://github.com/PrefectHQ/prefect/pull/1848)
- `Submitted` states from Agents include deployment identifier information - [#1848](https://github.com/PrefectHQ/prefect/pull/1848)
- Update heartbeats to respect Cloud flow settings - [#1851](https://github.com/PrefectHQ/prefect/pull/1851)
- Add flow run name to `prefect.context` - [#1855](https://github.com/PrefectHQ/prefect/pull/1855)
- Add `--namespace` option for Kubernetes Agent start CLI command - [#1859](https://github.com/PrefectHQ/prefect/pull/1859)
- Add Prefect job resource configuration for Kubernetes Agent - [#1859](https://github.com/PrefectHQ/prefect/pull/1859)

### Task Library

- Add task for scheduling a flow run - [#1871](https://github.com/PrefectHQ/prefect/pull/1871)

### Fixes

- Fix Agent deployment errors interrupting full list of found Flow Runs - [#1848](https://github.com/PrefectHQ/prefect/pull/1848)
- Fix issue with a single bad log preventing all logs from being sent to Cloud - [#1845](https://github.com/PrefectHQ/prefect/pull/1845)
- Fix Kubernetes Agent passing empty default namespace - [#1839](https://github.com/PrefectHQ/prefect/pull/1839)

### Deprecations

- None

### Breaking Changes

- None

### Contributors

- None

## 0.8.0 <Badge text="beta" type="success"/>

Released on Dec 11, 2019.

### Features

- Added new Local Agent to run Flows from Local Storage, S3 Storage, and GCS Storage - [#1819](https://github.com/PrefectHQ/prefect/pull/1819)
- Added Azure Blob Storage for Flows - [#1831](https://github.com/PrefectHQ/prefect/pull/1831)
- Added GCS Storage for Flows - [#1809](https://github.com/PrefectHQ/prefect/pull/1809)
- Added S3 Storage for Flows - [#1753](https://github.com/PrefectHQ/prefect/pull/1753)

### Enhancements

- Add `--rbac` flag to `prefect agent install` for Kubernetes Agent - [#1822](https://github.com/PrefectHQ/prefect/pull/1822)
- Add `prefect agent install` option to output `supervisord.conf` file for Local Agent - [#1819](https://github.com/PrefectHQ/prefect/pull/1819)
- Add convenience `parents()` and `children()` classmethods to all State objects for navigating the hierarchy - [#1784](https://github.com/PrefectHQ/prefect/pull/1784)
- Add new `not_all_skipped` trigger and set it as the default for merge tasks - [#1768](https://github.com/PrefectHQ/prefect/issues/1768)

### Task Library

- Azure Blob tasks now use newer `BlockBlobService` with connection string authentication - [#1831](https://github.com/PrefectHQ/prefect/pull/1831)

### Fixes

- Fix issue with `flow.visualize()` for mapped tasks which are skipped - [#1765](https://github.com/PrefectHQ/prefect/issues/1765)
- Fix issue with timeouts only being softly enforced - [#1145](https://github.com/PrefectHQ/prefect/issues/1145), [#1686](https://github.com/PrefectHQ/prefect/issues/1686)
- Log agent errors using `write_run_logs` instead of the deprecated `write_run_log` - [#1791](https://github.com/PrefectHQ/prefect/pull/1791)
- Fix issue with `flow.update()` not transferring constants - [#1785](https://github.com/PrefectHQ/prefect/pull/1785)

### Deprecations

- `flow.deploy` is deprecated in favor of `flow.register` - [#1819](https://github.com/PrefectHQ/prefect/pull/1819)

### Breaking Changes

- Default Flow storage is now `Local` instead of `Docker` - [#1819](https://github.com/PrefectHQ/prefect/pull/1819)
- Docker based `LocalAgent` is renamed `DockerAgent` - [#1819](https://github.com/PrefectHQ/prefect/pull/1819)
- `prefect agent start` now defaults to new `LocalAgent` - [#1819](https://github.com/PrefectHQ/prefect/pull/1819)

### Contributors

- None

## 0.7.3 <Badge text="beta" type="success"/>

Released on Nov 26, 2019.

### Features

- Add graceful cancellation hooks to Flow and Task runners - [#1758](https://github.com/PrefectHQ/prefect/pull/1758)

### Enhancements

- Add option to specify a run name for `cloud run` CLI command - [#1756](https://github.com/PrefectHQ/prefect/pull/1756)
- Add `work_stealing` option to `DaskKubernetesEnvironment` - [#1760](https://github.com/PrefectHQ/prefect/pull/1760)
- Improve heartbeat thread management - [#1770](https://github.com/PrefectHQ/prefect/pull/1770)
- Add unique scheduler Job name to `DaskKubernetesEnvironment` - [#1772](https://github.com/PrefectHQ/prefect/pull/1772)
- Add informative error when trying to map with the `LocalDaskExecutor` using processes - [#1777](https://github.com/PrefectHQ/prefect/pull/1777)

### Task Library

- None

### Fixes

- Fix issue with heartbeat thread deadlocking dask execution when using a `worker_client` - [#1750](https://github.com/PrefectHQ/prefect/pull/1750)
- Fix issue with Environments not calling `run_flow` on Environment stored on Flow object - [#1752](https://github.com/PrefectHQ/prefect/pull/1752)
- Fix issue with Docker build context when providing custom docker files - [#1762](https://github.com/PrefectHQ/prefect/pull/1762)

### Deprecations

- None

### Breaking Changes

- None

### Contributors

- None

## 0.7.2 <Badge text="beta" type="success"/>

Released on Nov 15, 2019.

### Features

- Allow users to provide a custom version group ID for controlling Cloud versioning - [#1665](https://github.com/PrefectHQ/prefect/issues/1665)
- Stop autogenerating constant tasks - [#1730](https://github.com/PrefectHQ/prefect/pull/1730)

### Enhancements

- Raise an informative error when context objects are pickled - [#1710](https://github.com/PrefectHQ/prefect/issues/1710)
- Add an option to pass in `run_name` to a flow run to override the auto-generated names when calling `create_flow_run` [#1661](https://github.com/PrefectHQ/cloud/pull/1661)
- Add informative logs in the event that a heartbeat thread dies - [#1721](https://github.com/PrefectHQ/prefect/pull/1721)
- Loosen Job spec requirements for `KubernetesJobEnvironment` - [#1713](https://github.com/PrefectHQ/prefect/pull/1713)
- Loosen `containerDefinitions` requirements for `FargateTaskEnvironment` - [#1713](https://github.com/PrefectHQ/prefect/pull/1713)
- Local Docker agent proactively fails flow runs if image cannot be pulled - [#1395](https://github.com/PrefectHQ/prefect/issues/1395)
- Add graceful keyboard interrupt shutdown for all agents - [#1731](https://github.com/PrefectHQ/prefect/pull/1731)
- `agent start` CLI command now allows for Agent kwargs - [#1737](https://github.com/PrefectHQ/prefect/pull/1737)
- Add users to specify a custom Dockerfile for Docker storage - [#1738](https://github.com/PrefectHQ/prefect/pull/1738)
- Expose `labels` kwarg in `flow.deploy` for convenient labeling of Flows - [#1742](https://github.com/PrefectHQ/prefect/pull/1742)

### Task Library

- None

### Fixes

- `FargateTaskEnvironment` now uses provided `family` for task definition naming - [#1713](https://github.com/PrefectHQ/prefect/pull/1713)
- Fix executor initialization missing `self` in `KubernetesJobEnvironment` - [#1713](https://github.com/PrefectHQ/prefect/pull/1713)
- Fix `identifier_label` not being generated on each run for Kubernetes based environments - [#1718](https://github.com/PrefectHQ/prefect/pull/1718)
- Fix issue where users could not override their user config path when deploying Docker to Cloud - [#1719](https://github.com/PrefectHQ/prefect/pull/1719)
- Respect order of inputs in merge - [#1736](https://github.com/~/1736)

### Deprecations

- None

### Breaking Changes

- None

### Contributors

- [Brett Naul](https://github.com/bnaul)

## 0.7.1 <Badge text="beta" type="success"/>

Released on Nov 5, 2019

### Features

- None

### Enhancements

- Add a `save`/`load` interface to Flows - [#1685](https://github.com/PrefectHQ/prefect/pull/1685), [#1695](https://github.com/PrefectHQ/prefect/pull/1695)
- Add option to specify `aws_session_token` for the `FargateTaskEnvironment` - [#1688](https://github.com/PrefectHQ/prefect/pull/1688)
- Add `EnvVarSecrets` for loading sensitive information from environment variables - [#1683](https://github.com/PrefectHQ/prefect/pull/1683)
- Add an informative version header to all Cloud client requests - [#1690](https://github.com/PrefectHQ/prefect/pull/1690)
- Auto-label Flow environments when using Local storage - [#1696](https://github.com/PrefectHQ/prefect/pull/1696)
- Batch upload logs to Cloud in a background thread for improved performance - [#1691](https://github.com/PrefectHQ/prefect/pull/1691)
- Include agent labels within each flow's configuration environment - [#1671](https://github.com/PrefectHQ/prefect/issues/1671)

### Task Library

- None

### Fixes

- Fix Fargate Agent access defaults and environment variable support - [#1687](https://github.com/PrefectHQ/prefect/pull/1687)
- Removed default python version for docker builds - [#1705](https://github.com/PrefectHQ/prefect/pull/1705)
- Attempt to install prefect in any docker image (if it is not already installed) - [#1704](https://github.com/PrefectHQ/prefect/pull/1704)
- Kubernetes Agent deployment yaml now respects new `prefecthq/prefect` image tagging convention - [#1707](https://github.com/PrefectHQ/prefect/pull/1707)

### Deprecations

- None

### Breaking Changes

- None

### Contributors

- None

## 0.7.0 To Affinity and Beyond <Badge text="beta" type="success">

Released October 29, 2019

### Features

- Flow Affinity: Environments and Agents now support labeling for execution specification - [#1651](https://github.com/PrefectHQ/prefect/pull/1651)
- Add new Secret Tasks for a pluggable and reusable Secrets API - [#1346](https://github.com/PrefectHQ/prefect/issues/1346), [#1587](https://github.com/PrefectHQ/prefect/issues/1587)

### Enhancements

- Add the ability to delete task tag limits using the client - [#1622](https://github.com/PrefectHQ/prefect/pull/1622)
- Adds an "Ask for help" button with a link to the prefect.io support page - [#1637](https://github.com/PrefectHQ/prefect/pull/1637)
- Reduces the size of the `prefecthq/prefect` Docker image by ~400MB, which is now the base Docker image used in Flows - [#1648](https://github.com/PrefectHQ/prefect/pull/1648)
- Add a new healthcheck for environment dependencies - [#1653](https://github.com/PrefectHQ/prefect/pull/1653)
- Add default 30 second timeout to Client requests - [#1672](https://github.com/PrefectHQ/prefect/pull/1672)

### Task Library

- Add new Secret Tasks for a pluggable and reusable Secrets API - [#1346](https://github.com/PrefectHQ/prefect/issues/1346), [#1587](https://github.com/PrefectHQ/prefect/issues/1587)
- Add support for directly passing credentials to task library tasks, instead of passing secret names - [#1667](https://github.com/PrefectHQ/prefect/pull/1673)

### Fixes

- Fix defaults for unspecified ARNs in the Fargate Agent - [#1634](https://github.com/PrefectHQ/prefect/pull/1634)
- Fix ShellTask return value on empty stdout - [#1632](https://github.com/PrefectHQ/prefect/pull/1632)
- Fix issue with some Cloud Secrets not being converted from strings - [#1655](https://github.com/PrefectHQ/prefect/pull/1655)
- Fix issue with Agent logging config setting not working - [#1657](https://github.com/PrefectHQ/prefect/pull/1657)
- Fix issue with SnowflakeQuery tasks not working - [#1663](https://github.com/PrefectHQ/prefect/pull/1663)

### Deprecations

- Tasks that accepted the name of a secret (often `credentials_secret`) will raise a deprecation warning - [#1667](https://github.com/PrefectHQ/prefect/pull/1673)

### Breaking Changes

- Fargate Agent now takes in all boto3 camel case arguments instead of specific snake case options - [#1649](https://github.com/PrefectHQ/prefect/pull/1649)
- `kubernetes` is no longer installed by default in deployed flow images - [#1653](https://github.com/PrefectHQ/prefect/pull/1653)
- Tasks that accepted the name of a secret (often `credentials_secret`) no longer have a default value for that argument, as it has been deprecated - [#1667](https://github.com/PrefectHQ/prefect/pull/1673)

### Contributors

- [Tobias Schmidt](https://github.com/royalts)

## 0.6.7 Oh Six Seven <Badge text="beta" type="success"/>

Released October 16, 2019

### Features

- Environments now allow for optional `on_start` and `on_exit` callbacks - [#1610](https://github.com/PrefectHQ/prefect/pull/1610)

### Enhancements

- Raise more informative error when calling `flow.visualize()` if Graphviz executable not installed - [#1602](https://github.com/PrefectHQ/prefect/pull/1602)
- Allow authentication to Azure Blob Storage with SAS token - [#1600](https://github.com/PrefectHQ/prefect/pull/1600)
- Additional debug logs to `Docker Container` and `Docker Image` tasks - [#920](https://github.com/PrefectHQ/prefect/issues/920)
- Changes to Fargate agent to support temporary credentials and IAM role based credentials within AWS compute such as a container or ec2 instance. [#1607](https://github.com/PrefectHQ/prefect/pull/1607)
- Local Secrets set through environment variable now retain their casing - [#1601](https://github.com/PrefectHQ/prefect/issues/1601)
- Agents can accept an optional `name` for logging and debugging - [#1612](https://github.com/PrefectHQ/prefect/pull/1612)
- Added AWS configuration options for Fargate Agent (task_role_arn, execution_role_arn) - [#1614](https://github.com/PrefectHQ/prefect/pull/1614)
- Change EmailTask to accept SMTP server settings as well as an email_from kwarg - [#1619](https://github.com/PrefectHQ/prefect/pull/1619)
- Add the ability to delete task tag limits using the client - [#1622](https://github.com/PrefectHQ/prefect/pull/1622)

### Task Library

- Add `return_all` kwarg to `ShellTask` for optionally returning all lines of stdout - [#1598](https://github.com/PrefectHQ/prefect/pull/1598)
- Add `CosmosDBCreateItem`, `CosmosDBReadItems`, `CosmosDBQueryItems` and for interacting with data stored on Azure Cosmos DB - [#1617](https://github.com/PrefectHQ/prefect/pull/1617)

### Fixes

- Fix issue with running local Flow without a schedule containing cached tasks - [#1599](https://github.com/PrefectHQ/prefect/pull/1599)
- Remove blank string for `task_run_id` in k8s resource manager - [#1604](https://github.com/PrefectHQ/prefect/pull/1604)
- Fix issue with merge task not working for pandas dataframes and numpy arrays - [#1609](https://github.com/PrefectHQ/prefect/pull/1609)

### Deprecations

- None

### Breaking Changes

- Local Secrets set through environment variable now retain their casing - [#1601](https://github.com/PrefectHQ/prefect/issues/1601)

### Contributors

- [Mark McDonald](https://github.com/mhmcdonal)
- [Sherman K](https://github.com/shrmnk)

## 0.6.6 Wait For It <Badge text="beta" type="success"/>

Released October 3, 2019

### Features

- Added `KubernetesJobEnvironment` - [#1548](https://github.com/PrefectHQ/prefect/pull/1548)
- Add ability to enforce Task concurrency limits by tag in Prefect Cloud - [#1570](https://github.com/PrefectHQ/prefect/pull/1570)
- Added `FargateTaskEnvironment` - [#1592](https://github.com/PrefectHQ/prefect/pull/1592)

### Enhancements

- Allow the `Client` to more gracefully handle failed login attempts on initialization - [#1535](https://github.com/PrefectHQ/prefect/pull/1535)
- Replace `DotDict` with `box.Box` - [#1518](https://github.com/PrefectHQ/prefect/pull/1518)
- Store `cached_inputs` on Failed states and call their result handlers if they were provided - [#1557](https://github.com/PrefectHQ/prefect/pull/1557)
- `raise_on_exception` no longer raises for Prefect Signals, as these are typically intentional / for control flow - [#1562](https://github.com/PrefectHQ/prefect/pull/1562)
- `run cloud` CLI command takes in optional `--parameters` as a file path pointing to a JSON file - [#1582](https://github.com/PrefectHQ/prefect/pull/1582)
- Always consider `Constant` tasks successful and unpack them immediately instead of submitting them for execution - [#1527](https://github.com/PrefectHQ/prefect/issues/1527)

### Task Library

- Add `BlobStorageDownload` and `BlobStorageUpload` for interacting with data stored on Azure Blob Storage - [#1538](https://github.com/PrefectHQ/prefect/pull/1538)
- Loosen Kubernetes Tasks' requirement of an API secret key - [#1559](https://github.com/PrefectHQ/prefect/pull/1559)
- Add tasks for working in Azure Machine Learning Serviec with Datastores and Datasets - [#1590](https://github.com/PrefectHQ/prefect/pull/1590)

### Fixes

- Fix issue with certain Pause / Resume / Retry pipelines retrying indefinitely - [#1177](https://github.com/PrefectHQ/prefect/issues/1177)
- Kubernetes Agent deployment YAML generation defaults to local Prefect version - [#1573](https://github.com/PrefectHQ/prefect/pull/1573)
- Fix issue with custom result handlers not working when called in `cached_inputs` - [#1585](https://github.com/PrefectHQ/prefect/pull/1585)

### Deprecations

- None

### Breaking Changes

- None

### Contributors

- [Fredrik Sannholm](https://github.com/frsann)

## 0.6.5 Agents of Environmental Change <Badge text="beta" type="success"/>

Released September 20, 2019

### Features

- Added Fargate agent - [#1521](https://github.com/PrefectHQ/prefect/pull/1521)
- Custom user-written environments can be deployed to Prefect Cloud - [#1534](https://github.com/PrefectHQ/prefect/pull/1534), [#1537](https://github.com/PrefectHQ/prefect/pull/1537)

### Enhancements

- Allow for Agents to correctly run in environments with differently calibrated clocks - [#1402](https://github.com/PrefectHQ/prefect/issues/1402)
- Refactor `RemoteEnvironment` to utilize the `get_flow` storage interface - [#1476](https://github.com/PrefectHQ/prefect/issues/1476)
- Ensure Task logger is available in context throughout every pipeline step of the run - [#1509](https://github.com/PrefectHQ/prefect/issues/1509)
- Skip Docker registry pushing and pulling on empty `registry_url` attribute - [#1525](https://github.com/PrefectHQ/prefect/pull/1525)
- Agents now log platform errors to flow runs which cannot deploy - [#1528](https://github.com/PrefectHQ/prefect/pull/1528)
- Updating `ShellTask` to work more like Airflow Bash Operator for streaming logs and returning values - [#1451](https://github.com/PrefectHQ/prefect/pull/1451)
- Agents now have a verbose/debug logging option for granular output - [#1532](https://github.com/PrefectHQ/prefect/pull/1532)
- `DaskKubernetesEnvironment` now allows for custom scheduler and worker specs - [#1543](https://github.com/PrefectHQ/prefect/pull/1534), [#1537](https://github.com/PrefectHQ/prefect/pull/1537)

### Task Library

- None

### Fixes

- Fix map error by removing `imagePullSecrets` from Kubernetes Agent install if not provided - [#1524](https://github.com/PrefectHQ/prefect/pull/1524)
- Fix issue with two INFO logs not being associated with the Task Run in Cloud - [#1526](https://github.com/PrefectHQ/prefect/pull/1526)
- `execute` CLI command can now load custom environments off of the flow object - [#1534](https://github.com/PrefectHQ/prefect/pull/1534)

### Deprecations

- None

### Breaking Changes

- Update `ShellTask` to return only the last line of stdout, as a string - [#1451](https://github.com/PrefectHQ/prefect/pull/1451)

### Contributors

- [Braun Reyes](https://github.com/braunreyes)

## 0.6.4 I installed Docker on a Windows machine and all I got was this release <Badge text="beta" type="success"/>

Released September 10, 2019

### Features

- Improve Windows compatibility for local development and deploying to Prefect Cloud - [#1441](https://github.com/PrefectHQ/prefect/pull/1441), [#1456](https://github.com/PrefectHQ/prefect/pull/1456), [#1465](https://github.com/PrefectHQ/prefect/pull/1465), [#1466](https://github.com/PrefectHQ/prefect/pull/1466)

### Enhancements

- Add OS platform check to Local Agent for running on Windows machines - [#1441](https://github.com/PrefectHQ/prefect/pull/1441)
- Add `--base-url` argument for Docker daemons to `agent start` CLI command - [#1441](https://github.com/PrefectHQ/prefect/pull/1441)
- Add environment labels for organizing / tagging different Flow execution environments - [#1438](https://github.com/PrefectHQ/prefect/issues/1438)
- Use `-U` option when installing `prefect` in Docker containers to override base image version - [#1461](https://github.com/PrefectHQ/prefect/pull/1461)
- Remove restriction that prevented `DotDict` classes from having keys that shadowed dict methods - [#1462](https://github.com/PrefectHQ/prefect/pull/1462)
- Added livenessProbe to Kubernetes Agent - [#1474](https://github.com/PrefectHQ/prefect/pull/1474)
- Ensure external Dask Clusters do not require Prefect Cloud environment variables to run Cloud flows - [#1481](https://github.com/PrefectHQ/prefect/pull/1481)

### Task Library

- None

### Fixes

- Fix incorrect import in `DaskKubernetesEnvironment` job template - [#1458](https://github.com/PrefectHQ/prefect/pull/1458)
- Raise error on Agents started without an appropriate API token - [#1459](https://github.com/PrefectHQ/prefect/pull/1459)
- Fix bug when calling `as_nested_dict` on `DotDicts` with an `items` key - [#1462](https://github.com/PrefectHQ/prefect/pull/1462)
- Fix `--resource-manager` flag on agent install invalidating `imagePullSecrets` - [#1469](https://github.com/PrefectHQ/prefect/pull/1469)
- Fix issue with user-written result handlers in Prefect Cloud preventing some states from being set - [#1480](https://github.com/PrefectHQ/prefect/pull/1480)

### Deprecations

- None

### Breaking Changes

- None

### Contributors

- [Joe Schmid](https://github.com/joeschmid)
- [Brett Naul](https://github.com/bnaul)

## 0.6.3 Retry Release <Badge text="beta" type="success"/>

Released August 30, 2019

Maintenance release.

### Fixes

- Fix issue with reduced mapped tasks not respecting retries - [#1436](https://github.com/PrefectHQ/prefect/issues/1436)

## 0.6.2 Onboards and Upwards <Badge text="beta" type="success"/>

Released August 30, 2019

### Features

- Added Local, Kubernetes, and Nomad agents - [#1341](https://github.com/PrefectHQ/prefect/pull/1341)
- Add the ability for Tasks to sequentially loop - [#1356](https://github.com/PrefectHQ/prefect/pull/1356)

### Enhancements

- Adds a copy to clipboard button for codeblocks - [#213](https://github.com/prefecthq/prefect/issues/213)
- Updates Vuepress to v1.0.3 - [#770](https://github.com/prefecthq/prefect/issues/770)
- Introduce configurable default for storage class on Flows - [#1044](https://github.com/PrefectHQ/prefect/issues/1044)
- Allow for min and max workers to be specified in `DaskKubernetesEnvironment` - [#1338](https://github.com/PrefectHQ/prefect/pulls/1338)
- Use task and flow names for corresponding logger names for better organization - [#1355](https://github.com/PrefectHQ/prefect/pull/1355)
- `Paused` states subclass `Scheduled` and can have predefined expirations - [#1375](https://github.com/PrefectHQ/prefect/pull/1375)
- Introduce new Flow health checks prior to Cloud deployment - [#1372](https://github.com/PrefectHQ/prefect/issues/1372)
- Improve logging functionality to include tracebacks - [#1374](https://github.com/PrefectHQ/prefect/issues/1374)
- Improve CLI user experience while working with Cloud - [#1384](https://github.com/PrefectHQ/prefect/pull/1384/)
- Users can now create projects from the CLI - [#1388](https://github.com/PrefectHQ/prefect/pull/1388)
- Add a health check to confirm that serialized flows are valid prior to Cloud deploy - [#1397](https://github.com/PrefectHQ/prefect/pull/1397)
- Add `task_slug`, `flow_id`, and `flow_run_id` to context - [#1405](https://github.com/PrefectHQ/prefect/pull/1405)
- Support persistent `scheduled_start_time` for scheduled flow runs when run locally with `flow.run()` - [#1418](https://github.com/PrefectHQ/prefect/pull/1418), [#1429](https://github.com/PrefectHQ/prefect/pull/1429)
- Add `task_args` to `Task.map` - [#1390](https://github.com/PrefectHQ/prefect/issues/1390)
- Add auth flows for `USER`-scoped Cloud API tokens - [#1423](https://github.com/PrefectHQ/prefect/pull/1423)
- Add `AzureResultHandler` for handling results to / from Azure Blob storage containers - [#1421](https://github.com/PrefectHQ/prefect/pull/1421)
- Add new configurable `LocalDaskExecutor` - [#1336](https://github.com/PrefectHQ/prefect/issues/1336)
- Add CLI commands for working with Prefect Cloud auth - [#1431](https://github.com/PrefectHQ/prefect/pull/1431)

### Task Library

- Add new `SnowflakeQuery` task for using snowflake data warehouse - [#1113](https://github.com/PrefectHQ/prefect/issues/1113)

### Fixes

- Fix issue with Docker storage not respecting user-provided image names - [#1335](https://github.com/PrefectHQ/prefect/pull/1335)
- Fix issue with local retries in Cloud not always running in-process - [#1348](https://github.com/PrefectHQ/prefect/pull/1348)

### Deprecations

- Rename `SynchronousExecutor` as `LocalDaskExecutor` - [#1434](https://github.com/PrefectHQ/prefect/pull/1434)

### Breaking Changes

- Rename `CloudEnvironment` to `DaskKubernetesEnvironment` - [#1250](https://github.com/PrefectHQ/prefect/issues/1250)
- Remove unused `queue` method from all executors - [#1434](https://github.com/PrefectHQ/prefect/pull/1434)

### Contributors

- [Alex Kravetz](http://github.com/akravetz)

## 0.6.1 Prefect Timing <Badge text="beta" type="success"/>

Released August 8, 2019

### Features

- Introduce new `flows.checkpointing` configuration setting for checkpointing Tasks in local execution - [#1283](https://github.com/PrefectHQ/prefect/pull/1283)
- Introduce new, flexible `Schedule` objects - [#1320](https://github.com/PrefectHQ/prefect/pull/1320)

### Enhancements

- Allow passing of custom headers in `Client` calls - [#1255](https://github.com/PrefectHQ/prefect/pull/1255)
- Autogenerate informative names and tags for Docker images built for Flow storage - [#1237](https://github.com/PrefectHQ/prefect/issues/1237)
- Allow mixed-case configuration keys (environment variables are interpolated as lowercase) - [#1288](https://github.com/PrefectHQ/prefect/issues/1288)
- Ensure state handler errors are logged informatively - [#1326](https://github.com/PrefectHQ/prefect/issues/1326)

### Task Library

- Add `BigQueryLoadGoogleCloudStorage` task for loading data into BigQuery from Google Cloud Storage [#1317](https://github.com/PrefectHQ/prefect/pull/1317)

### Fixes

- Fix issue with logs not always arriving in long-standing Dask clusters - [#1244](https://github.com/PrefectHQ/prefect/pull/1244)
- Fix issue with `BuildImage` docker task not actually running to completion - [#1243](https://github.com/PrefectHQ/prefect/issues/1243)
- Fix `run --logs` CLI command not exiting on flow run finished state - [#1319](https://github.com/PrefectHQ/prefect/pull/1319)

### Deprecations

- `OneTimeSchedule` and `UnionSchedule` are deprecated, but remain callable as convenience functions - [#1320](https://github.com/PrefectHQ/prefect/pull/1320)
- Old-style schedules can be deserialized as new-style schedules, but support will eventually be dropped - [#1320](https://github.com/PrefectHQ/prefect/pull/1320)

### Breaking Changes

- `prefect.Client.graphql()` and `prefect.Client.post()` now use an explicit keyword, not `**kwargs`, for variables or parameters - [#1259](https://github.com/PrefectHQ/prefect/pull/1259)
- `auth add` CLI command replaced with `auth login` - [#1319](https://github.com/PrefectHQ/prefect/pull/1319)

### Contributors

- None

## 0.6.0 Cloud Ready <Badge text="beta" type="success"/>

Released July 16, 2019

### Features

- Add the Prefect CLI for working with core objects both locally and in cloud - [#1059](https://github.com/PrefectHQ/prefect/pull/1059)
- Add RemoteEnvironment for simple executor based executions - [#1215](https://github.com/PrefectHQ/prefect/pull/1215)
- Add the ability to share caches across Tasks and Flows - [#1222](https://github.com/PrefectHQ/prefect/pull/1222)
- Add the ability to submit tasks to specific dask workers for task / worker affinity - [#1229](https://github.com/PrefectHQ/prefect/pull/1229)

### Enhancements

- Refactor mapped caching to be independent of order - [#1082](https://github.com/PrefectHQ/prefect/issues/1082)
- Refactor caching to allow for caching across multiple runs - [#1082](https://github.com/PrefectHQ/prefect/issues/1082)
- Allow for custom secret names in Result Handlers - [#1098](https://github.com/PrefectHQ/prefect/issues/1098)
- Have `execute cloud-flow` CLI immediately set the flow run state to `Failed` if environment fails - [#1122](https://github.com/PrefectHQ/prefect/pull/1122)
- Validate configuration objects on initial load - [#1136](https://github.com/PrefectHQ/prefect/pull/1136)
- Add `auto_generated` property to Tasks for convenient filtering - [#1135](https://github.com/PrefectHQ/prefect/pull/1135)
- Disable dask work-stealing in Kubernetes via scheduler config - [#1166](https://github.com/PrefectHQ/prefect/pull/1166)
- Implement backoff retry settings on Client calls - [#1187](https://github.com/PrefectHQ/prefect/pull/1187)
- Explicitly set Dask keys for a better Dask visualization experience - [#1218](https://github.com/PrefectHQ/prefect/issues/1218)
- Implement a local cache which persists for the duration of a Python session - [#1221](https://github.com/PrefectHQ/prefect/issues/1221)
- Implement in-process retries for Cloud Tasks which request retry in less than one minute - [#1228](https://github.com/PrefectHQ/prefect/pull/1228)
- Support `Client.login()` with API tokens - [#1240](https://github.com/PrefectHQ/prefect/pull/1240)
- Add live log streaming for `prefect run cloud` command - [#1241](https://github.com/PrefectHQ/prefect/pull/1241)

### Task Library

- Add task to trigger AWS Step function workflow [#1012](https://github.com/PrefectHQ/prefect/issues/1012)
- Add task to copy files within Google Cloud Storage - [#1206](https://github.com/PrefectHQ/prefect/pull/1206)
- Add task for downloading files from Dropbox - [#1205](https://github.com/PrefectHQ/prefect/pull/1205)

### Fixes

- Fix issue with mapped caching in Prefect Cloud - [#1096](https://github.com/PrefectHQ/prefect/pull/1096)
- Fix issue with Result Handlers deserializing incorrectly in Cloud - [#1112](https://github.com/PrefectHQ/prefect/issues/1112)
- Fix issue caused by breaking change in `marshmallow==3.0.0rc7` - [#1151](https://github.com/PrefectHQ/prefect/pull/1151)
- Fix issue with passing results to Prefect signals - [#1163](https://github.com/PrefectHQ/prefect/issues/1163)
- Fix issue with `flow.update` not preserving mapped edges - [#1164](https://github.com/PrefectHQ/prefect/issues/1164)
- Fix issue with Parameters and Context not being raw dictionaries - [#1186](https://github.com/PrefectHQ/prefect/issues/1186)
- Fix issue with asynchronous, long-running mapped retries in Prefect Cloud - [#1208](https://github.com/PrefectHQ/prefect/pull/1208)
- Fix issue with automatically applied collections to task call arguments when using the imperative API - [#1211](https://github.com/PrefectHQ/prefect/issues/1211)

### Breaking Changes

- The CLI command `prefect execute-flow` and `prefect execute-cloud-flow` no longer exist - [#1059](https://github.com/PrefectHQ/prefect/pull/1059)
- The `slack_notifier` state handler now uses a `webhook_secret` kwarg to pull the URL from a Secret - [#1075](https://github.com/PrefectHQ/prefect/issues/1075)
- Use GraphQL for Cloud logging - [#1193](https://github.com/PrefectHQ/prefect/pull/1193)
- Remove the `CloudResultHandler` default result handler - [#1198](https://github.com/PrefectHQ/prefect/pull/1198)
- Rename `LocalStorage` to `Local` - [#1236](https://github.com/PrefectHQ/prefect/pull/1236)

### Contributors

- [Kwangyoun Jung](https://github.com/initialkommit)
- [Anes Benmerzoug](https://github.com/AnesBenmerzoug)

## 0.5.5 Season 8 <Badge text="beta" type="success"/>

Released May 31, 2019

Bugfix to address an unpinned dependency

## 0.5.4 A Release Has No Name <Badge text="beta" type="success"/>

Released May 28, 2019

### Features

- Add new `UnionSchedule` for combining multiple schedules, allowing for complex schedule specifications - [#428](https://github.com/PrefectHQ/prefect/issues/428)
- Allow for Cloud users to securely pull Docker images from private registries - [#1028](https://github.com/PrefectHQ/prefect/pull/1028)

### Enhancements

- Add `prefect_version` kwarg to `Docker` storage for controlling the version of prefect installed into your containers - [#1010](https://github.com/PrefectHQ/prefect/pull/1010), [#533](https://github.com/PrefectHQ/prefect/issues/533)
- Warn users if their Docker storage base image uses a different python version than their local machine - [#999](https://github.com/PrefectHQ/prefect/issues/999)
- Add flow run id to k8s labels on Cloud Environment jobs / pods for easier filtering in deployment - [#1016](https://github.com/PrefectHQ/prefect/pull/1016)
- Allow for `SlackTask` to pull the Slack webhook URL from a custom named Secret - [#1023](https://github.com/PrefectHQ/prefect/pull/1023)
- Raise informative errors when Docker storage push / pull fails - [#1029](https://github.com/PrefectHQ/prefect/issues/1029)
- Standardized `__repr__`s for various classes, to remove inconsistencies - [#617](https://github.com/PrefectHQ/prefect/issues/617)
- Allow for use of local images in Docker storage - [#1052](https://github.com/PrefectHQ/prefect/pull/1052)
- Allow for doc tests and doc generation to run without installing `all_extras` - [#1057](https://github.com/PrefectHQ/prefect/issues/1057)

### Task Library

- Add task for creating new branches in a GitHub repository - [#1011](https://github.com/PrefectHQ/prefect/pull/1011)
- Add tasks to create, delete, invoke, and list AWS Lambda functions [#1009](https://github.com/PrefectHQ/prefect/issues/1009)
- Add tasks for integration with spaCy pipelines [#1018](https://github.com/PrefectHQ/prefect/issues/1018)
- Add tasks for querying Postgres database [#1022](https://github.com/PrefectHQ/prefect/issues/1022)
- Add task for waiting on a Docker container to run and optionally raising for nonzero exit code - [#1061](https://github.com/PrefectHQ/prefect/pull/1061)
- Add tasks for communicating with Redis [#1021](https://github.com/PrefectHQ/prefect/issues/1021)

### Fixes

- Ensure that state change handlers are called even when unexpected initialization errors occur - [#1015](https://github.com/PrefectHQ/prefect/pull/1015)
- Fix an issue where a mypy assert relied on an unavailable import - [#1034](https://github.com/PrefectHQ/prefect/pull/1034)
- Fix an issue where user configurations were loaded after config interpolation had already taken place - [#1037](https://github.com/PrefectHQ/prefect/pull/1037)
- Fix an issue with saving a flow visualization to a file from a notebook - [#1056](https://github.com/PrefectHQ/prefect/pull/1056)
- Fix an issue in which mapped tasks incorrectly tried to run when their upstream was skipped - [#1068](https://github.com/PrefectHQ/prefect/issues/1068)
- Fix an issue in which mapped tasks were not using their caches locally - [#1067](https://github.com/PrefectHQ/prefect/issues/1067)

### Breaking Changes

- Changed the signature of `configuration.load_configuration()` - [#1037](https://github.com/PrefectHQ/prefect/pull/1037)
- Local Secrets now raise `ValueError`s when not found in context - [#1047](https://github.com/PrefectHQ/prefect/pull/1047)

### Contributors

- [Zach Angell](https://github.com/zangell44)
- [Nanda H Krishna](https://nandahkrishna.me)
- [Brett Naul](https://github.com/bnaul)
- [Jeremiah Lewis](https://github.com/jlewis91)
- [Dave Hirschfeld](https://github.com/dhirschfeld)

## 0.5.3 The Release is Bright and Full of Features <Badge text="beta" type="success"/>

Released May 7, 2019

### Features

- Add new `Storage` and `Environment` specifications - [#936](https://github.com/PrefectHQ/prefect/pull/936), [#956](https://github.com/PrefectHQ/prefect/pull/956)

### Enhancements

- Flow now has optional `storage` keyword - [#936](https://github.com/PrefectHQ/prefect/pull/936)
- Flow `environment` argument now defaults to a `CloudEnvironment` - [#936](https://github.com/PrefectHQ/prefect/pull/936)
- `Queued` states accept `start_time` arguments - [#955](https://github.com/PrefectHQ/prefect/pull/955)
- Add new `Bytes` and `Memory` storage classes for local testing - [#956](https://github.com/PrefectHQ/prefect/pull/956), [#961](https://github.com/PrefectHQ/prefect/pull/961)
- Add new `LocalEnvironment` execution environment for local testing - [#957](https://github.com/PrefectHQ/prefect/pull/957)
- Add new `Aborted` state for Flow runs which are cancelled by users - [#959](https://github.com/PrefectHQ/prefect/issues/959)
- Added an `execute-cloud-flow` CLI command for working with cloud deployed flows - [#971](https://github.com/PrefectHQ/prefect/pull/971)
- Add new `flows.run_on_schedule` configuration option for affecting the behavior of `flow.run` - [#972](https://github.com/PrefectHQ/prefect/issues/972)
- Allow for Tasks with `manual_only` triggers to be root tasks - [#667](https://github.com/PrefectHQ/prefect/issues/667)
- Allow compression of serialized flows [#993](https://github.com/PrefectHQ/prefect/pull/993)
- Allow for serialization of user written result handlers - [#623](https://github.com/PrefectHQ/prefect/issues/623)
- Allow for state to be serialized in certain triggers and cache validators - [#949](https://github.com/PrefectHQ/prefect/issues/949)
- Add new `filename` keyword to `flow.visualize` for automatically saving visualizations - [#1001](https://github.com/PrefectHQ/prefect/issues/1001)
- Add new `LocalStorage` option for storing Flows locally - [#1006](https://github.com/PrefectHQ/prefect/pull/1006)

### Task Library

- None

### Fixes

- Fix Docker storage not pulling correct flow path - [#968](https://github.com/PrefectHQ/prefect/pull/968)
- Fix `run_flow` loading to decode properly by use cloudpickle - [#978](https://github.com/PrefectHQ/prefect/pull/978)
- Fix Docker storage for handling flow names with spaces and weird characters - [#969](https://github.com/PrefectHQ/prefect/pull/969)
- Fix non-deterministic issue with mapping in the DaskExecutor - [#943](https://github.com/PrefectHQ/prefect/issues/943)

### Breaking Changes

- Remove `flow.id` and `task.id` attributes - [#940](https://github.com/PrefectHQ/prefect/pull/940)
- Removed old WIP environments - [#936](https://github.com/PrefectHQ/prefect/pull/936)
  (_Note_: Changes from [#936](https://github.com/PrefectHQ/prefect/pull/936) regarding environments don't break any Prefect code because environments weren't used yet outside of Cloud.)
- Update `flow.deploy` and `client.deploy` to use `set_schedule_active` kwarg to match Cloud - [#991](https://github.com/PrefectHQ/prefect/pull/991)
- Removed `Flow.generate_local_task_ids()` - [#992](#https://github.com/PrefectHQ/prefect/pull/992)

### Contributors

- None

## 0.5.2 Unredacted <Badge text="beta" type="success"/>

Released April 19, 2019

### Features

- Implement two new triggers that allow for specifying bounds on the number of failures or successes - [#933](https://github.com/PrefectHQ/prefect/issues/933)

### Enhancements

- `DaskExecutor(local_processes=True)` supports timeouts - [#886](https://github.com/PrefectHQ/prefect/issues/886)
- Calling `Secret.get()` from within a Flow context raises an informative error - [#927](https://github.com/PrefectHQ/prefect/issues/927)
- Add new keywords to `Task.set_upstream` and `Task.set_downstream` for handling keyed and mapped dependencies - [#823](https://github.com/PrefectHQ/prefect/issues/823)
- Downgrade default logging level to "INFO" from "DEBUG" - [#935](https://github.com/PrefectHQ/prefect/pull/935)
- Add start times to queued states - [#937](https://github.com/PrefectHQ/prefect/pull/937)
- Add `is_submitted` to states - [#944](https://github.com/PrefectHQ/prefect/pull/944)
- Introduce new `ClientFailed` state - [#938](https://github.com/PrefectHQ/prefect/issues/938)

### Task Library

- Add task for sending Slack notifications via Prefect Slack App - [#932](https://github.com/PrefectHQ/prefect/issues/932)

### Fixes

- Fix issue with timeouts behaving incorrectly with unpickleable objects - [#886](https://github.com/PrefectHQ/prefect/issues/886)
- Fix issue with Flow validation being performed even when eager validation was turned off - [#919](https://github.com/PrefectHQ/prefect/issues/919)
- Fix issue with downstream tasks with `all_failed` triggers running if an upstream Client call fails in Cloud - [#938](https://github.com/PrefectHQ/prefect/issues/938)

### Breaking Changes

- Remove `prefect make user config` from cli commands - [#904](https://github.com/PrefectHQ/prefect/issues/904)
- Change `set_schedule_active` keyword in Flow deployments to `set_schedule_inactive` to match Cloud - [#941](https://github.com/PrefectHQ/prefect/pull/941)

### Contributors

- None

## 0.5.1 It Takes a Village <Badge text="beta" type="success"/>

Released April 4, 2019

### Features

- API reference documentation is now versioned - [#270](https://github.com/PrefectHQ/prefect/issues/270)
- Add `S3ResultHandler` for handling results to / from S3 buckets - [#879](https://github.com/PrefectHQ/prefect/pull/879)
- Add ability to use `Cached` states across flow runs in Cloud - [#885](https://github.com/PrefectHQ/prefect/pull/885)

### Enhancements

- Bump to latest version of `pytest` (4.3) - [#814](https://github.com/PrefectHQ/prefect/issues/814)
- `Client.deploy` accepts optional `build` kwarg for avoiding building Flow environment - [#876](https://github.com/PrefectHQ/prefect/pull/876)
- Bump `distributed` to 1.26.1 for enhanced security features - [#878](https://github.com/PrefectHQ/prefect/pull/878)
- Local secrets automatically attempt to load secrets as JSON - [#883](https://github.com/PrefectHQ/prefect/pull/883)
- Add task logger to context for easily creating custom logs during task runs - [#884](https://github.com/PrefectHQ/prefect/issues/884)

### Task Library

- Add `ParseRSSFeed` for parsing a remote RSS feed - [#856](https://github.com/PrefectHQ/prefect/pull/856)
- Add tasks for working with Docker containers and imaged - [#864](https://github.com/PrefectHQ/prefect/pull/864)
- Add task for creating a BigQuery table - [#895](https://github.com/PrefectHQ/prefect/pull/895)

### Fixes

- Only checkpoint tasks if running in cloud - [#839](https://github.com/PrefectHQ/prefect/pull/839), [#854](https://github.com/PrefectHQ/prefect/pull/854)
- Adjusted small flake8 issues for names, imports, and comparisons - [#849](https://github.com/PrefectHQ/prefect/pull/849)
- Fix bug preventing `flow.run` from properly using cached tasks - [#861](https://github.com/PrefectHQ/prefect/pull/861)
- Fix tempfile usage in `flow.visualize` so that it runs on Windows machines - [#858](https://github.com/PrefectHQ/prefect/issues/858)
- Fix issue caused by Python 3.5.2 bug for Python 3.5.2 compatibility - [#857](https://github.com/PrefectHQ/prefect/issues/857)
- Fix issue in which `GCSResultHandler` was not pickleable - [#879](https://github.com/PrefectHQ/prefect/pull/879)
- Fix issue with automatically converting callables and dicts to tasks - [#894](https://github.com/PrefectHQ/prefect/issues/894)

### Breaking Changes

- Change the call signature of `Dict` task from `run(**task_results)` to `run(keys, values)` - [#894](https://github.com/PrefectHQ/prefect/issues/894)

### Contributors

- [ColCarroll](https://github.com/ColCarroll)
- [dhirschfeld](https://github.com/dhirschfeld)
- [BasPH](https://github.com/BasPH)
- [Miloš Garunović](https://github.com/milosgarunovic)
- [Nash Taylor](https://github.com/ntaylorwss)

## 0.5.0 Open Source Launch! <Badge text="beta" type="success"/>

Released March 24, 2019

### Features

- Add `checkpoint` option for individual `Task`s, as well as a global `checkpoint` config setting for storing the results of Tasks using their result handlers - [#649](https://github.com/PrefectHQ/prefect/pull/649)
- Add `defaults_from_attrs` decorator to easily construct `Task`s whose attributes serve as defaults for `Task.run` - [#293](https://github.com/PrefectHQ/prefect/issues/293)
- Environments follow new hierarchy (PIN-3) - [#670](https://github.com/PrefectHQ/prefect/pull/670)
- Add `OneTimeSchedule` for one-time execution at a specified time - [#680](https://github.com/PrefectHQ/prefect/pull/680)
- `flow.run` is now a blocking call which will run the Flow, on its schedule, and execute full state-based execution (including retries) - [#690](https://github.com/PrefectHQ/prefect/issues/690)
- Pre-populate `prefect.context` with various formatted date strings during execution - [#704](https://github.com/PrefectHQ/prefect/pull/704)
- Add ability to overwrite task attributes such as "name" when calling tasks in the functional API - [#717](https://github.com/PrefectHQ/prefect/issues/717)
- Release Prefect Core under the Apache 2.0 license - [#762](https://github.com/PrefectHQ/prefect/pull/762)

### Enhancements

- Refactor all `State` objects to store fully hydrated `Result` objects which track information about how results should be handled - [#612](https://github.com/PrefectHQ/prefect/pull/612), [#616](https://github.com/PrefectHQ/prefect/pull/616)
- Add `google.cloud.storage` as an optional extra requirement so that the `GCSResultHandler` can be exposed better - [#626](https://github.com/PrefectHQ/prefect/pull/626)
- Add a `start_time` check for Scheduled flow runs, similar to the one for Task runs - [#605](https://github.com/PrefectHQ/prefect/issues/605)
- Project names can now be specified for deployments instead of IDs - [#633](https://github.com/PrefectHQ/prefect/pull/633)
- Add a `createProject` mutation function to the client - [#633](https://github.com/PrefectHQ/prefect/pull/633)
- Add timestamp to auto-generated API docs footer - [#639](https://github.com/PrefectHQ/prefect/pull/639)
- Refactor `Result` interface into `Result` and `SafeResult` - [#649](https://github.com/PrefectHQ/prefect/pull/649)
- The `manual_only` trigger will pass if `resume=True` is found in context, which indicates that a `Resume` state was passed - [#664](https://github.com/PrefectHQ/prefect/issues/664)
- Added DockerOnKubernetes environment (PIN-3) - [#670](https://github.com/PrefectHQ/prefect/pull/670)
- Added Prefect docker image (PIN-3) - [#670](https://github.com/PrefectHQ/prefect/pull/670)
- `defaults_from_attrs` now accepts a splatted list of arguments - [#676](https://github.com/PrefectHQ/prefect/issues/676)
- Add retry functionality to `flow.run(on_schedule=True)` for local execution - [#680](https://github.com/PrefectHQ/prefect/pull/680)
- Add `helper_fns` keyword to `ShellTask` for pre-populating helper functions to commands - [#681](https://github.com/PrefectHQ/prefect/pull/681)
- Convert a few DEBUG level logs to INFO level logs - [#682](https://github.com/PrefectHQ/prefect/issues/682)
- Added DaskOnKubernetes environment (PIN-3) - [#695](https://github.com/PrefectHQ/prefect/pull/695)
- Load `context` from Cloud when running flows - [#699](https://github.com/PrefectHQ/prefect/pull/699)
- Add `Queued` state - [#705](https://github.com/PrefectHQ/prefect/issues/705)
- `flow.serialize()` will always serialize its environment, regardless of `build` - [#696](https://github.com/PrefectHQ/prefect/issues/696)
- `flow.deploy()` now raises an informative error if your container cannot deserialize the Flow - [#711](https://github.com/PrefectHQ/prefect/issues/711)
- Add `_MetaState` as a parent class for states that modify other states - [#726](https://github.com/PrefectHQ/prefect/pull/726)
- Add `flow` keyword argument to `Task.set_upstream()` and `Task.set_downstream()` - [#749](https://github.com/PrefectHQ/prefect/pull/749)
- Add `is_retrying()` helper method to all `State` objects - [#753](https://github.com/PrefectHQ/prefect/pull/753)
- Allow for state handlers which return `None` - [#753](https://github.com/PrefectHQ/prefect/pull/753)
- Add daylight saving time support for `CronSchedule` - [#729](https://github.com/PrefectHQ/prefect/pull/729)
- Add `idempotency_key` and `context` arguments to `Client.create_flow_run` - [#757](https://github.com/PrefectHQ/prefect/issues/757)
- Make `EmailTask` more secure by pulling credentials from secrets - [#706](https://github.com/PrefectHQ/prefect/issues/706)

### Task Library

- Add `GCSUpload` and `GCSDownload` for uploading / retrieving string data to / from Google Cloud Storage - [#673](https://github.com/PrefectHQ/prefect/pull/673)
- Add `BigQueryTask` and `BigQueryInsertTask` for executing queries against BigQuery tables and inserting data - [#678](https://github.com/PrefectHQ/prefect/pull/678), [#685](https://github.com/PrefectHQ/prefect/pull/685)
- Add `FilterTask` for filtering out lists of results - [#637](https://github.com/PrefectHQ/prefect/issues/637)
- Add `S3Download` and `S3Upload` for interacting with data stored on AWS S3 - [#692](https://github.com/PrefectHQ/prefect/issues/692)
- Add `AirflowTask` and `AirflowTriggerDAG` tasks to the task library for running individual Airflow tasks / DAGs - [#735](https://github.com/PrefectHQ/prefect/issues/735)
- Add `OpenGitHubIssue` and `CreateGitHubPR` tasks for interacting with GitHub repositories - [#771](https://github.com/PrefectHQ/prefect/pull/771)
- Add Kubernetes tasks for deployments, jobs, pods, and services - [#779](https://github.com/PrefectHQ/prefect/pull/779)
- Add Airtable tasks - [#803](https://github.com/PrefectHQ/prefect/pull/803)
- Add Twitter tasks - [#803](https://github.com/PrefectHQ/prefect/pull/803)
- Add `GetRepoInfo` for pulling GitHub repository information - [#816](https://github.com/PrefectHQ/prefect/pull/816)

### Fixes

- Fix edge case in doc generation in which some `Exception`s' call signature could not be inspected - [#513](https://github.com/PrefectHQ/prefect/issues/513)
- Fix bug in which exceptions raised within flow runner state handlers could not be sent to Cloud - [#628](https://github.com/PrefectHQ/prefect/pull/628)
- Fix issue wherein heartbeats were not being called on a fixed interval - [#669](https://github.com/PrefectHQ/prefect/pull/669)
- Fix issue wherein code blocks inside of method docs couldn't use `**kwargs` - [#658](https://github.com/PrefectHQ/prefect/issues/658)
- Fix bug in which Prefect-generated Keys for S3 buckets were not properly converted to strings - [#698](https://github.com/PrefectHQ/prefect/pull/698)
- Fix next line after Docker Environment push/pull from overwriting progress bar - [#702](https://github.com/PrefectHQ/prefect/pull/702)
- Fix issue with `JinjaTemplate` not being pickleable - [#710](https://github.com/PrefectHQ/prefect/pull/710)
- Fix issue with creating secrets from JSON documents using the Core Client - [#715](https://github.com/PrefectHQ/prefect/pull/715)
- Fix issue with deserialization of JSON secrets unnecessarily calling `json.loads` - [#716](https://github.com/PrefectHQ/prefect/pull/716)
- Fix issue where `IntervalSchedules` didn't respect daylight saving time after serialization - [#729](https://github.com/PrefectHQ/prefect/pull/729)

### Breaking Changes

- Remove the `BokehRunner` and associated webapp - [#609](https://github.com/PrefectHQ/prefect/issues/609)
- Rename `ResultHandler` methods from `serialize` / `deserialize` to `write` / `read` - [#612](https://github.com/PrefectHQ/prefect/pull/612)
- Refactor all `State` objects to store fully hydrated `Result` objects which track information about how results should be handled - [#612](https://github.com/PrefectHQ/prefect/pull/612), [#616](https://github.com/PrefectHQ/prefect/pull/616)
- `Client.create_flow_run` now returns a string instead of a `GraphQLResult` object to match the API of `deploy` - [#630](https://github.com/PrefectHQ/prefect/pull/630)
- `flow.deploy` and `client.deploy` require a `project_name` instead of an ID - [#633](https://github.com/PrefectHQ/prefect/pull/633)
- Upstream state results now take precedence for task inputs over `cached_inputs` - [#591](https://github.com/PrefectHQ/prefect/issues/591)
- Rename `Match` task (used inside control flow) to `CompareValue` - [#638](https://github.com/PrefectHQ/prefect/pull/638)
- `Client.graphql()` now returns a response with up to two keys (`data` and `errors`). Previously the `data` key was automatically selected - [#642](https://github.com/PrefectHQ/prefect/pull/642)
- `ContainerEnvironment` was changed to `DockerEnvironment` - [#670](https://github.com/PrefectHQ/prefect/pull/670)
- The environment `from_file` was moved to `utilities.environments` - [#670](https://github.com/PrefectHQ/prefect/pull/670)
- Removed `start_tasks` argument from `FlowRunner.run()` and `check_upstream` argument from `TaskRunner.run()` - [#672](https://github.com/PrefectHQ/prefect/pull/672)
- Remove support for Python 3.4 - [#671](https://github.com/PrefectHQ/prefect/issues/671)
- `flow.run` is now a blocking call which will run the Flow, on its schedule, and execute full state-based execution (including retries) - [#690](https://github.com/PrefectHQ/prefect/issues/690)
- Remove `make_return_failed_handler` as `flow.run` now returns all task states - [#693](https://github.com/PrefectHQ/prefect/pull/693)
- Refactor Airflow migration tools into a single `AirflowTask` in the task library for running individual Airflow tasks - [#735](https://github.com/PrefectHQ/prefect/issues/735)
- `name` is now required on all Flow objects - [#732](https://github.com/PrefectHQ/prefect/pull/732)
- Separate installation "extras" packages into multiple, smaller extras - [#739](https://github.com/PrefectHQ/prefect/issues/739)
- `Flow.parameters()` always returns a set of parameters - [#756](https://github.com/PrefectHQ/prefect/pull/756)

## 0.4.1 <Badge text="beta" type="success"/>

Released January 31, 2019

### Features

- Add ability to run scheduled flows locally via `on_schedule` kwarg in `flow.run()` - [#519](https://github.com/PrefectHQ/prefect/issues/519)
- Allow tasks to specify their own result handlers, ensure inputs and outputs are stored only when necessary, and ensure no raw data is sent to the database - [#587](https://github.com/PrefectHQ/prefect/pull/587)

### Enhancements

- Allow for building `ContainerEnvironment`s locally without pushing to registry - [#514](https://github.com/PrefectHQ/prefect/issues/514)
- Make mapping more robust when running children tasks multiple times - [#541](https://github.com/PrefectHQ/prefect/pull/541)
- Always prefer `cached_inputs` over upstream states, if available - [#546](https://github.com/PrefectHQ/prefect/pull/546)
- Add hooks to `FlowRunner.initialize_run()` for manipulating task states and contexts - [#548](https://github.com/PrefectHQ/prefect/pull/548)
- Improve state-loading strategy for Prefect Cloud - [#555](https://github.com/PrefectHQ/prefect/issues/555)
- Introduce `on_failure` kwarg to Tasks and Flows for user-friendly failure callbacks - [#551](https://github.com/PrefectHQ/prefect/issues/551)
- Include `scheduled_start_time` in context for Flow runs - [#524](https://github.com/PrefectHQ/prefect/issues/524)
- Add GitHub PR template - [#542](https://github.com/PrefectHQ/prefect/pull/542)
- Allow flows to be deployed to Prefect Cloud without a project id - [#571](https://github.com/PrefectHQ/prefect/pull/571)
- Introduce serialization schemas for ResultHandlers - [#572](https://github.com/PrefectHQ/prefect/issues/572)
- Add new `metadata` attribute to States for managing user-generated results - [#573](https://github.com/PrefectHQ/prefect/issues/573)
- Add new 'JSONResultHandler' for serializing small bits of data without external storage - [#576](https://github.com/PrefectHQ/prefect/issues/576)
- Use `JSONResultHandler` for all Parameter caching - [#590](https://github.com/PrefectHQ/prefect/pull/590)

### Fixes

- Fixed `flow.deploy()` attempting to access a nonexistent string attribute - [#503](https://github.com/PrefectHQ/prefect/pull/503)
- Ensure all logs make it to the logger service in deployment - [#508](https://github.com/PrefectHQ/prefect/issues/508), [#552](https://github.com/PrefectHQ/prefect/issues/552)
- Fix a situation where `Paused` tasks would be treated as `Pending` and run - [#535](https://github.com/PrefectHQ/prefect/pull/535)
- Ensure errors raised in state handlers are trapped appropriately in Cloud Runners - [#554](https://github.com/PrefectHQ/prefect/pull/554)
- Ensure unexpected errors raised in FlowRunners are robustly handled - [#568](https://github.com/PrefectHQ/prefect/pull/568)
- Fixed non-deterministic errors in mapping caused by clients resolving futures of other clients - [#569](https://github.com/PrefectHQ/prefect/pull/569)
- Older versions of Prefect will now ignore fields added by newer versions when deserializing objects - [#583](https://github.com/PrefectHQ/prefect/pull/583)
- Result handler failures now result in clear task run failures - [#575](https://github.com/PrefectHQ/prefect/issues/575)
- Fix issue deserializing old states with empty metadata - [#590](https://github.com/PrefectHQ/prefect/pull/590)
- Fix issue serializing `cached_inputs` - [#594](https://github.com/PrefectHQ/prefect/pull/594)

### Breaking Changes

- Move `prefect.client.result_handlers` to `prefect.engine.result_handlers` - [#512](https://github.com/PrefectHQ/prefect/pull/512)
- Removed `inputs` kwarg from `TaskRunner.run()` - [#546](https://github.com/PrefectHQ/prefect/pull/546)
- Moves the `start_task_ids` argument from `FlowRunner.run()` to `Environment.run()` - [#544](https://github.com/PrefectHQ/prefect/issues/544), [#545](https://github.com/PrefectHQ/prefect/pull/545)
- Convert `timeout` kwarg from `timedelta` to `integer` - [#540](https://github.com/PrefectHQ/prefect/issues/540)
- Remove `timeout` kwarg from `executor.wait` - [#569](https://github.com/PrefectHQ/prefect/pull/569)
- Serialization of States will _ignore_ any result data that hasn't been processed - [#581](https://github.com/PrefectHQ/prefect/pull/581)
- Removes `VersionedSchema` in favor of implicit versioning: serializers will ignore unknown fields and the `create_object` method is responsible for recreating missing ones - [#583](https://github.com/PrefectHQ/prefect/pull/583)
- Convert and rename `CachedState` to a successful state named `Cached`, and also remove the superfluous `cached_result` attribute - [#586](https://github.com/PrefectHQ/prefect/issues/586)

## 0.4.0 <Badge text="beta" type="success"/>

Released January 8, 2019

### Features

- Add support for Prefect Cloud - [#374](https://github.com/PrefectHQ/prefect/pull/374), [#406](https://github.com/PrefectHQ/prefect/pull/406), [#473](https://github.com/PrefectHQ/prefect/pull/473), [#491](https://github.com/PrefectHQ/prefect/pull/491)
- Add versioned serialization schemas for `Flow`, `Task`, `Parameter`, `Edge`, `State`, `Schedule`, and `Environment` objects - [#310](https://github.com/PrefectHQ/prefect/pull/310), [#318](https://github.com/PrefectHQ/prefect/pull/318), [#319](https://github.com/PrefectHQ/prefect/pull/319), [#340](https://github.com/PrefectHQ/prefect/pull/340)
- Add ability to provide `ResultHandler`s for storing private result data - [#391](https://github.com/PrefectHQ/prefect/pull/391), [#394](https://github.com/PrefectHQ/prefect/pull/394), [#430](https://github.com/PrefectHQ/prefect/pull/430/)
- Support depth-first execution of mapped tasks and tracking of both the static "parent" and dynamic "children" via `Mapped` states - [#485](https://github.com/PrefectHQ/prefect/pull/485)

### Enhancements

- Add new `TimedOut` state for task execution timeouts - [#255](https://github.com/PrefectHQ/prefect/issues/255)
- Use timezone-aware dates throughout Prefect - [#325](https://github.com/PrefectHQ/prefect/pull/325)
- Add `description` and `tags` arguments to `Parameters` - [#318](https://github.com/PrefectHQ/prefect/pull/318)
- Allow edge `key` checks to be skipped in order to create "dummy" flows from metadata - [#319](https://github.com/PrefectHQ/prefect/pull/319)
- Add new `names_only` keyword to `flow.parameters` - [#337](https://github.com/PrefectHQ/prefect/pull/337)
- Add utility for building GraphQL queries and simple schemas from Python objects - [#342](https://github.com/PrefectHQ/prefect/pull/342)
- Add links to downloadable Jupyter notebooks for all tutorials - [#212](https://github.com/PrefectHQ/prefect/issues/212)
- Add `to_dict` convenience method for `DotDict` class - [#341](https://github.com/PrefectHQ/prefect/issues/341)
- Refactor requirements to a custom `ini` file specification - [#347](https://github.com/PrefectHQ/prefect/pull/347)
- Refactor API documentation specification to `toml` file - [#361](https://github.com/PrefectHQ/prefect/pull/361)
- Add new SQLite tasks for basic SQL scripting and querying - [#291](https://github.com/PrefectHQ/prefect/issues/291)
- Executors now pass `map_index` into the `TaskRunner`s - [#373](https://github.com/PrefectHQ/prefect/pull/373)
- All schedules support `start_date` and `end_date` parameters - [#375](https://github.com/PrefectHQ/prefect/pull/375)
- Add `DateTime` marshmallow field for timezone-aware serialization - [#378](https://github.com/PrefectHQ/prefect/pull/378)
- Adds ability to put variables into context via the config - [#381](https://github.com/PrefectHQ/prefect/issues/381)
- Adds new `client.deploy` method for adding new flows to the Prefect Cloud - [#388](https://github.com/PrefectHQ/prefect/issues/388)
- Add `id` attribute to `Task` class - [#416](https://github.com/PrefectHQ/prefect/issues/416)
- Add new `Resume` state for resuming from `Paused` tasks - [#435](https://github.com/PrefectHQ/prefect/issues/435)
- Add support for heartbeats - [#436](https://github.com/PrefectHQ/prefect/issues/436)
- Add new `Submitted` state for signaling that `Scheduled` tasks have been handled - [#445](https://github.com/PrefectHQ/prefect/issues/445)
- Add ability to add custom environment variables and copy local files into `ContainerEnvironment`s - [#453](https://github.com/PrefectHQ/prefect/issues/453)
- Add `set_secret` method to Client for creating and setting the values of user secrets - [#452](https://github.com/PrefectHQ/prefect/issues/452)
- Refactor runners into `CloudTaskRunner` and `CloudFlowRunner` classes - [#431](https://github.com/PrefectHQ/prefect/issues/431)
- Added functions for loading default `engine` classes from config - [#477](https://github.com/PrefectHQ/prefect/pull/477)

### Fixes

- Fixed issue with `GraphQLResult` reprs - [#374](https://github.com/PrefectHQ/prefect/pull/374)
- `CronSchedule` produces expected results across daylight savings time transitions - [#375](https://github.com/PrefectHQ/prefect/pull/375)
- `utilities.serialization.Nested` properly respects `marshmallow.missing` values - [#398](https://github.com/PrefectHQ/prefect/pull/398)
- Fixed issue in capturing unexpected mapping errors during task runs - [#409](https://github.com/PrefectHQ/prefect/pull/409)
- Fixed issue in `flow.visualize()` so that mapped flow states can be passed and colored - [#387](https://github.com/PrefectHQ/prefect/issues/387)
- Fixed issue where `IntervalSchedule` was serialized at "second" resolution, not lower - [#427](https://github.com/PrefectHQ/prefect/pull/427)
- Fixed issue where `SKIP` signals were preventing multiple layers of mapping - [#455](https://github.com/PrefectHQ/prefect/issues/455)
- Fixed issue with multi-layer mapping in `flow.visualize()` - [#454](https://github.com/PrefectHQ/prefect/issues/454)
- Fixed issue where Prefect Cloud `cached_inputs` weren't being used locally - [#434](https://github.com/PrefectHQ/prefect/issues/434)
- Fixed issue where `Config.set_nested` would have an error if the provided key was nested deeper than an existing terminal key - [#479](https://github.com/PrefectHQ/prefect/pull/479)
- Fixed issue where `state_handlers` were not called for certain signals - [#494](https://github.com/PrefectHQ/prefect/pull/494)

### Breaking Changes

- Remove `NoSchedule` and `DateSchedule` schedule classes - [#324](https://github.com/PrefectHQ/prefect/pull/324)
- Change `serialize()` method to use schemas rather than custom dict - [#318](https://github.com/PrefectHQ/prefect/pull/318)
- Remove `timestamp` property from `State` classes - [#305](https://github.com/PrefectHQ/prefect/pull/305)
- Remove the custom JSON encoder library at `prefect.utilities.json` - [#336](https://github.com/PrefectHQ/prefect/pull/336)
- `flow.parameters` now returns a set of parameters instead of a dictionary - [#337](https://github.com/PrefectHQ/prefect/pull/337)
- Renamed `to_dotdict` -> `as_nested_dict` - [#339](https://github.com/PrefectHQ/prefect/pull/339)
- Moved `prefect.utilities.collections.GraphQLResult` to `prefect.utilities.graphql.GraphQLResult` - [#371](https://github.com/PrefectHQ/prefect/pull/371)
- `SynchronousExecutor` now does _not_ do depth first execution for mapped tasks - [#373](https://github.com/PrefectHQ/prefect/pull/373)
- Renamed `prefect.utilities.serialization.JSONField` -> `JSONCompatible`, removed its `max_size` feature, and no longer automatically serialize payloads as strings - [#376](https://github.com/PrefectHQ/prefect/pull/376)
- Renamed `prefect.utilities.serialization.NestedField` -> `Nested` - [#376](https://github.com/PrefectHQ/prefect/pull/376)
- Renamed `prefect.utilities.serialization.NestedField.dump_fn` -> `NestedField.value_selection_fn` for clarity - [#377](https://github.com/PrefectHQ/prefect/pull/377)
- Local secrets are now pulled from `secrets` in context instead of `_secrets` - [#382](https://github.com/PrefectHQ/prefect/pull/382)
- Remove Task and Flow descriptions, Flow project & version attributes - [#383](https://github.com/PrefectHQ/prefect/issues/383)
- Changed `Schedule` parameter from `on_or_after` to `after` - [#396](https://github.com/PrefectHQ/prefect/issues/396)
- Environments are immutable and return `dict` keys instead of `str`; some arguments for `ContainerEnvironment` are removed - [#398](https://github.com/PrefectHQ/prefect/pull/398)
- `environment.run()` and `environment.build()`; removed the `flows` CLI and replaced it with a top-level CLI command, `prefect run` - [#400](https://github.com/PrefectHQ/prefect/pull/400)
- The `set_temporary_config` utility now accepts a single dict of multiple config values, instead of just a key/value pair, and is located in `utilities.configuration` - [#401](https://github.com/PrefectHQ/prefect/pull/401)
- Bump `click` requirement to 7.0, which changes underscores to hyphens at CLI - [#409](https://github.com/PrefectHQ/prefect/pull/409)
- `IntervalSchedule` rejects intervals of less than one minute - [#427](https://github.com/PrefectHQ/prefect/pull/427)
- `FlowRunner` returns a `Running` state, not a `Pending` state, when flows do not finish - [#433](https://github.com/PrefectHQ/prefect/pull/433)
- Remove the `task_contexts` argument from `FlowRunner.run()` - [#440](https://github.com/PrefectHQ/prefect/pull/440)
- Remove the leading underscore from Prefect-set context keys - [#446](https://github.com/PrefectHQ/prefect/pull/446)
- Removed throttling tasks within the local cluster - [#470](https://github.com/PrefectHQ/prefect/pull/470)
- Even `start_tasks` will not run before their state's `start_time` (if the state is `Scheduled`) - [#474](https://github.com/PrefectHQ/prefect/pull/474)
- `DaskExecutor`'s "processes" keyword argument was renamed "local_processes" - [#477](https://github.com/PrefectHQ/prefect/pull/477)
- Removed the `mapped` and `map_index` kwargs from `TaskRunner.run()`. These values are now inferred automatically - [#485](https://github.com/PrefectHQ/prefect/pull/485)
- The `upstream_states` dictionary used by the Runners only includes `State` values, not lists of `States`. The use case that required lists of `States` is now covered by the `Mapped` state. - [#485](https://github.com/PrefectHQ/prefect/pull/485)

## 0.3.3 <Badge text="alpha" type="warn"/>

Released October 30, 2018

### Features

- Refactor `FlowRunner` and `TaskRunner` into a modular `Runner` pipelines - [#260](https://github.com/PrefectHQ/prefect/pull/260), [#267](https://github.com/PrefectHQ/prefect/pull/267)
- Add configurable `state_handlers` for `FlowRunners`, `Flows`, `TaskRunners`, and `Tasks` - [#264](https://github.com/PrefectHQ/prefect/pull/264), [#267](https://github.com/PrefectHQ/prefect/pull/267)
- Add gmail and slack notification state handlers w/ tutorial - [#274](https://github.com/PrefectHQ/prefect/pull/274), [#294](https://github.com/PrefectHQ/prefect/pull/294)

### Enhancements

- Add a new method `flow.get_tasks()` for easily filtering flow tasks by attribute - [#242](https://github.com/PrefectHQ/prefect/pull/242)
- Add new `JinjaTemplate` for easily rendering jinja templates - [#200](https://github.com/PrefectHQ/prefect/issues/200)
- Add new `PAUSE` signal for halting task execution - [#246](https://github.com/PrefectHQ/prefect/pull/246)
- Add new `Paused` state corresponding to `PAUSE` signal, and new `pause_task` utility - [#251](https://github.com/PrefectHQ/prefect/issues/251)
- Add ability to timeout task execution for all executors except `DaskExecutor(processes=True)` - [#240](https://github.com/PrefectHQ/prefect/issues/240)
- Add explicit unit test to check Black formatting (Python 3.6+) - [#261](https://github.com/PrefectHQ/prefect/pull/261)
- Add ability to set local secrets in user config file - [#231](https://github.com/PrefectHQ/prefect/issues/231), [#274](https://github.com/PrefectHQ/prefect/pull/274)
- Add `is_skipped()` and `is_scheduled()` methods for `State` objects - [#266](https://github.com/PrefectHQ/prefect/pull/266), [#278](https://github.com/PrefectHQ/prefect/pull/278)
- Adds `now()` as a default `start_time` for `Scheduled` states - [#278](https://github.com/PrefectHQ/prefect/pull/278)
- `Signal` classes now pass arguments to underlying `State` objects - [#279](https://github.com/PrefectHQ/prefect/pull/279)
- Run counts are tracked via `Retrying` states - [#281](https://github.com/PrefectHQ/prefect/pull/281)

### Fixes

- Flow consistently raises if passed a parameter that doesn't exist - [#149](https://github.com/PrefectHQ/prefect/issues/149)

### Breaking Changes

- Renamed `scheduled_time` -> `start_time` in `Scheduled` state objects - [#278](https://github.com/PrefectHQ/prefect/pull/278)
- `TaskRunner.check_for_retry` no longer checks for `Retry` states without `start_time` set - [#278](https://github.com/PrefectHQ/prefect/pull/278)
- Swapped the position of `result` and `message` attributes in State initializations, and started storing caught exceptions as results - [#283](https://github.com/PrefectHQ/prefect/issues/283)

## 0.3.2 <Badge text="alpha" type="warn"/>

Released October 2, 2018

### Features

- Local parallelism with `DaskExecutor` - [#151](https://github.com/PrefectHQ/prefect/issues/151), [#186](https://github.com/PrefectHQ/prefect/issues/186)
- Resource throttling based on `tags` - [#158](https://github.com/PrefectHQ/prefect/issues/158), [#186](https://github.com/PrefectHQ/prefect/issues/186)
- `Task.map` for mapping tasks - [#186](https://github.com/PrefectHQ/prefect/issues/186)
- Added `AirFlow` utility for importing Airflow DAGs as Prefect Flows - [#232](https://github.com/PrefectHQ/prefect/pull/232)

### Enhancements

- Use Netlify to deploy docs - [#156](https://github.com/prefecthq/prefect/issues/156)
- Add changelog - [#153](https://github.com/prefecthq/prefect/issues/153)
- Add `ShellTask` - [#150](https://github.com/prefecthq/prefect/issues/150)
- Base `Task` class can now be run as a dummy task - [#191](https://github.com/PrefectHQ/prefect/pull/191)
- New `return_failed` keyword to `flow.run()` for returning failed tasks - [#205](https://github.com/PrefectHQ/prefect/pull/205)
- some minor changes to `flow.visualize()` for visualizing mapped tasks and coloring nodes by state - [#202](https://github.com/PrefectHQ/prefect/issues/202)
- Added new `flow.replace()` method for swapping out tasks within flows - [#230](https://github.com/PrefectHQ/prefect/pull/230)
- Add `debug` kwarg to `DaskExecutor` for optionally silencing dask logs - [#209](https://github.com/PrefectHQ/prefect/issues/209)
- Update `BokehRunner` for visualizing mapped tasks - [#220](https://github.com/PrefectHQ/prefect/issues/220)
- Env var configuration settings are typed - [#204](https://github.com/PrefectHQ/prefect/pull/204)
- Implement `map` functionality for the `LocalExecutor` - [#233](https://github.com/PrefectHQ/prefect/issues/233)

### Fixes

- Fix issue with Versioneer not picking up git tags - [#146](https://github.com/prefecthq/prefect/issues/146)
- `DotDicts` can have non-string keys - [#193](https://github.com/prefecthq/prefect/issues/193)
- Fix unexpected behavior in assigning tags using contextmanagers - [#190](https://github.com/PrefectHQ/prefect/issues/190)
- Fix bug in initialization of Flows with only `edges` - [#225](https://github.com/PrefectHQ/prefect/pull/225)
- Remove "bottleneck" when creating pipelines of mapped tasks - [#224](https://github.com/PrefectHQ/prefect/pull/224)

### Breaking Changes

- Runner refactor - [#221](https://github.com/PrefectHQ/prefect/pull/221)
- Cleaned up signatures of `TaskRunner` methods - [#171](https://github.com/prefecthq/prefect/issues/171)
- Locally, Python 3.4 users can not run the more advanced parallel executors (`DaskExecutor`) [#186](https://github.com/PrefectHQ/prefect/issues/186)

## 0.3.1 <Badge text="alpha" type="warn"/>

Released September 6, 2018

### Features

- Support for user configuration files - [#195](https://github.com/PrefectHQ/prefect/pull/195)

### Enhancements

- None

### Fixes

- Let DotDicts accept non-string keys - [#193](https://github.com/PrefectHQ/prefect/pull/193), [#194](https://github.com/PrefectHQ/prefect/pull/194)

### Breaking Changes

- None

## 0.3.0 <Badge text="alpha" type="warn"/>

Released August 20, 2018

### Features

- BokehRunner - [#104](https://github.com/prefecthq/prefect/issues/104), [#128](https://github.com/prefecthq/prefect/issues/128)
- Control flow: `ifelse`, `switch`, and `merge` - [#92](https://github.com/prefecthq/prefect/issues/92)
- Set state from `reference_tasks` - [#95](https://github.com/prefecthq/prefect/issues/95), [#137](https://github.com/prefecthq/prefect/issues/137)
- Add flow `Registry` - [#90](https://github.com/prefecthq/prefect/issues/90)
- Output caching with various `cache_validators` - [#84](https://github.com/prefecthq/prefect/issues/84), [#107](https://github.com/prefecthq/prefect/issues/107)
- Dask executor - [#82](https://github.com/prefecthq/prefect/issues/82), [#86](https://github.com/prefecthq/prefect/issues/86)
- Automatic input caching for retries, manual-only triggers - [#78](https://github.com/prefecthq/prefect/issues/78)
- Functional API for `Flow` definition
- `State` classes
- `Signals` to transmit `State`

### Enhancements

- Add custom syntax highlighting to docs - [#141](https://github.com/prefecthq/prefect/issues/141)
- Add `bind()` method for tasks to call without copying - [#132](https://github.com/prefecthq/prefect/issues/132)
- Cache expensive flow graph methods - [#125](https://github.com/prefecthq/prefect/issues/125)
- Docker environments - [#71](https://github.com/prefecthq/prefect/issues/71)
- Automatic versioning via Versioneer - [#70](https://github.com/prefecthq/prefect/issues/70)
- `TriggerFail` state - [#67](https://github.com/prefecthq/prefect/issues/67)
- State classes - [#59](https://github.com/prefecthq/prefect/issues/59)

### Fixes

- None

### Breaking Changes

- None<|MERGE_RESOLUTION|>--- conflicted
+++ resolved
@@ -10,12 +10,9 @@
 
 ### Enhancements
 
-<<<<<<< HEAD
+- Improve heartbeat functionality to be robust across platforms - [#1973](https://github.com/PrefectHQ/prefect/pull/1973)
 - Run storage healthchecks on other options besides Docker - [1963](https://github.com/PrefectHQ/prefect/pull/1963)
-=======
-- Improve heartbeat functionality to be robust across platforms - [#1973](https://github.com/PrefectHQ/prefect/pull/1973)
 - Cloud logger now attempts to elevate logger errors to flow run logs - [#1961](https://github.com/PrefectHQ/prefect/pull/1961)
->>>>>>> 94ce3bd6
 
 ### Task Library
 
